{
  "$schema": "./node_modules/nx/schemas/nx-schema.json",
  "nxCloudAccessToken": "YjIzMmMxMWItMjhiMS00NWY2LTk1NWYtYWU3YWQ0YjE4YjBlfHJlYWQ=",
  "release": {
    "projects": ["*"],
    "changelog": {
      "workspaceChangelog": {
        "createRelease": "github",
<<<<<<< HEAD
        "renderer": "packages/repo-tools/src/release/changelog-renderer"
      },
      "projectChangelogs": {
        "renderer": "packages/repo-tools/src/release/changelog-renderer"
=======
        "renderer": "{workspaceRoot}/tools/release/changelog-renderer"
      },
      "projectChangelogs": {
        "renderer": "{workspaceRoot}/tools/release/changelog-renderer"
>>>>>>> ced65ed5
      }
    },
    "version": {
      "conventionalCommits": true
    }
  },
  "targetDefaults": {
    "build": {
      "dependsOn": ["^build"],
      "inputs": ["production", "^production"],
      "cache": true
    },
    "test": {
      "inputs": [
        "default",
        "^production",
        "{workspaceRoot}/jest.config.js",
        "{workspaceRoot}/jest.config.base.js"
      ],
      "outputs": ["{projectRoot}/coverage"],
      "cache": true
    },
    "@nx/jest:jest": {
      "inputs": [
        "default",
        "^production",
        "{workspaceRoot}/jest.config.js",
        "{workspaceRoot}/jest.config.base.js"
      ],
      "outputs": ["{projectRoot}/coverage"],
      "cache": true,
      "options": {
        "jestConfig": "{projectRoot}/jest.config.js",
        "passWithNoTests": true
      },
      "configurations": {
        "ci": {
          "ci": true,
          "codeCoverage": true
        }
      }
    },
    "lint": {
      "dependsOn": [
        "eslint-plugin:build",
        "eslint-plugin-internal:build",
        "typescript-eslint:build"
      ],
      "inputs": [
        "default",
        "{workspaceRoot}/eslint.config.js",
        "{workspaceRoot}/eslint.config.mjs",
        {
          "dependentTasksOutputFiles": "**/*.js",
          "transitive": false
        }
      ],
      "cache": true
    }
  },
  "namedInputs": {
    "default": ["{projectRoot}/**/*", "sharedGlobals"],
    "sharedGlobals": [
      "{workspaceRoot}/.github/workflows/ci.yml",
      {
        "runtime": "node -v"
      },
      {
        "runtime": "echo $NETLIFY"
      },
      {
        "runtime": "yarn -v"
      },
      "{workspaceRoot}/yarn.lock"
    ],
    "production": [
      "default",
      "!{projectRoot}/**/?(*.)+(spec|test).[jt]s?(x)?(.snap)",
      "!{projectRoot}/tsconfig.spec.json",
      "!{projectRoot}/jest.config.[jt]s",
      "!{projectRoot}/src/test-setup.[jt]s"
    ]
  }
}<|MERGE_RESOLUTION|>--- conflicted
+++ resolved
@@ -6,17 +6,10 @@
     "changelog": {
       "workspaceChangelog": {
         "createRelease": "github",
-<<<<<<< HEAD
-        "renderer": "packages/repo-tools/src/release/changelog-renderer"
+        "renderer": "{workspaceRoot}/packages/repo-tools/src/release/changelog-renderer"
       },
       "projectChangelogs": {
-        "renderer": "packages/repo-tools/src/release/changelog-renderer"
-=======
-        "renderer": "{workspaceRoot}/tools/release/changelog-renderer"
-      },
-      "projectChangelogs": {
-        "renderer": "{workspaceRoot}/tools/release/changelog-renderer"
->>>>>>> ced65ed5
+        "renderer": "{workspaceRoot}/packages/repo-tools/src/release/changelog-renderer"
       }
     },
     "version": {
