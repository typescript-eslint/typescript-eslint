{
  "$schema": "./node_modules/nx/schemas/nx-schema.json",
  "plugins": [
    {
      "plugin": "@nx/js/typescript",
      "exclude": ["packages/integration-tests/fixtures/**"],
      "options": {
        "typecheck": {
          "targetName": "typecheck"
        },
        "build": {
          "targetName": "build",
          "configName": "tsconfig.build.json"
        }
      }
    },
    {
      "plugin": "@nx/vite/plugin",
      "exclude": ["*"],
      "options": {
        "testTargetName": "test",
        "typecheckTargetName": "vite:typecheck"
      }
    }
  ],
  "release": {
    "projects": [
      "!repo",
      "!website*",
      "!integration-tests",
      "!eslint-plugin-internal"
    ],
    "changelog": {
      "workspaceChangelog": {
        "createRelease": "github",
        "renderer": "{workspaceRoot}/tools/release/changelog-renderer"
      },
      "projectChangelogs": {
        "renderer": "{workspaceRoot}/tools/release/changelog-renderer"
      }
    },
    "version": {
      "conventionalCommits": true
    }
  },
  "targetDefaults": {
    "lint": {
      "cache": false,
      "dependsOn": ["eslint-plugin-internal:build", "typescript-eslint:build"],
      "options": {
        "cwd": "{workspaceRoot}",
        "config": "{workspaceRoot}/eslint.config.mjs",
        "args": ["{projectRoot}"]
      }
    },
    "test": {
      "dependsOn": ["^build"],
      "options": {
        "config": "vitest.config.mts"
      },
      "outputs": ["{projectRoot}/coverage"]
    }
  },
  "namedInputs": {
    "default": ["{projectRoot}/**/*", "sharedGlobals"],
    "sharedGlobals": [
      "{workspaceRoot}/.github/workflows/ci.yml",
      {
        "runtime": "node -v"
      },
      {
<<<<<<< HEAD
=======
        "runtime": "yarn -v"
      },
      {
>>>>>>> 5b378e29
        "runtime": "echo $NETLIFY"
      }
    ],
    "production": [
      "default",
      "!{projectRoot}/**/?(*.)+(test).?(m|c)[jt]s?(x)?(.snap|.shot)",
      "!{projectRoot}/tests",
      "!{projectRoot}/tools",
      "!{projectRoot}/tsconfig.spec.json",
      "!{projectRoot}/vitest.config.mts"
    ]
  },
<<<<<<< HEAD
  "sync": {
    "applyChanges": true
  }
=======
  "nxCloudId": "60b38765e74d975e3faae5ad"
>>>>>>> 5b378e29
}<|MERGE_RESOLUTION|>--- conflicted
+++ resolved
@@ -69,12 +69,6 @@
         "runtime": "node -v"
       },
       {
-<<<<<<< HEAD
-=======
-        "runtime": "yarn -v"
-      },
-      {
->>>>>>> 5b378e29
         "runtime": "echo $NETLIFY"
       }
     ],
@@ -87,11 +81,8 @@
       "!{projectRoot}/vitest.config.mts"
     ]
   },
-<<<<<<< HEAD
+  "nxCloudId": "60b38765e74d975e3faae5ad",
   "sync": {
     "applyChanges": true
   }
-=======
-  "nxCloudId": "60b38765e74d975e3faae5ad"
->>>>>>> 5b378e29
 }