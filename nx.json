--- conflicted
+++ resolved
@@ -64,12 +64,6 @@
       },
       {
         "runtime": "echo $NETLIFY"
-<<<<<<< HEAD
-=======
-      },
-      {
-        "runtime": "yarn -v"
->>>>>>> d2ffec79
       }
     ],
     "production": [
