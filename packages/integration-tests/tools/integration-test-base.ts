import childProcess from 'node:child_process';
import fs from 'node:fs';
import path from 'node:path';
import { promisify } from 'node:util';

import ncp from 'ncp';
import type { DirOptions } from 'tmp';
import tmp from 'tmp';

interface PackageJSON {
  name: string;
  private?: boolean;
  devDependencies: Record<string, string>;
}

const rootPackageJson: PackageJSON = require('../../../package.json');

tmp.setGracefulCleanup();

const copyDir = promisify(ncp.ncp);
const execFile = promisify(childProcess.execFile);
const readFile = promisify(fs.readFile);
const tmpDir = promisify(tmp.dir) as (opts?: DirOptions) => Promise<string>;
const tmpFile = promisify(tmp.file);
const writeFile = promisify(fs.writeFile);

const BASE_DEPENDENCIES: PackageJSON['devDependencies'] = {
  ...global.tseslintPackages,
  eslint: rootPackageJson.devDependencies.eslint,
  typescript: rootPackageJson.devDependencies.typescript,
  jest: rootPackageJson.devDependencies.jest,
};

const FIXTURES_DIR = path.join(__dirname, '..', 'fixtures');
// an env var to persist the temp folder so that it can be inspected for debugging purposes
const KEEP_INTEGRATION_TEST_DIR =
  process.env.KEEP_INTEGRATION_TEST_DIR === 'true';

// make sure that jest doesn't timeout the test
jest.setTimeout(60000);

function integrationTest(
  testName: string,
  testFilename: string,
  executeTest: (testFolder: string) => Promise<void>,
): void {
  const fixture = path.parse(testFilename).name.replace('.test', '');
  describe(fixture, () => {
    const fixtureDir = path.join(FIXTURES_DIR, fixture);

    describe(testName, () => {
      it('should work successfully', async () => {
        const testFolder = await tmpDir({
          keep: KEEP_INTEGRATION_TEST_DIR,
        });
        if (KEEP_INTEGRATION_TEST_DIR) {
          console.error(testFolder);
        }

        // copy the fixture files to the temp folder
        await copyDir(fixtureDir, testFolder);

<<<<<<< HEAD
      // build and write the package.json for the test
      const fixturePackageJson: PackageJSON = await import(
        path.join(fixtureDir, 'package.json')
      );
      await writeFile(
        path.join(testFolder, 'package.json'),
        JSON.stringify({
          private: true,
          devDependencies: {
            ...BASE_DEPENDENCIES,
            ...fixturePackageJson.devDependencies,
          },
          // ensure everything uses the locally packed versions instead of the NPM versions
          resolutions: {
            ...global.tseslintPackages,
          },
        }),
      );
      // console.log('package.json written.');
=======
        // build and write the package.json for the test
        const fixturePackageJson: PackageJSON = await import(
          path.join(fixtureDir, 'package.json')
        );
        await writeFile(
          path.join(testFolder, 'package.json'),
          JSON.stringify({
            private: true,
            ...fixturePackageJson,
            devDependencies: {
              ...BASE_DEPENDENCIES,
              ...fixturePackageJson.devDependencies,
              // install tslint with the base version if required
              tslint: fixturePackageJson.devDependencies.tslint
                ? rootPackageJson.devDependencies.tslint
                : undefined,
            },
            // ensure everything uses the locally packed versions instead of the NPM versions
            resolutions: {
              ...global.tseslintPackages,
            },
          }),
        );
        // console.log('package.json written.');
>>>>>>> b615fc29

        // Ensure yarn uses the node-modules linker and not PnP
        await writeFile(
          path.join(testFolder, '.yarnrc.yml'),
          `nodeLinker: node-modules`,
        );

        await new Promise<void>((resolve, reject) => {
          // we use the non-promise version so we can log everything on error
          childProcess.execFile(
            // we use yarn instead of npm as it will cache the remote packages and
            // make installing things faster
            'yarn',
            // We call explicitly with --no-immutable to prevent errors related to missing lock files in CI
            ['install', '--no-immutable'],
            {
              cwd: testFolder,
            },
            (err, stdout, stderr) => {
              if (err) {
                if (stdout.length > 0) {
                  console.warn(stdout);
                }
                if (stderr.length > 0) {
                  console.error(stderr);
                }
                // childProcess.ExecFileException is an extension of Error
                // eslint-disable-next-line @typescript-eslint/prefer-promise-reject-errors
                reject(err);
              } else {
                resolve();
              }
            },
          );
        });
        // console.log('Install complete.');

        await executeTest(testFolder);
      });

      afterAll(() => {});
    });
  });
}

export function eslintIntegrationTest(
  testFilename: string,
  filesGlob: string,
  flatConfig = false,
): void {
  integrationTest('eslint', testFilename, async testFolder => {
    // lint, outputting to a JSON file
    const outFile = await tmpFile();
    let stderr = '';
    try {
      await execFile(
        'yarn',
        [
          'eslint',
          '--format',
          'json',
          '--output-file',
          outFile,
          '--config',
          flatConfig ? './eslint.config.js' : './.eslintrc.js',
          '--fix-dry-run',
          filesGlob,
        ],
        {
          cwd: testFolder,
        },
      );
    } catch (ex) {
      // we expect eslint will "fail" because we have intentional lint errors

      // useful for debugging
      if (typeof ex === 'object' && ex != null && 'stderr' in ex) {
        stderr = String(ex.stderr);
      }
    }
    // console.log('Lint complete.');
    expect(stderr).toHaveLength(0);

    // assert the linting state is consistent
    const lintOutputRAW = (await readFile(outFile, 'utf8'))
      // clean the output to remove any changing facets so tests are stable
      .replace(
        new RegExp(`"filePath": ?"(/private)?${testFolder}`, 'g'),
        '"filePath": "<root>',
      );
    try {
      const lintOutput = JSON.parse(lintOutputRAW);
      expect(lintOutput).toMatchSnapshot();
    } catch {
      throw new Error(
        `Lint output could not be parsed as JSON: \`${lintOutputRAW}\`.`,
      );
    }
  });
}

export function typescriptIntegrationTest(
  testFilename: string,
  tscArgs: string[],
  assertOutput: (out: string) => void,
): void {
  integrationTest('typescript', testFilename, async testFolder => {
    const [result] = await Promise.allSettled([
      execFile('yarn', ['tsc', '--noEmit', ...tscArgs], {
        cwd: testFolder,
      }),
    ]);

    if (result.status === 'rejected') {
      // this looks weird - but it means that we can show the stdout (the errors)
      // in the test output when typescript fails which helps with debugging
      assertOutput(
        (result.reason as { stdout: string }).stdout.replace(
          // on macos the tmp path might be shown by TS with `/private/`, but
          // the tmp util does not include that prefix folder
          new RegExp(`(/private)?${testFolder}`),
          '/<tmp_folder>',
        ),
      );
    } else {
      // TS logs nothing when it succeeds
      expect(result.value.stdout).toBe('');
      expect(result.value.stderr).toBe('');
    }
  });
}<|MERGE_RESOLUTION|>--- conflicted
+++ resolved
@@ -60,27 +60,6 @@
         // copy the fixture files to the temp folder
         await copyDir(fixtureDir, testFolder);
 
-<<<<<<< HEAD
-      // build and write the package.json for the test
-      const fixturePackageJson: PackageJSON = await import(
-        path.join(fixtureDir, 'package.json')
-      );
-      await writeFile(
-        path.join(testFolder, 'package.json'),
-        JSON.stringify({
-          private: true,
-          devDependencies: {
-            ...BASE_DEPENDENCIES,
-            ...fixturePackageJson.devDependencies,
-          },
-          // ensure everything uses the locally packed versions instead of the NPM versions
-          resolutions: {
-            ...global.tseslintPackages,
-          },
-        }),
-      );
-      // console.log('package.json written.');
-=======
         // build and write the package.json for the test
         const fixturePackageJson: PackageJSON = await import(
           path.join(fixtureDir, 'package.json')
@@ -93,10 +72,6 @@
             devDependencies: {
               ...BASE_DEPENDENCIES,
               ...fixturePackageJson.devDependencies,
-              // install tslint with the base version if required
-              tslint: fixturePackageJson.devDependencies.tslint
-                ? rootPackageJson.devDependencies.tslint
-                : undefined,
             },
             // ensure everything uses the locally packed versions instead of the NPM versions
             resolutions: {
@@ -105,7 +80,6 @@
           }),
         );
         // console.log('package.json written.');
->>>>>>> b615fc29
 
         // Ensure yarn uses the node-modules linker and not PnP
         await writeFile(
