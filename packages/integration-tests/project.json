--- conflicted
+++ resolved
@@ -2,25 +2,15 @@
   "name": "integration-tests",
   "$schema": "../../node_modules/nx/schemas/project-schema.json",
   "projectType": "library",
-<<<<<<< HEAD
-=======
   "root": "packages/integration-tests",
   "sourceRoot": "packages/integration-tests/tools",
->>>>>>> 5c2f4746
   "implicitDependencies": ["typescript-eslint"],
-  "root": "packages/integration-tests",
-  "sourceRoot": "packages/integration-tests/tools",
   "targets": {
     "lint": {
-<<<<<<< HEAD
       "executor": "@nx/eslint:lint"
-=======
-      "executor": "@nx/eslint:lint",
-      "outputs": ["{options.outputFile}"]
     },
     "test": {
       "executor": "@nx/vite:test"
->>>>>>> 5c2f4746
     }
   }
 }