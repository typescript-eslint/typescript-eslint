{
  "name": "@typescript-eslint/integration-tests",
  "private": true,
  "repository": {
    "type": "git",
    "url": "https://github.com/typescript-eslint/typescript-eslint.git",
    "directory": "packages/integration-tests"
  },
  "bugs": {
    "url": "https://github.com/typescript-eslint/typescript-eslint/issues"
  },
  "homepage": "https://typescript-eslint.io",
  "license": "MIT",
  "scripts": {
<<<<<<< HEAD
    "format": "pnpm --workspace-root run format",
    "lint": "pnpm --workspace-root exec nx lint",
    "test": "vitest --run --config=./vitest.config.mts",
    "check-types": "pnpm --workspace-root exec nx typecheck"
=======
    "//": "These package scripts are mostly here for convenience. Task running is handled by Nx at the root level.",
    "format": "yarn run -T format",
    "lint": "yarn run -BT nx lint",
    "test": "yarn run -BT nx test",
    "typecheck": "yarn run -BT nx typecheck"
>>>>>>> d2ffec79
  },
  "devDependencies": {
    "@vitest/coverage-v8": "^3.1.3",
    "vitest": "^3.1.3"
  },
  "nx": {
    "name": "integration-tests",
    "includedScripts": []
  }
}<|MERGE_RESOLUTION|>--- conflicted
+++ resolved
@@ -12,18 +12,11 @@
   "homepage": "https://typescript-eslint.io",
   "license": "MIT",
   "scripts": {
-<<<<<<< HEAD
+    "//": "These package scripts are mostly here for convenience. Task running is handled by Nx at the root level.",
     "format": "pnpm --workspace-root run format",
     "lint": "pnpm --workspace-root exec nx lint",
-    "test": "vitest --run --config=./vitest.config.mts",
-    "check-types": "pnpm --workspace-root exec nx typecheck"
-=======
-    "//": "These package scripts are mostly here for convenience. Task running is handled by Nx at the root level.",
-    "format": "yarn run -T format",
-    "lint": "yarn run -BT nx lint",
-    "test": "yarn run -BT nx test",
-    "typecheck": "yarn run -BT nx typecheck"
->>>>>>> d2ffec79
+    "test": "pnpm --workspace-root exec nx test",
+    "typecheck": "pnpm --workspace-root exec nx typecheck"
   },
   "devDependencies": {
     "@vitest/coverage-v8": "^3.1.3",
