{
  "name": "@typescript-eslint/integration-tests",
  "private": true,
  "repository": {
    "type": "git",
    "url": "https://github.com/typescript-eslint/typescript-eslint.git",
    "directory": "packages/integration-tests"
  },
  "bugs": {
    "url": "https://github.com/typescript-eslint/typescript-eslint/issues"
  },
  "homepage": "https://typescript-eslint.io",
  "license": "MIT",
  "scripts": {
<<<<<<< HEAD
    "format": "yarn run -T format",
    "lint": "yarn run -BT nx lint",
    "test": "jest --no-coverage",
    "check-types": "yarn run -BT nx typecheck"
  },
  "devDependencies": {
    "@jest/types": "29.6.3",
    "jest": "29.7.0",
    "tsx": "*",
    "typescript": "*"
=======
    "format": "prettier --write \"./**/*.{ts,mts,cts,tsx,js,mjs,cjs,jsx,json,md,css}\" --ignore-path ../../.prettierignore",
    "lint": "npx nx lint",
    "test": "vitest --run --config=$INIT_CWD/vitest.config.mts",
    "check-types": "npx nx typecheck"
  },
  "devDependencies": {
    "@vitest/coverage-v8": "^3.1.1",
    "vitest": "^3.1.1"
>>>>>>> 5c2f4746
  }
}<|MERGE_RESOLUTION|>--- conflicted
+++ resolved
@@ -12,26 +12,14 @@
   "homepage": "https://typescript-eslint.io",
   "license": "MIT",
   "scripts": {
-<<<<<<< HEAD
     "format": "yarn run -T format",
     "lint": "yarn run -BT nx lint",
-    "test": "jest --no-coverage",
+    "test": "vitest --run --config=$INIT_CWD/vitest.config.mts",
     "check-types": "yarn run -BT nx typecheck"
   },
   "devDependencies": {
-    "@jest/types": "29.6.3",
-    "jest": "29.7.0",
-    "tsx": "*",
-    "typescript": "*"
-=======
-    "format": "prettier --write \"./**/*.{ts,mts,cts,tsx,js,mjs,cjs,jsx,json,md,css}\" --ignore-path ../../.prettierignore",
-    "lint": "npx nx lint",
-    "test": "vitest --run --config=$INIT_CWD/vitest.config.mts",
-    "check-types": "npx nx typecheck"
-  },
-  "devDependencies": {
     "@vitest/coverage-v8": "^3.1.1",
+    "typescript": "*",
     "vitest": "^3.1.1"
->>>>>>> 5c2f4746
   }
 }