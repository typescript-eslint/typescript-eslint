--- conflicted
+++ resolved
@@ -18,13 +18,8 @@
     "check-types": "yarn run -BT nx typecheck"
   },
   "devDependencies": {
-<<<<<<< HEAD
-    "@vitest/coverage-v8": "^3.1.1",
+    "@vitest/coverage-v8": "^3.1.2",
     "typescript": "*",
-    "vitest": "^3.1.1"
-=======
-    "@vitest/coverage-v8": "^3.1.2",
     "vitest": "^3.1.2"
->>>>>>> e7f5e36e
   }
 }