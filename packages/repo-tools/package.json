--- conflicted
+++ resolved
@@ -2,15 +2,7 @@
   "name": "@typescript-eslint/repo-tools",
   "version": "7.7.0",
   "private": true,
-  "//": "NOTE: intentionally no build step in this package",
   "scripts": {
-<<<<<<< HEAD
-    "apply-canary-version": "tsx ./src/apply-canary-version.mts",
-    "format": "prettier --write \"./**/*.{ts,mts,cts,tsx,js,mjs,cjs,jsx,json,md,css}\" --ignore-path ../../.prettierignore",
-    "generate-contributors": "tsx ./src/generate-contributors.ts",
-    "generate-sponsors": "tsx ./src/generate-sponsors.ts",
-    "generate-lib": "tsx ./src/generate-lib.ts",
-=======
     "//": "NOTE: intentionally no build step in this package",
     "apply-canary-version": "npx tsx ./src/apply-canary-version.mts",
     "format": "npx prettier --write \"./**/*.{ts,mts,cts,tsx,js,mjs,cjs,jsx,json,md,css}\" --ignore-path ../../.prettierignore",
@@ -18,7 +10,6 @@
     "generate-contributors": "npx tsx ./src/generate-contributors.mts",
     "generate-sponsors": "npx tsx ./src/generate-sponsors.mts",
     "generate-lib": "npx tsx ./src/generate-lib.mts",
->>>>>>> e44a1a28
     "lint": "npx nx lint",
     "postinstall-script": "npx tsx ./src/postinstall.mts",
     "test": "npx jest --coverage",
@@ -26,25 +17,12 @@
   },
   "devDependencies": {
     "@nx/devkit": "*",
-<<<<<<< HEAD
-    "@prettier/sync": "*",
-    "@typescript-eslint/scope-manager": "6.18.0",
-    "@typescript-eslint/types": "6.18.0",
-    "@typescript-eslint/typescript-estree": "6.18.0",
-    "@typescript-eslint/utils": "6.18.0",
-=======
->>>>>>> e44a1a28
     "cross-fetch": "*",
     "execa": "*",
     "prettier": "^3.2.5",
     "rimraf": "*",
-<<<<<<< HEAD
-    "semver": "7.5.4",
-    "tsx": "*",
-=======
     "semver": "7.6.0",
     "tmp": "*",
->>>>>>> e44a1a28
     "typescript": "*"
   }
 }