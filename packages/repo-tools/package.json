--- conflicted
+++ resolved
@@ -1,10 +1,6 @@
 {
   "name": "@typescript-eslint/repo-tools",
-<<<<<<< HEAD
-  "version": "5.58.0",
-=======
   "version": "5.59.0",
->>>>>>> 3225fdf8
   "private": true,
   "scripts": {
     "build": "tsc -b tsconfig.build.json",
