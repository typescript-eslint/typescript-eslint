--- conflicted
+++ resolved
@@ -56,13 +56,9 @@
       '@typescript-eslint/no-unused-expressions': 'error',
       'no-unused-vars': 'off',
       '@typescript-eslint/no-unused-vars': 'error',
-<<<<<<< HEAD
-=======
       '@typescript-eslint/no-useless-template-literals': 'error',
-      '@typescript-eslint/no-var-requires': 'error',
       'no-throw-literal': 'off',
       '@typescript-eslint/only-throw-error': 'error',
->>>>>>> ae1414c2
       '@typescript-eslint/prefer-as-const': 'error',
       '@typescript-eslint/prefer-namespace-keyword': 'error',
       'prefer-promise-reject-errors': 'off',
