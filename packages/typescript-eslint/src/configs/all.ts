--- conflicted
+++ resolved
@@ -121,10 +121,6 @@
       'no-useless-constructor': 'off',
       '@typescript-eslint/no-useless-constructor': 'error',
       '@typescript-eslint/no-useless-empty-export': 'error',
-<<<<<<< HEAD
-=======
-      '@typescript-eslint/no-var-requires': 'error',
->>>>>>> c9a6dd9f
       '@typescript-eslint/non-nullable-type-assertion-style': 'error',
       'no-throw-literal': 'off',
       '@typescript-eslint/only-throw-error': 'error',
