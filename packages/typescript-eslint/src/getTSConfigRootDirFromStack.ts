import { fileURLToPath } from 'node:url';

export function getTSConfigRootDirFromStack(stack: string): string | undefined {
  for (const line of stack.split('\n').map(line => line.trim())) {
<<<<<<< HEAD
    const candidate = /(.+)eslint\.config\.(c|m)?(j|t)s/
      .exec(line)?.[1]
      ?.replace(/\s*at\s+(async\s+)?/g, '')
      .replaceAll(/^\S+\s+\(/g, '');
=======
    const candidate = /(\S+?)[/\\]+eslint\.config\.(c|m)?(j|t)s/.exec(
      line,
    )?.[1];

>>>>>>> 9aa89c11
    if (!candidate) {
      continue;
    }

    return candidate.startsWith('file://')
      ? fileURLToPath(candidate)
      : candidate;
  }

  return undefined;
}<|MERGE_RESOLUTION|>--- conflicted
+++ resolved
@@ -2,17 +2,10 @@
 
 export function getTSConfigRootDirFromStack(stack: string): string | undefined {
   for (const line of stack.split('\n').map(line => line.trim())) {
-<<<<<<< HEAD
-    const candidate = /(.+)eslint\.config\.(c|m)?(j|t)s/
+    const candidate = /(.+?)[/\\]+eslint\.config\.(c|m)?(j|t)s/
       .exec(line)?.[1]
       ?.replace(/\s*at\s+(async\s+)?/g, '')
       .replaceAll(/^\S+\s+\(/g, '');
-=======
-    const candidate = /(\S+?)[/\\]+eslint\.config\.(c|m)?(j|t)s/.exec(
-      line,
-    )?.[1];
-
->>>>>>> 9aa89c11
     if (!candidate) {
       continue;
     }
