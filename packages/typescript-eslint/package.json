{
  "name": "typescript-eslint",
  "version": "8.25.0",
  "description": "Tooling which enables you to use TypeScript with ESLint",
  "files": [
    "dist",
    "!*.tsbuildinfo",
    "_ts4.3",
    "README.md",
    "LICENSE"
  ],
  "type": "commonjs",
  "exports": {
    ".": {
      "types": "./dist/index.d.ts",
      "default": "./dist/index.js"
    },
    "./package.json": "./package.json"
  },
  "types": "./dist/index.d.ts",
  "engines": {
    "node": "^18.18.0 || ^20.9.0 || >=21.1.0"
  },
  "repository": {
    "type": "git",
    "url": "https://github.com/typescript-eslint/typescript-eslint.git",
    "directory": "packages/typescript-eslint"
  },
  "bugs": {
    "url": "https://github.com/typescript-eslint/typescript-eslint/issues"
  },
  "homepage": "https://typescript-eslint.io/packages/typescript-eslint",
  "license": "MIT",
  "keywords": [
    "ast",
    "ecmascript",
    "javascript",
    "typescript",
    "parser",
    "syntax",
    "eslint",
    "eslintplugin",
    "eslint-plugin"
  ],
  "scripts": {
    "build": "tsc -b tsconfig.build.json",
    "postbuild": "downlevel-dts dist _ts4.3/dist --to=4.3",
    "clean": "tsc -b tsconfig.build.json --clean",
    "postclean": "rimraf dist && rimraf _ts4.3 && rimraf coverage",
    "format": "prettier --write \"./**/*.{ts,mts,cts,tsx,js,mjs,cjs,jsx,json,md,css}\" --ignore-path ../../.prettierignore",
    "lint": "nx lint",
<<<<<<< HEAD
    "test": "jest",
    "test-coverage": "jest --coverage",
    "typecheck": "tsc --noEmit"
=======
    "test": "jest --passWithNoTests",
    "check-types": "npx nx typecheck"
>>>>>>> 83da0b83
  },
  "dependencies": {
    "@typescript-eslint/eslint-plugin": "8.25.0",
    "@typescript-eslint/parser": "8.25.0",
    "@typescript-eslint/utils": "8.25.0"
  },
  "peerDependencies": {
    "eslint": "^8.57.0 || ^9.0.0",
    "typescript": ">=4.8.4 <5.8.0"
  },
  "devDependencies": {
    "@jest/types": "29.6.3",
    "downlevel-dts": "*",
    "jest": "29.7.0",
    "prettier": "^3.2.5",
    "rimraf": "*",
    "typescript": "*"
  },
  "funding": {
    "type": "opencollective",
    "url": "https://opencollective.com/typescript-eslint"
  },
  "typesVersions": {
    "<4.7": {
      "*": [
        "_ts4.3/*"
      ]
    }
  }
}<|MERGE_RESOLUTION|>--- conflicted
+++ resolved
@@ -49,14 +49,8 @@
     "postclean": "rimraf dist && rimraf _ts4.3 && rimraf coverage",
     "format": "prettier --write \"./**/*.{ts,mts,cts,tsx,js,mjs,cjs,jsx,json,md,css}\" --ignore-path ../../.prettierignore",
     "lint": "nx lint",
-<<<<<<< HEAD
-    "test": "jest",
-    "test-coverage": "jest --coverage",
-    "typecheck": "tsc --noEmit"
-=======
     "test": "jest --passWithNoTests",
     "check-types": "npx nx typecheck"
->>>>>>> 83da0b83
   },
   "dependencies": {
     "@typescript-eslint/eslint-plugin": "8.25.0",
