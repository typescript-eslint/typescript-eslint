--- conflicted
+++ resolved
@@ -60,12 +60,7 @@
     "typescript": ">=4.8.4 <5.9.0"
   },
   "devDependencies": {
-<<<<<<< HEAD
-    "@vitest/coverage-v8": "^3.0.8",
-=======
     "@vitest/coverage-v8": "^3.1.1",
-    "downlevel-dts": "*",
->>>>>>> c438c506
     "prettier": "^3.2.5",
     "rimraf": "*",
     "typescript": "*",
