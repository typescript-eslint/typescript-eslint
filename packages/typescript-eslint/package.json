--- conflicted
+++ resolved
@@ -59,13 +59,8 @@
     "typescript": ">=4.8.4 <5.9.0"
   },
   "devDependencies": {
-<<<<<<< HEAD
-    "@vitest/coverage-v8": "^3.1.1",
+    "@vitest/coverage-v8": "^3.1.2",
     "eslint": "*",
-=======
-    "@vitest/coverage-v8": "^3.1.2",
-    "prettier": "^3.2.5",
->>>>>>> e7f5e36e
     "rimraf": "*",
     "typescript": "*",
     "vitest": "^3.1.2"
