{
  "name": "typescript-eslint",
  "version": "8.25.0",
  "description": "Tooling which enables you to use TypeScript with ESLint",
  "files": [
    "dist",
    "!*.tsbuildinfo",
    "_ts4.3",
    "README.md",
    "LICENSE"
  ],
  "type": "commonjs",
  "exports": {
    ".": {
      "types": "./dist/index.d.ts",
      "default": "./dist/index.js"
    },
    "./package.json": "./package.json"
  },
  "types": "./dist/index.d.ts",
  "engines": {
    "node": "^18.18.0 || ^20.9.0 || >=21.1.0"
  },
  "repository": {
    "type": "git",
    "url": "https://github.com/typescript-eslint/typescript-eslint.git",
    "directory": "packages/typescript-eslint"
  },
  "bugs": {
    "url": "https://github.com/typescript-eslint/typescript-eslint/issues"
  },
  "homepage": "https://typescript-eslint.io/packages/typescript-eslint",
  "license": "MIT",
  "keywords": [
    "ast",
    "ecmascript",
    "javascript",
    "typescript",
    "parser",
    "syntax",
    "eslint",
    "eslintplugin",
    "eslint-plugin"
  ],
  "scripts": {
    "build": "tsc -b tsconfig.build.json",
    "postbuild": "downlevel-dts dist _ts4.3/dist --to=4.3",
    "clean": "tsc -b tsconfig.build.json --clean",
    "postclean": "rimraf dist && rimraf _ts4.3 && rimraf coverage",
    "format": "prettier --write \"./**/*.{ts,mts,cts,tsx,js,mjs,cjs,jsx,json,md,css}\" --ignore-path ../../.prettierignore",
    "lint": "nx lint",
<<<<<<< HEAD
    "test": "jest --passWithNoTests",
    "typecheck": "tsc --noEmit"
=======
    "test": "jest --coverage --passWithNoTests",
    "check-types": "npx nx typecheck"
>>>>>>> c910ac15
  },
  "dependencies": {
    "@typescript-eslint/eslint-plugin": "8.25.0",
    "@typescript-eslint/parser": "8.25.0",
    "@typescript-eslint/utils": "8.25.0"
  },
  "peerDependencies": {
    "eslint": "^8.57.0 || ^9.0.0",
    "typescript": ">=4.8.4 <5.8.0"
  },
  "devDependencies": {
    "@jest/types": "29.6.3",
    "downlevel-dts": "*",
    "jest": "29.7.0",
    "prettier": "^3.2.5",
    "rimraf": "*",
    "typescript": "*"
  },
  "funding": {
    "type": "opencollective",
    "url": "https://opencollective.com/typescript-eslint"
  },
  "typesVersions": {
    "<4.7": {
      "*": [
        "_ts4.3/*"
      ]
    }
  }
}<|MERGE_RESOLUTION|>--- conflicted
+++ resolved
@@ -49,13 +49,8 @@
     "postclean": "rimraf dist && rimraf _ts4.3 && rimraf coverage",
     "format": "prettier --write \"./**/*.{ts,mts,cts,tsx,js,mjs,cjs,jsx,json,md,css}\" --ignore-path ../../.prettierignore",
     "lint": "nx lint",
-<<<<<<< HEAD
     "test": "jest --passWithNoTests",
-    "typecheck": "tsc --noEmit"
-=======
-    "test": "jest --coverage --passWithNoTests",
     "check-types": "npx nx typecheck"
->>>>>>> c910ac15
   },
   "dependencies": {
     "@typescript-eslint/eslint-plugin": "8.25.0",
