--- conflicted
+++ resolved
@@ -5,11 +5,7 @@
 
 import rules from '@typescript-eslint/eslint-plugin/use-at-your-own-risk/rules';
 
-<<<<<<< HEAD
-import plugin from '../src/index.js';
-=======
-import tseslint from '../src/index';
->>>>>>> e57126a2
+import tseslint from '../src/index.js';
 
 const RULE_NAME_PREFIX = '@typescript-eslint/';
 const EXTENSION_RULES = Object.entries(rules)
@@ -102,7 +98,6 @@
     async ({ unfilteredConfigRules }, use) => {
       const configRules = filterRules(unfilteredConfigRules);
 
-<<<<<<< HEAD
       const configRulesObject = Object.fromEntries(configRules);
 
       await use(configRulesObject);
@@ -126,12 +121,8 @@
     },
     { auto: false },
   ],
-=======
-describe('all.ts', () => {
-  const unfilteredConfigRules = tseslint.configs.all[2]?.rules;
->>>>>>> e57126a2
-
-  unfilteredConfigRules: [plugin.configs.all[2]?.rules, { auto: true }],
+
+  unfilteredConfigRules: [tseslint.configs.all[2]?.rules, { auto: true }],
 });
 
 describe('all.ts', () => {
@@ -153,16 +144,9 @@
 });
 
 describe('disable-type-checked.ts', () => {
-<<<<<<< HEAD
-  localTest.scoped({
-    unfilteredConfigRules: plugin.configs.disableTypeChecked.rules,
-  });
-=======
-  const unfilteredConfigRules = tseslint.configs.disableTypeChecked.rules;
-
-  it('disables all type checked rules', () => {
-    const configRules = filterRules(unfilteredConfigRules);
->>>>>>> e57126a2
+  localTest.scoped({
+    unfilteredConfigRules: tseslint.configs.disableTypeChecked.rules,
+  });
 
   localTest('disables all type checked rules', ({ configRulesObject }) => {
     const ruleConfigs = Object.entries(rules)
@@ -174,24 +158,8 @@
 });
 
 describe('recommended.ts', () => {
-<<<<<<< HEAD
-  localTest.scoped({
-    unfilteredConfigRules: plugin.configs.recommended[2]?.rules,
-=======
-  const unfilteredConfigRules = tseslint.configs.recommended[2]?.rules;
-
-  it('contains all recommended rules, excluding type checked ones', () => {
-    const configRules = filterRules(unfilteredConfigRules);
-    // note: include deprecated rules so that the config doesn't change between major bumps
-    const ruleConfigs = filterAndMapRuleConfigs({
-      recommendations: ['recommended'],
-      typeChecked: 'exclude',
-    });
-
-    expect(Object.fromEntries(ruleConfigs)).toEqual(
-      Object.fromEntries(configRules),
-    );
->>>>>>> e57126a2
+  localTest.scoped({
+    unfilteredConfigRules: tseslint.configs.recommended[2]?.rules,
   });
 
   localTest(
@@ -216,14 +184,9 @@
 });
 
 describe('recommended-type-checked.ts', () => {
-<<<<<<< HEAD
-  localTest.scoped({
-    unfilteredConfigRules: plugin.configs.recommendedTypeChecked[2]?.rules,
-  });
-=======
-  const unfilteredConfigRules =
-    tseslint.configs.recommendedTypeChecked[2]?.rules;
->>>>>>> e57126a2
+  localTest.scoped({
+    unfilteredConfigRules: tseslint.configs.recommendedTypeChecked[2]?.rules,
+  });
 
   localTest('contains all recommended rules', ({ configRulesObject }) => {
     // note: include deprecated rules so that the config doesn't change between major bumps
@@ -243,25 +206,9 @@
 });
 
 describe('recommended-type-checked-only.ts', () => {
-<<<<<<< HEAD
-  localTest.scoped({
-    unfilteredConfigRules: plugin.configs.recommendedTypeCheckedOnly[2]?.rules,
-=======
-  const unfilteredConfigRules =
-    tseslint.configs.recommendedTypeCheckedOnly[2]?.rules;
-
-  it('contains only type-checked recommended rules', () => {
-    const configRules = filterRules(unfilteredConfigRules);
-    // note: include deprecated rules so that the config doesn't change between major bumps
-    const ruleConfigs = filterAndMapRuleConfigs({
-      recommendations: ['recommended'],
-      typeChecked: 'include-only',
-    }).filter(([ruleName]) => ruleName);
-
-    expect(Object.fromEntries(ruleConfigs)).toEqual(
-      Object.fromEntries(configRules),
-    );
->>>>>>> e57126a2
+  localTest.scoped({
+    unfilteredConfigRules:
+      tseslint.configs.recommendedTypeCheckedOnly[2]?.rules,
   });
 
   localTest(
@@ -286,8 +233,9 @@
 });
 
 describe('strict.ts', () => {
-<<<<<<< HEAD
-  localTest.scoped({ unfilteredConfigRules: plugin.configs.strict[2]?.rules });
+  localTest.scoped({
+    unfilteredConfigRules: tseslint.configs.strict[2]?.rules,
+  });
 
   localTest(
     'contains all strict rules, excluding type checked ones',
@@ -302,23 +250,6 @@
       expect(Object.fromEntries(ruleConfigs)).toStrictEqual(configRulesObject);
     },
   );
-=======
-  const unfilteredConfigRules = tseslint.configs.strict[2]?.rules;
-
-  it('contains all strict rules, excluding type checked ones', () => {
-    const configRules = filterRules(unfilteredConfigRules);
-    // note: exclude deprecated rules, this config is allowed to change between minor versions
-    const ruleConfigs = filterAndMapRuleConfigs({
-      excludeDeprecated: true,
-      recommendations: ['recommended', 'strict'],
-      typeChecked: 'exclude',
-    });
-
-    expect(Object.fromEntries(ruleConfigs)).toEqual(
-      Object.fromEntries(configRules),
-    );
-  });
->>>>>>> e57126a2
 
   localTest(
     'has the base rules overridden by the appropriate extension rules',
@@ -329,13 +260,9 @@
 });
 
 describe('strict-type-checked.ts', () => {
-<<<<<<< HEAD
-  localTest.scoped({
-    unfilteredConfigRules: plugin.configs.strictTypeChecked[2]?.rules,
-  });
-=======
-  const unfilteredConfigRules = tseslint.configs.strictTypeChecked[2]?.rules;
->>>>>>> e57126a2
+  localTest.scoped({
+    unfilteredConfigRules: tseslint.configs.strictTypeChecked[2]?.rules,
+  });
 
   localTest('contains all strict rules', ({ configRulesObject }) => {
     // note: exclude deprecated rules, this config is allowed to change between minor versions
@@ -355,26 +282,8 @@
 });
 
 describe('strict-type-checked-only.ts', () => {
-<<<<<<< HEAD
-  localTest.scoped({
-    unfilteredConfigRules: plugin.configs.strictTypeCheckedOnly[2]?.rules,
-=======
-  const unfilteredConfigRules =
-    tseslint.configs.strictTypeCheckedOnly[2]?.rules;
-
-  it('contains only type-checked strict rules', () => {
-    const configRules = filterRules(unfilteredConfigRules);
-    // note: exclude deprecated rules, this config is allowed to change between minor versions
-    const ruleConfigs = filterAndMapRuleConfigs({
-      excludeDeprecated: true,
-      recommendations: ['recommended', 'strict'],
-      typeChecked: 'include-only',
-    }).filter(([ruleName]) => ruleName);
-
-    expect(Object.fromEntries(ruleConfigs)).toEqual(
-      Object.fromEntries(configRules),
-    );
->>>>>>> e57126a2
+  localTest.scoped({
+    unfilteredConfigRules: tseslint.configs.strictTypeCheckedOnly[2]?.rules,
   });
 
   localTest(
@@ -400,24 +309,8 @@
 });
 
 describe('stylistic.ts', () => {
-<<<<<<< HEAD
-  localTest.scoped({
-    unfilteredConfigRules: plugin.configs.stylistic[2]?.rules,
-=======
-  const unfilteredConfigRules = tseslint.configs.stylistic[2]?.rules;
-
-  it('contains all stylistic rules, excluding deprecated or type checked ones', () => {
-    const configRules = filterRules(unfilteredConfigRules);
-    // note: include deprecated rules so that the config doesn't change between major bumps
-    const ruleConfigs = filterAndMapRuleConfigs({
-      recommendations: ['stylistic'],
-      typeChecked: 'exclude',
-    });
-
-    expect(Object.fromEntries(ruleConfigs)).toEqual(
-      Object.fromEntries(configRules),
-    );
->>>>>>> e57126a2
+  localTest.scoped({
+    unfilteredConfigRules: tseslint.configs.stylistic[2]?.rules,
   });
 
   localTest(
@@ -442,16 +335,8 @@
 });
 
 describe('stylistic-type-checked.ts', () => {
-<<<<<<< HEAD
-  localTest.scoped({
-    unfilteredConfigRules: plugin.configs.stylisticTypeChecked[2]?.rules,
-=======
-  const unfilteredConfigRules = tseslint.configs.stylisticTypeChecked[2]?.rules;
-  const configRules = filterRules(unfilteredConfigRules);
-  // note: include deprecated rules so that the config doesn't change between major bumps
-  const ruleConfigs = filterAndMapRuleConfigs({
-    recommendations: ['stylistic'],
->>>>>>> e57126a2
+  localTest.scoped({
+    unfilteredConfigRules: tseslint.configs.stylisticTypeChecked[2]?.rules,
   });
 
   localTest(
@@ -475,25 +360,8 @@
 });
 
 describe('stylistic-type-checked-only.ts', () => {
-<<<<<<< HEAD
-  localTest.scoped({
-    unfilteredConfigRules: plugin.configs.stylisticTypeCheckedOnly[2]?.rules,
-=======
-  const unfilteredConfigRules =
-    tseslint.configs.stylisticTypeCheckedOnly[2]?.rules;
-
-  it('contains only type-checked stylistic rules', () => {
-    const configRules = filterRules(unfilteredConfigRules);
-    // note: include deprecated rules so that the config doesn't change between major bumps
-    const ruleConfigs = filterAndMapRuleConfigs({
-      recommendations: ['stylistic'],
-      typeChecked: 'include-only',
-    }).filter(([ruleName]) => ruleName);
-
-    expect(Object.fromEntries(ruleConfigs)).toEqual(
-      Object.fromEntries(configRules),
-    );
->>>>>>> e57126a2
+  localTest.scoped({
+    unfilteredConfigRules: tseslint.configs.stylisticTypeCheckedOnly[2]?.rules,
   });
 
   localTest(
