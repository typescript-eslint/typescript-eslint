{
  "name": "@typescript-eslint/visitor-keys",
<<<<<<< HEAD
  "version": "5.59.8",
=======
  "version": "5.59.9",
>>>>>>> a2b6b2e0
  "description": "Visitor keys used to help traverse the TypeScript-ESTree AST",
  "keywords": [
    "eslint",
    "typescript",
    "estree"
  ],
  "engines": {
    "node": "^12.22.0 || ^14.17.0 || >=16.0.0"
  },
  "files": [
    "dist",
    "_ts3.4",
    "package.json",
    "README.md",
    "LICENSE"
  ],
  "repository": {
    "type": "git",
    "url": "https://github.com/typescript-eslint/typescript-eslint.git",
    "directory": "packages/visitor-keys"
  },
  "bugs": {
    "url": "https://github.com/typescript-eslint/typescript-eslint/issues"
  },
  "license": "MIT",
  "main": "dist/index.js",
  "types": "dist/index.d.ts",
  "scripts": {
    "build": "tsc -b tsconfig.build.json",
    "postbuild": "downlevel-dts dist _ts3.4/dist",
    "clean": "tsc -b tsconfig.build.json --clean",
    "postclean": "rimraf dist && rimraf _ts3.4 && rimraf coverage",
    "format": "prettier --write \"./**/*.{ts,mts,cts,tsx,js,mjs,cjs,jsx,json,md,css}\" --ignore-path ../../.prettierignore",
    "lint": "nx lint",
    "test": "jest --coverage",
    "typecheck": "tsc -p tsconfig.json --noEmit"
  },
  "dependencies": {
<<<<<<< HEAD
    "@typescript-eslint/types": "5.59.8",
=======
    "@typescript-eslint/types": "5.59.9",
>>>>>>> a2b6b2e0
    "eslint-visitor-keys": "^3.3.0"
  },
  "devDependencies": {
    "@types/eslint-visitor-keys": "*"
  },
  "funding": {
    "type": "opencollective",
    "url": "https://opencollective.com/typescript-eslint"
  },
  "typesVersions": {
    "<3.8": {
      "*": [
        "_ts3.4/*"
      ]
    }
  }
}<|MERGE_RESOLUTION|>--- conflicted
+++ resolved
@@ -1,10 +1,6 @@
 {
   "name": "@typescript-eslint/visitor-keys",
-<<<<<<< HEAD
-  "version": "5.59.8",
-=======
   "version": "5.59.9",
->>>>>>> a2b6b2e0
   "description": "Visitor keys used to help traverse the TypeScript-ESTree AST",
   "keywords": [
     "eslint",
@@ -43,11 +39,7 @@
     "typecheck": "tsc -p tsconfig.json --noEmit"
   },
   "dependencies": {
-<<<<<<< HEAD
-    "@typescript-eslint/types": "5.59.8",
-=======
     "@typescript-eslint/types": "5.59.9",
->>>>>>> a2b6b2e0
     "eslint-visitor-keys": "^3.3.0"
   },
   "devDependencies": {
