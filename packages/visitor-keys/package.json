{
  "name": "@typescript-eslint/visitor-keys",
  "version": "8.29.1",
  "description": "Visitor keys used to help traverse the TypeScript-ESTree AST",
  "files": [
    "dist",
    "!*.tsbuildinfo",
    "_ts4.3",
    "package.json",
    "README.md",
    "LICENSE"
  ],
  "type": "commonjs",
  "exports": {
    ".": {
      "types": "./dist/index.d.ts",
      "default": "./dist/index.js"
    },
    "./package.json": "./package.json"
  },
  "types": "./dist/index.d.ts",
  "engines": {
    "node": "^18.18.0 || ^20.9.0 || >=21.1.0"
  },
  "repository": {
    "type": "git",
    "url": "https://github.com/typescript-eslint/typescript-eslint.git",
    "directory": "packages/visitor-keys"
  },
  "bugs": {
    "url": "https://github.com/typescript-eslint/typescript-eslint/issues"
  },
  "homepage": "https://typescript-eslint.io",
  "license": "MIT",
  "keywords": [
    "eslint",
    "typescript",
    "estree"
  ],
  "scripts": {
    "build": "tsc -b tsconfig.build.json && yarn run postbuild",
    "postbuild": "downlevel-dts dist _ts4.3/dist --to=4.3",
<<<<<<< HEAD
    "clean": "rimraf dist/ _ts4.3/ coverage/",
    "format": "yarn run -T format",
    "lint": "yarn run -T nx lint",
    "test": "jest",
    "check-types": "yarn run -T nx typecheck"
=======
    "clean": "tsc -b tsconfig.build.json --clean",
    "postclean": "rimraf dist/ _ts4.3/ coverage/",
    "format": "prettier --write \"./**/*.{ts,mts,cts,tsx,js,mjs,cjs,jsx,json,md,css}\" --ignore-path ../../.prettierignore",
    "lint": "npx nx lint",
    "test": "vitest --run --config=$INIT_CWD/vitest.config.mts",
    "check-types": "npx nx typecheck"
>>>>>>> d1f57a71
  },
  "dependencies": {
    "@typescript-eslint/types": "8.29.1",
    "eslint-visitor-keys": "^4.2.0"
  },
  "devDependencies": {
    "@vitest/coverage-v8": "^3.1.1",
    "downlevel-dts": "*",
<<<<<<< HEAD
    "jest": "29.7.0",
=======
    "prettier": "^3.2.5",
>>>>>>> d1f57a71
    "rimraf": "*",
    "typescript": "*",
    "vitest": "^3.1.1"
  },
  "funding": {
    "type": "opencollective",
    "url": "https://opencollective.com/typescript-eslint"
  },
  "typesVersions": {
    "<4.7": {
      "*": [
        "_ts4.3/*"
      ]
    }
  }
}<|MERGE_RESOLUTION|>--- conflicted
+++ resolved
@@ -40,20 +40,11 @@
   "scripts": {
     "build": "tsc -b tsconfig.build.json && yarn run postbuild",
     "postbuild": "downlevel-dts dist _ts4.3/dist --to=4.3",
-<<<<<<< HEAD
     "clean": "rimraf dist/ _ts4.3/ coverage/",
     "format": "yarn run -T format",
     "lint": "yarn run -T nx lint",
-    "test": "jest",
+    "test": "vitest --run --config=$INIT_CWD/vitest.config.mts",
     "check-types": "yarn run -T nx typecheck"
-=======
-    "clean": "tsc -b tsconfig.build.json --clean",
-    "postclean": "rimraf dist/ _ts4.3/ coverage/",
-    "format": "prettier --write \"./**/*.{ts,mts,cts,tsx,js,mjs,cjs,jsx,json,md,css}\" --ignore-path ../../.prettierignore",
-    "lint": "npx nx lint",
-    "test": "vitest --run --config=$INIT_CWD/vitest.config.mts",
-    "check-types": "npx nx typecheck"
->>>>>>> d1f57a71
   },
   "dependencies": {
     "@typescript-eslint/types": "8.29.1",
@@ -62,11 +53,6 @@
   "devDependencies": {
     "@vitest/coverage-v8": "^3.1.1",
     "downlevel-dts": "*",
-<<<<<<< HEAD
-    "jest": "29.7.0",
-=======
-    "prettier": "^3.2.5",
->>>>>>> d1f57a71
     "rimraf": "*",
     "typescript": "*",
     "vitest": "^3.1.1"
