{
  "name": "@typescript-eslint/visitor-keys",
  "version": "8.32.1",
  "description": "Visitor keys used to help traverse the TypeScript-ESTree AST",
  "files": [
    "dist",
    "!*.tsbuildinfo",
    "package.json",
    "README.md",
    "LICENSE"
  ],
  "type": "commonjs",
  "exports": {
    ".": {
      "types": "./dist/index.d.ts",
      "default": "./dist/index.js"
    },
    "./package.json": "./package.json"
  },
  "types": "./dist/index.d.ts",
  "engines": {
    "node": "^18.18.0 || ^20.9.0 || >=21.1.0"
  },
  "repository": {
    "type": "git",
    "url": "https://github.com/typescript-eslint/typescript-eslint.git",
    "directory": "packages/visitor-keys"
  },
  "bugs": {
    "url": "https://github.com/typescript-eslint/typescript-eslint/issues"
  },
  "homepage": "https://typescript-eslint.io",
  "license": "MIT",
  "keywords": [
    "eslint",
    "typescript",
    "estree"
  ],
  "scripts": {
    "build": "tsc -b tsconfig.build.json",
    "clean": "rimraf dist/ coverage/",
    "format": "yarn run -T format",
    "lint": "yarn run -BT nx lint",
    "test": "vitest --run --config=$INIT_CWD/vitest.config.mts",
    "check-types": "yarn run -BT nx typecheck"
  },
  "dependencies": {
    "@typescript-eslint/types": "8.32.1",
    "eslint-visitor-keys": "^4.2.0"
  },
  "devDependencies": {
<<<<<<< HEAD
    "@vitest/coverage-v8": "^3.1.2",
=======
    "@vitest/coverage-v8": "^3.1.3",
    "prettier": "^3.2.5",
>>>>>>> af077a04
    "rimraf": "*",
    "typescript": "*",
    "vitest": "^3.1.3"
  },
  "funding": {
    "type": "opencollective",
    "url": "https://opencollective.com/typescript-eslint"
  }
}<|MERGE_RESOLUTION|>--- conflicted
+++ resolved
@@ -49,12 +49,8 @@
     "eslint-visitor-keys": "^4.2.0"
   },
   "devDependencies": {
-<<<<<<< HEAD
-    "@vitest/coverage-v8": "^3.1.2",
-=======
     "@vitest/coverage-v8": "^3.1.3",
     "prettier": "^3.2.5",
->>>>>>> af077a04
     "rimraf": "*",
     "typescript": "*",
     "vitest": "^3.1.3"
