import debug from 'debug';
import { minimatch } from 'minimatch';
import path from 'path';

import { createProjectProgram } from './create-program/createProjectProgram';
import type { ProjectServiceSettings } from './create-program/createProjectService';
import type { ASTAndDefiniteProgram } from './create-program/shared';
import type { MutableParseSettings } from './parseSettings';

const log = debug(
  'typescript-eslint:typescript-estree:useProgramFromProjectService',
);

export function useProgramFromProjectService(
  { allowDefaultProjectForFiles, service }: ProjectServiceSettings,
  parseSettings: Readonly<MutableParseSettings>,
  hasFullTypeInformation: boolean,
): ASTAndDefiniteProgram | undefined {
  // We don't canonicalize the filename because it caused a performance regression.
  // See https://github.com/typescript-eslint/typescript-eslint/issues/8519
  const filePathAbsolute = absolutify(parseSettings.filePath);
  log(
    'Opening project service file for: %s at absolute path %s',
    parseSettings.filePath,
    filePathAbsolute,
  );

  const opened = service.openClientFile(
    filePathAbsolute,
    parseSettings.codeFullText,
    /* scriptKind */ undefined,
    parseSettings.tsconfigRootDir,
  );

  log('Opened project service file: %o', opened);

  if (hasFullTypeInformation) {
    log(
      'Project service type information enabled; checking for file path match on: %o',
      allowDefaultProjectForFiles,
    );
    const isDefaultProjectAllowedPath = filePathMatchedBy(
      parseSettings.filePath,
      allowDefaultProjectForFiles,
    );

    log(
      'Default project allowed path: %s, based on config file: %s',
      isDefaultProjectAllowedPath,
      opened.configFileName,
    );

    if (opened.configFileName) {
      if (isDefaultProjectAllowedPath) {
        throw new Error(
          `${parseSettings.filePath} was included by allowDefaultProjectForFiles but also was found in the project service. Consider removing it from allowDefaultProjectForFiles.`,
        );
      }
    } else if (!isDefaultProjectAllowedPath) {
      throw new Error(
        `${parseSettings.filePath} was not found by the project service. Consider either including it in the tsconfig.json or including it in allowDefaultProjectForFiles.`,
      );
    }
  }
  log('Retrieving script info and then program for: %s', filePathAbsolute);

<<<<<<< HEAD
  const scriptInfo = service.getScriptInfo(filePath);
  /* eslint-disable @typescript-eslint/no-non-null-assertion */
=======
  const scriptInfo = service.getScriptInfo(filePathAbsolute);
>>>>>>> aeb2f710
  const program = service
    .getDefaultProjectForFile(scriptInfo!.fileName, true)!
    .getLanguageService(/*ensureSynchronized*/ true)
    .getProgram();
  /* eslint-enable @typescript-eslint/no-non-null-assertion */

  if (!program) {
    log('Could not find project service program for: %s', filePathAbsolute);
    return undefined;
  }

  log('Found project service program for: %s', filePathAbsolute);

  return createProjectProgram(parseSettings, [program]);

  function absolutify(filePath: string): string {
    return path.isAbsolute(filePath)
      ? filePath
      : path.join(service.host.getCurrentDirectory(), filePath);
  }
}

function filePathMatchedBy(
  filePath: string,
  allowDefaultProjectForFiles: string[] | undefined,
): boolean {
  return !!allowDefaultProjectForFiles?.some(pattern =>
    minimatch(filePath, pattern),
  );
}<|MERGE_RESOLUTION|>--- conflicted
+++ resolved
@@ -64,12 +64,8 @@
   }
   log('Retrieving script info and then program for: %s', filePathAbsolute);
 
-<<<<<<< HEAD
-  const scriptInfo = service.getScriptInfo(filePath);
+  const scriptInfo = service.getScriptInfo(filePathAbsolute);
   /* eslint-disable @typescript-eslint/no-non-null-assertion */
-=======
-  const scriptInfo = service.getScriptInfo(filePathAbsolute);
->>>>>>> aeb2f710
   const program = service
     .getDefaultProjectForFile(scriptInfo!.fileName, true)!
     .getLanguageService(/*ensureSynchronized*/ true)
