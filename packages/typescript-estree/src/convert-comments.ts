import * as ts from 'typescript';
import { forEachComment } from 'tsutils/util/util';
import { getLocFor } from './node-utils';
import { TSESTree } from './ts-estree';

/**
 * Convert all comments for the given AST.
 * @param ast the AST object
 * @param code the TypeScript code
 * @returns the converted ESTreeComment
 * @private
 */
export function convertComments(
  ast: ts.SourceFile,
  code: string,
): TSESTree.Comment[] {
  const comments: TSESTree.Comment[] = [];

  forEachComment(
    ast,
    (_, comment) => {
      const type =
        comment.kind == ts.SyntaxKind.SingleLineCommentTrivia
          ? 'Line'
          : 'Block';
      const range: TSESTree.Range = [comment.pos, comment.end];
      const loc = getLocFor(range[0], range[1], ast);

      // both comments start with 2 characters - /* or //
      const textStart = range[0] + 2;
      const textEnd =
        comment.kind === ts.SyntaxKind.SingleLineCommentTrivia
          ? // single line comments end at the end
            range[1] - textStart
          : // multiline comments end 2 characters early
            range[1] - textStart - 2;
      comments.push({
        type,
        value: code.substr(textStart, textEnd),
        range,
        loc,
      });
    },
    ast,
  );

<<<<<<< HEAD
  let kind = triviaScanner.scan();
  while (kind !== ts.SyntaxKind.EndOfFileToken) {
    const start = triviaScanner.getTokenPos();
    const end = triviaScanner.getTextPos();

    let container: ts.Node | null = null;
    switch (kind) {
      case ts.SyntaxKind.SingleLineCommentTrivia:
      case ts.SyntaxKind.MultiLineCommentTrivia: {
        const comment = getCommentFromTriviaScanner(triviaScanner, ast, code);

        comments.push(comment);
        break;
      }
      case ts.SyntaxKind.GreaterThanToken:
        container = getNodeContainer(ast, start, end);
        if (
          container &&
          ((container.parent &&
            container.parent.parent &&
            // Rescan after an opening element or fragment
            (container.parent.kind === ts.SyntaxKind.JsxOpeningElement &&
              // Make sure this is the end of a tag like `<Component<number>>`
              container.parent.end === end)) ||
            container.parent.kind === ts.SyntaxKind.JsxOpeningFragment ||
            // Rescan after a self-closing element if it's inside another JSX element
            (container.parent.kind === ts.SyntaxKind.JsxSelfClosingElement &&
              (container.parent.parent.kind === ts.SyntaxKind.JsxElement ||
                container.parent.parent.kind === ts.SyntaxKind.JsxFragment)) ||
            // Rescan after a closing element if it's inside another JSX element
            ((container.parent.kind === ts.SyntaxKind.JsxClosingElement ||
              container.parent.kind === ts.SyntaxKind.JsxClosingFragment) &&
              container.parent.parent.parent &&
              (container.parent.parent.parent.kind ===
                ts.SyntaxKind.JsxElement ||
                container.parent.parent.parent.kind ===
                  ts.SyntaxKind.JsxFragment)))
        ) {
          kind = triviaScanner.reScanJsxToken();
          continue;
        }
        break;
      case ts.SyntaxKind.CloseBraceToken:
        container = getNodeContainer(ast, start, end);

        // Rescan after a JSX expression
        if (
          container &&
          container.parent &&
          container.parent.kind === ts.SyntaxKind.JsxExpression &&
          container.parent.parent &&
          container.parent.parent.kind === ts.SyntaxKind.JsxElement
        ) {
          kind = triviaScanner.reScanJsxToken();
          continue;
        }

        if (
          container &&
          (container.kind === ts.SyntaxKind.TemplateMiddle ||
            container.kind === ts.SyntaxKind.TemplateTail)
        ) {
          kind = triviaScanner.reScanTemplateToken();
          continue;
        }
        break;
      case ts.SyntaxKind.SlashToken:
      case ts.SyntaxKind.SlashEqualsToken:
        container = getNodeContainer(ast, start, end);

        if (
          container &&
          container.kind === ts.SyntaxKind.RegularExpressionLiteral
        ) {
          kind = triviaScanner.reScanSlashToken();
          continue;
        }
        break;
      default:
        break;
    }
    kind = triviaScanner.scan();
  }

=======
>>>>>>> a37ff9f3
  return comments;
}<|MERGE_RESOLUTION|>--- conflicted
+++ resolved
@@ -44,92 +44,5 @@
     ast,
   );
 
-<<<<<<< HEAD
-  let kind = triviaScanner.scan();
-  while (kind !== ts.SyntaxKind.EndOfFileToken) {
-    const start = triviaScanner.getTokenPos();
-    const end = triviaScanner.getTextPos();
-
-    let container: ts.Node | null = null;
-    switch (kind) {
-      case ts.SyntaxKind.SingleLineCommentTrivia:
-      case ts.SyntaxKind.MultiLineCommentTrivia: {
-        const comment = getCommentFromTriviaScanner(triviaScanner, ast, code);
-
-        comments.push(comment);
-        break;
-      }
-      case ts.SyntaxKind.GreaterThanToken:
-        container = getNodeContainer(ast, start, end);
-        if (
-          container &&
-          ((container.parent &&
-            container.parent.parent &&
-            // Rescan after an opening element or fragment
-            (container.parent.kind === ts.SyntaxKind.JsxOpeningElement &&
-              // Make sure this is the end of a tag like `<Component<number>>`
-              container.parent.end === end)) ||
-            container.parent.kind === ts.SyntaxKind.JsxOpeningFragment ||
-            // Rescan after a self-closing element if it's inside another JSX element
-            (container.parent.kind === ts.SyntaxKind.JsxSelfClosingElement &&
-              (container.parent.parent.kind === ts.SyntaxKind.JsxElement ||
-                container.parent.parent.kind === ts.SyntaxKind.JsxFragment)) ||
-            // Rescan after a closing element if it's inside another JSX element
-            ((container.parent.kind === ts.SyntaxKind.JsxClosingElement ||
-              container.parent.kind === ts.SyntaxKind.JsxClosingFragment) &&
-              container.parent.parent.parent &&
-              (container.parent.parent.parent.kind ===
-                ts.SyntaxKind.JsxElement ||
-                container.parent.parent.parent.kind ===
-                  ts.SyntaxKind.JsxFragment)))
-        ) {
-          kind = triviaScanner.reScanJsxToken();
-          continue;
-        }
-        break;
-      case ts.SyntaxKind.CloseBraceToken:
-        container = getNodeContainer(ast, start, end);
-
-        // Rescan after a JSX expression
-        if (
-          container &&
-          container.parent &&
-          container.parent.kind === ts.SyntaxKind.JsxExpression &&
-          container.parent.parent &&
-          container.parent.parent.kind === ts.SyntaxKind.JsxElement
-        ) {
-          kind = triviaScanner.reScanJsxToken();
-          continue;
-        }
-
-        if (
-          container &&
-          (container.kind === ts.SyntaxKind.TemplateMiddle ||
-            container.kind === ts.SyntaxKind.TemplateTail)
-        ) {
-          kind = triviaScanner.reScanTemplateToken();
-          continue;
-        }
-        break;
-      case ts.SyntaxKind.SlashToken:
-      case ts.SyntaxKind.SlashEqualsToken:
-        container = getNodeContainer(ast, start, end);
-
-        if (
-          container &&
-          container.kind === ts.SyntaxKind.RegularExpressionLiteral
-        ) {
-          kind = triviaScanner.reScanSlashToken();
-          continue;
-        }
-        break;
-      default:
-        break;
-    }
-    kind = triviaScanner.scan();
-  }
-
-=======
->>>>>>> a37ff9f3
   return comments;
 }