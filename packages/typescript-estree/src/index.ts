--- conflicted
+++ resolved
@@ -18,11 +18,8 @@
 export * from './create-program/getScriptKind';
 export { typescriptVersionIsAtLeast } from './version-check';
 export * from './getModifiers';
-<<<<<<< HEAD
 export { TSError } from './node-utils';
-=======
 export * from './clear-caches';
->>>>>>> fc2df636
 
 // note - cannot migrate this to an import statement because it will make TSC copy the package.json to the dist folder
 // eslint-disable-next-line @typescript-eslint/no-unsafe-assignment, @typescript-eslint/no-unsafe-member-access
