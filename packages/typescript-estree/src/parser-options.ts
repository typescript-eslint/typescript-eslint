--- conflicted
+++ resolved
@@ -111,7 +111,11 @@
   allowDefaultProjectForFiles?: string[];
 
   /**
-<<<<<<< HEAD
+   * Path to a TSConfig to use instead of TypeScript's default project configuration.
+   */
+  defaultProject?: string;
+
+  /**
    * The maximum number of files {@link allowDefaultProjectForFiles} may match.
    * Each file match slows down linting, so if you do need to use this, please
    * file an informative issue on typescript-eslint explaining why - so we can
@@ -119,11 +123,6 @@
    * @default 8
    */
   maximumDefaultProjectFileMatchCount_THIS_WILL_SLOW_DOWN_LINTING?: number;
-=======
-   * Path to a TSConfig to use instead of TypeScript's default project configuration.
-   */
-  defaultProject?: string;
->>>>>>> fda5704b
 }
 
 interface ParseAndGenerateServicesOptions extends ParseOptions {
