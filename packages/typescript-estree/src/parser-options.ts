--- conflicted
+++ resolved
@@ -27,11 +27,7 @@
   strict: boolean;
   tokens: null | TSESTree.Token[];
   tsconfigRootDir: string;
-<<<<<<< HEAD
-=======
-  useJSXTextNode: boolean;
   moduleResolver: string;
->>>>>>> 8c26f76a
 }
 
 ////////////////////////////////////////////////////
