import type {
  CacheDurationSeconds,
  DebugLevel,
  JSDocParsingMode,
} from '@typescript-eslint/types';
import type * as ts from 'typescript';

import type { TSESTree, TSESTreeToTSNode, TSNode, TSToken } from './ts-estree';

//////////////////////////////////////////////////////////
// MAKE SURE THIS IS KEPT IN SYNC WITH THE WEBSITE DOCS //
//////////////////////////////////////////////////////////

interface ParseOptions {
  /**
   * Prevents the parser from throwing an error if it receives an invalid AST from TypeScript.
   * This case only usually occurs when attempting to lint invalid code.
   */
  allowInvalidAST?: boolean;

  /**
   * create a top-level comments array containing all comments
   */
  comment?: boolean;

  /**
   * An array of modules to turn explicit debugging on for.
   * - 'typescript-eslint' is the same as setting the env var `DEBUG=typescript-eslint:*`
   * - 'eslint' is the same as setting the env var `DEBUG=eslint:*`
   * - 'typescript' is the same as setting `extendedDiagnostics: true` in your tsconfig compilerOptions
   *
   * For convenience, also supports a boolean:
   * - true === ['typescript-eslint']
   * - false === []
   */
  debugLevel?: DebugLevel;

  /**
   * Cause the parser to error if it encounters an unknown AST node type (useful for testing).
   * This case only usually occurs when TypeScript releases new features.
   */
  errorOnUnknownASTType?: boolean;

  /**
   * Absolute (or relative to `cwd`) path to the file being parsed.
   */
  filePath?: string;

  /**
   * If you are using TypeScript version >=5.3 then this option can be used as a performance optimization.
   *
   * The valid values for this rule are:
   * - `'all'` - parse all JSDoc comments, always.
   * - `'none'` - parse no JSDoc comments, ever.
   * - `'type-info'` - parse just JSDoc comments that are required to provide correct type-info. TS will always parse JSDoc in non-TS files, but never in TS files.
   *
   * If you do not rely on JSDoc tags from the TypeScript AST, then you can safely set this to `'none'` to improve performance.
   */
  jsDocParsingMode?: JSDocParsingMode;

  /**
   * Enable parsing of JSX.
   * For more details, see https://www.typescriptlang.org/docs/handbook/jsx.html
   *
   * NOTE: this setting does not effect known file types (.js, .cjs, .mjs, .jsx, .ts, .mts, .cts, .tsx, .json) because the
   * TypeScript compiler has its own internal handling for known file extensions.
   *
   * For the exact behavior, see https://github.com/typescript-eslint/typescript-eslint/tree/main/packages/parser#parseroptionsecmafeaturesjsx
   */
  jsx?: boolean;

  /**
   * Controls whether the `loc` information to each node.
   * The `loc` property is an object which contains the exact line/column the node starts/ends on.
   * This is similar to the `range` property, except it is line/column relative.
   */
  loc?: boolean;

  /*
   * Allows overriding of function used for logging.
   * When value is `false`, no logging will occur.
   * When value is not provided, `console.log()` will be used.
   */
  loggerFn?: false | ((message: string) => void);

  /**
   * Controls whether the `range` property is included on AST nodes.
   * The `range` property is a [number, number] which indicates the start/end index of the node in the file contents.
   * This is similar to the `loc` property, except this is the absolute index.
   */
  range?: boolean;

  /**
   * Set to true to create a top-level array containing all tokens from the file.
   */
  tokens?: boolean;

  /**
   * Whether deprecated AST properties should skip calling console.warn on accesses.
   */
  suppressDeprecatedPropertyWarnings?: boolean;
}

/**
 * Granular options to configure the project service.
 */
export interface ProjectServiceOptions {
  /**
   * Globs of files to allow running with the default project compiler options
   * despite not being matched by the project service.
   */
  allowDefaultProject?: string[];

  /**
   * Path to a TSConfig to use instead of TypeScript's default project configuration.
   */
  defaultProject?: string;

  /**
   * The maximum number of files {@link allowDefaultProject} may match.
   * Each file match slows down linting, so if you do need to use this, please
   * file an informative issue on typescript-eslint explaining why - so we can
   * help you avoid using it!
   * @default 8
   */
  maximumDefaultProjectFileMatchCount_THIS_WILL_SLOW_DOWN_LINTING?: number;
}

interface ParseAndGenerateServicesOptions extends ParseOptions {
  /**
   * Granular control of the expiry lifetime of our internal caches.
   * You can specify the number of seconds as an integer number, or the string
   * 'Infinity' if you never want the cache to expire.
   *
   * By default cache entries will be evicted after 30 seconds, or will persist
   * indefinitely if `disallowAutomaticSingleRunInference = false` AND the parser
   * infers that it is a single run.
   */
  cacheLifetime?: {
    /**
     * Glob resolution for `parserOptions.project` values.
     */
    glob?: CacheDurationSeconds;
  };

  /**
   * ESLint (and therefore typescript-eslint) is used in both "single run"/one-time contexts,
   * such as an ESLint CLI invocation, and long-running sessions (such as continuous feedback
   * on a file in an IDE).
<<<<<<< HEAD
   *
   * When typescript-eslint handles TypeScript Program management behind the scenes, this distinction
   * is important because there is significant overhead to managing the so called Watch Programs
   * needed for the long-running use-case.
   *
   * By default, we will use common heuristics to infer whether ESLint is being
   * used as part of a single run. This option disables those heuristics, and
   * therefore the performance optimizations gained by them.
   *
   * In other words, typescript-eslint is faster by default, and this option
   * disables an automatic performance optimization.
   *
=======
   *
   * When typescript-eslint handles TypeScript Program management behind the scenes, this distinction
   * is important because there is significant overhead to managing the so called Watch Programs
   * needed for the long-running use-case.
   *
   * By default, we will use common heuristics to infer whether ESLint is being
   * used as part of a single run. This option disables those heuristics, and
   * therefore the performance optimizations gained by them.
   *
   * In other words, typescript-eslint is faster by default, and this option
   * disables an automatic performance optimization.
   *
>>>>>>> c0bf6fc2
   * This setting's default value can be specified by setting a `TSESTREE_SINGLE_RUN`
   * environment variable to `"false"` or `"true"`.
   * Otherwise, the default value is `false`.
   */
  disallowAutomaticSingleRunInference?: boolean;

  /**
   * Causes the parser to error if the TypeScript compiler returns any unexpected syntax/semantic errors.
   */
  errorOnTypeScriptSyntacticAndSemanticIssues?: boolean;

  /**
   * ***EXPERIMENTAL FLAG*** - Use this at your own risk.
   *
   * Whether to create a shared TypeScript server to power program creation.
   *
   * @see https://github.com/typescript-eslint/typescript-eslint/issues/6575
   */
  EXPERIMENTAL_useProjectService?: boolean | ProjectServiceOptions;

  /**
   * When `project` is provided, this controls the non-standard file extensions which will be parsed.
   * It accepts an array of file extensions, each preceded by a `.`.
   */
  extraFileExtensions?: string[];

  /**
   * Absolute (or relative to `tsconfigRootDir`) path to the file being parsed.
   * When `project` is provided, this is required, as it is used to fetch the file from the TypeScript compiler's cache.
   */
  filePath?: string;

  /**
   * Allows the user to control whether or not two-way AST node maps are preserved
   * during the AST conversion process.
   *
   * By default: the AST node maps are NOT preserved, unless `project` has been specified,
   * in which case the maps are made available on the returned `parserServices`.
   *
   * NOTE: If `preserveNodeMaps` is explicitly set by the user, it will be respected,
   * regardless of whether or not `project` is in use.
   */
  preserveNodeMaps?: boolean;

  /**
   * Absolute (or relative to `tsconfigRootDir`) paths to the tsconfig(s),
   * or `true` to find the nearest tsconfig.json to the file.
   * If this is provided, type information will be returned.
   *
   * If set to `false`, `null` or `undefined` type information will not be returned.
   *
   * Note that {@link projectService} is now preferred.
   */
  project?: string[] | string | boolean | null;

  /**
   * If you provide a glob (or globs) to the project option, you can use this option to ignore certain folders from
   * being matched by the globs.
   * This accepts an array of globs to ignore.
   *
   * By default, this is set to ["**\/node_modules/**"]
   */
  projectFolderIgnoreList?: string[];

  /**
   * Whether to create a shared TypeScript project service to power program creation.
   */
  projectService?: boolean | ProjectServiceOptions;

  /**
   * The absolute path to the root directory for all provided `project`s.
   */
  tsconfigRootDir?: string;

  /**
   * An array of one or more instances of TypeScript Program objects to be used for type information.
   * This overrides any program or programs that would have been computed from the `project` option.
   * All linted files must be part of the provided program(s).
   */
  programs?: ts.Program[] | null;
}

export type TSESTreeOptions = ParseAndGenerateServicesOptions;

// This lets us use generics to type the return value, and removes the need to
// handle the undefined type in the get method
export interface ParserWeakMap<Key, ValueBase> {
  get<Value extends ValueBase>(key: Key): Value;
  has(key: unknown): boolean;
}

export interface ParserWeakMapESTreeToTSNode<
  Key extends TSESTree.Node = TSESTree.Node,
> {
  get<KeyBase extends Key>(key: KeyBase): TSESTreeToTSNode<KeyBase>;
  has(key: unknown): boolean;
}

export interface ParserServicesBase {
  emitDecoratorMetadata: boolean | undefined;
  experimentalDecorators: boolean | undefined;
}
export interface ParserServicesNodeMaps {
  esTreeNodeToTSNodeMap: ParserWeakMapESTreeToTSNode;
  tsNodeToESTreeNodeMap: ParserWeakMap<TSNode | TSToken, TSESTree.Node>;
}
export interface ParserServicesWithTypeInformation
  extends ParserServicesNodeMaps,
    ParserServicesBase {
  program: ts.Program;
  getSymbolAtLocation: (node: TSESTree.Node) => ts.Symbol | undefined;
  getTypeAtLocation: (node: TSESTree.Node) => ts.Type;
}
export interface ParserServicesWithoutTypeInformation
  extends ParserServicesNodeMaps,
    ParserServicesBase {
  program: null;
}
export type ParserServices =
  | ParserServicesWithoutTypeInformation
  | ParserServicesWithTypeInformation;<|MERGE_RESOLUTION|>--- conflicted
+++ resolved
@@ -147,7 +147,6 @@
    * ESLint (and therefore typescript-eslint) is used in both "single run"/one-time contexts,
    * such as an ESLint CLI invocation, and long-running sessions (such as continuous feedback
    * on a file in an IDE).
-<<<<<<< HEAD
    *
    * When typescript-eslint handles TypeScript Program management behind the scenes, this distinction
    * is important because there is significant overhead to managing the so called Watch Programs
@@ -160,20 +159,6 @@
    * In other words, typescript-eslint is faster by default, and this option
    * disables an automatic performance optimization.
    *
-=======
-   *
-   * When typescript-eslint handles TypeScript Program management behind the scenes, this distinction
-   * is important because there is significant overhead to managing the so called Watch Programs
-   * needed for the long-running use-case.
-   *
-   * By default, we will use common heuristics to infer whether ESLint is being
-   * used as part of a single run. This option disables those heuristics, and
-   * therefore the performance optimizations gained by them.
-   *
-   * In other words, typescript-eslint is faster by default, and this option
-   * disables an automatic performance optimization.
-   *
->>>>>>> c0bf6fc2
    * This setting's default value can be specified by setting a `TSESTREE_SINGLE_RUN`
    * environment variable to `"false"` or `"true"`.
    * Otherwise, the default value is `false`.
@@ -184,15 +169,6 @@
    * Causes the parser to error if the TypeScript compiler returns any unexpected syntax/semantic errors.
    */
   errorOnTypeScriptSyntacticAndSemanticIssues?: boolean;
-
-  /**
-   * ***EXPERIMENTAL FLAG*** - Use this at your own risk.
-   *
-   * Whether to create a shared TypeScript server to power program creation.
-   *
-   * @see https://github.com/typescript-eslint/typescript-eslint/issues/6575
-   */
-  EXPERIMENTAL_useProjectService?: boolean | ProjectServiceOptions;
 
   /**
    * When `project` is provided, this controls the non-standard file extensions which will be parsed.
