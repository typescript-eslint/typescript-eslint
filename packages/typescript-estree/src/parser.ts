import debug from 'debug';
import type * as ts from 'typescript';

import { astConverter } from './ast-converter';
import { convertError } from './convert';
import { createIsolatedProgram } from './create-program/createIsolatedProgram';
import { createProjectProgram } from './create-program/createProjectProgram';
import {
  createNoProgram,
  createSourceFile,
} from './create-program/createSourceFile';
import { getWatchProgramsForProjects } from './create-program/getWatchProgramsForProjects';
import type { ASTAndProgram, CanonicalPath } from './create-program/shared';
import {
  createProgramFromConfigFile,
  useProvidedPrograms,
} from './create-program/useProvidedPrograms';
import { createParserServices } from './createParserServices';
import type {
  ParserServices,
  ParserServicesNodeMaps,
  TSESTreeOptions,
} from './parser-options';
import type { ParseSettings } from './parseSettings';
import { createParseSettings } from './parseSettings/createParseSettings';
import { getFirstSemanticOrSyntacticError } from './semantic-or-syntactic-errors';
import type { TSESTree } from './ts-estree';
import { useProgramFromProjectService } from './useProgramFromProjectService';

const log = debug('typescript-eslint:typescript-estree:parser');

/**
 * Cache existing programs for the single run use-case.
 *
 * clearProgramCache() is only intended to be used in testing to ensure the parser is clean between tests.
 */
const existingPrograms = new Map<CanonicalPath, ts.Program>();
function clearProgramCache(): void {
  existingPrograms.clear();
}

const defaultProjectMatchedFiles = new Set<string>();
function clearDefaultProjectMatchedFiles(): void {
  defaultProjectMatchedFiles.clear();
}

/**
 * @param parseSettings Internal settings for parsing the file
 * @param hasFullTypeInformation True if the program should be attempted to be calculated from provided tsconfig files
 * @returns Returns a source file and program corresponding to the linted code
 */
function getProgramAndAST(
  parseSettings: ParseSettings,
  hasFullTypeInformation: boolean,
): ASTAndProgram {
  if (parseSettings.EXPERIMENTAL_projectService) {
    const fromProjectService = useProgramFromProjectService(
      parseSettings.EXPERIMENTAL_projectService,
      parseSettings,
      hasFullTypeInformation,
      defaultProjectMatchedFiles,
    );
    if (fromProjectService) {
      return fromProjectService;
    }
  }

  if (parseSettings.programs) {
    const fromProvidedPrograms = useProvidedPrograms(
      parseSettings.programs,
      parseSettings,
    );
    if (fromProvidedPrograms) {
      return fromProvidedPrograms;
    }
  }

  // no need to waste time creating a program as the caller didn't want parser services
  // so we can save time and just create a lonesome source file
  if (!hasFullTypeInformation) {
    return createNoProgram(parseSettings);
  }

  return createProjectProgram(
    parseSettings,
    getWatchProgramsForProjects(parseSettings),
  );
}

<<<<<<< HEAD
// eslint-disable-next-line @typescript-eslint/no-empty-object-type
interface EmptyObject {}
=======
/* eslint-disable @typescript-eslint/ban-types */
>>>>>>> 04f19381
type AST<T extends TSESTreeOptions> = TSESTree.Program &
  (T['comment'] extends true ? { comments: TSESTree.Comment[] } : {}) &
  (T['tokens'] extends true ? { tokens: TSESTree.Token[] } : {});
/* eslint-enable @typescript-eslint/ban-types */

interface ParseAndGenerateServicesResult<T extends TSESTreeOptions> {
  ast: AST<T>;
  services: ParserServices;
}
interface ParseWithNodeMapsResult<T extends TSESTreeOptions>
  extends ParserServicesNodeMaps {
  ast: AST<T>;
}

function parse<T extends TSESTreeOptions = TSESTreeOptions>(
  code: string,
  options?: T,
): AST<T> {
  const { ast } = parseWithNodeMapsInternal(code, options, false);
  return ast;
}

function parseWithNodeMapsInternal<T extends TSESTreeOptions = TSESTreeOptions>(
  code: ts.SourceFile | string,
  options: T | undefined,
  shouldPreserveNodeMaps: boolean,
): ParseWithNodeMapsResult<T> {
  /**
   * Reset the parse configuration
   */
  const parseSettings = createParseSettings(code, options);

  /**
   * Ensure users do not attempt to use parse() when they need parseAndGenerateServices()
   */
  if (options?.errorOnTypeScriptSyntacticAndSemanticIssues) {
    throw new Error(
      `"errorOnTypeScriptSyntacticAndSemanticIssues" is only supported for parseAndGenerateServices()`,
    );
  }

  /**
   * Create a ts.SourceFile directly, no ts.Program is needed for a simple parse
   */
  const ast = createSourceFile(parseSettings);

  /**
   * Convert the TypeScript AST to an ESTree-compatible one
   */
  const { estree, astMaps } = astConverter(
    ast,
    parseSettings,
    shouldPreserveNodeMaps,
  );

  return {
    ast: estree as AST<T>,
    esTreeNodeToTSNodeMap: astMaps.esTreeNodeToTSNodeMap,
    tsNodeToESTreeNodeMap: astMaps.tsNodeToESTreeNodeMap,
  };
}

let parseAndGenerateServicesCalls: Record<string, number> = {};
// Privately exported utility intended for use in typescript-eslint unit tests only
function clearParseAndGenerateServicesCalls(): void {
  parseAndGenerateServicesCalls = {};
}

function parseAndGenerateServices<T extends TSESTreeOptions = TSESTreeOptions>(
  code: ts.SourceFile | string,
  tsestreeOptions: T,
): ParseAndGenerateServicesResult<T> {
  /**
   * Reset the parse configuration
   */
  const parseSettings = createParseSettings(code, tsestreeOptions);

  /**
   * If this is a single run in which the user has not provided any existing programs but there
   * are programs which need to be created from the provided "project" option,
   * create an Iterable which will lazily create the programs as needed by the iteration logic
   */
  if (
    parseSettings.singleRun &&
    !parseSettings.programs &&
    parseSettings.projects.size > 0
  ) {
    parseSettings.programs = {
      *[Symbol.iterator](): Iterator<ts.Program> {
        for (const configFile of parseSettings.projects) {
          const existingProgram = existingPrograms.get(configFile[0]);
          if (existingProgram) {
            yield existingProgram;
          } else {
            log(
              'Detected single-run/CLI usage, creating Program once ahead of time for project: %s',
              configFile,
            );
            const newProgram = createProgramFromConfigFile(configFile[1]);
            existingPrograms.set(configFile[0], newProgram);
            yield newProgram;
          }
        }
      },
    };
  }

  /**
   * Generate a full ts.Program or offer provided instances in order to be able to provide parser services, such as type-checking
   */
  const hasFullTypeInformation =
    parseSettings.programs != null || parseSettings.projects.size > 0;

  if (
    typeof tsestreeOptions.errorOnTypeScriptSyntacticAndSemanticIssues ===
      'boolean' &&
    tsestreeOptions.errorOnTypeScriptSyntacticAndSemanticIssues
  ) {
    parseSettings.errorOnTypeScriptSyntacticAndSemanticIssues = true;
  }

  if (
    parseSettings.errorOnTypeScriptSyntacticAndSemanticIssues &&
    !hasFullTypeInformation
  ) {
    throw new Error(
      'Cannot calculate TypeScript semantic issues without a valid project.',
    );
  }

  /**
   * If we are in singleRun mode but the parseAndGenerateServices() function has been called more than once for the current file,
   * it must mean that we are in the middle of an ESLint automated fix cycle (in which parsing can be performed up to an additional
   * 10 times in order to apply all possible fixes for the file).
   *
   * In this scenario we cannot rely upon the singleRun AOT compiled programs because the SourceFiles will not contain the source
   * with the latest fixes applied. Therefore we fallback to creating the quickest possible isolated program from the updated source.
   */
  if (parseSettings.singleRun && tsestreeOptions.filePath) {
    parseAndGenerateServicesCalls[tsestreeOptions.filePath] =
      (parseAndGenerateServicesCalls[tsestreeOptions.filePath] || 0) + 1;
  }

  const { ast, program } =
    parseSettings.singleRun &&
    tsestreeOptions.filePath &&
    parseAndGenerateServicesCalls[tsestreeOptions.filePath] > 1
      ? createIsolatedProgram(parseSettings)
      : getProgramAndAST(parseSettings, hasFullTypeInformation);

  /**
   * Convert the TypeScript AST to an ESTree-compatible one, and optionally preserve
   * mappings between converted and original AST nodes
   */
  const shouldPreserveNodeMaps =
    typeof parseSettings.preserveNodeMaps === 'boolean'
      ? parseSettings.preserveNodeMaps
      : true;

  const { estree, astMaps } = astConverter(
    ast,
    parseSettings,
    shouldPreserveNodeMaps,
  );

  /**
   * Even if TypeScript parsed the source code ok, and we had no problems converting the AST,
   * there may be other syntactic or semantic issues in the code that we can optionally report on.
   */
  if (program && parseSettings.errorOnTypeScriptSyntacticAndSemanticIssues) {
    const error = getFirstSemanticOrSyntacticError(program, ast);
    if (error) {
      throw convertError(error);
    }
  }

  /**
   * Return the converted AST and additional parser services
   */
  return {
    ast: estree as AST<T>,
    services: createParserServices(astMaps, program),
  };
}

export {
  AST,
  parse,
  parseAndGenerateServices,
  ParseAndGenerateServicesResult,
  clearDefaultProjectMatchedFiles,
  clearProgramCache,
  clearParseAndGenerateServicesCalls,
};<|MERGE_RESOLUTION|>--- conflicted
+++ resolved
@@ -87,16 +87,11 @@
   );
 }
 
-<<<<<<< HEAD
-// eslint-disable-next-line @typescript-eslint/no-empty-object-type
-interface EmptyObject {}
-=======
-/* eslint-disable @typescript-eslint/ban-types */
->>>>>>> 04f19381
+/* eslint-disable @typescript-eslint/no-empty-object-type */
 type AST<T extends TSESTreeOptions> = TSESTree.Program &
   (T['comment'] extends true ? { comments: TSESTree.Comment[] } : {}) &
   (T['tokens'] extends true ? { tokens: TSESTree.Token[] } : {});
-/* eslint-enable @typescript-eslint/ban-types */
+/* eslint-enable @typescript-eslint/no-empty-object-type */
 
 interface ParseAndGenerateServicesResult<T extends TSESTreeOptions> {
   ast: AST<T>;
