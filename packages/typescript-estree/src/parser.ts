import semver from 'semver';
import * as ts from 'typescript';
import { sync as globSync } from 'glob';
import isGlob from 'is-glob';
import { astConverter } from './ast-converter';
import { convertError } from './convert';
import { createDefaultProgram } from './create-program/createDefaultProgram';
import { createIsolatedProgram } from './create-program/createIsolatedProgram';
import { createProjectProgram } from './create-program/createProjectProgram';
import { createSourceFile } from './create-program/createSourceFile';
import { Extra, TSESTreeOptions, ParserServices } from './parser-options';
import { getFirstSemanticOrSyntacticError } from './semantic-or-syntactic-errors';
import { TSESTree } from './ts-estree';

/**
 * This needs to be kept in sync with the top-level README.md in the
 * typescript-eslint monorepo
 */
const SUPPORTED_TYPESCRIPT_VERSIONS = '>=3.2.1 <3.8.0';
/*
 * The semver package will ignore prerelease ranges, and we don't want to explicitly document every one
 * List them all separately here, so we can automatically create the full string
 */
const SUPPORTED_PRERELEASE_RANGES = ['>3.7.0-dev.0', '3.7.1-rc'];
const ACTIVE_TYPESCRIPT_VERSION = ts.version;
const isRunningSupportedTypeScriptVersion = semver.satisfies(
  ACTIVE_TYPESCRIPT_VERSION,
  [SUPPORTED_TYPESCRIPT_VERSIONS]
    .concat(SUPPORTED_PRERELEASE_RANGES)
    .join(' || '),
);
const DEFAULT_EXTRA_FILE_EXTENSIONS = ['.ts', '.tsx', '.js', '.jsx'];

let extra: Extra;
let warnedAboutTSVersion = false;

function enforceString(code: unknown): string {
  /**
   * Ensure the source code is a string
   */
  if (typeof code !== 'string') {
    return String(code);
  }

  return code;
}

interface ASTAndProgram {
  ast: ts.SourceFile;
  program: ts.Program | undefined;
}

/**
 * @param code The code of the file being linted
 * @param shouldProvideParserServices True if the program should be attempted to be calculated from provided tsconfig files
 * @param shouldCreateDefaultProgram True if the program should be created from compiler host
 * @returns Returns a source file and program corresponding to the linted code
 */
function getProgramAndAST(
  code: string,
  shouldProvideParserServices: boolean,
  shouldCreateDefaultProgram: boolean,
): ASTAndProgram | undefined {
  return (
    (shouldProvideParserServices &&
      createProjectProgram(code, shouldCreateDefaultProgram, extra)) ||
    (shouldProvideParserServices &&
      shouldCreateDefaultProgram &&
      createDefaultProgram(code, extra)) ||
    createIsolatedProgram(code, extra)
  );
<<<<<<< HEAD

  if (!astAndProgram && !createDefaultProgram) {
    // the file was either not matched within the tsconfig, or the extension wasn't expected
    const errorLines = [
      '"parserOptions.project" has been set for @typescript-eslint/parser.',
      `The file does not match your project config: ${filePath}.`,
    ];
    let hasMatchedAnError = false;

    extra.extraFileExtensions.forEach(extraExtension => {
      if (extraExtension.startsWith('.')) {
        errorLines.push(
          `Found unexpected extension "${extraExtension}" specified with the "extraFileExtensions" option. Did you mean ".${extraExtension}"?`,
        );
      }
      if (DEFAULT_EXTRA_FILE_EXTENSIONS.includes(extraExtension)) {
        errorLines.push(
          `You unnecessairly included the extension "${extraExtension}" with the "extraFileExtensions" option. This extension is already handled by the parser by default.`,
        );
      }
    });

    const fileExtension = path.extname(filePath);
    if (!DEFAULT_EXTRA_FILE_EXTENSIONS.includes(fileExtension)) {
      const nonStandardExt = `The extension for the file (${fileExtension}) is non-standard`;
      if (extra.extraFileExtensions && extra.extraFileExtensions.length > 0) {
        if (!extra.extraFileExtensions.includes(fileExtension)) {
          errorLines.push(
            `${nonStandardExt}. It should be added to your existing "parserOptions.extraFileExtensions".`,
          );
          hasMatchedAnError = true;
        }
      } else {
        errorLines.push(
          `${nonStandardExt}. You should add "parserOptions.extraFileExtensions" to your config.`,
        );
        hasMatchedAnError = true;
      }
    }

    if (!hasMatchedAnError) {
      errorLines.push(
        'The file must be included in at least one of the projects provided.',
      );
      hasMatchedAnError = true;
    }

    throw new Error(errorLines.join('\n'));
  }

  return astAndProgram;
=======
>>>>>>> 01c939fe
}

/**
 * Compute the filename based on the parser options.
 *
 * Even if jsx option is set in typescript compiler, filename still has to
 * contain .tsx file extension.
 *
 * @param options Parser options
 */
function getFileName({ jsx }: { jsx?: boolean } = {}): string {
  return jsx ? 'estree.tsx' : 'estree.ts';
}

/**
 * Resets the extra config object
 */
function resetExtra(): void {
  extra = {
    code: '',
    comment: false,
    comments: [],
    createDefaultProgram: false,
    errorOnTypeScriptSyntacticAndSemanticIssues: false,
    errorOnUnknownASTType: false,
    extraFileExtensions: [],
    filePath: getFileName(),
    jsx: false,
    loc: false,
    log: console.log, // eslint-disable-line no-console
    preserveNodeMaps: undefined,
    projects: [],
    range: false,
    strict: false,
    tokens: null,
    tsconfigRootDir: process.cwd(),
    useJSXTextNode: false,
  };
}

function applyParserOptionsToExtra(options: TSESTreeOptions): void {
  /**
   * Track range information in the AST
   */
  extra.range = typeof options.range === 'boolean' && options.range;
  extra.loc = typeof options.loc === 'boolean' && options.loc;

  /**
   * Track tokens in the AST
   */
  if (typeof options.tokens === 'boolean' && options.tokens) {
    extra.tokens = [];
  }

  /**
   * Track comments in the AST
   */
  if (typeof options.comment === 'boolean' && options.comment) {
    extra.comment = true;
    extra.comments = [];
  }

  /**
   * Enable JSX - note the applicable file extension is still required
   */
  if (typeof options.jsx === 'boolean' && options.jsx) {
    extra.jsx = true;
  }

  /**
   * Get the file extension
   */
  if (typeof options.filePath === 'string' && options.filePath !== '<input>') {
    extra.filePath = options.filePath;
  } else {
    extra.filePath = getFileName(extra);
  }

  /**
   * The JSX AST changed the node type for string literals
   * inside a JSX Element from `Literal` to `JSXText`.
   *
   * When value is `true`, these nodes will be parsed as type `JSXText`.
   * When value is `false`, these nodes will be parsed as type `Literal`.
   */
  if (typeof options.useJSXTextNode === 'boolean' && options.useJSXTextNode) {
    extra.useJSXTextNode = true;
  }

  /**
   * Allow the user to cause the parser to error if it encounters an unknown AST Node Type
   * (used in testing)
   */
  if (
    typeof options.errorOnUnknownASTType === 'boolean' &&
    options.errorOnUnknownASTType
  ) {
    extra.errorOnUnknownASTType = true;
  }

  /**
   * Allow the user to override the function used for logging
   */
  if (typeof options.loggerFn === 'function') {
    extra.log = options.loggerFn;
  } else if (options.loggerFn === false) {
    extra.log = Function.prototype;
  }

  if (typeof options.project === 'string') {
    extra.projects = [options.project];
  } else if (
    Array.isArray(options.project) &&
    options.project.every(projectPath => typeof projectPath === 'string')
  ) {
    extra.projects = options.project;
  }

  if (typeof options.tsconfigRootDir === 'string') {
    extra.tsconfigRootDir = options.tsconfigRootDir;
  }

  // Transform glob patterns into paths
  if (extra.projects) {
    extra.projects = extra.projects.reduce<string[]>(
      (projects, project) =>
        projects.concat(
          isGlob(project)
            ? globSync(project, {
                cwd: extra.tsconfigRootDir || process.cwd(),
              })
            : project,
        ),
      [],
    );
  }

  if (
    Array.isArray(options.extraFileExtensions) &&
    options.extraFileExtensions.every(ext => typeof ext === 'string')
  ) {
    extra.extraFileExtensions = options.extraFileExtensions;
  }

  /**
   * Allow the user to enable or disable the preservation of the AST node maps
   * during the conversion process.
   *
   * NOTE: For backwards compatibility we also preserve node maps in the case where `project` is set,
   * and `preserveNodeMaps` is not explicitly set to anything.
   */
  extra.preserveNodeMaps =
    typeof options.preserveNodeMaps === 'boolean' && options.preserveNodeMaps;
  if (options.preserveNodeMaps === undefined && extra.projects.length > 0) {
    extra.preserveNodeMaps = true;
  }

  extra.createDefaultProgram =
    typeof options.createDefaultProgram === 'boolean' &&
    options.createDefaultProgram;
}

function warnAboutTSVersion(): void {
  if (!isRunningSupportedTypeScriptVersion && !warnedAboutTSVersion) {
    const isTTY = typeof process === undefined ? false : process.stdout.isTTY;
    if (isTTY) {
      const border = '=============';
      const versionWarning = [
        border,
        'WARNING: You are currently running a version of TypeScript which is not officially supported by @typescript-eslint/typescript-estree.',
        'You may find that it works just fine, or you may not.',
        `SUPPORTED TYPESCRIPT VERSIONS: ${SUPPORTED_TYPESCRIPT_VERSIONS}`,
        `YOUR TYPESCRIPT VERSION: ${ACTIVE_TYPESCRIPT_VERSION}`,
        'Please only submit bug reports when using the officially supported version.',
        border,
      ];
      extra.log(versionWarning.join('\n\n'));
    }
    warnedAboutTSVersion = true;
  }
}

//------------------------------------------------------------------------------
// Parser
//------------------------------------------------------------------------------

type AST<T extends TSESTreeOptions> = TSESTree.Program &
  (T['range'] extends true ? { range: [number, number] } : {}) &
  (T['tokens'] extends true ? { tokens: TSESTree.Token[] } : {}) &
  (T['comment'] extends true ? { comments: TSESTree.Comment[] } : {});

interface ParseAndGenerateServicesResult<T extends TSESTreeOptions> {
  ast: AST<T>;
  services: ParserServices;
}

//------------------------------------------------------------------------------
// Public
//------------------------------------------------------------------------------

const version: string = require('../package.json').version;

function parse<T extends TSESTreeOptions = TSESTreeOptions>(
  code: string,
  options?: T,
): AST<T> {
  /**
   * Reset the parse configuration
   */
  resetExtra();

  /**
   * Ensure users do not attempt to use parse() when they need parseAndGenerateServices()
   */
  if (options?.errorOnTypeScriptSyntacticAndSemanticIssues) {
    throw new Error(
      `"errorOnTypeScriptSyntacticAndSemanticIssues" is only supported for parseAndGenerateServices()`,
    );
  }

  /**
   * Ensure the source code is a string, and store a reference to it
   */
  code = enforceString(code);
  extra.code = code;

  /**
   * Apply the given parser options
   */
  if (typeof options !== 'undefined') {
    applyParserOptionsToExtra(options);
  }

  /**
   * Warn if the user is using an unsupported version of TypeScript
   */
  warnAboutTSVersion();

  /**
   * Create a ts.SourceFile directly, no ts.Program is needed for a simple
   * parse
   */
  const ast = createSourceFile(code, extra);

  /**
   * Convert the TypeScript AST to an ESTree-compatible one
   */
  const { estree } = astConverter(ast, extra, false);
  return estree as AST<T>;
}

function parseAndGenerateServices<T extends TSESTreeOptions = TSESTreeOptions>(
  code: string,
  options: T,
): ParseAndGenerateServicesResult<T> {
  /**
   * Reset the parse configuration
   */
  resetExtra();

  /**
   * Ensure the source code is a string, and store a reference to it
   */
  code = enforceString(code);
  extra.code = code;

  /**
   * Apply the given parser options
   */
  if (typeof options !== 'undefined') {
    applyParserOptionsToExtra(options);
    if (
      typeof options.errorOnTypeScriptSyntacticAndSemanticIssues ===
        'boolean' &&
      options.errorOnTypeScriptSyntacticAndSemanticIssues
    ) {
      extra.errorOnTypeScriptSyntacticAndSemanticIssues = true;
    }
  }

  /**
   * Warn if the user is using an unsupported version of TypeScript
   */
  warnAboutTSVersion();

  /**
   * Generate a full ts.Program in order to be able to provide parser
   * services, such as type-checking
   */
  const shouldProvideParserServices =
    extra.projects && extra.projects.length > 0;
  const { ast, program } = getProgramAndAST(
    code,
    shouldProvideParserServices,
    extra.createDefaultProgram,
  )!;

  /**
   * Determine if two-way maps of converted AST nodes should be preserved
   * during the conversion process
   */
  const shouldPreserveNodeMaps =
    extra.preserveNodeMaps !== undefined
      ? extra.preserveNodeMaps
      : shouldProvideParserServices;

  /**
   * Convert the TypeScript AST to an ESTree-compatible one, and optionally preserve
   * mappings between converted and original AST nodes
   */
  const { estree, astMaps } = astConverter(ast, extra, shouldPreserveNodeMaps);

  /**
   * Even if TypeScript parsed the source code ok, and we had no problems converting the AST,
   * there may be other syntactic or semantic issues in the code that we can optionally report on.
   */
  if (program && extra.errorOnTypeScriptSyntacticAndSemanticIssues) {
    const error = getFirstSemanticOrSyntacticError(program, ast);
    if (error) {
      throw convertError(error);
    }
  }

  /**
   * Return the converted AST and additional parser services
   */
  return {
    ast: estree as AST<T>,
    services: {
      program: shouldProvideParserServices ? program : undefined,
      esTreeNodeToTSNodeMap:
        shouldPreserveNodeMaps && astMaps
          ? astMaps.esTreeNodeToTSNodeMap
          : undefined,
      tsNodeToESTreeNodeMap:
        shouldPreserveNodeMaps && astMaps
          ? astMaps.tsNodeToESTreeNodeMap
          : undefined,
    },
  };
}

export {
  AST,
  parse,
  parseAndGenerateServices,
  ParseAndGenerateServicesResult,
  ParserServices,
  TSESTreeOptions,
  version,
};
export { simpleTraverse } from './simple-traverse';
export { visitorKeys } from './visitor-keys';
export * from './ts-estree';
export { clearCaches } from './create-program/createWatchProgram';<|MERGE_RESOLUTION|>--- conflicted
+++ resolved
@@ -29,7 +29,6 @@
     .concat(SUPPORTED_PRERELEASE_RANGES)
     .join(' || '),
 );
-const DEFAULT_EXTRA_FILE_EXTENSIONS = ['.ts', '.tsx', '.js', '.jsx'];
 
 let extra: Extra;
 let warnedAboutTSVersion = false;
@@ -69,60 +68,6 @@
       createDefaultProgram(code, extra)) ||
     createIsolatedProgram(code, extra)
   );
-<<<<<<< HEAD
-
-  if (!astAndProgram && !createDefaultProgram) {
-    // the file was either not matched within the tsconfig, or the extension wasn't expected
-    const errorLines = [
-      '"parserOptions.project" has been set for @typescript-eslint/parser.',
-      `The file does not match your project config: ${filePath}.`,
-    ];
-    let hasMatchedAnError = false;
-
-    extra.extraFileExtensions.forEach(extraExtension => {
-      if (extraExtension.startsWith('.')) {
-        errorLines.push(
-          `Found unexpected extension "${extraExtension}" specified with the "extraFileExtensions" option. Did you mean ".${extraExtension}"?`,
-        );
-      }
-      if (DEFAULT_EXTRA_FILE_EXTENSIONS.includes(extraExtension)) {
-        errorLines.push(
-          `You unnecessairly included the extension "${extraExtension}" with the "extraFileExtensions" option. This extension is already handled by the parser by default.`,
-        );
-      }
-    });
-
-    const fileExtension = path.extname(filePath);
-    if (!DEFAULT_EXTRA_FILE_EXTENSIONS.includes(fileExtension)) {
-      const nonStandardExt = `The extension for the file (${fileExtension}) is non-standard`;
-      if (extra.extraFileExtensions && extra.extraFileExtensions.length > 0) {
-        if (!extra.extraFileExtensions.includes(fileExtension)) {
-          errorLines.push(
-            `${nonStandardExt}. It should be added to your existing "parserOptions.extraFileExtensions".`,
-          );
-          hasMatchedAnError = true;
-        }
-      } else {
-        errorLines.push(
-          `${nonStandardExt}. You should add "parserOptions.extraFileExtensions" to your config.`,
-        );
-        hasMatchedAnError = true;
-      }
-    }
-
-    if (!hasMatchedAnError) {
-      errorLines.push(
-        'The file must be included in at least one of the projects provided.',
-      );
-      hasMatchedAnError = true;
-    }
-
-    throw new Error(errorLines.join('\n'));
-  }
-
-  return astAndProgram;
-=======
->>>>>>> 01c939fe
 }
 
 /**
