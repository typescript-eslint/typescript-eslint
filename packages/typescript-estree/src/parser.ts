--- conflicted
+++ resolved
@@ -198,12 +198,7 @@
   /**
    * Generate a full ts.Program or offer provided instances in order to be able to provide parser services, such as type-checking
    */
-<<<<<<< HEAD
   const hasFullTypeInformation = parseSettings.typeAware;
-=======
-  const hasFullTypeInformation =
-    parseSettings.programs != null || parseSettings.projects.size > 0;
->>>>>>> a3230a97
 
   if (
     typeof tsestreeOptions.errorOnTypeScriptSyntacticAndSemanticIssues ===
