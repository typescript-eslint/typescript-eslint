import debug from 'debug';
import { sync as globSync } from 'glob';
import isGlob from 'is-glob';
import semver from 'semver';
import * as ts from 'typescript';
import { astConverter } from './ast-converter';
import { convertError } from './convert';
import { createDefaultProgram } from './create-program/createDefaultProgram';
import { createIsolatedProgram } from './create-program/createIsolatedProgram';
import { createProjectProgram } from './create-program/createProjectProgram';
import { createSourceFile } from './create-program/createSourceFile';
import { Extra, TSESTreeOptions, ParserServices } from './parser-options';
import { getFirstSemanticOrSyntacticError } from './semantic-or-syntactic-errors';
import { TSESTree } from './ts-estree';
<<<<<<< HEAD
import {
  calculateProjectParserOptions,
  createProgram,
  unusedVarsOptions,
} from './tsconfig-parser';
=======
import { ASTAndProgram, ensureAbsolutePath } from './create-program/shared';
>>>>>>> 19ee1b9d

/**
 * This needs to be kept in sync with the top-level README.md in the
 * typescript-eslint monorepo
 */
const SUPPORTED_TYPESCRIPT_VERSIONS = '>=3.2.1 <3.8.0';
/*
 * The semver package will ignore prerelease ranges, and we don't want to explicitly document every one
 * List them all separately here, so we can automatically create the full string
 */
const SUPPORTED_PRERELEASE_RANGES = ['>3.7.0-dev.0', '3.7.1-rc'];
const ACTIVE_TYPESCRIPT_VERSION = ts.version;
const isRunningSupportedTypeScriptVersion = semver.satisfies(
  ACTIVE_TYPESCRIPT_VERSION,
  [SUPPORTED_TYPESCRIPT_VERSIONS]
    .concat(SUPPORTED_PRERELEASE_RANGES)
    .join(' || '),
);

let extra: Extra;
let warnedAboutTSVersion = false;

function enforceString(code: unknown): string {
  /**
   * Ensure the source code is a string
   */
  if (typeof code !== 'string') {
    return String(code);
  }

  return code;
}

/**
 * @param code The code of the file being linted
 * @param shouldProvideParserServices True if the program should be attempted to be calculated from provided tsconfig files
 * @param shouldCreateDefaultProgram True if the program should be created from compiler host
 * @returns Returns a source file and program corresponding to the linted code
 */
function getProgramAndAST(
  code: string,
  shouldProvideParserServices: boolean,
  shouldCreateDefaultProgram: boolean,
): ASTAndProgram {
  return (
    (shouldProvideParserServices &&
      createProjectProgram(code, shouldCreateDefaultProgram, extra)) ||
    (shouldProvideParserServices &&
      shouldCreateDefaultProgram &&
      createDefaultProgram(code, extra)) ||
    createIsolatedProgram(code, extra)
  );
}

/**
 * Compute the filename based on the parser options.
 *
 * Even if jsx option is set in typescript compiler, filename still has to
 * contain .tsx file extension.
 *
 * @param options Parser options
 */
function getFileName({ jsx }: { jsx?: boolean } = {}): string {
  return jsx ? 'estree.tsx' : 'estree.ts';
}

/**
 * Resets the extra config object
 */
function resetExtra(): void {
  extra = {
    code: '',
    comment: false,
    comments: [],
    createDefaultProgram: false,
    debugLevel: new Set(),
    errorOnTypeScriptSyntacticAndSemanticIssues: false,
    errorOnUnknownASTType: false,
    extraFileExtensions: [],
    filePath: getFileName(),
    jsx: false,
    loc: false,
    log: console.log, // eslint-disable-line no-console
    preserveNodeMaps: true,
    projects: [],
    range: false,
    strict: false,
    tokens: null,
    tsconfigRootDir: process.cwd(),
<<<<<<< HEAD
    extraFileExtensions: [],
    preserveNodeMaps: true,
  };
}

/**
 * @param code The code of the file being linted
 * @param options The config object
 * @returns If found, returns the source file corresponding to the code and the containing program
 */
function getASTFromProject(code: string, options: TSESTreeOptions) {
  return firstDefined(
    calculateProjectParserOptions(
      code,
      options.filePath || getFileName(options),
      extra,
    ),
    currentProgram => {
      const ast = currentProgram.getSourceFile(
        options.filePath || getFileName(options),
      );
      return ast && { ast, program: currentProgram };
    },
  );
}

/**
 * @param code The code of the file being linted
 * @param options The config object
 * @returns If found, returns the source file corresponding to the code and the containing program
 */
function getASTAndDefaultProject(code: string, options: TSESTreeOptions) {
  const fileName = options.filePath || getFileName(options);
  const program = createProgram(code, fileName, extra);
  if (program) {
    const ast = program.getSourceFile(fileName);
    return ast && { ast, program };
  }
  return null;
}

/**
 * @param code The code of the file being linted
 * @returns Returns a new source file and program corresponding to the linted code
 */
function createNewProgram(code: string) {
  const FILENAME = getFileName(extra);

  const compilerHost: ts.CompilerHost = {
    fileExists() {
      return true;
    },
    getCanonicalFileName() {
      return FILENAME;
    },
    getCurrentDirectory() {
      return '';
    },
    getDirectories() {
      return [];
    },
    getDefaultLibFileName() {
      return 'lib.d.ts';
    },

    // TODO: Support Windows CRLF
    getNewLine() {
      return '\n';
    },
    getSourceFile(filename: string) {
      return ts.createSourceFile(filename, code, ts.ScriptTarget.Latest, true);
    },
    readFile() {
      return undefined;
    },
    useCaseSensitiveFileNames() {
      return true;
    },
    writeFile() {
      return null;
    },
  };

  const program = ts.createProgram(
    [FILENAME],
    {
      noResolve: true,
      target: ts.ScriptTarget.Latest,
      jsx: extra.jsx ? ts.JsxEmit.Preserve : undefined,
      ...unusedVarsOptions,
    },
    compilerHost,
  );

  const ast = program.getSourceFile(FILENAME)!;

  return { ast, program };
}

/**
 * @param code The code of the file being linted
 * @param options The config object
 * @param shouldProvideParserServices True iff the program should be attempted to be calculated from provided tsconfig files
 * @returns Returns a source file and program corresponding to the linted code
 */
function getProgramAndAST(
  code: string,
  options: TSESTreeOptions,
  shouldProvideParserServices: boolean,
) {
  return (
    (shouldProvideParserServices && getASTFromProject(code, options)) ||
    (shouldProvideParserServices && getASTAndDefaultProject(code, options)) ||
    createNewProgram(code)
  );
=======
    useJSXTextNode: false,
  };
>>>>>>> 19ee1b9d
}

function applyParserOptionsToExtra(options: TSESTreeOptions): void {
  /**
   * Configure Debug logging
   */
  if (options.debugLevel === true) {
    extra.debugLevel = new Set(['typescript-eslint']);
  } else if (Array.isArray(options.debugLevel)) {
    extra.debugLevel = new Set(options.debugLevel);
  }
  if (extra.debugLevel.size > 0) {
    // debug doesn't support multiple `enable` calls, so have to do it all at once
    const namespaces = [];
    if (extra.debugLevel.has('typescript-eslint')) {
      namespaces.push('typescript-eslint:*');
    }
    if (
      extra.debugLevel.has('eslint') ||
      // make sure we don't turn off the eslint debug if it was enabled via --debug
      debug.enabled('eslint:*')
    ) {
      // https://github.com/eslint/eslint/blob/9dfc8501fb1956c90dc11e6377b4cb38a6bea65d/bin/eslint.js#L25
      namespaces.push('eslint:*,-eslint:code-path');
    }
    debug.enable(namespaces.join(','));
  }

  /**
   * Track range information in the AST
   */
  extra.range = typeof options.range === 'boolean' && options.range;
  extra.loc = typeof options.loc === 'boolean' && options.loc;

  /**
   * Track tokens in the AST
   */
  if (typeof options.tokens === 'boolean' && options.tokens) {
    extra.tokens = [];
  }

  /**
   * Track comments in the AST
   */
  if (typeof options.comment === 'boolean' && options.comment) {
    extra.comment = true;
    extra.comments = [];
  }

  /**
   * Enable JSX - note the applicable file extension is still required
   */
  if (typeof options.jsx === 'boolean' && options.jsx) {
    extra.jsx = true;
  }

  /**
   * Get the file path
   */
  if (typeof options.filePath === 'string' && options.filePath !== '<input>') {
    extra.filePath = options.filePath;
  } else {
    extra.filePath = getFileName(extra);
  }

  /**
   * The JSX AST changed the node type for string literals
   * inside a JSX Element from `Literal` to `JSXText`.
   *
   * When value is `true`, these nodes will be parsed as type `JSXText`.
   * When value is `false`, these nodes will be parsed as type `Literal`.
   */
  if (typeof options.useJSXTextNode === 'boolean' && options.useJSXTextNode) {
    extra.useJSXTextNode = true;
  }

  /**
   * Allow the user to cause the parser to error if it encounters an unknown AST Node Type
   * (used in testing)
   */
  if (
    typeof options.errorOnUnknownASTType === 'boolean' &&
    options.errorOnUnknownASTType
  ) {
    extra.errorOnUnknownASTType = true;
  }

  /**
   * Allow the user to override the function used for logging
   */
  if (typeof options.loggerFn === 'function') {
    extra.log = options.loggerFn;
  } else if (options.loggerFn === false) {
    extra.log = Function.prototype;
  }

  if (typeof options.project === 'string') {
    extra.projects = [options.project];
  } else if (
    Array.isArray(options.project) &&
    options.project.every(projectPath => typeof projectPath === 'string')
  ) {
    extra.projects = options.project;
  }

  if (typeof options.tsconfigRootDir === 'string') {
    extra.tsconfigRootDir = options.tsconfigRootDir;
  }
  extra.filePath = ensureAbsolutePath(extra.filePath, extra);

  // Transform glob patterns into paths
  if (extra.projects) {
    extra.projects = extra.projects.reduce<string[]>(
      (projects, project) =>
        projects.concat(
          isGlob(project)
            ? globSync(project, {
                cwd: extra.tsconfigRootDir || process.cwd(),
              })
            : project,
        ),
      [],
    );
  }

  if (
    Array.isArray(options.extraFileExtensions) &&
    options.extraFileExtensions.every(ext => typeof ext === 'string')
  ) {
    extra.extraFileExtensions = options.extraFileExtensions;
  }

  /**
   * Allow the user to enable or disable the preservation of the AST node maps
   * during the conversion process.
   */
  extra.preserveNodeMaps =
    typeof options.preserveNodeMaps === 'boolean' && options.preserveNodeMaps;
  if (options.preserveNodeMaps === undefined) {
    extra.preserveNodeMaps = true;
  }

  extra.createDefaultProgram =
    typeof options.createDefaultProgram === 'boolean' &&
    options.createDefaultProgram;
}

function warnAboutTSVersion(): void {
  if (!isRunningSupportedTypeScriptVersion && !warnedAboutTSVersion) {
    const isTTY = typeof process === undefined ? false : process.stdout.isTTY;
    if (isTTY) {
      const border = '=============';
      const versionWarning = [
        border,
        'WARNING: You are currently running a version of TypeScript which is not officially supported by @typescript-eslint/typescript-estree.',
        'You may find that it works just fine, or you may not.',
        `SUPPORTED TYPESCRIPT VERSIONS: ${SUPPORTED_TYPESCRIPT_VERSIONS}`,
        `YOUR TYPESCRIPT VERSION: ${ACTIVE_TYPESCRIPT_VERSION}`,
        'Please only submit bug reports when using the officially supported version.',
        border,
      ];
      extra.log(versionWarning.join('\n\n'));
    }
    warnedAboutTSVersion = true;
  }
}

//------------------------------------------------------------------------------
// Parser
//------------------------------------------------------------------------------

type AST<T extends TSESTreeOptions> = TSESTree.Program &
  (T['tokens'] extends true ? { tokens: TSESTree.Token[] } : {}) &
  (T['comment'] extends true ? { comments: TSESTree.Comment[] } : {});

interface ParseAndGenerateServicesResult<T extends TSESTreeOptions> {
  ast: AST<T>;
  services: ParserServices;
}

//------------------------------------------------------------------------------
// Public
//------------------------------------------------------------------------------

// note - cannot migrate this to an import statement because it will make TSC copy the package.json to the dist folder
<<<<<<< HEAD
export const version: string = require('../package.json').version;
=======
const version: string = require('../package.json').version;
>>>>>>> 19ee1b9d

function parse<T extends TSESTreeOptions = TSESTreeOptions>(
  code: string,
  options?: T,
): AST<T> {
  /**
   * Reset the parse configuration
   */
  resetExtra();

  /**
   * Ensure users do not attempt to use parse() when they need parseAndGenerateServices()
   */
  if (options?.errorOnTypeScriptSyntacticAndSemanticIssues) {
    throw new Error(
      `"errorOnTypeScriptSyntacticAndSemanticIssues" is only supported for parseAndGenerateServices()`,
    );
  }

  /**
   * Ensure the source code is a string, and store a reference to it
   */
  code = enforceString(code);
  extra.code = code;

  /**
   * Apply the given parser options
   */
  if (typeof options !== 'undefined') {
    applyParserOptionsToExtra(options);
  }

  /**
   * Warn if the user is using an unsupported version of TypeScript
   */
  warnAboutTSVersion();

  /**
   * Create a ts.SourceFile directly, no ts.Program is needed for a simple
   * parse
   */
  const ast = createSourceFile(code, extra);

  /**
   * Convert the TypeScript AST to an ESTree-compatible one
   */
  const { estree } = astConverter(ast, extra, false);
  return estree as AST<T>;
}

function parseAndGenerateServices<T extends TSESTreeOptions = TSESTreeOptions>(
  code: string,
  options: T,
): ParseAndGenerateServicesResult<T> {
  /**
   * Reset the parse configuration
   */
  resetExtra();

  /**
   * Ensure the source code is a string, and store a reference to it
   */
  code = enforceString(code);
  extra.code = code;

  /**
   * Apply the given parser options
   */
  if (typeof options !== 'undefined') {
    applyParserOptionsToExtra(options);
    if (
      typeof options.errorOnTypeScriptSyntacticAndSemanticIssues ===
        'boolean' &&
      options.errorOnTypeScriptSyntacticAndSemanticIssues
    ) {
      extra.errorOnTypeScriptSyntacticAndSemanticIssues = true;
    }
  }

  /**
   * Warn if the user is using an unsupported version of TypeScript
   */
  warnAboutTSVersion();

  /**
   * Generate a full ts.Program in order to be able to provide parser
   * services, such as type-checking
   */
  const shouldProvideParserServices =
    extra.projects && extra.projects.length > 0;
  const { ast, program } = getProgramAndAST(
    code,
    shouldProvideParserServices,
<<<<<<< HEAD
  );
=======
    extra.createDefaultProgram,
  )!;

>>>>>>> 19ee1b9d
  /**
   * Convert the TypeScript AST to an ESTree-compatible one, and optionally preserve
   * mappings between converted and original AST nodes
   */
  const preserveNodeMaps =
    typeof extra.preserveNodeMaps === 'boolean' ? extra.preserveNodeMaps : true;
<<<<<<< HEAD
  const { estree, astMaps } = convert(ast, extra, preserveNodeMaps);
=======
  const { estree, astMaps } = astConverter(ast, extra, preserveNodeMaps);

>>>>>>> 19ee1b9d
  /**
   * Even if TypeScript parsed the source code ok, and we had no problems converting the AST,
   * there may be other syntactic or semantic issues in the code that we can optionally report on.
   */
  if (program && extra.errorOnTypeScriptSyntacticAndSemanticIssues) {
    const error = getFirstSemanticOrSyntacticError(program, ast);
    if (error) {
      throw convertError(error);
    }
  }

  /**
   * Return the converted AST and additional parser services
   */
  return {
    ast: estree as AST<T>,
    services: {
      hasFullTypeInformation: shouldProvideParserServices,
      program,
      esTreeNodeToTSNodeMap: astMaps.esTreeNodeToTSNodeMap,
      tsNodeToESTreeNodeMap: astMaps.tsNodeToESTreeNodeMap,
    },
  };
}

export {
  AST,
  parse,
  parseAndGenerateServices,
  ParseAndGenerateServicesResult,
  version,
};
export { ParserServices, TSESTreeOptions } from './parser-options';
export { simpleTraverse } from './simple-traverse';
export { visitorKeys } from './visitor-keys';
export * from './ts-estree';
export { clearCaches } from './create-program/createWatchProgram';<|MERGE_RESOLUTION|>--- conflicted
+++ resolved
@@ -12,15 +12,7 @@
 import { Extra, TSESTreeOptions, ParserServices } from './parser-options';
 import { getFirstSemanticOrSyntacticError } from './semantic-or-syntactic-errors';
 import { TSESTree } from './ts-estree';
-<<<<<<< HEAD
-import {
-  calculateProjectParserOptions,
-  createProgram,
-  unusedVarsOptions,
-} from './tsconfig-parser';
-=======
 import { ASTAndProgram, ensureAbsolutePath } from './create-program/shared';
->>>>>>> 19ee1b9d
 
 /**
  * This needs to be kept in sync with the top-level README.md in the
@@ -110,126 +102,8 @@
     strict: false,
     tokens: null,
     tsconfigRootDir: process.cwd(),
-<<<<<<< HEAD
-    extraFileExtensions: [],
-    preserveNodeMaps: true,
-  };
-}
-
-/**
- * @param code The code of the file being linted
- * @param options The config object
- * @returns If found, returns the source file corresponding to the code and the containing program
- */
-function getASTFromProject(code: string, options: TSESTreeOptions) {
-  return firstDefined(
-    calculateProjectParserOptions(
-      code,
-      options.filePath || getFileName(options),
-      extra,
-    ),
-    currentProgram => {
-      const ast = currentProgram.getSourceFile(
-        options.filePath || getFileName(options),
-      );
-      return ast && { ast, program: currentProgram };
-    },
-  );
-}
-
-/**
- * @param code The code of the file being linted
- * @param options The config object
- * @returns If found, returns the source file corresponding to the code and the containing program
- */
-function getASTAndDefaultProject(code: string, options: TSESTreeOptions) {
-  const fileName = options.filePath || getFileName(options);
-  const program = createProgram(code, fileName, extra);
-  if (program) {
-    const ast = program.getSourceFile(fileName);
-    return ast && { ast, program };
-  }
-  return null;
-}
-
-/**
- * @param code The code of the file being linted
- * @returns Returns a new source file and program corresponding to the linted code
- */
-function createNewProgram(code: string) {
-  const FILENAME = getFileName(extra);
-
-  const compilerHost: ts.CompilerHost = {
-    fileExists() {
-      return true;
-    },
-    getCanonicalFileName() {
-      return FILENAME;
-    },
-    getCurrentDirectory() {
-      return '';
-    },
-    getDirectories() {
-      return [];
-    },
-    getDefaultLibFileName() {
-      return 'lib.d.ts';
-    },
-
-    // TODO: Support Windows CRLF
-    getNewLine() {
-      return '\n';
-    },
-    getSourceFile(filename: string) {
-      return ts.createSourceFile(filename, code, ts.ScriptTarget.Latest, true);
-    },
-    readFile() {
-      return undefined;
-    },
-    useCaseSensitiveFileNames() {
-      return true;
-    },
-    writeFile() {
-      return null;
-    },
-  };
-
-  const program = ts.createProgram(
-    [FILENAME],
-    {
-      noResolve: true,
-      target: ts.ScriptTarget.Latest,
-      jsx: extra.jsx ? ts.JsxEmit.Preserve : undefined,
-      ...unusedVarsOptions,
-    },
-    compilerHost,
-  );
-
-  const ast = program.getSourceFile(FILENAME)!;
-
-  return { ast, program };
-}
-
-/**
- * @param code The code of the file being linted
- * @param options The config object
- * @param shouldProvideParserServices True iff the program should be attempted to be calculated from provided tsconfig files
- * @returns Returns a source file and program corresponding to the linted code
- */
-function getProgramAndAST(
-  code: string,
-  options: TSESTreeOptions,
-  shouldProvideParserServices: boolean,
-) {
-  return (
-    (shouldProvideParserServices && getASTFromProject(code, options)) ||
-    (shouldProvideParserServices && getASTAndDefaultProject(code, options)) ||
-    createNewProgram(code)
-  );
-=======
     useJSXTextNode: false,
   };
->>>>>>> 19ee1b9d
 }
 
 function applyParserOptionsToExtra(options: TSESTreeOptions): void {
@@ -415,11 +289,7 @@
 //------------------------------------------------------------------------------
 
 // note - cannot migrate this to an import statement because it will make TSC copy the package.json to the dist folder
-<<<<<<< HEAD
-export const version: string = require('../package.json').version;
-=======
 const version: string = require('../package.json').version;
->>>>>>> 19ee1b9d
 
 function parse<T extends TSESTreeOptions = TSESTreeOptions>(
   code: string,
@@ -513,25 +383,17 @@
   const { ast, program } = getProgramAndAST(
     code,
     shouldProvideParserServices,
-<<<<<<< HEAD
-  );
-=======
     extra.createDefaultProgram,
   )!;
 
->>>>>>> 19ee1b9d
   /**
    * Convert the TypeScript AST to an ESTree-compatible one, and optionally preserve
    * mappings between converted and original AST nodes
    */
   const preserveNodeMaps =
     typeof extra.preserveNodeMaps === 'boolean' ? extra.preserveNodeMaps : true;
-<<<<<<< HEAD
-  const { estree, astMaps } = convert(ast, extra, preserveNodeMaps);
-=======
   const { estree, astMaps } = astConverter(ast, extra, preserveNodeMaps);
 
->>>>>>> 19ee1b9d
   /**
    * Even if TypeScript parsed the source code ok, and we had no problems converting the AST,
    * there may be other syntactic or semantic issues in the code that we can optionally report on.
