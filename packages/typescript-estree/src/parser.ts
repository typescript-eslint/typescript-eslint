--- conflicted
+++ resolved
@@ -410,10 +410,6 @@
   };
 }
 
-<<<<<<< HEAD
-export { TSESTreeOptions, ParserServices };
-export { clearCaches } from './tsconfig-parser';
-=======
 export {
   AST,
   parse,
@@ -425,6 +421,5 @@
 };
 export { simpleTraverse } from './simple-traverse';
 export { visitorKeys } from './visitor-keys';
->>>>>>> a37ff9f3
 export * from './ts-estree';
 export { clearCaches } from './create-program/createWatchProgram';