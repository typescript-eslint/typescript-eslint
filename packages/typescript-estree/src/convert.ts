--- conflicted
+++ resolved
@@ -38,17 +38,11 @@
 
 const SyntaxKind = ts.SyntaxKind;
 
-<<<<<<< HEAD
 export interface ConverterOptions {
+  allowInvalidAST?: boolean;
   errorOnUnknownASTType?: boolean;
   shouldPreserveNodeMaps?: boolean;
   suppressDeprecatedPropertyWarnings?: boolean;
-=======
-interface ConverterOptions {
-  allowInvalidAST?: boolean;
-  errorOnUnknownASTType?: boolean;
-  shouldPreserveNodeMaps?: boolean;
->>>>>>> f0f45a9d
 }
 
 /**
@@ -85,11 +79,7 @@
    * @param options additional options for the conversion
    * @returns the converted ESTreeNode
    */
-<<<<<<< HEAD
   constructor(ast: ts.SourceFile, options?: ConverterOptions) {
-=======
-  constructor(ast: ts.SourceFile, options: ConverterOptions = {}) {
->>>>>>> f0f45a9d
     this.ast = ast;
     this.options = { ...options };
   }
@@ -1098,18 +1088,8 @@
       }
 
       case SyntaxKind.ShorthandPropertyAssignment: {
-<<<<<<< HEAD
-        this.#throwErrorIfDeprecatedPropertyExists(
-          node,
-
-          // eslint-disable-next-line deprecation/deprecation
-          node.modifiers,
-          'A shorthand property assignment cannot have modifiers.',
-        );
-=======
         // eslint-disable-next-line deprecation/deprecation
         const { modifiers, questionToken, exclamationToken } = node;
->>>>>>> f0f45a9d
 
         if (modifiers) {
           this.#throwError(
@@ -1772,7 +1752,6 @@
 
         const result = this.createNode<
           TSESTree.ClassDeclaration | TSESTree.ClassExpression
-<<<<<<< HEAD
         >(
           node,
           this.#withDeprecatedAliasGetter(
@@ -1792,8 +1771,8 @@
               id: this.convertChild(node.name),
               implements:
                 implementsClause?.types.map(el => this.convertChild(el)) ?? [],
-              superClass: superClass?.types[0]
-                ? this.convertChild(superClass.types[0].expression)
+              superClass: extendsClause?.types[0]
+                ? this.convertChild(extendsClause.types[0].expression)
                 : null,
               superTypeArguments: undefined,
               typeParameters:
@@ -1806,55 +1785,13 @@
             'superTypeArguments',
           ),
         );
-=======
-        >(node, {
-          type: classNodeType,
-          abstract: hasModifier(SyntaxKind.AbstractKeyword, node),
-          body: this.createNode<TSESTree.ClassBody>(node, {
-            type: AST_NODE_TYPES.ClassBody,
-            body: node.members
-              .filter(isESTreeClassMember)
-              .map(el => this.convertChild(el)),
-            range: [node.members.pos - 1, node.end],
-          }),
-          declare: hasModifier(SyntaxKind.DeclareKeyword, node),
-          decorators:
-            getDecorators(node)?.map(el => this.convertChild(el)) ?? [],
-          id: this.convertChild(node.name),
-          implements:
-            implementsClause?.types.map(el => this.convertChild(el)) ?? [],
-          superClass: extendsClause?.types[0]
-            ? this.convertChild(extendsClause.types[0].expression)
-            : null,
-          superTypeArguments: undefined,
-          superTypeParameters: undefined,
-          typeParameters:
-            node.typeParameters &&
-            this.convertTSTypeParametersToTypeParametersDeclaration(
-              node.typeParameters,
-            ),
-        });
->>>>>>> f0f45a9d
 
         if (extendsClause?.types[0]?.typeArguments) {
-          // eslint-disable-next-line deprecation/deprecation
-          result.superTypeArguments = result.superTypeParameters =
+          result.superTypeArguments =
             this.convertTypeArgumentsToTypeParameterInstantiation(
               extendsClause.types[0].typeArguments,
               extendsClause.types[0],
             );
-<<<<<<< HEAD
-          }
-
-          if (superClass.types[0]?.typeArguments) {
-            result.superTypeArguments =
-              this.convertTypeArgumentsToTypeParameterInstantiation(
-                superClass.types[0].typeArguments,
-                superClass.types[0],
-              );
-          }
-=======
->>>>>>> f0f45a9d
         }
 
         return this.fixExports(node, result);
@@ -3214,7 +3151,6 @@
     }
   }
 
-<<<<<<< HEAD
   /**
    * Creates a getter for a property under aliasKey that returns the value under
    * valueKey. If suppressDeprecatedPropertyWarnings is not enabled, the
@@ -3251,7 +3187,8 @@
     });
 
     return node as Properties & Record<AliasKey, Properties[ValueKey]>;
-=======
+  }
+
   #throwError(node: ts.Node | number, message: string): asserts node is never {
     let start;
     let end;
@@ -3263,6 +3200,5 @@
     }
 
     throw createError(message, this.ast, start, end);
->>>>>>> f0f45a9d
   }
 }