--- conflicted
+++ resolved
@@ -2024,12 +2024,7 @@
             left: this.converter(
               node.left,
               node,
-<<<<<<< HEAD
-              this.inTypeMode,
               expressionType.type === AST_NODE_TYPES.AssignmentExpression,
-=======
-              type === AST_NODE_TYPES.AssignmentExpression,
->>>>>>> a3a55f8b
             ),
             right: this.convertChild(node.right),
           });
