// There's lots of funny stuff due to the typing of ts.Node
/* eslint-disable @typescript-eslint/no-explicit-any */
import * as ts from 'typescript';
import {
  canContainDirective,
  createError,
  findNextToken,
  getBinaryExpressionType,
  getDeclarationKind,
  getLastModifier,
  getLineAndCharacterFor,
  getLocFor,
  getRange,
  getTextForTokenKind,
  getTSNodeAccessibility,
  hasModifier,
  isChainExpression,
  isChildUnwrappableOptionalChain,
  isComma,
  isComputedProperty,
  isESTreeClassMember,
  isOptional,
  TSError,
  unescapeStringLiteralText,
} from './node-utils';
import { ParserWeakMap, ParserWeakMapESTreeToTSNode } from './parser-options';
import {
  AST_NODE_TYPES,
  TSESTree,
  TSESTreeToTSNode,
  TSNode,
  TSNodeUsed,
} from './ts-estree';
import { TSESTreeToTSNodeGuard, TSNodeConvertable } from './convert-guards';

import { typescriptVersionIsAtLeast } from './version-check';

const SyntaxKind = ts.SyntaxKind;

interface ConverterOptions {
  errorOnUnknownASTType: boolean;
  useJSXTextNode: boolean;
  shouldPreserveNodeMaps: boolean;
}

/**
 * Extends and formats a given error object
 * @param error the error object
 * @returns converted error object
 */
export function convertError(error: any): TSError {
  return createError(
    error.file,
    error.start,
    error.message || error.messageText,
  );
}

export interface ASTMaps {
  esTreeNodeToTSNodeMap: ParserWeakMapESTreeToTSNode;
  tsNodeToESTreeNodeMap: ParserWeakMap<TSNode, TSESTree.Node>;
}

export class Converter {
  private readonly ast: ts.SourceFile;
  private readonly options: ConverterOptions;
  private readonly esTreeNodeToTSNodeMap = new WeakMap();
  private readonly tsNodeToESTreeNodeMap = new WeakMap();

  private allowPattern = false;
  private inTypeMode = false;

  /**
   * Converts a TypeScript node into an ESTree node
   * @param ast the full TypeScript AST
   * @param options additional options for the conversion
   * @returns the converted ESTreeNode
   */
  constructor(ast: ts.SourceFile, options: ConverterOptions) {
    this.ast = ast;
    this.options = { ...options };
  }

  getASTMaps(): ASTMaps {
    return {
      esTreeNodeToTSNodeMap: this.esTreeNodeToTSNodeMap,
      tsNodeToESTreeNodeMap: this.tsNodeToESTreeNodeMap,
    };
  }

  convertProgram(): TSESTree.Program {
    return this.converter(this.ast);
  }

  /**
   * Converts a TypeScript node into an ESTree node.
   * @param node the child ts.Node
   * @param parent parentNode
   * @param inTypeMode flag to determine if we are in typeMode
   * @param allowPattern flag to determine if patterns are allowed
   * @returns the converted ESTree node
   */
  private converter<P extends boolean>(
    node: TSNodeConvertable,
    parent?: ts.Node,
    inTypeMode?: boolean,
    allowPattern?: P,
  ): TSESTreeToTSNodeGuard<typeof node, P> {
    /**
     * Exit early for null and undefined
     */
    if (!node) {
      return null;
    }

    const typeMode = this.inTypeMode;
    const pattern = this.allowPattern;
    if (inTypeMode !== undefined) {
      this.inTypeMode = inTypeMode;
    }
    if (allowPattern !== undefined) {
      this.allowPattern = allowPattern;
    }

    const result = this.convertNode<P>(
      node as TSNodeUsed,
      parent ?? node.parent,
    );

    this.registerTSNodeInNodeMap(node, result);

    this.inTypeMode = typeMode;
    this.allowPattern = pattern;
    return result;
  }

  /**
   * Fixes the exports of the given ts.Node
   * @param node the ts.Node
   * @param result result
   * @returns the ESTreeNode with fixed exports
   */
  private fixExports<T extends TSESTree.ExportDeclaration>(
    node:
      | ts.FunctionDeclaration
      | ts.VariableStatement
      | ts.ClassDeclaration
      | ts.ClassExpression
      | ts.TypeAliasDeclaration
      | ts.InterfaceDeclaration
      | ts.EnumDeclaration
      | ts.ModuleDeclaration,
    result: T,
  ): TSESTree.ExportDefaultDeclaration | TSESTree.ExportNamedDeclaration | T {
    // check for exports
    if (node.modifiers && node.modifiers[0].kind === SyntaxKind.ExportKeyword) {
      /**
       * Make sure that original node is registered instead of export
       */
      this.registerTSNodeInNodeMap(node, result);

      const exportKeyword = node.modifiers[0];
      const nextModifier = node.modifiers[1];
      const declarationIsDefault =
        nextModifier && nextModifier.kind === SyntaxKind.DefaultKeyword;

      const varToken = declarationIsDefault
        ? findNextToken(nextModifier, this.ast, this.ast)
        : findNextToken(exportKeyword, this.ast, this.ast);

      result.range[0] = varToken!.getStart(this.ast);
      result.loc = getLocFor(result.range[0], result.range[1], this.ast);

      if (declarationIsDefault) {
        return this.createNode<TSESTree.ExportDefaultDeclaration>(node, {
          type: AST_NODE_TYPES.ExportDefaultDeclaration,
          declaration: result,
          range: [exportKeyword.getStart(this.ast), result.range[1]],
          exportKind: 'value',
        });
      } else {
        const isType =
          result.type === AST_NODE_TYPES.TSInterfaceDeclaration ||
          result.type === AST_NODE_TYPES.TSTypeAliasDeclaration;
        const isDeclare = result.declare === true;
        return this.createNode<TSESTree.ExportNamedDeclaration>(node, {
          type: AST_NODE_TYPES.ExportNamedDeclaration,
          declaration: result,
          specifiers: [],
          source: null,
          exportKind: isType || isDeclare ? 'type' : 'value',
          range: [exportKeyword.getStart(this.ast), result.range[1]],
        });
      }
    }

    return result;
  }

  /**
   * Register specific TypeScript node into map with first ESTree node provided
   */
  private registerTSNodeInNodeMap(
    node: ts.Node,
    result: TSESTree.BaseNode | null,
  ): void {
    if (result && this.options.shouldPreserveNodeMaps) {
      if (!this.tsNodeToESTreeNodeMap.has(node)) {
        this.tsNodeToESTreeNodeMap.set(node, result);
      }
    }
  }

  /**
   * Converts a TypeScript node into an ESTree node.
   * @param child the child ts.Node
   * @param parent parentNode
   * @returns the converted ESTree node
   */
  private convertPattern<T extends TSNodeConvertable>(
    child: T,
    parent?: ts.Node,
  ): TSESTreeToTSNodeGuard<T, true> {
    return this.converter<true>(child, parent, this.inTypeMode, true);
  }

  /**
   * Converts a TypeScript node into an ESTree node.
   * @param child the child ts.Node
   * @param parent parentNode
   * @returns the converted ESTree node
   */
  private convertChild<T extends TSNodeConvertable>(
    child: T,
    parent?: ts.Node,
  ): TSESTreeToTSNodeGuard<T, false> {
    return this.converter<false>(child, parent, this.inTypeMode, false);
  }

  /**
   * Converts a TypeScript node into an ESTree node.
   * @param child the child ts.Node
   * @param parent parentNode
   * @returns the converted ESTree node
   */
  private convertType<T extends TSNodeConvertable>(
    child: T,
    parent?: ts.Node,
  ): TSESTreeToTSNodeGuard<T, false> {
    return this.converter<false>(child, parent, true, false);
  }

  private createNode<T extends TSESTree.Node = TSESTree.Node>(
    node: TSESTreeToTSNode<T>,
    data: TSESTree.OptionalRangeAndLoc<T>,
  ): T {
    const result = data;
    if (!result.range) {
      result.range = getRange(node as TSNodeUsed, this.ast);
    }
    if (!result.loc) {
      result.loc = getLocFor(result.range[0], result.range[1], this.ast);
    }

    if (result && this.options.shouldPreserveNodeMaps) {
      this.esTreeNodeToTSNodeMap.set(result, node);
    }
    return result as T;
  }

  private convertBindingNameWithTypeAnnotation(
    name: ts.BindingName,
    tsType: ts.TypeNode | undefined,
    parent?: ts.Node,
  ): TSESTree.BindingName {
    const id = this.convertPattern(name);

    if (tsType) {
      id.typeAnnotation = this.convertTypeAnnotation(tsType, parent);
      this.fixParentLocation(id, id.typeAnnotation.range);
    }

    return id;
  }

  /**
   * Converts a child into a type annotation. This creates an intermediary
   * TypeAnnotation node to match what Flow does.
   * @param child The TypeScript AST node to convert.
   * @param parent parentNode
   * @returns The type annotation node.
   */
  private convertTypeAnnotation(
    child: ts.TypeNode,
    parent: ts.Node | undefined,
  ): TSESTree.TSTypeAnnotation {
    // in FunctionType and ConstructorType typeAnnotation has 2 characters `=>` and in other places is just colon
    const offset =
      parent?.kind === SyntaxKind.FunctionType ||
      parent?.kind === SyntaxKind.ConstructorType
        ? 2
        : 1;
    const annotationStartCol = child.getFullStart() - offset;

    const loc = getLocFor(annotationStartCol, child.end, this.ast);
    return {
      type: AST_NODE_TYPES.TSTypeAnnotation,
      loc,
      range: [annotationStartCol, child.end],
      typeAnnotation: this.convertType(child),
    };
  }

  /**
   * Coverts body Nodes and add a directive field to StringLiterals
   * @param nodes of ts.Node
   * @param parent parentNode
   * @returns Array of body statements
   */
  private convertBodyExpressions(
    nodes: ts.NodeArray<ts.Statement>,
    parent: ts.SourceFile | ts.Block | ts.ModuleBlock,
  ): TSESTree.Statement[] {
    let allowDirectives = canContainDirective(parent);

    return (
      nodes
        .map(statement => {
          const child = this.convertChild(statement);
          if (allowDirectives) {
            if (
              child?.expression &&
              ts.isExpressionStatement(statement) &&
              ts.isStringLiteral(statement.expression)
            ) {
              const raw = child.expression.raw;
              child.directive = raw.slice(1, -1);
              return child; // child can be null, but it's filtered below
            } else {
              allowDirectives = false;
            }
          }
          return child; // child can be null, but it's filtered below
        })
        // filter out unknown nodes for now
        .filter((statement): statement is TSESTree.Statement =>
          Boolean(statement),
        )
    );
  }

  /**
   * Converts a ts.Node's typeArguments to TSTypeParameterInstantiation node
   * @param typeArguments ts.NodeArray typeArguments
   * @param node parent used to create this node
   * @returns TypeParameterInstantiation node
   */
  private convertTypeArgumentsToTypeParameters(
    typeArguments: ts.NodeArray<ts.TypeNode>,
    node: TSESTreeToTSNode<TSESTree.TSTypeParameterInstantiation>,
  ): TSESTree.TSTypeParameterInstantiation {
    const greaterThanToken = findNextToken(typeArguments, this.ast, this.ast)!;

    return this.createNode<TSESTree.TSTypeParameterInstantiation>(node, {
      type: AST_NODE_TYPES.TSTypeParameterInstantiation,
      range: [typeArguments.pos - 1, greaterThanToken.end],
      params: typeArguments.map(typeArgument => this.convertType(typeArgument)),
    });
  }

  /**
   * Converts a ts.Node's typeParameters to TSTypeParameterDeclaration node
   * @param typeParameters ts.Node typeParameters
   * @returns TypeParameterDeclaration node
   */
  private convertTSTypeParametersToTypeParametersDeclaration(
    typeParameters: ts.NodeArray<ts.TypeParameterDeclaration>,
  ): TSESTree.TSTypeParameterDeclaration {
    const greaterThanToken = findNextToken(typeParameters, this.ast, this.ast)!;

    return {
      type: AST_NODE_TYPES.TSTypeParameterDeclaration,
      range: [typeParameters.pos - 1, greaterThanToken.end],
      loc: getLocFor(typeParameters.pos - 1, greaterThanToken.end, this.ast),
      params: typeParameters.map(typeParameter =>
        this.convertType(typeParameter),
      ),
    };
  }

  /**
   * Converts an array of ts.Node parameters into an array of ESTreeNode params
   * @param parameters An array of ts.Node params to be converted
   * @returns an array of converted ESTreeNode params
   */
  private convertParameters(
    parameters: ts.NodeArray<ts.ParameterDeclaration>,
  ): TSESTree.Parameter[] {
    if (!parameters || !parameters.length) {
      return [];
    }
    return parameters.map(param => {
      const convertedParam = this.convertChild(param) as TSESTree.Parameter;

      if (param.decorators?.length) {
        convertedParam.decorators = param.decorators.map(el =>
          this.convertChild(el),
        );
      }
      return convertedParam;
    });
  }

  private convertChainExpression(
    node: TSESTree.ChainElement,
    tsNode:
      | ts.PropertyAccessExpression
      | ts.ElementAccessExpression
      | ts.CallExpression
      | ts.NonNullExpression,
  ): TSESTree.ChainExpression | TSESTree.ChainElement {
    const { child, isOptional } = ((): {
      child: TSESTree.Node;
      isOptional: boolean;
    } => {
      if (node.type === AST_NODE_TYPES.MemberExpression) {
        return { child: node.object, isOptional: node.optional };
      }
      if (node.type === AST_NODE_TYPES.CallExpression) {
        return { child: node.callee, isOptional: node.optional };
      }
      return { child: node.expression, isOptional: false };
    })();
    const isChildUnwrappable = isChildUnwrappableOptionalChain(tsNode, child);

    if (!isChildUnwrappable && !isOptional) {
      return node;
    }

    if (isChildUnwrappable && isChainExpression(child)) {
      // unwrap the chain expression child
      const newChild = child.expression;
      if (node.type === AST_NODE_TYPES.MemberExpression) {
        node.object = newChild;
      } else if (node.type === AST_NODE_TYPES.CallExpression) {
        node.callee = newChild;
      } else {
        node.expression = newChild;
      }
    }

    return this.createNode<TSESTree.ChainExpression>(tsNode, {
      type: AST_NODE_TYPES.ChainExpression,
      expression: node,
    });
  }

  /**
   * For nodes that are copied directly from the TypeScript AST into
   * ESTree mostly as-is. The only difference is the addition of a type
   * property instead of a kind property. Recursively copies all children.
   */
  private deeplyCopy(node: TSNode): any {
    if (node.kind === ts.SyntaxKind.JSDocFunctionType) {
      throw createError(
        this.ast,
        node.pos,
        'JSDoc types can only be used inside documentation comments.',
      );
    }

    const customType = `TS${SyntaxKind[node.kind]}` as AST_NODE_TYPES;

    /**
     * If the "errorOnUnknownASTType" option is set to true, throw an error,
     * otherwise fallback to just including the unknown type as-is.
     */
    if (this.options.errorOnUnknownASTType && !AST_NODE_TYPES[customType]) {
      throw new Error(`Unknown AST_NODE_TYPE: "${customType}"`);
    }

    const result = this.createNode<any>(node as any, {
      type: customType,
    });

    if ('type' in node) {
      result.typeAnnotation =
        node.type && 'kind' in node.type && ts.isTypeNode(node.type)
          ? this.convertTypeAnnotation(node.type, node)
          : null;
    }
    if ('typeArguments' in node) {
      result.typeParameters =
        node.typeArguments && 'pos' in node.typeArguments
          ? this.convertTypeArgumentsToTypeParameters(node.typeArguments, node)
          : null;
    }
    if ('typeParameters' in node) {
      result.typeParameters =
        node.typeParameters && 'pos' in node.typeParameters
          ? this.convertTSTypeParametersToTypeParametersDeclaration(
              node.typeParameters,
            )
          : null;
    }
    if ('decorators' in node && node.decorators && node.decorators.length) {
      result.decorators = node.decorators.map(el => this.convertChild(el));
    }

    Object.entries<any>(node)
      .filter(
        ([key]) =>
          !/^(?:_children|kind|parent|pos|end|flags|modifierFlagsCache|jsDoc|type|typeArguments|typeParameters|decorators)$/.test(
            key,
          ),
      )
      .forEach(([key, value]) => {
        if (Array.isArray(value)) {
          result[key] = value.map(el => this.convertChild(el));
        } else if (value && typeof value === 'object' && value.kind) {
          // need to check node[key].kind to ensure we don't try to convert a symbol
          result[key] = this.convertChild(value);
        } else {
          result[key] = value;
        }
      });
    return result;
  }

  /**
   * Converts a TypeScript JSX node.tagName into an ESTree node.name
   * @param node the tagName object from a JSX ts.Node
   * @param parent
   * @returns the converted ESTree name object
   */
  private convertJSXTagName(
    node: ts.JsxTagNameExpression,
    parent: ts.Node,
  ): TSESTree.JSXMemberExpression | TSESTree.JSXIdentifier {
    let result: TSESTree.JSXMemberExpression | TSESTree.JSXIdentifier;
    switch (node.kind) {
      case SyntaxKind.PropertyAccessExpression:
        if (node.name.kind === SyntaxKind.PrivateIdentifier) {
          // This is one of the few times where TS explicitly errors, and doesn't even gracefully handle the syntax.
          // So we shouldn't ever get into this state to begin with.
          throw new Error('Non-private identifier expected.');
        }

        result = this.createNode<TSESTree.JSXMemberExpression>(node, {
          type: AST_NODE_TYPES.JSXMemberExpression,
          object: this.convertJSXTagName(node.expression, parent),
          property: this.convertJSXTagName(
            node.name,
            parent,
          ) as TSESTree.JSXIdentifier,
        });
        break;

      case SyntaxKind.ThisKeyword:
        result = this.createNode<TSESTree.JSXIdentifier>(node, {
          type: AST_NODE_TYPES.JSXIdentifier,
          name: 'this',
        });
        break;

      case SyntaxKind.Identifier:
      default:
        result = this.createNode<TSESTree.JSXIdentifier>(node, {
          type: AST_NODE_TYPES.JSXIdentifier,
          name: node.text,
        });
        break;
    }

    this.registerTSNodeInNodeMap(node, result);
    return result;
  }

  /**
   * Applies the given TS modifiers to the given result object.
   * @param result
   * @param modifiers original ts.Nodes from the node.modifiers array
   * @returns the current result object will be mutated
   * @deprecated This method adds not standardized `modifiers` property in nodes
   */
  private applyModifiersToResult(
    result: TSESTree.TSEnumDeclaration | TSESTree.TSModuleDeclaration,
    modifiers?: ts.ModifiersArray,
  ): void {
    if (!modifiers || !modifiers.length) {
      return;
    }
    const remainingModifiers: TSESTree.Modifier[] = [];
    /**
     * Some modifiers are explicitly handled by applying them as
     * boolean values on the result node. As well as adding them
     * to the result, we remove them from the array, so that they
     * are not handled twice.
     */
<<<<<<< HEAD
    for (const modifier of modifiers) {
=======
    for (let i = 0; i < modifiers.length; i++) {
      const modifier = modifiers[i];
>>>>>>> 509a1174
      switch (modifier.kind) {
        /**
         * Ignore ExportKeyword and DefaultKeyword, they are handled
         * via the fixExports utility function
         */
        case SyntaxKind.ExportKeyword:
        case SyntaxKind.DefaultKeyword:
          break;
        case SyntaxKind.ConstKeyword:
          (result as any).const = true;
          break;
        case SyntaxKind.DeclareKeyword:
          result.declare = true;
          break;
        default:
          remainingModifiers.push(this.convertChild(modifier));
          break;
      }
    }

    /**
     * If there are still valid modifiers available which have
     * not been explicitly handled above, we just convert and
     * add the modifiers array to the result node.
     */
    if (remainingModifiers.length) {
      result.modifiers = remainingModifiers;
    }
  }

  /**
   * Uses the provided range location to adjust the location data of the given Node
   * @param result The node that will have its location data mutated
   * @param childRange The child node range used to expand location
   */
  private fixParentLocation(
    result: TSESTree.BaseNode,
    childRange: [number, number],
  ): void {
    if (childRange[0] < result.range[0]) {
      result.range[0] = childRange[0];
      result.loc.start = getLineAndCharacterFor(result.range[0], this.ast);
    }
    if (childRange[1] > result.range[1]) {
      result.range[1] = childRange[1];
      result.loc.end = getLineAndCharacterFor(result.range[1], this.ast);
    }
  }

  /**
   * Converts a TypeScript node into an ESTree node.
   * The core of the conversion logic:
   * Identify and convert each relevant TypeScript SyntaxKind
   * @param node the child ts.Node
   * @param parent parentNode
   * @returns the converted ESTree node
   */
  private convertNode<P extends boolean>(
    node: TSNodeUsed,
    parent: TSNode | ts.Node,
  ): TSESTreeToTSNodeGuard<typeof node, P> {
    switch (node.kind) {
      case SyntaxKind.SourceFile: {
        return this.createNode<TSESTree.Program>(node, {
          type: AST_NODE_TYPES.Program,
          body: this.convertBodyExpressions(node.statements, node),
          sourceType: node.externalModuleIndicator ? 'module' : 'script',
          range: [node.getStart(this.ast), node.endOfFileToken.end],
        });
      }

      case SyntaxKind.Block: {
        return this.createNode<TSESTree.BlockStatement>(node, {
          type: AST_NODE_TYPES.BlockStatement,
          body: this.convertBodyExpressions(node.statements, node),
        });
      }

      case SyntaxKind.Identifier: {
        return this.createNode<TSESTree.Identifier>(node, {
          type: AST_NODE_TYPES.Identifier,
          name: node.text,
        });
      }

      case SyntaxKind.WithStatement:
        return this.createNode<TSESTree.WithStatement>(node, {
          type: AST_NODE_TYPES.WithStatement,
          object: this.convertChild(node.expression),
          body: this.convertChild(node.statement),
        });

      // Control Flow

      case SyntaxKind.ReturnStatement:
        return this.createNode<TSESTree.ReturnStatement>(node, {
          type: AST_NODE_TYPES.ReturnStatement,
          argument: this.convertChild(node.expression),
        });

      case SyntaxKind.LabeledStatement:
        return this.createNode<TSESTree.LabeledStatement>(node, {
          type: AST_NODE_TYPES.LabeledStatement,
          label: this.convertChild(node.label),
          body: this.convertChild(node.statement),
        });

      case SyntaxKind.ContinueStatement:
        return this.createNode<TSESTree.ContinueStatement>(node, {
          type: AST_NODE_TYPES.ContinueStatement,
          label: this.convertChild(node.label),
        });

      case SyntaxKind.BreakStatement:
        return this.createNode<TSESTree.BreakStatement>(node, {
          type: AST_NODE_TYPES.BreakStatement,
          label: this.convertChild(node.label),
        });

      // Choice

      case SyntaxKind.IfStatement:
        return this.createNode<TSESTree.IfStatement>(node, {
          type: AST_NODE_TYPES.IfStatement,
          test: this.convertChild(node.expression),
          consequent: this.convertChild(node.thenStatement),
          alternate: this.convertChild(node.elseStatement),
        });

      case SyntaxKind.SwitchStatement:
        return this.createNode<TSESTree.SwitchStatement>(node, {
          type: AST_NODE_TYPES.SwitchStatement,
          discriminant: this.convertChild(node.expression),
          cases: node.caseBlock.clauses.map(el => this.convertChild(el)),
        });

      case SyntaxKind.CaseClause:
      case SyntaxKind.DefaultClause:
        return this.createNode<TSESTree.SwitchCase>(node, {
          type: AST_NODE_TYPES.SwitchCase,
          // expression is present in case only
          test:
            node.kind === SyntaxKind.CaseClause
              ? this.convertChild(node.expression)
              : null,
          consequent: node.statements.map(el => this.convertChild(el)),
        });

      // Exceptions

      case SyntaxKind.ThrowStatement:
        return this.createNode<TSESTree.ThrowStatement>(node, {
          type: AST_NODE_TYPES.ThrowStatement,
          argument: this.convertChild(node.expression),
        });

      case SyntaxKind.TryStatement:
        return this.createNode<TSESTree.TryStatement>(node, {
          type: AST_NODE_TYPES.TryStatement,
          block: this.convertChild(node.tryBlock),
          handler: this.convertChild(node.catchClause),
          finalizer: this.convertChild(node.finallyBlock),
        });

      case SyntaxKind.CatchClause:
        return this.createNode<TSESTree.CatchClause>(node, {
          type: AST_NODE_TYPES.CatchClause,
          param: node.variableDeclaration
            ? this.convertBindingNameWithTypeAnnotation(
                node.variableDeclaration.name,
                node.variableDeclaration.type,
              )
            : null,
          body: this.convertChild(node.block),
        });

      // Loops

      case SyntaxKind.WhileStatement:
        return this.createNode<TSESTree.WhileStatement>(node, {
          type: AST_NODE_TYPES.WhileStatement,
          test: this.convertChild(node.expression),
          body: this.convertChild(node.statement),
        });

      /**
       * Unlike other parsers, TypeScript calls a "DoWhileStatement"
       * a "DoStatement"
       */
      case SyntaxKind.DoStatement:
        return this.createNode<TSESTree.DoWhileStatement>(node, {
          type: AST_NODE_TYPES.DoWhileStatement,
          test: this.convertChild(node.expression),
          body: this.convertChild(node.statement),
        });

      case SyntaxKind.ForStatement:
        return this.createNode<TSESTree.ForStatement>(node, {
          type: AST_NODE_TYPES.ForStatement,
          init: this.convertChild(node.initializer),
          test: this.convertChild(node.condition),
          update: this.convertChild(node.incrementor),
          body: this.convertChild(node.statement),
        });

      case SyntaxKind.ForInStatement:
        return this.createNode<TSESTree.ForInStatement>(node, {
          type: AST_NODE_TYPES.ForInStatement,
          left: this.convertPattern(node.initializer),
          right: this.convertChild(node.expression),
          body: this.convertChild(node.statement),
        });

      case SyntaxKind.ForOfStatement:
        return this.createNode<TSESTree.ForOfStatement>(node, {
          type: AST_NODE_TYPES.ForOfStatement,
          left: this.convertPattern(node.initializer),
          right: this.convertChild(node.expression),
          body: this.convertChild(node.statement),
          await: Boolean(
            node.awaitModifier &&
              node.awaitModifier.kind === SyntaxKind.AwaitKeyword,
          ),
        });

      // Declarations

      case SyntaxKind.FunctionDeclaration: {
        const isDeclare = hasModifier(SyntaxKind.DeclareKeyword, node);

        const result = this.createNode<
          TSESTree.TSDeclareFunction | TSESTree.FunctionDeclaration
        >(node, {
          type:
            isDeclare || !node.body
              ? AST_NODE_TYPES.TSDeclareFunction
              : AST_NODE_TYPES.FunctionDeclaration,
          id: this.convertChild(node.name),
          generator: !!node.asteriskToken,
          expression: false,
          async: hasModifier(SyntaxKind.AsyncKeyword, node),
          params: this.convertParameters(node.parameters),
          body: this.convertChild(node.body) ?? undefined,
        });

        // Process returnType
        if (node.type) {
          result.returnType = this.convertTypeAnnotation(node.type, node);
        }

        if (isDeclare) {
          result.declare = true;
        }

        // Process typeParameters
        if (node.typeParameters) {
          result.typeParameters = this.convertTSTypeParametersToTypeParametersDeclaration(
            node.typeParameters,
          );
        }

        // check for exports
        return this.fixExports(node, result);
      }

      case SyntaxKind.VariableDeclaration: {
        const result = this.createNode<TSESTree.VariableDeclarator>(node, {
          type: AST_NODE_TYPES.VariableDeclarator,
          id: this.convertBindingNameWithTypeAnnotation(
            node.name,
            node.type,
            node,
          ),
          init: this.convertChild(node.initializer),
        });

        if (node.exclamationToken) {
          result.definite = true;
        }

        return result;
      }

      case SyntaxKind.VariableStatement: {
        const result = this.createNode<TSESTree.VariableDeclaration>(node, {
          type: AST_NODE_TYPES.VariableDeclaration,
          declarations: node.declarationList.declarations.map(el =>
            this.convertChild(el),
          ),
          kind: getDeclarationKind(node.declarationList),
        });

        /**
         * Semantically, decorators are not allowed on variable declarations,
         * but the TypeScript compiler will parse them and produce a valid AST,
         * so we handle them here too.
         */
        if (node.decorators) {
          (result as any).decorators = node.decorators.map(el =>
            this.convertChild(el),
          );
        }

        if (hasModifier(SyntaxKind.DeclareKeyword, node)) {
          result.declare = true;
        }

        // check for exports
        return this.fixExports(node, result);
      }

      // mostly for for-of, for-in
      case SyntaxKind.VariableDeclarationList:
        return this.createNode<TSESTree.VariableDeclaration>(node, {
          type: AST_NODE_TYPES.VariableDeclaration,
          declarations: node.declarations.map(el => this.convertChild(el)),
          kind: getDeclarationKind(node),
        });

      // Expressions

      case SyntaxKind.ExpressionStatement:
        return this.createNode<TSESTree.ExpressionStatement>(node, {
          type: AST_NODE_TYPES.ExpressionStatement,
          expression: this.convertChild(node.expression),
        });

      case SyntaxKind.ThisKeyword:
        return this.createNode<TSESTree.ThisExpression>(node, {
          type: AST_NODE_TYPES.ThisExpression,
        });

      case SyntaxKind.ArrayLiteralExpression: {
        // TypeScript uses ArrayLiteralExpression in destructuring assignment, too
        if (this.allowPattern) {
          return this.createNode<TSESTree.ArrayPattern>(node, {
            type: AST_NODE_TYPES.ArrayPattern,
            elements: node.elements.map(el => this.convertPattern(el)),
          });
        } else {
          return this.createNode<TSESTree.ArrayExpression>(node, {
            type: AST_NODE_TYPES.ArrayExpression,
            elements: node.elements.map(el => this.convertChild(el)),
          });
        }
      }

      case SyntaxKind.ObjectLiteralExpression: {
        // TypeScript uses ObjectLiteralExpression in destructuring assignment, too
        if (this.allowPattern) {
          return this.createNode<TSESTree.ObjectPattern>(node, {
            type: AST_NODE_TYPES.ObjectPattern,
            properties: node.properties.map(el => this.convertPattern(el)),
          });
        } else {
          return this.createNode<TSESTree.ObjectExpression>(node, {
            type: AST_NODE_TYPES.ObjectExpression,
            properties: node.properties.map(el => this.convertChild(el)),
          });
        }
      }

      case SyntaxKind.PropertyAssignment:
        return this.createNode<TSESTree.Property>(node, {
          type: AST_NODE_TYPES.Property,
          key: this.convertChild(node.name),
          value: this.converter(
            node.initializer,
            node,
            this.inTypeMode,
            this.allowPattern,
          ),
          computed: isComputedProperty(node.name),
          method: false,
          shorthand: false,
          kind: 'init',
        });

      case SyntaxKind.ShorthandPropertyAssignment: {
        if (node.objectAssignmentInitializer) {
          return this.createNode<TSESTree.Property>(node, {
            type: AST_NODE_TYPES.Property,
            key: this.convertChild(node.name),
            value: this.createNode<TSESTree.AssignmentPattern>(node, {
              type: AST_NODE_TYPES.AssignmentPattern,
              left: this.convertPattern(node.name),
              right: this.convertChild(node.objectAssignmentInitializer),
            }),
            computed: false,
            method: false,
            shorthand: true,
            kind: 'init',
          });
        } else {
          return this.createNode<TSESTree.Property>(node, {
            type: AST_NODE_TYPES.Property,
            key: this.convertChild(node.name),
            value: this.convertChild(node.name),
            computed: false,
            method: false,
            shorthand: true,
            kind: 'init',
          });
        }
      }

      case SyntaxKind.ComputedPropertyName:
        return this.convertChild(node.expression);

      case SyntaxKind.PropertyDeclaration: {
        const isAbstract = hasModifier(SyntaxKind.AbstractKeyword, node);
        const result = this.createNode<
          TSESTree.TSAbstractClassProperty | TSESTree.ClassProperty
        >(node, {
          type: isAbstract
            ? AST_NODE_TYPES.TSAbstractClassProperty
            : AST_NODE_TYPES.ClassProperty,
          key: this.convertChild(node.name),
          value: this.convertChild(node.initializer),
          computed: isComputedProperty(node.name),
          static: hasModifier(SyntaxKind.StaticKeyword, node),
          readonly: hasModifier(SyntaxKind.ReadonlyKeyword, node) || undefined,
          declare: hasModifier(SyntaxKind.DeclareKeyword, node),
        });

        if (node.type) {
          result.typeAnnotation = this.convertTypeAnnotation(node.type, node);
        }

        if (node.decorators) {
          result.decorators = node.decorators.map(el => this.convertChild(el));
        }

        const accessibility = getTSNodeAccessibility(node);
        if (accessibility) {
          result.accessibility = accessibility;
        }

        if (
          (node.name.kind === SyntaxKind.Identifier ||
            node.name.kind === SyntaxKind.ComputedPropertyName) &&
          node.questionToken
        ) {
          result.optional = true;
        }

        if (node.exclamationToken) {
          result.definite = true;
        }

        if (result.key.type === AST_NODE_TYPES.Literal && node.questionToken) {
          result.optional = true;
        }
        return result;
      }

      case SyntaxKind.GetAccessor:
      case SyntaxKind.SetAccessor:
      case SyntaxKind.MethodDeclaration: {
        const method = this.createNode<
          TSESTree.TSEmptyBodyFunctionExpression | TSESTree.FunctionExpression
        >(node, {
          type: !node.body
            ? AST_NODE_TYPES.TSEmptyBodyFunctionExpression
            : AST_NODE_TYPES.FunctionExpression,
          id: null,
          generator: !!node.asteriskToken,
          expression: false, // ESTreeNode as ESTreeNode here
          async: hasModifier(SyntaxKind.AsyncKeyword, node),
          body: this.convertChild(node.body),
          range: [node.parameters.pos - 1, node.end],
          params: [],
        });

        if (node.type) {
          method.returnType = this.convertTypeAnnotation(node.type, node);
        }

        // Process typeParameters
        if (node.typeParameters) {
          method.typeParameters = this.convertTSTypeParametersToTypeParametersDeclaration(
            node.typeParameters,
          );
          this.fixParentLocation(method, method.typeParameters.range);
        }

        let result:
          | TSESTree.Property
          | TSESTree.TSAbstractMethodDefinition
          | TSESTree.MethodDefinition;

        if (parent.kind === SyntaxKind.ObjectLiteralExpression) {
          method.params = node.parameters.map(el => this.convertChild(el));

          result = this.createNode<TSESTree.Property>(node, {
            type: AST_NODE_TYPES.Property,
            key: this.convertChild(node.name),
            value: method,
            computed: isComputedProperty(node.name),
            method: node.kind === SyntaxKind.MethodDeclaration,
            shorthand: false,
            kind: 'init',
          });
        } else {
          // class

          /**
           * Unlike in object literal methods, class method params can have decorators
           */
          method.params = this.convertParameters(node.parameters);

          /**
           * TypeScript class methods can be defined as "abstract"
           */
          const methodDefinitionType = hasModifier(
            SyntaxKind.AbstractKeyword,
            node,
          )
            ? AST_NODE_TYPES.TSAbstractMethodDefinition
            : AST_NODE_TYPES.MethodDefinition;

          result = this.createNode<
            TSESTree.TSAbstractMethodDefinition | TSESTree.MethodDefinition
          >(node, {
            type: methodDefinitionType,
            key: this.convertChild(node.name),
            value: method,
            computed: isComputedProperty(node.name),
            static: hasModifier(SyntaxKind.StaticKeyword, node),
            kind: 'method',
          });

          if (node.decorators) {
            result.decorators = node.decorators.map(el =>
              this.convertChild(el),
            );
          }

          const accessibility = getTSNodeAccessibility(node);
          if (accessibility) {
            result.accessibility = accessibility;
          }
        }

        if (node.questionToken) {
          result.optional = true;
        }

        if (node.kind === SyntaxKind.GetAccessor) {
          result.kind = 'get';
        } else if (node.kind === SyntaxKind.SetAccessor) {
          result.kind = 'set';
        } else if (
          !(result as TSESTree.MethodDefinition).static &&
          node.name.kind === SyntaxKind.StringLiteral &&
          node.name.text === 'constructor' &&
          result.type !== AST_NODE_TYPES.Property
        ) {
          result.kind = 'constructor';
        }
        return result;
      }

      // TypeScript uses this even for static methods named "constructor"
      case SyntaxKind.Constructor: {
        const lastModifier = getLastModifier(node);
        const constructorToken =
          (lastModifier && findNextToken(lastModifier, node, this.ast)) ||
          node.getFirstToken()!;

        const constructor = this.createNode<
          TSESTree.TSEmptyBodyFunctionExpression | TSESTree.FunctionExpression
        >(node, {
          type: !node.body
            ? AST_NODE_TYPES.TSEmptyBodyFunctionExpression
            : AST_NODE_TYPES.FunctionExpression,
          id: null,
          params: this.convertParameters(node.parameters),
          generator: false,
          expression: false, // is not present in ESTreeNode
          async: false,
          body: this.convertChild(node.body),
          range: [node.parameters.pos - 1, node.end],
        });

        // Process typeParameters
        if (node.typeParameters) {
          constructor.typeParameters = this.convertTSTypeParametersToTypeParametersDeclaration(
            node.typeParameters,
          );
          this.fixParentLocation(constructor, constructor.typeParameters.range);
        }

        // Process returnType
        if (node.type) {
          constructor.returnType = this.convertTypeAnnotation(node.type, node);
        }

        const constructorKey = this.createNode<TSESTree.Identifier>(node, {
          type: AST_NODE_TYPES.Identifier,
          name: 'constructor',
          range: [constructorToken.getStart(this.ast), constructorToken.end],
        });

        const isStatic = hasModifier(SyntaxKind.StaticKeyword, node);
        const result = this.createNode<
          TSESTree.TSAbstractMethodDefinition | TSESTree.MethodDefinition
        >(node, {
          type: hasModifier(SyntaxKind.AbstractKeyword, node)
            ? AST_NODE_TYPES.TSAbstractMethodDefinition
            : AST_NODE_TYPES.MethodDefinition,
          key: constructorKey,
          value: constructor,
          computed: false,
          static: isStatic,
          kind: isStatic ? 'method' : 'constructor',
        });

        const accessibility = getTSNodeAccessibility(node);
        if (accessibility) {
          result.accessibility = accessibility;
        }

        return result;
      }

      case SyntaxKind.FunctionExpression: {
        const result = this.createNode<TSESTree.FunctionExpression>(node, {
          type: AST_NODE_TYPES.FunctionExpression,
          id: this.convertChild(node.name),
          generator: !!node.asteriskToken,
          params: this.convertParameters(node.parameters),
          body: this.convertChild(node.body),
          async: hasModifier(SyntaxKind.AsyncKeyword, node),
          expression: false,
        });

        // Process returnType
        if (node.type) {
          result.returnType = this.convertTypeAnnotation(node.type, node);
        }

        // Process typeParameters
        if (node.typeParameters) {
          result.typeParameters = this.convertTSTypeParametersToTypeParametersDeclaration(
            node.typeParameters,
          );
        }
        return result;
      }

      case SyntaxKind.SuperKeyword:
        return this.createNode<TSESTree.Super>(node, {
          type: AST_NODE_TYPES.Super,
        });

      case SyntaxKind.ArrayBindingPattern:
        return this.createNode<TSESTree.ArrayPattern>(node, {
          type: AST_NODE_TYPES.ArrayPattern,
          elements: node.elements.map(el => this.convertPattern(el)),
        });

      // occurs with missing array elements like [,]
      case SyntaxKind.OmittedExpression:
        return null;

      case SyntaxKind.ObjectBindingPattern:
        return this.createNode<TSESTree.ObjectPattern>(node, {
          type: AST_NODE_TYPES.ObjectPattern,
          properties: node.elements.map(el => this.convertPattern(el)),
        });

      case SyntaxKind.BindingElement: {
        if (parent.kind === SyntaxKind.ArrayBindingPattern) {
          const arrayItem = this.convertChild(node.name, parent);

          if (node.initializer) {
            return this.createNode<TSESTree.AssignmentPattern>(node, {
              type: AST_NODE_TYPES.AssignmentPattern,
              left: arrayItem,
              right: this.convertChild(node.initializer),
            });
          } else if (node.dotDotDotToken) {
            return this.createNode<TSESTree.RestElement>(node, {
              type: AST_NODE_TYPES.RestElement,
              argument: arrayItem,
            });
          } else {
            return arrayItem;
          }
        } else {
          let result: TSESTree.RestElement | TSESTree.Property;
          if (node.dotDotDotToken) {
            result = this.createNode<TSESTree.RestElement>(node, {
              type: AST_NODE_TYPES.RestElement,
              argument: this.convertChild(node.propertyName ?? node.name),
            });
          } else {
            result = this.createNode<TSESTree.Property>(node, {
              type: AST_NODE_TYPES.Property,
              key: this.convertChild(node.propertyName ?? node.name),
              value: this.convertChild(node.name),
              computed: Boolean(
                node.propertyName &&
                  node.propertyName.kind === SyntaxKind.ComputedPropertyName,
              ),
              method: false,
              shorthand: !node.propertyName,
              kind: 'init',
            });
          }

          if (node.initializer) {
            result.value = this.createNode<TSESTree.AssignmentPattern>(node, {
              type: AST_NODE_TYPES.AssignmentPattern,
              left: this.convertChild(node.name),
              right: this.convertChild(node.initializer),
              range: [node.name.getStart(this.ast), node.initializer.end],
            });
          }
          return result;
        }
      }

      case SyntaxKind.ArrowFunction: {
        const result = this.createNode<TSESTree.ArrowFunctionExpression>(node, {
          type: AST_NODE_TYPES.ArrowFunctionExpression,
          generator: false,
          id: null,
          params: this.convertParameters(node.parameters),
          body: this.convertChild(node.body),
          async: hasModifier(SyntaxKind.AsyncKeyword, node),
          expression: node.body.kind !== SyntaxKind.Block,
        });

        // Process returnType
        if (node.type) {
          result.returnType = this.convertTypeAnnotation(node.type, node);
        }

        // Process typeParameters
        if (node.typeParameters) {
          result.typeParameters = this.convertTSTypeParametersToTypeParametersDeclaration(
            node.typeParameters,
          );
        }
        return result;
      }

      case SyntaxKind.YieldExpression:
        return this.createNode<TSESTree.YieldExpression>(node, {
          type: AST_NODE_TYPES.YieldExpression,
          delegate: !!node.asteriskToken,
          argument: this.convertChild(node.expression),
        });

      case SyntaxKind.AwaitExpression:
        return this.createNode<TSESTree.AwaitExpression>(node, {
          type: AST_NODE_TYPES.AwaitExpression,
          argument: this.convertChild(node.expression),
        });

      // Template Literals

      case SyntaxKind.NoSubstitutionTemplateLiteral:
        return this.createNode<TSESTree.TemplateLiteral>(node, {
          type: AST_NODE_TYPES.TemplateLiteral,
          quasis: [
            this.createNode<TSESTree.TemplateElement>(node, {
              type: AST_NODE_TYPES.TemplateElement,
              value: {
                raw: this.ast.text.slice(
                  node.getStart(this.ast) + 1,
                  node.end - 1,
                ),
                cooked: node.text,
              },
              tail: true,
            }),
          ],
          expressions: [],
        });

      case SyntaxKind.TemplateExpression: {
        const result = this.createNode<TSESTree.TemplateLiteral>(node, {
          type: AST_NODE_TYPES.TemplateLiteral,
          quasis: [this.convertChild(node.head)],
          expressions: [],
        });

        node.templateSpans.forEach(templateSpan => {
          result.expressions.push(this.convertChild(templateSpan.expression));
          result.quasis.push(this.convertChild(templateSpan.literal));
        });
        return result;
      }

      case SyntaxKind.TaggedTemplateExpression:
        return this.createNode<TSESTree.TaggedTemplateExpression>(node, {
          type: AST_NODE_TYPES.TaggedTemplateExpression,
          typeParameters: node.typeArguments
            ? this.convertTypeArgumentsToTypeParameters(
                node.typeArguments,
                node,
              )
            : undefined,
          tag: this.convertChild(node.tag),
          quasi: this.convertChild(node.template),
        });

      case SyntaxKind.TemplateHead:
      case SyntaxKind.TemplateMiddle:
      case SyntaxKind.TemplateTail: {
        const tail = node.kind === SyntaxKind.TemplateTail;
        return this.createNode<TSESTree.TemplateElement>(node, {
          type: AST_NODE_TYPES.TemplateElement,
          value: {
            raw: this.ast.text.slice(
              node.getStart(this.ast) + 1,
              node.end - (tail ? 1 : 2),
            ),
            cooked: node.text,
          },
          tail,
        });
      }

      // Patterns

      case SyntaxKind.SpreadAssignment:
      case SyntaxKind.SpreadElement: {
        if (this.allowPattern) {
          return this.createNode<TSESTree.RestElement>(node, {
            type: AST_NODE_TYPES.RestElement,
            argument: this.convertPattern(node.expression),
          });
        } else {
          return this.createNode<TSESTree.SpreadElement>(node, {
            type: AST_NODE_TYPES.SpreadElement,
            argument: this.convertChild(node.expression),
          });
        }
      }

      case SyntaxKind.Parameter: {
        let parameter: TSESTree.RestElement | TSESTree.BindingName;
        let result:
          | TSESTree.RestElement
          | TSESTree.AssignmentPattern
          | TSESTree.BindingName;

        if (node.dotDotDotToken) {
          parameter = result = this.createNode<TSESTree.RestElement>(node, {
            type: AST_NODE_TYPES.RestElement,
            argument: this.convertChild(node.name),
          });
        } else if (node.initializer) {
          parameter = this.convertChild(node.name);
          result = this.createNode<TSESTree.AssignmentPattern>(node, {
            type: AST_NODE_TYPES.AssignmentPattern,
            left: parameter,
            right: this.convertChild(node.initializer),
          });

          if (node.modifiers) {
            // AssignmentPattern should not contain modifiers in range
            result.range[0] = parameter.range[0];
            result.loc = getLocFor(result.range[0], result.range[1], this.ast);
          }
        } else {
          parameter = result = this.convertChild(node.name, parent);
        }

        if (node.type) {
          parameter.typeAnnotation = this.convertTypeAnnotation(
            node.type,
            node,
          );
          this.fixParentLocation(parameter, parameter.typeAnnotation.range);
        }

        if (node.questionToken) {
          if (node.questionToken.end > parameter.range[1]) {
            parameter.range[1] = node.questionToken.end;
            parameter.loc.end = getLineAndCharacterFor(
              parameter.range[1],
              this.ast,
            );
          }
          parameter.optional = true;
        }

        if (node.modifiers) {
          return this.createNode<TSESTree.TSParameterProperty>(node, {
            type: AST_NODE_TYPES.TSParameterProperty,
            accessibility: getTSNodeAccessibility(node) ?? undefined,
            readonly:
              hasModifier(SyntaxKind.ReadonlyKeyword, node) || undefined,
            static: hasModifier(SyntaxKind.StaticKeyword, node) || undefined,
            export: hasModifier(SyntaxKind.ExportKeyword, node) || undefined,
            parameter: result,
          });
        }
        return result;
      }

      // Classes

      case SyntaxKind.ClassDeclaration:
      case SyntaxKind.ClassExpression: {
        const heritageClauses = node.heritageClauses ?? [];
        const classNodeType =
          node.kind === SyntaxKind.ClassDeclaration
            ? AST_NODE_TYPES.ClassDeclaration
            : AST_NODE_TYPES.ClassExpression;

        const superClass = heritageClauses.find(
          clause => clause.token === SyntaxKind.ExtendsKeyword,
        );

        const implementsClause = heritageClauses.find(
          clause => clause.token === SyntaxKind.ImplementsKeyword,
        );

        const result = this.createNode<
          TSESTree.ClassDeclaration | TSESTree.ClassExpression
        >(node, {
          type: classNodeType,
          id: this.convertChild(node.name),
          body: this.createNode<TSESTree.ClassBody>(node, {
            type: AST_NODE_TYPES.ClassBody,
            body: [],
            range: [node.members.pos - 1, node.end],
          }),
          superClass: superClass?.types[0]
            ? this.convertChild(superClass.types[0].expression)
            : null,
        });

        if (superClass) {
          if (superClass.types.length > 1) {
            throw createError(
              this.ast,
              superClass.types[1].pos,
              'Classes can only extend a single class.',
            );
          }

          if (superClass.types[0]?.typeArguments) {
            result.superTypeParameters = this.convertTypeArgumentsToTypeParameters(
              superClass.types[0].typeArguments,
              superClass.types[0],
            );
          }
        }

        if (node.typeParameters) {
          result.typeParameters = this.convertTSTypeParametersToTypeParametersDeclaration(
            node.typeParameters,
          );
        }

        if (implementsClause) {
          result.implements = implementsClause.types.map(el =>
            this.convertChild(el),
          );
        }

        /**
         * TypeScript class declarations can be defined as "abstract"
         */
        if (hasModifier(SyntaxKind.AbstractKeyword, node)) {
          result.abstract = true;
        }

        if (hasModifier(SyntaxKind.DeclareKeyword, node)) {
          result.declare = true;
        }

        if (node.decorators) {
          result.decorators = node.decorators.map(el => this.convertChild(el));
        }

        const filteredMembers = node.members.filter(isESTreeClassMember);

        if (filteredMembers.length) {
          result.body.body = filteredMembers.map(el => this.convertChild(el));
        }

        // check for exports
        return this.fixExports(node, result);
      }

      // Modules
      case SyntaxKind.ModuleBlock:
        return this.createNode<TSESTree.TSModuleBlock>(node, {
          type: AST_NODE_TYPES.TSModuleBlock,
          body: this.convertBodyExpressions(node.statements, node),
        });

      case SyntaxKind.ImportDeclaration: {
        const result = this.createNode<TSESTree.ImportDeclaration>(node, {
          type: AST_NODE_TYPES.ImportDeclaration,
          source: this.convertChild(node.moduleSpecifier),
          specifiers: [],
          importKind: 'value',
        });

        if (node.importClause) {
          if (node.importClause.isTypeOnly) {
            result.importKind = 'type';
          }

          if (node.importClause.name) {
            result.specifiers.push(this.convertChild(node.importClause));
          }

          if (node.importClause.namedBindings) {
            switch (node.importClause.namedBindings.kind) {
              case SyntaxKind.NamespaceImport:
                result.specifiers.push(
                  this.convertChild(node.importClause.namedBindings),
                );
                break;
              case SyntaxKind.NamedImports:
                result.specifiers = result.specifiers.concat(
                  node.importClause.namedBindings.elements.map(el =>
                    this.convertChild(el),
                  ),
                );
                break;
            }
          }
        }
        return result;
      }

      case SyntaxKind.NamespaceImport:
        return this.createNode<TSESTree.ImportNamespaceSpecifier>(node, {
          type: AST_NODE_TYPES.ImportNamespaceSpecifier,
          local: this.convertChild(node.name),
        });

      case SyntaxKind.ImportSpecifier:
        return this.createNode<TSESTree.ImportSpecifier>(node, {
          type: AST_NODE_TYPES.ImportSpecifier,
          local: this.convertChild(node.name),
          imported: this.convertChild(node.propertyName ?? node.name),
        });

      case SyntaxKind.ImportClause: {
        const local = this.convertChild(node.name);
        return this.createNode<TSESTree.ImportDefaultSpecifier>(node, {
          type: AST_NODE_TYPES.ImportDefaultSpecifier,
          local,
          range: local.range,
        });
      }

      case SyntaxKind.ExportDeclaration:
        if (node.exportClause?.kind === SyntaxKind.NamedExports) {
          return this.createNode<TSESTree.ExportNamedDeclaration>(node, {
            type: AST_NODE_TYPES.ExportNamedDeclaration,
            source: this.convertChild(node.moduleSpecifier),
            specifiers: node.exportClause.elements.map(el =>
              this.convertChild(el),
            ),
            exportKind: node.isTypeOnly ? 'type' : 'value',
            declaration: null,
          });
        } else {
          return this.createNode<TSESTree.ExportAllDeclaration>(node, {
            type: AST_NODE_TYPES.ExportAllDeclaration,
            source: this.convertChild(node.moduleSpecifier),
            exportKind: node.isTypeOnly ? 'type' : 'value',
            exported:
              // note - for compat with 3.7.x, where node.exportClause is always undefined and
              //        SyntaxKind.NamespaceExport does not exist yet (i.e. is undefined), this
              //        cannot be shortened to an optional chain, or else you end up with
              //        undefined === undefined, and the true path will hard error at runtime
              node.exportClause &&
              node.exportClause.kind === SyntaxKind.NamespaceExport
                ? this.convertChild(node.exportClause.name)
                : null,
          });
        }

      case SyntaxKind.ExportSpecifier:
        return this.createNode<TSESTree.ExportSpecifier>(node, {
          type: AST_NODE_TYPES.ExportSpecifier,
          local: this.convertChild(node.propertyName ?? node.name),
          exported: this.convertChild(node.name),
        });

      case SyntaxKind.ExportAssignment:
        if (node.isExportEquals) {
          return this.createNode<TSESTree.TSExportAssignment>(node, {
            type: AST_NODE_TYPES.TSExportAssignment,
            expression: this.convertChild(node.expression),
          });
        } else {
          return this.createNode<TSESTree.ExportDefaultDeclaration>(node, {
            type: AST_NODE_TYPES.ExportDefaultDeclaration,
            declaration: this.convertChild(node.expression),
            exportKind: 'value',
          });
        }

      // Unary Operations

      case SyntaxKind.PrefixUnaryExpression:
      case SyntaxKind.PostfixUnaryExpression: {
        const operator = getTextForTokenKind(node.operator);
        /**
         * ESTree uses UpdateExpression for ++/--
         */
        if (operator === '++' || operator === '--') {
          return this.createNode<TSESTree.UpdateExpression>(node, {
            type: AST_NODE_TYPES.UpdateExpression,
            operator,
            prefix: node.kind === SyntaxKind.PrefixUnaryExpression,
            argument: this.convertChild(node.operand),
          });
        } else {
          return this.createNode<TSESTree.UnaryExpression>(node, {
            type: AST_NODE_TYPES.UnaryExpression,
            operator,
            prefix: node.kind === SyntaxKind.PrefixUnaryExpression,
            argument: this.convertChild(node.operand),
          });
        }
      }

      case SyntaxKind.DeleteExpression:
        return this.createNode<TSESTree.UnaryExpression>(node, {
          type: AST_NODE_TYPES.UnaryExpression,
          operator: 'delete',
          prefix: true,
          argument: this.convertChild(node.expression),
        });

      case SyntaxKind.VoidExpression:
        return this.createNode<TSESTree.UnaryExpression>(node, {
          type: AST_NODE_TYPES.UnaryExpression,
          operator: 'void',
          prefix: true,
          argument: this.convertChild(node.expression),
        });

      case SyntaxKind.TypeOfExpression:
        return this.createNode<TSESTree.UnaryExpression>(node, {
          type: AST_NODE_TYPES.UnaryExpression,
          operator: 'typeof',
          prefix: true,
          argument: this.convertChild(node.expression),
        });

      case SyntaxKind.TypeOperator:
        return this.createNode<TSESTree.TSTypeOperator>(node, {
          type: AST_NODE_TYPES.TSTypeOperator,
          operator: getTextForTokenKind(node.operator),
          typeAnnotation: this.convertChild(node.type),
        });

      // Binary Operations

      case SyntaxKind.BinaryExpression: {
        // TypeScript uses BinaryExpression for sequences as well
        if (isComma(node.operatorToken)) {
          const result = this.createNode<TSESTree.SequenceExpression>(node, {
            type: AST_NODE_TYPES.SequenceExpression,
            expressions: [],
          });

          const left = this.convertChild(node.left);
          if (
            left.type === AST_NODE_TYPES.SequenceExpression &&
            node.left.kind !== SyntaxKind.ParenthesizedExpression
          ) {
            result.expressions = result.expressions.concat(left.expressions);
          } else {
            result.expressions.push(left);
          }

          result.expressions.push(this.convertChild(node.right));
          return result;
        } else {
          const type = getBinaryExpressionType(node.operatorToken);
          if (
            this.allowPattern &&
            type === AST_NODE_TYPES.AssignmentExpression
          ) {
            return this.createNode<TSESTree.AssignmentPattern>(node, {
              type: AST_NODE_TYPES.AssignmentPattern,
              left: this.convertPattern(node.left, node),
              right: this.convertChild(node.right),
            });
          }
          return this.createNode<
            | TSESTree.AssignmentExpression
            | TSESTree.LogicalExpression
            | TSESTree.BinaryExpression
          >(node, {
            type,
            operator: getTextForTokenKind(node.operatorToken.kind),
            left: this.converter(
              node.left,
              node,
              this.inTypeMode,
              type === AST_NODE_TYPES.AssignmentExpression,
            ),
            right: this.convertChild(node.right),
          });
        }
      }

      case SyntaxKind.PropertyAccessExpression: {
        const object = this.convertChild(node.expression);
        const property = this.convertChild(node.name);
        const computed = false;

        const result = this.createNode<TSESTree.MemberExpression>(node, {
          type: AST_NODE_TYPES.MemberExpression,
          object,
          property,
          computed,
          optional: node.questionDotToken !== undefined,
        });

        return this.convertChainExpression(result, node);
      }

      case SyntaxKind.ElementAccessExpression: {
        const object = this.convertChild(node.expression);
        const property = this.convertChild(node.argumentExpression);
        const computed = true;

        const result = this.createNode<TSESTree.MemberExpression>(node, {
          type: AST_NODE_TYPES.MemberExpression,
          object,
          property,
          computed,
          optional: node.questionDotToken !== undefined,
        });

        return this.convertChainExpression(result, node);
      }

      case SyntaxKind.CallExpression: {
        if (node.expression.kind === SyntaxKind.ImportKeyword) {
          if (node.arguments.length !== 1) {
            throw createError(
              this.ast,
              node.arguments.pos,
              'Dynamic import must have one specifier as an argument.',
            );
          }
          return this.createNode<TSESTree.ImportExpression>(node, {
            type: AST_NODE_TYPES.ImportExpression,
            source: this.convertChild(node.arguments[0]),
          });
        }

        const callee = this.convertChild(node.expression);
        const args = node.arguments.map(el => this.convertChild(el));

        const result = this.createNode<TSESTree.CallExpression>(node, {
          type: AST_NODE_TYPES.CallExpression,
          callee,
          arguments: args,
          optional: node.questionDotToken !== undefined,
        });

        if (node.typeArguments) {
          result.typeParameters = this.convertTypeArgumentsToTypeParameters(
            node.typeArguments,
            node,
          );
        }

        return this.convertChainExpression(result, node);
      }

      case SyntaxKind.NewExpression: {
        // NOTE - NewExpression cannot have an optional chain in it
        const result = this.createNode<TSESTree.NewExpression>(node, {
          type: AST_NODE_TYPES.NewExpression,
          callee: this.convertChild(node.expression),
          arguments: node.arguments
            ? node.arguments.map(el => this.convertChild(el))
            : [],
        });
        if (node.typeArguments) {
          result.typeParameters = this.convertTypeArgumentsToTypeParameters(
            node.typeArguments,
            node,
          );
        }
        return result;
      }

      case SyntaxKind.ConditionalExpression:
        return this.createNode<TSESTree.ConditionalExpression>(node, {
          type: AST_NODE_TYPES.ConditionalExpression,
          test: this.convertChild(node.condition),
          consequent: this.convertChild(node.whenTrue),
          alternate: this.convertChild(node.whenFalse),
        });

      case SyntaxKind.MetaProperty: {
        return this.createNode<TSESTree.MetaProperty>(node, {
          type: AST_NODE_TYPES.MetaProperty,
          meta: this.createNode<TSESTree.Identifier>(
            // TODO: do we really want to convert it to Token?
            node.getFirstToken()! as ts.Token<typeof node.keywordToken>,
            {
              type: AST_NODE_TYPES.Identifier,
              name: getTextForTokenKind(node.keywordToken),
            },
          ),
          property: this.convertChild(node.name),
        });
      }

      case SyntaxKind.Decorator: {
        return this.createNode<TSESTree.Decorator>(node, {
          type: AST_NODE_TYPES.Decorator,
          expression: this.convertChild(node.expression),
        });
      }

      // Literals

      case SyntaxKind.StringLiteral: {
        return this.createNode<TSESTree.StringLiteral>(node, {
          type: AST_NODE_TYPES.Literal,
          value:
            parent.kind === SyntaxKind.JsxAttribute
              ? unescapeStringLiteralText(node.text)
              : node.text,
          raw: node.getText(),
        });
      }

      case SyntaxKind.NumericLiteral: {
        return this.createNode<TSESTree.NumberLiteral>(node, {
          type: AST_NODE_TYPES.Literal,
          value: Number(node.text),
          raw: node.getText(),
        });
      }

      case SyntaxKind.BigIntLiteral: {
        const range = getRange(node, this.ast);
        const rawValue = this.ast.text.slice(range[0], range[1]);
        const bigint = rawValue
          // remove suffix `n`
          .slice(0, -1)
          // `BigInt` doesn't accept numeric separator
          // and `bigint` property should not include numeric separator
          .replace(/_/g, '');
        const value = typeof BigInt !== 'undefined' ? BigInt(bigint) : null;
        return this.createNode<TSESTree.BigIntLiteral>(node, {
          type: AST_NODE_TYPES.Literal,
          raw: rawValue,
          value: value,
          bigint: value === null ? bigint : String(value),
          range,
        });
      }

      case SyntaxKind.RegularExpressionLiteral: {
        const pattern = node.text.slice(1, node.text.lastIndexOf('/'));
        const flags = node.text.slice(node.text.lastIndexOf('/') + 1);

        let regex = null;
        try {
          regex = new RegExp(pattern, flags);
        } catch (exception) {
          regex = null;
        }

        return this.createNode<TSESTree.RegExpLiteral>(node, {
          type: AST_NODE_TYPES.Literal,
          value: regex,
          raw: node.text,
          regex: {
            pattern,
            flags,
          },
        });
      }

      case SyntaxKind.TrueKeyword:
        return this.createNode<TSESTree.BooleanLiteral>(node, {
          type: AST_NODE_TYPES.Literal,
          value: true,
          raw: 'true',
        });

      case SyntaxKind.FalseKeyword:
        return this.createNode<TSESTree.BooleanLiteral>(node, {
          type: AST_NODE_TYPES.Literal,
          value: false,
          raw: 'false',
        });

      case SyntaxKind.NullKeyword: {
        if (!typescriptVersionIsAtLeast['4.0'] && this.inTypeMode) {
          // 4.0 started nesting null types inside a LiteralType node, but we still need to support pre-4.0
          return this.createNode<TSESTree.TSNullKeyword>(node, {
            type: AST_NODE_TYPES.TSNullKeyword,
          });
        }

        return this.createNode<TSESTree.NullLiteral>(node, {
          type: AST_NODE_TYPES.Literal,
          value: null,
          raw: 'null',
        });
      }

      case SyntaxKind.EmptyStatement:
        return this.createNode<TSESTree.EmptyStatement>(node, {
          type: AST_NODE_TYPES.EmptyStatement,
        });

      case SyntaxKind.DebuggerStatement:
        return this.createNode<TSESTree.DebuggerStatement>(node, {
          type: AST_NODE_TYPES.DebuggerStatement,
        });

      // JSX

      case SyntaxKind.JsxElement:
        return this.createNode<TSESTree.JSXElement>(node, {
          type: AST_NODE_TYPES.JSXElement,
          openingElement: this.convertChild(node.openingElement),
          closingElement: this.convertChild(node.closingElement),
          children: node.children.map(el => this.convertChild(el)),
        });

      case SyntaxKind.JsxFragment:
        return this.createNode<TSESTree.JSXFragment>(node, {
          type: AST_NODE_TYPES.JSXFragment,
          openingFragment: this.convertChild(node.openingFragment),
          closingFragment: this.convertChild(node.closingFragment),
          children: node.children.map(el => this.convertChild(el)),
        });

      case SyntaxKind.JsxSelfClosingElement: {
        return this.createNode<TSESTree.JSXElement>(node, {
          type: AST_NODE_TYPES.JSXElement,
          /**
           * Convert SyntaxKind.JsxSelfClosingElement to SyntaxKind.JsxOpeningElement,
           * TypeScript does not seem to have the idea of openingElement when tag is self-closing
           */
          openingElement: this.createNode<TSESTree.JSXOpeningElement>(node, {
            type: AST_NODE_TYPES.JSXOpeningElement,
            typeParameters: node.typeArguments
              ? this.convertTypeArgumentsToTypeParameters(
                  node.typeArguments,
                  node,
                )
              : undefined,
            selfClosing: true,
            name: this.convertJSXTagName(node.tagName, node),
            attributes: node.attributes.properties.map(el =>
              this.convertChild(el),
            ),
            range: getRange(node, this.ast),
          }),
          closingElement: null,
          children: [],
        });
      }

      case SyntaxKind.JsxOpeningElement:
        return this.createNode<TSESTree.JSXOpeningElement>(node, {
          type: AST_NODE_TYPES.JSXOpeningElement,
          typeParameters: node.typeArguments
            ? this.convertTypeArgumentsToTypeParameters(
                node.typeArguments,
                node,
              )
            : undefined,
          selfClosing: false,
          name: this.convertJSXTagName(node.tagName, node),
          attributes: node.attributes.properties.map(el =>
            this.convertChild(el),
          ),
        });

      case SyntaxKind.JsxClosingElement:
        return this.createNode<TSESTree.JSXClosingElement>(node, {
          type: AST_NODE_TYPES.JSXClosingElement,
          name: this.convertJSXTagName(node.tagName, node),
        });

      case SyntaxKind.JsxOpeningFragment:
        return this.createNode<TSESTree.JSXOpeningFragment>(node, {
          type: AST_NODE_TYPES.JSXOpeningFragment,
        });

      case SyntaxKind.JsxClosingFragment:
        return this.createNode<TSESTree.JSXClosingFragment>(node, {
          type: AST_NODE_TYPES.JSXClosingFragment,
        });

      case SyntaxKind.JsxExpression: {
        const expression = node.expression
          ? this.convertChild(node.expression)
          : this.createNode<TSESTree.JSXEmptyExpression>(node, {
              type: AST_NODE_TYPES.JSXEmptyExpression,
              range: [node.getStart(this.ast) + 1, node.getEnd() - 1],
            });

        if (node.dotDotDotToken) {
          return this.createNode<TSESTree.JSXSpreadChild>(node, {
            type: AST_NODE_TYPES.JSXSpreadChild,
            expression,
          });
        } else {
          return this.createNode<TSESTree.JSXExpressionContainer>(node, {
            type: AST_NODE_TYPES.JSXExpressionContainer,
            expression,
          });
        }
      }

      case SyntaxKind.JsxAttribute: {
        const attributeName = (this.convertChild(
          node.name,
        ) as unknown) as TSESTree.JSXIdentifier;
        attributeName.type = AST_NODE_TYPES.JSXIdentifier;

        return this.createNode<TSESTree.JSXAttribute>(node, {
          type: AST_NODE_TYPES.JSXAttribute,
          name: attributeName,
          value: this.convertChild(node.initializer),
        });
      }

      /**
       * The JSX AST changed the node type for string literals
       * inside a JSX Element from `Literal` to `JSXText`. We
       * provide a flag to support both types until `Literal`
       * node type is deprecated in ESLint v5.
       */
      case SyntaxKind.JsxText: {
        const start = node.getFullStart();
        const end = node.getEnd();
        const text = this.ast.text.slice(start, end);

        if (this.options.useJSXTextNode) {
          return this.createNode<TSESTree.JSXText>(node, {
            type: AST_NODE_TYPES.JSXText,
            value: unescapeStringLiteralText(text),
            raw: text,
            range: [start, end],
          });
        } else {
          return this.createNode<TSESTree.Literal>(node, {
            type: AST_NODE_TYPES.Literal,
            value: unescapeStringLiteralText(text),
            raw: text,
            range: [start, end],
          });
        }
      }

      case SyntaxKind.JsxSpreadAttribute:
        return this.createNode<TSESTree.JSXSpreadAttribute>(node, {
          type: AST_NODE_TYPES.JSXSpreadAttribute,
          argument: this.convertChild(node.expression),
        });

      case SyntaxKind.QualifiedName: {
        return this.createNode<TSESTree.TSQualifiedName>(node, {
          type: AST_NODE_TYPES.TSQualifiedName,
          left: this.convertChild(node.left),
          right: this.convertChild(node.right),
        });
      }

      // TypeScript specific

      case SyntaxKind.TypeReference: {
        return this.createNode<TSESTree.TSTypeReference>(node, {
          type: AST_NODE_TYPES.TSTypeReference,
          typeName: this.convertType(node.typeName),
          typeParameters: node.typeArguments
            ? this.convertTypeArgumentsToTypeParameters(
                node.typeArguments,
                node,
              )
            : undefined,
        });
      }

      case SyntaxKind.TypeParameter: {
        return this.createNode<TSESTree.TSTypeParameter>(node, {
          type: AST_NODE_TYPES.TSTypeParameter,
          name: this.convertType(node.name),
          constraint: node.constraint
            ? this.convertType(node.constraint)
            : undefined,
          default: node.default ? this.convertType(node.default) : undefined,
        });
      }

      case SyntaxKind.ThisType:
        return this.createNode<TSESTree.TSThisType>(node, {
          type: AST_NODE_TYPES.TSThisType,
        });

      case SyntaxKind.AbstractKeyword:
      case SyntaxKind.AnyKeyword:
      case SyntaxKind.BigIntKeyword:
      case SyntaxKind.BooleanKeyword:
      case SyntaxKind.NeverKeyword:
      case SyntaxKind.NumberKeyword:
      case SyntaxKind.ObjectKeyword:
      case SyntaxKind.StringKeyword:
      case SyntaxKind.SymbolKeyword:
      case SyntaxKind.UnknownKeyword:
      case SyntaxKind.VoidKeyword:
      case SyntaxKind.UndefinedKeyword:
      case SyntaxKind.IntrinsicKeyword: {
        return this.createNode<any>(node, {
          type: AST_NODE_TYPES[`TS${SyntaxKind[node.kind]}` as AST_NODE_TYPES],
        });
      }

      case SyntaxKind.NonNullExpression: {
        const nnExpr = this.createNode<TSESTree.TSNonNullExpression>(node, {
          type: AST_NODE_TYPES.TSNonNullExpression,
          expression: this.convertChild(node.expression),
        });

        return this.convertChainExpression(nnExpr, node);
      }

      case SyntaxKind.TypeLiteral: {
        return this.createNode<TSESTree.TSTypeLiteral>(node, {
          type: AST_NODE_TYPES.TSTypeLiteral,
          members: node.members.map(el => this.convertChild(el)),
        });
      }

      case SyntaxKind.ArrayType: {
        return this.createNode<TSESTree.TSArrayType>(node, {
          type: AST_NODE_TYPES.TSArrayType,
          elementType: this.convertType(node.elementType),
        });
      }

      case SyntaxKind.IndexedAccessType: {
        return this.createNode<TSESTree.TSIndexedAccessType>(node, {
          type: AST_NODE_TYPES.TSIndexedAccessType,
          objectType: this.convertType(node.objectType),
          indexType: this.convertType(node.indexType),
        });
      }

      case SyntaxKind.ConditionalType: {
        return this.createNode<TSESTree.TSConditionalType>(node, {
          type: AST_NODE_TYPES.TSConditionalType,
          checkType: this.convertType(node.checkType),
          extendsType: this.convertType(node.extendsType),
          trueType: this.convertType(node.trueType),
          falseType: this.convertType(node.falseType),
        });
      }

      case SyntaxKind.TypeQuery: {
        return this.createNode<TSESTree.TSTypeQuery>(node, {
          type: AST_NODE_TYPES.TSTypeQuery,
          exprName: this.convertType(node.exprName),
        });
      }

      case SyntaxKind.MappedType: {
        const result = this.createNode<TSESTree.TSMappedType>(node, {
          type: AST_NODE_TYPES.TSMappedType,
          typeParameter: this.convertType(node.typeParameter),
          nameType: this.convertType(node.nameType) ?? null,
        });

        if (node.readonlyToken) {
          if (node.readonlyToken.kind === SyntaxKind.ReadonlyKeyword) {
            result.readonly = true;
          } else {
            result.readonly = getTextForTokenKind(node.readonlyToken.kind);
          }
        }

        if (node.questionToken) {
          if (node.questionToken.kind === SyntaxKind.QuestionToken) {
            result.optional = true;
          } else {
            result.optional = getTextForTokenKind(node.questionToken.kind);
          }
        }

        if (node.type) {
          result.typeAnnotation = this.convertType(node.type);
        }
        return result;
      }

      case SyntaxKind.ParenthesizedExpression:
        return this.convertChild(node.expression, parent);

      case SyntaxKind.TypeAliasDeclaration: {
        const result = this.createNode<TSESTree.TSTypeAliasDeclaration>(node, {
          type: AST_NODE_TYPES.TSTypeAliasDeclaration,
          id: this.convertChild(node.name),
          typeAnnotation: this.convertType(node.type),
        });

        if (hasModifier(SyntaxKind.DeclareKeyword, node)) {
          result.declare = true;
        }

        // Process typeParameters
        if (node.typeParameters) {
          result.typeParameters = this.convertTSTypeParametersToTypeParametersDeclaration(
            node.typeParameters,
          );
        }

        // check for exports
        return this.fixExports(node, result);
      }

      case SyntaxKind.MethodSignature: {
        const result = this.createNode<TSESTree.TSMethodSignature>(node, {
          type: AST_NODE_TYPES.TSMethodSignature,
          computed: isComputedProperty(node.name),
          key: this.convertChild(node.name),
          params: this.convertParameters(node.parameters),
        });

        if (isOptional(node)) {
          result.optional = true;
        }

        if (node.type) {
          result.returnType = this.convertTypeAnnotation(node.type, node);
        }

        if (hasModifier(SyntaxKind.ReadonlyKeyword, node)) {
          result.readonly = true;
        }

        if (node.typeParameters) {
          result.typeParameters = this.convertTSTypeParametersToTypeParametersDeclaration(
            node.typeParameters,
          );
        }

        const accessibility = getTSNodeAccessibility(node);
        if (accessibility) {
          result.accessibility = accessibility;
        }

        if (hasModifier(SyntaxKind.ExportKeyword, node)) {
          result.export = true;
        }

        if (hasModifier(SyntaxKind.StaticKeyword, node)) {
          result.static = true;
        }
        return result;
      }

      case SyntaxKind.PropertySignature: {
        const result = this.createNode<TSESTree.TSPropertySignature>(node, {
          type: AST_NODE_TYPES.TSPropertySignature,
          optional: isOptional(node) || undefined,
          computed: isComputedProperty(node.name),
          key: this.convertChild(node.name),
          typeAnnotation: node.type
            ? this.convertTypeAnnotation(node.type, node)
            : undefined,
          initializer: this.convertChild(node.initializer) ?? undefined,
          readonly: hasModifier(SyntaxKind.ReadonlyKeyword, node) || undefined,
          static: hasModifier(SyntaxKind.StaticKeyword, node) || undefined,
          export: hasModifier(SyntaxKind.ExportKeyword, node) || undefined,
        });

        const accessibility = getTSNodeAccessibility(node);
        if (accessibility) {
          result.accessibility = accessibility;
        }

        return result;
      }

      case SyntaxKind.IndexSignature: {
        const result = this.createNode<TSESTree.TSIndexSignature>(node, {
          type: AST_NODE_TYPES.TSIndexSignature,
          parameters: node.parameters.map(el => this.convertChild(el)),
        });

        if (node.type) {
          result.typeAnnotation = this.convertTypeAnnotation(node.type, node);
        }

        if (hasModifier(SyntaxKind.ReadonlyKeyword, node)) {
          result.readonly = true;
        }

        const accessibility = getTSNodeAccessibility(node);
        if (accessibility) {
          result.accessibility = accessibility;
        }

        if (hasModifier(SyntaxKind.ExportKeyword, node)) {
          result.export = true;
        }

        if (hasModifier(SyntaxKind.StaticKeyword, node)) {
          result.static = true;
        }
        return result;
      }
      case SyntaxKind.ConstructorType:
      case SyntaxKind.FunctionType:
      case SyntaxKind.ConstructSignature:
      case SyntaxKind.CallSignature: {
        let type: AST_NODE_TYPES;
        switch (node.kind) {
          case SyntaxKind.ConstructSignature:
            type = AST_NODE_TYPES.TSConstructSignatureDeclaration;
            break;
          case SyntaxKind.CallSignature:
            type = AST_NODE_TYPES.TSCallSignatureDeclaration;
            break;
          case SyntaxKind.FunctionType:
            type = AST_NODE_TYPES.TSFunctionType;
            break;
          case SyntaxKind.ConstructorType:
          default:
            type = AST_NODE_TYPES.TSConstructorType;
            break;
        }
        const result = this.createNode<
          | TSESTree.TSConstructSignatureDeclaration
          | TSESTree.TSCallSignatureDeclaration
          | TSESTree.TSFunctionType
          | TSESTree.TSConstructorType
        >(node, {
          type: type,
          params: this.convertParameters(node.parameters),
        });

        if (node.type) {
          result.returnType = this.convertTypeAnnotation(node.type, node);
        }

        if (node.typeParameters) {
          result.typeParameters = this.convertTSTypeParametersToTypeParametersDeclaration(
            node.typeParameters,
          );
        }

        return result;
      }

      case SyntaxKind.ExpressionWithTypeArguments: {
        const result = this.createNode<
          TSESTree.TSInterfaceHeritage | TSESTree.TSClassImplements
        >(node, {
          type:
            parent && parent.kind === SyntaxKind.InterfaceDeclaration
              ? AST_NODE_TYPES.TSInterfaceHeritage
              : AST_NODE_TYPES.TSClassImplements,
          expression: this.convertChild(node.expression),
        });

        if (node.typeArguments) {
          result.typeParameters = this.convertTypeArgumentsToTypeParameters(
            node.typeArguments,
            node,
          );
        }
        return result;
      }

      case SyntaxKind.InterfaceDeclaration: {
        const interfaceHeritageClauses = node.heritageClauses ?? [];
        const result = this.createNode<TSESTree.TSInterfaceDeclaration>(node, {
          type: AST_NODE_TYPES.TSInterfaceDeclaration,
          body: this.createNode<TSESTree.TSInterfaceBody>(node, {
            type: AST_NODE_TYPES.TSInterfaceBody,
            body: node.members.map(member => this.convertChild(member)),
            range: [node.members.pos - 1, node.end],
          }),
          id: this.convertChild(node.name),
        });

        if (node.typeParameters) {
          result.typeParameters = this.convertTSTypeParametersToTypeParametersDeclaration(
            node.typeParameters,
          );
        }

        if (interfaceHeritageClauses.length > 0) {
          const interfaceExtends: TSESTree.TSInterfaceHeritage[] = [];
          const interfaceImplements: TSESTree.TSInterfaceHeritage[] = [];

          for (const heritageClause of interfaceHeritageClauses) {
            if (heritageClause.token === SyntaxKind.ExtendsKeyword) {
              for (const n of heritageClause.types) {
                interfaceExtends.push(this.convertChild(n, node));
              }
            } else {
              for (const n of heritageClause.types) {
                interfaceImplements.push(this.convertChild(n, node));
              }
            }
          }

          if (interfaceExtends.length) {
            result.extends = interfaceExtends;
          }

          if (interfaceImplements.length) {
            result.implements = interfaceImplements;
          }
        }

        if (hasModifier(SyntaxKind.AbstractKeyword, node)) {
          result.abstract = true;
        }
        if (hasModifier(SyntaxKind.DeclareKeyword, node)) {
          result.declare = true;
        }
        // check for exports
        return this.fixExports(node, result);
      }

      case SyntaxKind.TypePredicate: {
        const result = this.createNode<TSESTree.TSTypePredicate>(node, {
          type: AST_NODE_TYPES.TSTypePredicate,
          asserts: node.assertsModifier !== undefined,
          parameterName: this.convertChild(node.parameterName),
          typeAnnotation: null,
        });
        /**
         * Specific fix for type-guard location data
         */
        if (node.type) {
          result.typeAnnotation = this.convertTypeAnnotation(node.type, node);
          result.typeAnnotation.loc = result.typeAnnotation.typeAnnotation.loc;
          result.typeAnnotation.range =
            result.typeAnnotation.typeAnnotation.range;
        }
        return result;
      }

      case SyntaxKind.ImportType:
        return this.createNode<TSESTree.TSImportType>(node, {
          type: AST_NODE_TYPES.TSImportType,
          isTypeOf: !!node.isTypeOf,
          parameter: this.convertChild(node.argument),
          qualifier: this.convertChild(node.qualifier),
          typeParameters: node.typeArguments
            ? this.convertTypeArgumentsToTypeParameters(
                node.typeArguments,
                node,
              )
            : null,
        });

      case SyntaxKind.EnumDeclaration: {
        const result = this.createNode<TSESTree.TSEnumDeclaration>(node, {
          type: AST_NODE_TYPES.TSEnumDeclaration,
          id: this.convertChild(node.name),
          members: node.members.map(el => this.convertChild(el)),
        });
        // apply modifiers first...
        this.applyModifiersToResult(result, node.modifiers);
        // ...then check for exports
        return this.fixExports(node, result);
      }

      case SyntaxKind.EnumMember: {
        const result = this.createNode<TSESTree.TSEnumMember>(node, {
          type: AST_NODE_TYPES.TSEnumMember,
          id: this.convertChild(node.name),
        });
        if (node.initializer) {
          result.initializer = this.convertChild(node.initializer);
        }
        if (node.name.kind === ts.SyntaxKind.ComputedPropertyName) {
          result.computed = true;
        }
        return result;
      }

      case SyntaxKind.ModuleDeclaration: {
        const result = this.createNode<TSESTree.TSModuleDeclaration>(node, {
          type: AST_NODE_TYPES.TSModuleDeclaration,
          id: this.convertChild(node.name),
        });
        if (node.body) {
          // type is not correct as is include JSDoc
          result.body = this.convertChild(
            node.body as Exclude<typeof node.body, ts.JSDocNamespaceBody>,
          )!;
        }
        // apply modifiers first...
        this.applyModifiersToResult(result, node.modifiers);
        if (node.flags & ts.NodeFlags.GlobalAugmentation) {
          result.global = true;
        }
        // ...then check for exports
        return this.fixExports(node, result);
      }

      // TypeScript specific types
      case SyntaxKind.ParenthesizedType: {
        return this.createNode<TSESTree.TSParenthesizedType>(node, {
          type: AST_NODE_TYPES.TSParenthesizedType,
          typeAnnotation: this.convertType(node.type),
        });
      }
      case SyntaxKind.UnionType: {
        return this.createNode<TSESTree.TSUnionType>(node, {
          type: AST_NODE_TYPES.TSUnionType,
          types: node.types.map(el => this.convertType(el)),
        });
      }
      case SyntaxKind.IntersectionType: {
        return this.createNode<TSESTree.TSIntersectionType>(node, {
          type: AST_NODE_TYPES.TSIntersectionType,
          types: node.types.map(el => this.convertType(el)),
        });
      }
      case SyntaxKind.AsExpression: {
        return this.createNode<TSESTree.TSAsExpression>(node, {
          type: AST_NODE_TYPES.TSAsExpression,
          expression: this.convertChild(node.expression),
          typeAnnotation: this.convertType(node.type),
        });
      }
      case SyntaxKind.InferType: {
        return this.createNode<TSESTree.TSInferType>(node, {
          type: AST_NODE_TYPES.TSInferType,
          typeParameter: this.convertType(node.typeParameter),
        });
      }
      case SyntaxKind.LiteralType: {
        if (
          typescriptVersionIsAtLeast['4.0'] &&
          node.literal.kind === SyntaxKind.NullKeyword
        ) {
          // 4.0 started nesting null types inside a LiteralType node
          // but our AST is designed around the old way of null being a keyword
          return this.createNode<TSESTree.TSNullKeyword>(
            node.literal as ts.NullLiteral,
            {
              type: AST_NODE_TYPES.TSNullKeyword,
            },
          );
        } else {
          return this.createNode<TSESTree.TSLiteralType>(node, {
            type: AST_NODE_TYPES.TSLiteralType,
            literal: this.convertType(node.literal),
          });
        }
      }
      case SyntaxKind.TypeAssertionExpression: {
        return this.createNode<TSESTree.TSTypeAssertion>(node, {
          type: AST_NODE_TYPES.TSTypeAssertion,
          typeAnnotation: this.convertType(node.type),
          expression: this.convertChild(node.expression),
        });
      }
      case SyntaxKind.ImportEqualsDeclaration: {
        return this.createNode<TSESTree.TSImportEqualsDeclaration>(node, {
          type: AST_NODE_TYPES.TSImportEqualsDeclaration,
          id: this.convertChild(node.name),
          moduleReference: this.convertChild(node.moduleReference),
          isExport: hasModifier(SyntaxKind.ExportKeyword, node),
        });
      }
      case SyntaxKind.ExternalModuleReference: {
        return this.createNode<TSESTree.TSExternalModuleReference>(node, {
          type: AST_NODE_TYPES.TSExternalModuleReference,
          expression: this.convertChild(node.expression),
        });
      }
      case SyntaxKind.NamespaceExportDeclaration: {
        return this.createNode<TSESTree.TSNamespaceExportDeclaration>(node, {
          type: AST_NODE_TYPES.TSNamespaceExportDeclaration,
          id: this.convertChild(node.name),
        });
      }

      // Tuple
      case SyntaxKind.TupleType: {
        // In TS 4.0, the `elementTypes` property was changed to `elements`.
        // To support both at compile time, we cast to access the newer version
        // if the former does not exist.
        const elementTypes =
          'elementTypes' in node
            ? (node as any).elementTypes.map((el: ts.TypeElement) =>
                this.convertType(el),
              )
            : node.elements.map(el => this.convertType(el));

        return this.createNode<TSESTree.TSTupleType>(node, {
          type: AST_NODE_TYPES.TSTupleType,
          elementTypes,
        });
      }
      case SyntaxKind.NamedTupleMember: {
        const member = this.createNode<TSESTree.TSNamedTupleMember>(node, {
          type: AST_NODE_TYPES.TSNamedTupleMember,
          elementType: this.convertType(node.type, node),
          label: this.convertChild(node.name, node),
          optional: node.questionToken != null,
        });

        if (node.dotDotDotToken) {
          // adjust the start to account for the "..."
          member.range[0] = member.label.range[0];
          member.loc.start = member.label.loc.start;
          return this.createNode<TSESTree.TSRestType>(node, {
            type: AST_NODE_TYPES.TSRestType,
            typeAnnotation: member,
          });
        }

        return member;
      }
      case SyntaxKind.OptionalType: {
        return this.createNode<TSESTree.TSOptionalType>(node, {
          type: AST_NODE_TYPES.TSOptionalType,
          typeAnnotation: this.convertType(node.type),
        });
      }
      case SyntaxKind.RestType: {
        return this.createNode<TSESTree.TSRestType>(node, {
          type: AST_NODE_TYPES.TSRestType,
          typeAnnotation: this.convertType(node.type),
        });
      }

      // Template Literal Types
      case SyntaxKind.TemplateLiteralType: {
        const result = this.createNode<TSESTree.TSTemplateLiteralType>(node, {
          type: AST_NODE_TYPES.TSTemplateLiteralType,
          quasis: [this.convertChild(node.head)],
          types: [],
        });

        node.templateSpans.forEach(templateSpan => {
          result.types.push(this.convertChild(templateSpan.type));
          result.quasis.push(this.convertChild(templateSpan.literal));
        });
        return result;
      }

      default:
        return this.deeplyCopy(node);
    }
  }
}<|MERGE_RESOLUTION|>--- conflicted
+++ resolved
@@ -597,12 +597,8 @@
      * to the result, we remove them from the array, so that they
      * are not handled twice.
      */
-<<<<<<< HEAD
-    for (const modifier of modifiers) {
-=======
     for (let i = 0; i < modifiers.length; i++) {
       const modifier = modifiers[i];
->>>>>>> 509a1174
       switch (modifier.kind) {
         /**
          * Ignore ExportKeyword and DefaultKeyword, they are handled
