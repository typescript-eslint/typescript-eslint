// There's lots of funny stuff due to the typing of ts.Node
/* eslint-disable @typescript-eslint/no-explicit-any, @typescript-eslint/no-unsafe-assignment, @typescript-eslint/no-unsafe-call, @typescript-eslint/no-unsafe-return, @typescript-eslint/no-unsafe-member-access */
import * as ts from 'typescript';

import { getDecorators, getModifiers } from './getModifiers';
import type { TSError } from './node-utils';
import {
  canContainDirective,
  createError,
  findNextToken,
  getBinaryExpressionType,
  getDeclarationKind,
  getLastModifier,
  getLineAndCharacterFor,
  getLocFor,
  getRange,
  getTextForTokenKind,
  getTSNodeAccessibility,
  hasModifier,
  isChainExpression,
  isChildUnwrappableOptionalChain,
  isComma,
  isComputedProperty,
  isESTreeClassMember,
  isOptional,
  isThisInTypeQuery,
  nodeHasIllegalDecorators,
  unescapeStringLiteralText,
} from './node-utils';
import type {
  ParserWeakMap,
  ParserWeakMapESTreeToTSNode,
} from './parser-options';
import type { SemanticOrSyntacticError } from './semantic-or-syntactic-errors';
import type { TSESTree, TSESTreeToTSNode, TSNode } from './ts-estree';
import { AST_NODE_TYPES } from './ts-estree';

const SyntaxKind = ts.SyntaxKind;

interface ConverterOptions {
  allowInvalidAST?: boolean;
  errorOnUnknownASTType?: boolean;
  shouldPreserveNodeMaps?: boolean;
}

/**
 * Extends and formats a given error object
 * @param error the error object
 * @returns converted error object
 */
export function convertError(
  error: ts.DiagnosticWithLocation | SemanticOrSyntacticError,
): TSError {
  return createError(
    error.file!,
    error.start!,
    ('message' in error && error.message) || (error.messageText as string),
  );
}

export interface ASTMaps {
  esTreeNodeToTSNodeMap: ParserWeakMapESTreeToTSNode;
  tsNodeToESTreeNodeMap: ParserWeakMap<TSNode, TSESTree.Node>;
}

export class Converter {
  private readonly ast: ts.SourceFile;
  private readonly options: ConverterOptions;
  private readonly esTreeNodeToTSNodeMap = new WeakMap();
  private readonly tsNodeToESTreeNodeMap = new WeakMap();

  private allowPattern = false;

  /**
   * Converts a TypeScript node into an ESTree node
   * @param ast the full TypeScript AST
   * @param options additional options for the conversion
   * @returns the converted ESTreeNode
   */
  constructor(ast: ts.SourceFile, options: ConverterOptions = {}) {
    this.ast = ast;
    this.options = { ...options };
  }

  getASTMaps(): ASTMaps {
    return {
      esTreeNodeToTSNodeMap: this.esTreeNodeToTSNodeMap,
      tsNodeToESTreeNodeMap: this.tsNodeToESTreeNodeMap,
    };
  }

  convertProgram(): TSESTree.Program {
    return this.converter(this.ast) as TSESTree.Program;
  }

  /**
   * Converts a TypeScript node into an ESTree node.
   * @param node the child ts.Node
   * @param parent parentNode
   * @param allowPattern flag to determine if patterns are allowed
   * @returns the converted ESTree node
   */
  private converter(
    node?: ts.Node,
    parent?: ts.Node,
    allowPattern?: boolean,
  ): any {
    /**
     * Exit early for null and undefined
     */
    if (!node) {
      return null;
    }

    const pattern = this.allowPattern;
    if (allowPattern !== undefined) {
      this.allowPattern = allowPattern;
    }

    const result = this.convertNode(
      node as TSNode,
      (parent ?? node.parent) as TSNode,
    );

    this.registerTSNodeInNodeMap(node, result);

    this.allowPattern = pattern;
    return result;
  }

  /**
   * Fixes the exports of the given ts.Node
   * @param node the ts.Node
   * @param result result
   * @returns the ESTreeNode with fixed exports
   */
  private fixExports<
    T extends
      | TSESTree.DefaultExportDeclarations
      | TSESTree.NamedExportDeclarations,
  >(
    node:
      | ts.FunctionDeclaration
      | ts.VariableStatement
      | ts.ClassDeclaration
      | ts.ClassExpression
      | ts.TypeAliasDeclaration
      | ts.ImportEqualsDeclaration
      | ts.InterfaceDeclaration
      | ts.EnumDeclaration
      | ts.ModuleDeclaration,
    result: T,
  ): TSESTree.ExportDefaultDeclaration | TSESTree.ExportNamedDeclaration | T {
    const modifiers = getModifiers(node);
    if (modifiers?.[0].kind === SyntaxKind.ExportKeyword) {
      /**
       * Make sure that original node is registered instead of export
       */
      this.registerTSNodeInNodeMap(node, result);

      const exportKeyword = modifiers[0];
      const nextModifier = modifiers[1];
      const declarationIsDefault =
        nextModifier?.kind === SyntaxKind.DefaultKeyword;

      const varToken = declarationIsDefault
        ? findNextToken(nextModifier, this.ast, this.ast)
        : findNextToken(exportKeyword, this.ast, this.ast);

      result.range[0] = varToken!.getStart(this.ast);
      result.loc = getLocFor(result.range[0], result.range[1], this.ast);

      if (declarationIsDefault) {
        return this.createNode<TSESTree.ExportDefaultDeclaration>(
          node as Exclude<typeof node, ts.ImportEqualsDeclaration>,
          {
            type: AST_NODE_TYPES.ExportDefaultDeclaration,
            declaration: result as TSESTree.DefaultExportDeclarations,
            range: [exportKeyword.getStart(this.ast), result.range[1]],
            exportKind: 'value',
          },
        );
      } else {
        const isType =
          result.type === AST_NODE_TYPES.TSInterfaceDeclaration ||
          result.type === AST_NODE_TYPES.TSTypeAliasDeclaration;
        const isDeclare = 'declare' in result && result.declare === true;
        return this.createNode<TSESTree.ExportNamedDeclaration>(node, {
          type: AST_NODE_TYPES.ExportNamedDeclaration,
          // @ts-expect-error - TODO, narrow the types here
          declaration: result,
          specifiers: [],
          source: null,
          exportKind: isType || isDeclare ? 'type' : 'value',
          range: [exportKeyword.getStart(this.ast), result.range[1]],
          assertions: [],
        });
      }
    }

    return result;
  }

  /**
   * Register specific TypeScript node into map with first ESTree node provided
   */
  private registerTSNodeInNodeMap(
    node: ts.Node,
    result: TSESTree.Node | null,
  ): void {
    if (result && this.options.shouldPreserveNodeMaps) {
      if (!this.tsNodeToESTreeNodeMap.has(node)) {
        this.tsNodeToESTreeNodeMap.set(node, result);
      }
    }
  }

  /**
   * Converts a TypeScript node into an ESTree node.
   * @param child the child ts.Node
   * @param parent parentNode
   * @returns the converted ESTree node
   */
  private convertPattern(child?: ts.Node, parent?: ts.Node): any | null {
    return this.converter(child, parent, true);
  }

  /**
   * Converts a TypeScript node into an ESTree node.
   * @param child the child ts.Node
   * @param parent parentNode
   * @returns the converted ESTree node
   */
  private convertChild(child?: ts.Node, parent?: ts.Node): any | null {
    return this.converter(child, parent, false);
  }

  private createNode<T extends TSESTree.Node = TSESTree.Node>(
    // The 'parent' property will be added later if specified
    node: Omit<TSESTreeToTSNode<T>, 'parent'>,
    data: Omit<TSESTree.OptionalRangeAndLoc<T>, 'parent'>,
  ): T {
    const result = data;
    result.range ??= getRange(node, this.ast);
    result.loc ??= getLocFor(result.range[0], result.range[1], this.ast);

    if (result && this.options.shouldPreserveNodeMaps) {
      this.esTreeNodeToTSNodeMap.set(result, node);
    }
    return result as T;
  }

  private convertBindingNameWithTypeAnnotation(
    name: ts.BindingName,
    tsType: ts.TypeNode | undefined,
    parent?: ts.Node,
  ): TSESTree.BindingName {
    const id = this.convertPattern(name) as TSESTree.BindingName;

    if (tsType) {
      id.typeAnnotation = this.convertTypeAnnotation(tsType, parent);
      this.fixParentLocation(id, id.typeAnnotation.range);
    }

    return id;
  }

  /**
   * Converts a child into a type annotation. This creates an intermediary
   * TypeAnnotation node to match what Flow does.
   * @param child The TypeScript AST node to convert.
   * @param parent parentNode
   * @returns The type annotation node.
   */
  private convertTypeAnnotation(
    child: ts.TypeNode,
    parent: ts.Node | undefined,
  ): TSESTree.TSTypeAnnotation {
    // in FunctionType and ConstructorType typeAnnotation has 2 characters `=>` and in other places is just colon
    const offset =
      parent?.kind === SyntaxKind.FunctionType ||
      parent?.kind === SyntaxKind.ConstructorType
        ? 2
        : 1;
    const annotationStartCol = child.getFullStart() - offset;

    const loc = getLocFor(annotationStartCol, child.end, this.ast);
    return {
      type: AST_NODE_TYPES.TSTypeAnnotation,
      loc,
      range: [annotationStartCol, child.end],
      typeAnnotation: this.convertChild(child),
    } as TSESTree.TSTypeAnnotation;
  }

  /**
   * Coverts body Nodes and add a directive field to StringLiterals
   * @param nodes of ts.Node
   * @param parent parentNode
   * @returns Array of body statements
   */
  private convertBodyExpressions(
    nodes: ts.NodeArray<ts.Statement>,
    parent:
      | ts.SourceFile
      | ts.Block
      | ts.ModuleBlock
      | ts.ClassStaticBlockDeclaration,
  ): TSESTree.Statement[] {
    let allowDirectives = canContainDirective(parent);

    return (
      nodes
        .map(statement => {
          const child = this.convertChild(statement);
          if (allowDirectives) {
            if (
              child?.expression &&
              ts.isExpressionStatement(statement) &&
              ts.isStringLiteral(statement.expression)
            ) {
              const raw = child.expression.raw;
              child.directive = raw.slice(1, -1);
              return child; // child can be null, but it's filtered below
            } else {
              allowDirectives = false;
            }
          }
          return child; // child can be null, but it's filtered below
        })
        // filter out unknown nodes for now
        .filter(statement => statement)
    );
  }

  /**
   * Converts a ts.Node's typeArguments to TSTypeParameterInstantiation node
   * @param typeArguments ts.NodeArray typeArguments
   * @param node parent used to create this node
   * @returns TypeParameterInstantiation node
   */
  private convertTypeArgumentsToTypeParameterInstantiation(
    typeArguments: ts.NodeArray<ts.TypeNode>,
    node: TSESTreeToTSNode<TSESTree.TSTypeParameterInstantiation>,
  ): TSESTree.TSTypeParameterInstantiation {
    const greaterThanToken = findNextToken(typeArguments, this.ast, this.ast)!;

    return this.createNode<TSESTree.TSTypeParameterInstantiation>(node, {
      type: AST_NODE_TYPES.TSTypeParameterInstantiation,
      range: [typeArguments.pos - 1, greaterThanToken.end],
      params: typeArguments.map(typeArgument =>
        this.convertChild(typeArgument),
      ),
    });
  }

  /**
   * Converts a ts.Node's typeParameters to TSTypeParameterDeclaration node
   * @param typeParameters ts.Node typeParameters
   * @returns TypeParameterDeclaration node
   */
  private convertTSTypeParametersToTypeParametersDeclaration(
    typeParameters: ts.NodeArray<ts.TypeParameterDeclaration>,
  ): TSESTree.TSTypeParameterDeclaration {
    const greaterThanToken = findNextToken(typeParameters, this.ast, this.ast)!;

    return {
      type: AST_NODE_TYPES.TSTypeParameterDeclaration,
      range: [typeParameters.pos - 1, greaterThanToken.end],
      loc: getLocFor(typeParameters.pos - 1, greaterThanToken.end, this.ast),
      params: typeParameters.map(typeParameter =>
        this.convertChild(typeParameter),
      ),
    } as TSESTree.TSTypeParameterDeclaration;
  }

  /**
   * Converts an array of ts.Node parameters into an array of ESTreeNode params
   * @param parameters An array of ts.Node params to be converted
   * @returns an array of converted ESTreeNode params
   */
  private convertParameters(
    parameters: ts.NodeArray<ts.ParameterDeclaration>,
  ): TSESTree.Parameter[] {
    if (!parameters?.length) {
      return [];
    }
    return parameters.map(param => {
      const convertedParam = this.convertChild(param) as TSESTree.Parameter;

      convertedParam.decorators =
        getDecorators(param)?.map(el => this.convertChild(el)) ?? [];

      return convertedParam;
    });
  }

  private convertChainExpression(
    node: TSESTree.ChainElement,
    tsNode:
      | ts.PropertyAccessExpression
      | ts.ElementAccessExpression
      | ts.CallExpression
      | ts.NonNullExpression,
  ): TSESTree.ChainExpression | TSESTree.ChainElement {
    const { child, isOptional } = ((): {
      child: TSESTree.Node;
      isOptional: boolean;
    } => {
      if (node.type === AST_NODE_TYPES.MemberExpression) {
        return { child: node.object, isOptional: node.optional };
      }
      if (node.type === AST_NODE_TYPES.CallExpression) {
        return { child: node.callee, isOptional: node.optional };
      }
      return { child: node.expression, isOptional: false };
    })();
    const isChildUnwrappable = isChildUnwrappableOptionalChain(tsNode, child);

    if (!isChildUnwrappable && !isOptional) {
      return node;
    }

    if (isChildUnwrappable && isChainExpression(child)) {
      // unwrap the chain expression child
      const newChild = child.expression;
      if (node.type === AST_NODE_TYPES.MemberExpression) {
        node.object = newChild;
      } else if (node.type === AST_NODE_TYPES.CallExpression) {
        node.callee = newChild;
      } else {
        node.expression = newChild;
      }
    }

    return this.createNode<TSESTree.ChainExpression>(tsNode, {
      type: AST_NODE_TYPES.ChainExpression,
      expression: node,
    });
  }

  /**
   * For nodes that are copied directly from the TypeScript AST into
   * ESTree mostly as-is. The only difference is the addition of a type
   * property instead of a kind property. Recursively copies all children.
   */
  private deeplyCopy(node: TSNode): any {
    if (node.kind === ts.SyntaxKind.JSDocFunctionType) {
      throw createError(
        this.ast,
        node.pos,
        'JSDoc types can only be used inside documentation comments.',
      );
    }

    const customType = `TS${SyntaxKind[node.kind]}` as AST_NODE_TYPES;

    /**
     * If the "errorOnUnknownASTType" option is set to true, throw an error,
     * otherwise fallback to just including the unknown type as-is.
     */
    if (this.options.errorOnUnknownASTType && !AST_NODE_TYPES[customType]) {
      throw new Error(`Unknown AST_NODE_TYPE: "${customType}"`);
    }

    const result = this.createNode<any>(node, {
      type: customType,
    });

    if ('type' in node) {
      result.typeAnnotation =
        node.type && 'kind' in node.type && ts.isTypeNode(node.type)
          ? this.convertTypeAnnotation(node.type, node)
          : null;
    }
    if ('typeArguments' in node) {
      result.typeArguments = result.typeParameters =
        node.typeArguments && 'pos' in node.typeArguments
          ? this.convertTypeArgumentsToTypeParameterInstantiation(
              node.typeArguments,
              node,
            )
          : null;
    }
    if ('typeParameters' in node) {
      result.typeParameters =
        node.typeParameters && 'pos' in node.typeParameters
          ? this.convertTSTypeParametersToTypeParametersDeclaration(
              node.typeParameters,
            )
          : null;
    }
    const decorators = getDecorators(node);
    if (decorators?.length) {
      result.decorators = decorators.map(el => this.convertChild(el));
    }

    // keys we never want to clone from the base typescript node as they
    // introduce garbage into our AST
    const KEYS_TO_NOT_COPY = new Set([
      '_children',
      'decorators',
      'end',
      'flags',
      'illegalDecorators',
      'heritageClauses',
      'locals',
      'localSymbol',
      'jsDoc',
      'kind',
      'modifierFlagsCache',
      'modifiers',
      'nextContainer',
      'parent',
      'pos',
      'symbol',
      'transformFlags',
      'type',
      'typeArguments',
      'typeParameters',
    ]);

    Object.entries<any>(node)
      .filter(([key]) => !KEYS_TO_NOT_COPY.has(key))
      .forEach(([key, value]) => {
        if (Array.isArray(value)) {
          result[key] = value.map(el => this.convertChild(el as TSNode));
        } else if (value && typeof value === 'object' && value.kind) {
          // need to check node[key].kind to ensure we don't try to convert a symbol
          result[key] = this.convertChild(value as TSNode);
        } else {
          result[key] = value;
        }
      });
    return result;
  }

  private convertJSXIdentifier(
    node: ts.Identifier | ts.ThisExpression,
  ): TSESTree.JSXIdentifier {
    const result = this.createNode<TSESTree.JSXIdentifier>(node, {
      type: AST_NODE_TYPES.JSXIdentifier,
      name: node.getText(),
    });
    this.registerTSNodeInNodeMap(node, result);
    return result;
  }

  private convertJSXNamespaceOrIdentifier(
    node: ts.Identifier | ts.ThisExpression,
  ): TSESTree.JSXIdentifier | TSESTree.JSXNamespacedName {
    const text = node.getText();
    const colonIndex = text.indexOf(':');
    // this is intentional we can ignore conversion if `:` is in first character
    if (colonIndex > 0) {
      const range = getRange(node, this.ast);
      const result = this.createNode<TSESTree.JSXNamespacedName>(node, {
        type: AST_NODE_TYPES.JSXNamespacedName,
        namespace: this.createNode<TSESTree.JSXIdentifier>(node, {
          type: AST_NODE_TYPES.JSXIdentifier,
          name: text.slice(0, colonIndex),
          range: [range[0], range[0] + colonIndex],
        }),
        name: this.createNode<TSESTree.JSXIdentifier>(node, {
          type: AST_NODE_TYPES.JSXIdentifier,
          name: text.slice(colonIndex + 1),
          range: [range[0] + colonIndex + 1, range[1]],
        }),
        range,
      });
      this.registerTSNodeInNodeMap(node, result);
      return result;
    }

    return this.convertJSXIdentifier(node);
  }

  /**
   * Converts a TypeScript JSX node.tagName into an ESTree node.name
   * @param node the tagName object from a JSX ts.Node
   * @param parent
   * @returns the converted ESTree name object
   */
  private convertJSXTagName(
    node: ts.JsxTagNameExpression,
    parent: ts.Node,
  ): TSESTree.JSXTagNameExpression {
    let result: TSESTree.JSXTagNameExpression;
    switch (node.kind) {
      case SyntaxKind.PropertyAccessExpression:
        if (node.name.kind === SyntaxKind.PrivateIdentifier) {
          // This is one of the few times where TS explicitly errors, and doesn't even gracefully handle the syntax.
          // So we shouldn't ever get into this state to begin with.
          throw new Error('Non-private identifier expected.');
        }

        result = this.createNode<TSESTree.JSXMemberExpression>(node, {
          type: AST_NODE_TYPES.JSXMemberExpression,
          object: this.convertJSXTagName(node.expression, parent),
          property: this.convertJSXIdentifier(node.name),
        });
        break;

      case SyntaxKind.ThisKeyword:
      case SyntaxKind.Identifier:
      default:
        return this.convertJSXNamespaceOrIdentifier(node);
    }

    this.registerTSNodeInNodeMap(node, result);
    return result;
  }

  private convertMethodSignature(
    node:
      | ts.MethodSignature
      | ts.GetAccessorDeclaration
      | ts.SetAccessorDeclaration,
  ): TSESTree.TSMethodSignature {
    if (hasModifier(SyntaxKind.ExportKeyword, node)) {
      throw createError(
        this.ast,
        node.pos,
        'A method signature cannot have an export modifier.',
      );
    }

    return this.createNode<TSESTree.TSMethodSignature>(node, {
      type: AST_NODE_TYPES.TSMethodSignature,
      accessibility: getTSNodeAccessibility(node),
      computed: isComputedProperty(node.name),
      key: this.convertChild(node.name),
      kind: ((): 'get' | 'set' | 'method' => {
        switch (node.kind) {
          case SyntaxKind.GetAccessor:
            return 'get';

          case SyntaxKind.SetAccessor:
            return 'set';

          case SyntaxKind.MethodSignature:
            return 'method';
        }
      })(),
      optional: isOptional(node),
      params: this.convertParameters(node.parameters),
      returnType: node.type && this.convertTypeAnnotation(node.type, node),
      readonly: hasModifier(SyntaxKind.ReadonlyKeyword, node),
      static: hasModifier(SyntaxKind.StaticKeyword, node),
      typeParameters:
        node.typeParameters &&
        this.convertTSTypeParametersToTypeParametersDeclaration(
          node.typeParameters,
<<<<<<< HEAD
        );
    }

    const accessibility = getTSNodeAccessibility(node);
    if (accessibility) {
      result.accessibility = accessibility;
    }

    if (hasModifier(SyntaxKind.ExportKeyword, node)) {
      this.#throwUnlessAllowInvalidAST(
        node.pos,
        'A method signature cannot have an export modifier.',
      );
    }

    if (hasModifier(SyntaxKind.StaticKeyword, node)) {
      result.static = true;
    }

    return result;
=======
        ),
    });
>>>>>>> df131e25
  }

  private convertAssertClasue(
    node: ts.AssertClause | undefined,
  ): TSESTree.ImportAttribute[] {
    return node === undefined
      ? []
      : node.elements.map(element => this.convertChild(element));
  }

  /**
   * Uses the provided range location to adjust the location data of the given Node
   * @param result The node that will have its location data mutated
   * @param childRange The child node range used to expand location
   */
  private fixParentLocation(
    result: TSESTree.BaseNode,
    childRange: [number, number],
  ): void {
    if (childRange[0] < result.range[0]) {
      result.range[0] = childRange[0];
      result.loc.start = getLineAndCharacterFor(result.range[0], this.ast);
    }
    if (childRange[1] > result.range[1]) {
      result.range[1] = childRange[1];
      result.loc.end = getLineAndCharacterFor(result.range[1], this.ast);
    }
  }

  private assertModuleSpecifier(
    node: ts.ExportDeclaration | ts.ImportDeclaration,
    allowNull: boolean,
  ): void {
    if (!allowNull && node.moduleSpecifier == null) {
      this.#throwUnlessAllowInvalidAST(
        node.pos,
        'Module specifier must be a string literal.',
      );
    }

    if (
      node.moduleSpecifier &&
      node.moduleSpecifier?.kind !== SyntaxKind.StringLiteral
    ) {
      this.#throwUnlessAllowInvalidAST(
        node.moduleSpecifier.pos,
        'Module specifier must be a string literal.',
      );
    }
  }

  /**
   * Converts a TypeScript node into an ESTree node.
   * The core of the conversion logic:
   * Identify and convert each relevant TypeScript SyntaxKind
   * @param node the child ts.Node
   * @param parent parentNode
   * @returns the converted ESTree node
   */
  private convertNode(node: TSNode, parent: TSNode): TSESTree.Node | null {
    switch (node.kind) {
      case SyntaxKind.SourceFile: {
        return this.createNode<TSESTree.Program>(node, {
          type: AST_NODE_TYPES.Program,
          body: this.convertBodyExpressions(node.statements, node),
          comments: undefined,
          range: [node.getStart(this.ast), node.endOfFileToken.end],
          sourceType: node.externalModuleIndicator ? 'module' : 'script',
          tokens: undefined,
        });
      }

      case SyntaxKind.Block: {
        return this.createNode<TSESTree.BlockStatement>(node, {
          type: AST_NODE_TYPES.BlockStatement,
          body: this.convertBodyExpressions(node.statements, node),
        });
      }

      case SyntaxKind.Identifier: {
        if (isThisInTypeQuery(node)) {
          // special case for `typeof this.foo` - TS emits an Identifier for `this`
          // but we want to treat it as a ThisExpression for consistency
          return this.createNode<TSESTree.ThisExpression>(node, {
            type: AST_NODE_TYPES.ThisExpression,
          });
        }
        return this.createNode<TSESTree.Identifier>(node, {
          type: AST_NODE_TYPES.Identifier,
          decorators: [],
          name: node.text,
          optional: false,
          typeAnnotation: undefined,
        });
      }

      case SyntaxKind.PrivateIdentifier: {
        return this.createNode<TSESTree.PrivateIdentifier>(node, {
          type: AST_NODE_TYPES.PrivateIdentifier,
          // typescript includes the `#` in the text
          name: node.text.slice(1),
        });
      }

      case SyntaxKind.WithStatement:
        return this.createNode<TSESTree.WithStatement>(node, {
          type: AST_NODE_TYPES.WithStatement,
          object: this.convertChild(node.expression),
          body: this.convertChild(node.statement),
        });

      // Control Flow

      case SyntaxKind.ReturnStatement:
        return this.createNode<TSESTree.ReturnStatement>(node, {
          type: AST_NODE_TYPES.ReturnStatement,
          argument: this.convertChild(node.expression),
        });

      case SyntaxKind.LabeledStatement:
        return this.createNode<TSESTree.LabeledStatement>(node, {
          type: AST_NODE_TYPES.LabeledStatement,
          label: this.convertChild(node.label),
          body: this.convertChild(node.statement),
        });

      case SyntaxKind.ContinueStatement:
        return this.createNode<TSESTree.ContinueStatement>(node, {
          type: AST_NODE_TYPES.ContinueStatement,
          label: this.convertChild(node.label),
        });

      case SyntaxKind.BreakStatement:
        return this.createNode<TSESTree.BreakStatement>(node, {
          type: AST_NODE_TYPES.BreakStatement,
          label: this.convertChild(node.label),
        });

      // Choice

      case SyntaxKind.IfStatement:
        return this.createNode<TSESTree.IfStatement>(node, {
          type: AST_NODE_TYPES.IfStatement,
          test: this.convertChild(node.expression),
          consequent: this.convertChild(node.thenStatement),
          alternate: this.convertChild(node.elseStatement),
        });

      case SyntaxKind.SwitchStatement:
        return this.createNode<TSESTree.SwitchStatement>(node, {
          type: AST_NODE_TYPES.SwitchStatement,
          discriminant: this.convertChild(node.expression),
          cases: node.caseBlock.clauses.map(el => this.convertChild(el)),
        });

      case SyntaxKind.CaseClause:
      case SyntaxKind.DefaultClause:
        return this.createNode<TSESTree.SwitchCase>(node, {
          type: AST_NODE_TYPES.SwitchCase,
          // expression is present in case only
          test:
            node.kind === SyntaxKind.CaseClause
              ? this.convertChild(node.expression)
              : null,
          consequent: node.statements.map(el => this.convertChild(el)),
        });

      // Exceptions

      case SyntaxKind.ThrowStatement:
        if (node.expression.end === node.expression.pos) {
          this.#throwUnlessAllowInvalidAST(
            node.pos,
            'A throw statement must throw an expression.',
          );
        }

        return this.createNode<TSESTree.ThrowStatement>(node, {
          type: AST_NODE_TYPES.ThrowStatement,
          argument: this.convertChild(node.expression),
        });

      case SyntaxKind.TryStatement:
        return this.createNode<TSESTree.TryStatement>(node, {
          type: AST_NODE_TYPES.TryStatement,
          block: this.convertChild(node.tryBlock),
          handler: this.convertChild(node.catchClause),
          finalizer: this.convertChild(node.finallyBlock),
        });

      case SyntaxKind.CatchClause:
        return this.createNode<TSESTree.CatchClause>(node, {
          type: AST_NODE_TYPES.CatchClause,
          param: node.variableDeclaration
            ? this.convertBindingNameWithTypeAnnotation(
                node.variableDeclaration.name,
                node.variableDeclaration.type,
              )
            : null,
          body: this.convertChild(node.block),
        });

      // Loops

      case SyntaxKind.WhileStatement:
        return this.createNode<TSESTree.WhileStatement>(node, {
          type: AST_NODE_TYPES.WhileStatement,
          test: this.convertChild(node.expression),
          body: this.convertChild(node.statement),
        });

      /**
       * Unlike other parsers, TypeScript calls a "DoWhileStatement"
       * a "DoStatement"
       */
      case SyntaxKind.DoStatement:
        return this.createNode<TSESTree.DoWhileStatement>(node, {
          type: AST_NODE_TYPES.DoWhileStatement,
          test: this.convertChild(node.expression),
          body: this.convertChild(node.statement),
        });

      case SyntaxKind.ForStatement:
        return this.createNode<TSESTree.ForStatement>(node, {
          type: AST_NODE_TYPES.ForStatement,
          init: this.convertChild(node.initializer),
          test: this.convertChild(node.condition),
          update: this.convertChild(node.incrementor),
          body: this.convertChild(node.statement),
        });

      case SyntaxKind.ForInStatement:
        return this.createNode<TSESTree.ForInStatement>(node, {
          type: AST_NODE_TYPES.ForInStatement,
          left: this.convertPattern(node.initializer),
          right: this.convertChild(node.expression),
          body: this.convertChild(node.statement),
        });

      case SyntaxKind.ForOfStatement:
        return this.createNode<TSESTree.ForOfStatement>(node, {
          type: AST_NODE_TYPES.ForOfStatement,
          left: this.convertPattern(node.initializer),
          right: this.convertChild(node.expression),
          body: this.convertChild(node.statement),
          await: Boolean(
            node.awaitModifier &&
              node.awaitModifier.kind === SyntaxKind.AwaitKeyword,
          ),
        });

      // Declarations

      case SyntaxKind.FunctionDeclaration: {
        const isDeclare = hasModifier(SyntaxKind.DeclareKeyword, node);

        const result = this.createNode<
          TSESTree.TSDeclareFunction | TSESTree.FunctionDeclaration
        >(node, {
          type:
            isDeclare || !node.body
              ? AST_NODE_TYPES.TSDeclareFunction
              : AST_NODE_TYPES.FunctionDeclaration,
          async: hasModifier(SyntaxKind.AsyncKeyword, node),
          body: this.convertChild(node.body) || undefined,
          declare: isDeclare,
          expression: false,
          generator: !!node.asteriskToken,
          id: this.convertChild(node.name),
          params: this.convertParameters(node.parameters),
          returnType: node.type && this.convertTypeAnnotation(node.type, node),
          typeParameters:
            node.typeParameters &&
            this.convertTSTypeParametersToTypeParametersDeclaration(
              node.typeParameters,
            ),
        });

        return this.fixExports(node, result);
      }

      case SyntaxKind.VariableDeclaration: {
        return this.createNode<TSESTree.VariableDeclarator>(node, {
          type: AST_NODE_TYPES.VariableDeclarator,
          definite: !!node.exclamationToken,
          id: this.convertBindingNameWithTypeAnnotation(
            node.name,
            node.type,
            node,
          ),
          init: this.convertChild(node.initializer),
        });
      }

      case SyntaxKind.VariableStatement: {
        this.#checkIllegalDecorators(node);

        const result = this.createNode<TSESTree.VariableDeclaration>(node, {
          type: AST_NODE_TYPES.VariableDeclaration,
          declarations: node.declarationList.declarations.map(el =>
            this.convertChild(el),
          ),
          declare: hasModifier(SyntaxKind.DeclareKeyword, node),
          kind: getDeclarationKind(node.declarationList),
        });

        if (!result.declarations.length) {
          this.#throwUnlessAllowInvalidAST(
            node.pos,
            'A variable declaration list must have at least one variable declarator.',
          );
        }

        /**
         * Semantically, decorators are not allowed on variable declarations,
         * Pre 4.8 TS would include them in the AST, so we did as well.
         * However as of 4.8 TS no longer includes it (as it is, well, invalid).
         *
         * So for consistency across versions, we no longer include it either.
         */
        return this.fixExports(node, result);
      }

      // mostly for for-of, for-in
      case SyntaxKind.VariableDeclarationList:
        return this.createNode<TSESTree.VariableDeclaration>(node, {
          type: AST_NODE_TYPES.VariableDeclaration,
          declarations: node.declarations.map(el => this.convertChild(el)),
          declare: false,
          kind: getDeclarationKind(node),
        });

      // Expressions

      case SyntaxKind.ExpressionStatement:
        return this.createNode<TSESTree.ExpressionStatement>(node, {
          type: AST_NODE_TYPES.ExpressionStatement,
          directive: undefined,
          expression: this.convertChild(node.expression),
        });

      case SyntaxKind.ThisKeyword:
        return this.createNode<TSESTree.ThisExpression>(node, {
          type: AST_NODE_TYPES.ThisExpression,
        });

      case SyntaxKind.ArrayLiteralExpression: {
        // TypeScript uses ArrayLiteralExpression in destructuring assignment, too
        if (this.allowPattern) {
          return this.createNode<TSESTree.ArrayPattern>(node, {
            type: AST_NODE_TYPES.ArrayPattern,
            decorators: [],
            elements: node.elements.map(el => this.convertPattern(el)),
            optional: false,
            typeAnnotation: undefined,
          });
        } else {
          return this.createNode<TSESTree.ArrayExpression>(node, {
            type: AST_NODE_TYPES.ArrayExpression,
            elements: node.elements.map(el => this.convertChild(el)),
          });
        }
      }

      case SyntaxKind.ObjectLiteralExpression: {
        // TypeScript uses ObjectLiteralExpression in destructuring assignment, too
        if (this.allowPattern) {
          return this.createNode<TSESTree.ObjectPattern>(node, {
            type: AST_NODE_TYPES.ObjectPattern,
            decorators: [],
            optional: false,
            properties: node.properties.map(el => this.convertPattern(el)),
            typeAnnotation: undefined,
          });
        } else {
          return this.createNode<TSESTree.ObjectExpression>(node, {
            type: AST_NODE_TYPES.ObjectExpression,
            properties: node.properties.map(el => this.convertChild(el)),
          });
        }
      }

      case SyntaxKind.PropertyAssignment:
        this.#throwErrorIfDeprecatedPropertyExists(
          node,
          // eslint-disable-next-line deprecation/deprecation
          node.questionToken,
          'A property assignment cannot have a question token.',
        );

        this.#throwErrorIfDeprecatedPropertyExists(
          node,
          // eslint-disable-next-line deprecation/deprecation
          node.exclamationToken,
          'A property assignment cannot have an exclamation token.',
        );

        return this.createNode<TSESTree.Property>(node, {
          type: AST_NODE_TYPES.Property,
          key: this.convertChild(node.name),
          value: this.converter(node.initializer, node, this.allowPattern),
          computed: isComputedProperty(node.name),
          method: false,
          optional: false,
          shorthand: false,
          kind: 'init',
        });

      case SyntaxKind.ShorthandPropertyAssignment: {
        this.#throwErrorIfDeprecatedPropertyExists(
          node,
          // eslint-disable-next-line deprecation/deprecation
          node.modifiers,
          'A shorthand property assignment cannot have modifiers.',
        );

        this.#throwErrorIfDeprecatedPropertyExists(
          node,
          // eslint-disable-next-line deprecation/deprecation
          node.questionToken,
          'A shorthand property assignment cannot have a question token.',
        );

        this.#throwErrorIfDeprecatedPropertyExists(
          node,
          // eslint-disable-next-line deprecation/deprecation
          node.exclamationToken,
          'A shorthand property assignment cannot have an exclamation token.',
        );

        if (node.objectAssignmentInitializer) {
          return this.createNode<TSESTree.Property>(node, {
            type: AST_NODE_TYPES.Property,
            key: this.convertChild(node.name),
            value: this.createNode<TSESTree.AssignmentPattern>(node, {
              type: AST_NODE_TYPES.AssignmentPattern,
              decorators: [],
              left: this.convertPattern(node.name),
              optional: false,
              right: this.convertChild(node.objectAssignmentInitializer),
              typeAnnotation: undefined,
            }),
            computed: false,
            method: false,
            optional: false,
            shorthand: true,
            kind: 'init',
          });
        } else {
          return this.createNode<TSESTree.Property>(node, {
            type: AST_NODE_TYPES.Property,
            computed: false,
            key: this.convertChild(node.name),
            kind: 'init',
            method: false,
            optional: false,
            shorthand: true,
            value: this.convertChild(node.name),
          });
        }
      }

      case SyntaxKind.ComputedPropertyName:
        return this.convertChild(node.expression);

      case SyntaxKind.PropertyDeclaration: {
        const isAbstract = hasModifier(SyntaxKind.AbstractKeyword, node);
        const isAccessor = hasModifier(SyntaxKind.AccessorKeyword, node);

        // eslint-disable-next-line @typescript-eslint/explicit-function-return-type -- TODO - add ignore IIFE option
        const type = (() => {
          if (isAccessor) {
            if (isAbstract) {
              return AST_NODE_TYPES.TSAbstractAccessorProperty;
            }
            return AST_NODE_TYPES.AccessorProperty;
          }

          if (isAbstract) {
            return AST_NODE_TYPES.TSAbstractPropertyDefinition;
          }
          return AST_NODE_TYPES.PropertyDefinition;
        })();

        const key = this.convertChild(node.name);

        return this.createNode<
          | TSESTree.TSAbstractAccessorProperty
          | TSESTree.TSAbstractPropertyDefinition
          | TSESTree.PropertyDefinition
          | TSESTree.AccessorProperty
        >(node, {
          type,
          key,
          accessibility: getTSNodeAccessibility(node),
          value: isAbstract ? null : this.convertChild(node.initializer),
          computed: isComputedProperty(node.name),
          static: hasModifier(SyntaxKind.StaticKeyword, node),
          readonly: hasModifier(SyntaxKind.ReadonlyKeyword, node),
          decorators:
            getDecorators(node)?.map(el => this.convertChild(el)) ?? [],

          declare: hasModifier(SyntaxKind.DeclareKeyword, node),
          override: hasModifier(SyntaxKind.OverrideKeyword, node),
          typeAnnotation:
            node.type && this.convertTypeAnnotation(node.type, node),
          optional:
            (key.type === AST_NODE_TYPES.Literal ||
              node.name.kind === SyntaxKind.Identifier ||
              node.name.kind === SyntaxKind.ComputedPropertyName ||
              node.name.kind === SyntaxKind.PrivateIdentifier) &&
            !!node.questionToken,
          definite: !!node.exclamationToken,
        });
      }

      case SyntaxKind.GetAccessor:
      case SyntaxKind.SetAccessor: {
        if (
          node.parent.kind === SyntaxKind.InterfaceDeclaration ||
          node.parent.kind === SyntaxKind.TypeLiteral
        ) {
          return this.convertMethodSignature(node);
        }
      }
      // otherwise, it is a non-type accessor - intentional fallthrough
      case SyntaxKind.MethodDeclaration: {
        const method = this.createNode<
          TSESTree.TSEmptyBodyFunctionExpression | TSESTree.FunctionExpression
        >(node, {
          type: !node.body
            ? AST_NODE_TYPES.TSEmptyBodyFunctionExpression
            : AST_NODE_TYPES.FunctionExpression,
          id: null,
          generator: !!node.asteriskToken,
          expression: false, // ESTreeNode as ESTreeNode here
          async: hasModifier(SyntaxKind.AsyncKeyword, node),
          body: this.convertChild(node.body),
          declare: false,
          range: [node.parameters.pos - 1, node.end],
          params: [],
          returnType: node.type && this.convertTypeAnnotation(node.type, node),
          typeParameters:
            node.typeParameters &&
            this.convertTSTypeParametersToTypeParametersDeclaration(
              node.typeParameters,
            ),
        });

        if (method.typeParameters) {
          this.fixParentLocation(method, method.typeParameters.range);
        }

        let result:
          | TSESTree.Property
          | TSESTree.TSAbstractMethodDefinition
          | TSESTree.MethodDefinition;

        if (parent.kind === SyntaxKind.ObjectLiteralExpression) {
          method.params = node.parameters.map(el => this.convertChild(el));

          result = this.createNode<TSESTree.Property>(node, {
            type: AST_NODE_TYPES.Property,
            key: this.convertChild(node.name),
            value: method,
            computed: isComputedProperty(node.name),
            optional: !!node.questionToken,
            method: node.kind === SyntaxKind.MethodDeclaration,
            shorthand: false,
            kind: 'init',
          });
        } else {
          // class

          /**
           * Unlike in object literal methods, class method params can have decorators
           */
          method.params = this.convertParameters(node.parameters);

          /**
           * TypeScript class methods can be defined as "abstract"
           */
          const methodDefinitionType = hasModifier(
            SyntaxKind.AbstractKeyword,
            node,
          )
            ? AST_NODE_TYPES.TSAbstractMethodDefinition
            : AST_NODE_TYPES.MethodDefinition;

          result = this.createNode<
            TSESTree.TSAbstractMethodDefinition | TSESTree.MethodDefinition
          >(node, {
            type: methodDefinitionType,
            accessibility: getTSNodeAccessibility(node),
            computed: isComputedProperty(node.name),
            decorators:
              getDecorators(node)?.map(el => this.convertChild(el)) ?? [],
            key: this.convertChild(node.name),
            kind: 'method',
            optional: !!node.questionToken,
            override: hasModifier(SyntaxKind.OverrideKeyword, node),
            static: hasModifier(SyntaxKind.StaticKeyword, node),
            value: method,
          });
        }

        if (node.kind === SyntaxKind.GetAccessor) {
          result.kind = 'get';
        } else if (node.kind === SyntaxKind.SetAccessor) {
          result.kind = 'set';
        } else if (
          !(result as TSESTree.MethodDefinition).static &&
          node.name.kind === SyntaxKind.StringLiteral &&
          node.name.text === 'constructor' &&
          result.type !== AST_NODE_TYPES.Property
        ) {
          result.kind = 'constructor';
        }
        return result;
      }

      // TypeScript uses this even for static methods named "constructor"
      case SyntaxKind.Constructor: {
        const lastModifier = getLastModifier(node);
        const constructorToken =
          (lastModifier && findNextToken(lastModifier, node, this.ast)) ||
          node.getFirstToken()!;

        const constructor = this.createNode<
          TSESTree.TSEmptyBodyFunctionExpression | TSESTree.FunctionExpression
        >(node, {
          type: !node.body
            ? AST_NODE_TYPES.TSEmptyBodyFunctionExpression
            : AST_NODE_TYPES.FunctionExpression,
          async: false,
          body: this.convertChild(node.body),
          declare: false,
          expression: false, // is not present in ESTreeNode
          generator: false,
          id: null,
          params: this.convertParameters(node.parameters),
          range: [node.parameters.pos - 1, node.end],
          returnType: node.type && this.convertTypeAnnotation(node.type, node),
          typeParameters:
            node.typeParameters &&
            this.convertTSTypeParametersToTypeParametersDeclaration(
              node.typeParameters,
            ),
        });

        if (constructor.typeParameters) {
          this.fixParentLocation(constructor, constructor.typeParameters.range);
        }

        const constructorKey = this.createNode<TSESTree.Identifier>(node, {
          type: AST_NODE_TYPES.Identifier,
          decorators: [],
          name: 'constructor',
          optional: false,
          range: [constructorToken.getStart(this.ast), constructorToken.end],
          typeAnnotation: undefined,
        });

        const isStatic = hasModifier(SyntaxKind.StaticKeyword, node);

        return this.createNode<
          TSESTree.TSAbstractMethodDefinition | TSESTree.MethodDefinition
        >(node, {
          type: hasModifier(SyntaxKind.AbstractKeyword, node)
            ? AST_NODE_TYPES.TSAbstractMethodDefinition
            : AST_NODE_TYPES.MethodDefinition,
          accessibility: getTSNodeAccessibility(node),
          computed: false,
          decorators: [],
          optional: false,
          key: constructorKey,
          kind: isStatic ? 'method' : 'constructor',
          override: false,
          static: isStatic,
          value: constructor,
        });
      }

      case SyntaxKind.FunctionExpression: {
        return this.createNode<TSESTree.FunctionExpression>(node, {
          type: AST_NODE_TYPES.FunctionExpression,
          async: hasModifier(SyntaxKind.AsyncKeyword, node),
          body: this.convertChild(node.body),
          declare: false,
          expression: false,
          generator: !!node.asteriskToken,
          id: this.convertChild(node.name),
          params: this.convertParameters(node.parameters),
          returnType: node.type && this.convertTypeAnnotation(node.type, node),
          typeParameters:
            node.typeParameters &&
            this.convertTSTypeParametersToTypeParametersDeclaration(
              node.typeParameters,
            ),
        });
      }

      case SyntaxKind.SuperKeyword:
        return this.createNode<TSESTree.Super>(node, {
          type: AST_NODE_TYPES.Super,
        });

      case SyntaxKind.ArrayBindingPattern:
        return this.createNode<TSESTree.ArrayPattern>(node, {
          type: AST_NODE_TYPES.ArrayPattern,
          decorators: [],
          elements: node.elements.map(el => this.convertPattern(el)),
          optional: false,
          typeAnnotation: undefined,
        });

      // occurs with missing array elements like [,]
      case SyntaxKind.OmittedExpression:
        return null;

      case SyntaxKind.ObjectBindingPattern:
        return this.createNode<TSESTree.ObjectPattern>(node, {
          type: AST_NODE_TYPES.ObjectPattern,
          decorators: [],
          optional: false,
          properties: node.elements.map(el => this.convertPattern(el)),
          typeAnnotation: undefined,
        });

      case SyntaxKind.BindingElement: {
        if (parent.kind === SyntaxKind.ArrayBindingPattern) {
          const arrayItem = this.convertChild(node.name, parent);

          if (node.initializer) {
            return this.createNode<TSESTree.AssignmentPattern>(node, {
              type: AST_NODE_TYPES.AssignmentPattern,
              decorators: [],
              left: arrayItem,
              optional: false,
              right: this.convertChild(node.initializer),
              typeAnnotation: undefined,
            });
          } else if (node.dotDotDotToken) {
            return this.createNode<TSESTree.RestElement>(node, {
              type: AST_NODE_TYPES.RestElement,
              argument: arrayItem,
              decorators: [],
              optional: false,
              typeAnnotation: undefined,
              value: undefined,
            });
          } else {
            return arrayItem;
          }
        } else {
          let result: TSESTree.RestElement | TSESTree.Property;
          if (node.dotDotDotToken) {
            result = this.createNode<TSESTree.RestElement>(node, {
              type: AST_NODE_TYPES.RestElement,
              argument: this.convertChild(node.propertyName ?? node.name),
              decorators: [],
              optional: false,
              typeAnnotation: undefined,
              value: undefined,
            });
          } else {
            result = this.createNode<TSESTree.Property>(node, {
              type: AST_NODE_TYPES.Property,
              key: this.convertChild(node.propertyName ?? node.name),
              value: this.convertChild(node.name),
              computed: Boolean(
                node.propertyName &&
                  node.propertyName.kind === SyntaxKind.ComputedPropertyName,
              ),
              method: false,
              optional: false,
              shorthand: !node.propertyName,
              kind: 'init',
            });
          }

          if (node.initializer) {
            result.value = this.createNode<TSESTree.AssignmentPattern>(node, {
              type: AST_NODE_TYPES.AssignmentPattern,
              decorators: [],
              left: this.convertChild(node.name),
              optional: false,
              range: [node.name.getStart(this.ast), node.initializer.end],
              right: this.convertChild(node.initializer),
              typeAnnotation: undefined,
            });
          }
          return result;
        }
      }

      case SyntaxKind.ArrowFunction: {
        return this.createNode<TSESTree.ArrowFunctionExpression>(node, {
          type: AST_NODE_TYPES.ArrowFunctionExpression,
          generator: false,
          id: null,
          params: this.convertParameters(node.parameters),
          body: this.convertChild(node.body),
          async: hasModifier(SyntaxKind.AsyncKeyword, node),
          expression: node.body.kind !== SyntaxKind.Block,
          returnType: node.type && this.convertTypeAnnotation(node.type, node),
          typeParameters:
            node.typeParameters &&
            this.convertTSTypeParametersToTypeParametersDeclaration(
              node.typeParameters,
            ),
        });
      }

      case SyntaxKind.YieldExpression:
        return this.createNode<TSESTree.YieldExpression>(node, {
          type: AST_NODE_TYPES.YieldExpression,
          delegate: !!node.asteriskToken,
          argument: this.convertChild(node.expression),
        });

      case SyntaxKind.AwaitExpression:
        return this.createNode<TSESTree.AwaitExpression>(node, {
          type: AST_NODE_TYPES.AwaitExpression,
          argument: this.convertChild(node.expression),
        });

      // Template Literals

      case SyntaxKind.NoSubstitutionTemplateLiteral:
        return this.createNode<TSESTree.TemplateLiteral>(node, {
          type: AST_NODE_TYPES.TemplateLiteral,
          quasis: [
            this.createNode<TSESTree.TemplateElement>(node, {
              type: AST_NODE_TYPES.TemplateElement,
              value: {
                raw: this.ast.text.slice(
                  node.getStart(this.ast) + 1,
                  node.end - 1,
                ),
                cooked: node.text,
              },
              tail: true,
            }),
          ],
          expressions: [],
        });

      case SyntaxKind.TemplateExpression: {
        const result = this.createNode<TSESTree.TemplateLiteral>(node, {
          type: AST_NODE_TYPES.TemplateLiteral,
          quasis: [this.convertChild(node.head)],
          expressions: [],
        });

        node.templateSpans.forEach(templateSpan => {
          result.expressions.push(
            this.convertChild(templateSpan.expression) as TSESTree.Expression,
          );
          result.quasis.push(
            this.convertChild(templateSpan.literal) as TSESTree.TemplateElement,
          );
        });
        return result;
      }

      case SyntaxKind.TaggedTemplateExpression: {
        const typeArguments = node.typeArguments
          ? this.convertTypeArgumentsToTypeParameterInstantiation(
              node.typeArguments,
              node,
            )
          : undefined;
        return this.createNode<TSESTree.TaggedTemplateExpression>(node, {
          type: AST_NODE_TYPES.TaggedTemplateExpression,
          typeArguments,
          typeParameters: typeArguments,
          tag: this.convertChild(node.tag),
          quasi: this.convertChild(node.template),
        });
      }

      case SyntaxKind.TemplateHead:
      case SyntaxKind.TemplateMiddle:
      case SyntaxKind.TemplateTail: {
        const tail = node.kind === SyntaxKind.TemplateTail;
        return this.createNode<TSESTree.TemplateElement>(node, {
          type: AST_NODE_TYPES.TemplateElement,
          value: {
            raw: this.ast.text.slice(
              node.getStart(this.ast) + 1,
              node.end - (tail ? 1 : 2),
            ),
            cooked: node.text,
          },
          tail,
        });
      }

      // Patterns

      case SyntaxKind.SpreadAssignment:
      case SyntaxKind.SpreadElement: {
        if (this.allowPattern) {
          return this.createNode<TSESTree.RestElement>(node, {
            type: AST_NODE_TYPES.RestElement,
            argument: this.convertPattern(node.expression),
            decorators: [],
            optional: false,
            typeAnnotation: undefined,
            value: undefined,
          });
        } else {
          return this.createNode<TSESTree.SpreadElement>(node, {
            type: AST_NODE_TYPES.SpreadElement,
            argument: this.convertChild(node.expression),
          });
        }
      }

      case SyntaxKind.Parameter: {
        let parameter: TSESTree.RestElement | TSESTree.BindingName;
        let result: TSESTree.RestElement | TSESTree.AssignmentPattern;

        if (node.dotDotDotToken) {
          parameter = result = this.createNode<TSESTree.RestElement>(node, {
            type: AST_NODE_TYPES.RestElement,
            argument: this.convertChild(node.name),
            decorators: [],
            optional: false,
            typeAnnotation: undefined,
            value: undefined,
          });
        } else if (node.initializer) {
          parameter = this.convertChild(node.name) as TSESTree.BindingName;
          result = this.createNode<TSESTree.AssignmentPattern>(node, {
            type: AST_NODE_TYPES.AssignmentPattern,
            decorators: [],
            left: parameter,
            optional: false,
            right: this.convertChild(node.initializer),
            typeAnnotation: undefined,
          });

          const modifiers = getModifiers(node);
          if (modifiers) {
            // AssignmentPattern should not contain modifiers in range
            result.range[0] = parameter.range[0];
            result.loc = getLocFor(result.range[0], result.range[1], this.ast);
          }
        } else {
          parameter = result = this.convertChild(node.name, parent);
        }

        if (node.type) {
          parameter.typeAnnotation = this.convertTypeAnnotation(
            node.type,
            node,
          );
          this.fixParentLocation(parameter, parameter.typeAnnotation.range);
        }

        if (node.questionToken) {
          if (node.questionToken.end > parameter.range[1]) {
            parameter.range[1] = node.questionToken.end;
            parameter.loc.end = getLineAndCharacterFor(
              parameter.range[1],
              this.ast,
            );
          }
          parameter.optional = true;
        }

        const modifiers = getModifiers(node);
        if (modifiers) {
          if (hasModifier(SyntaxKind.ExportKeyword, node)) {
            this.#throwUnlessAllowInvalidAST(
              node.pos,
              'A parameter cannot have an export modifier.',
            );
          }

          return this.createNode<TSESTree.TSParameterProperty>(node, {
            type: AST_NODE_TYPES.TSParameterProperty,
            accessibility: getTSNodeAccessibility(node),
            decorators: [],
            override: hasModifier(SyntaxKind.OverrideKeyword, node),
            parameter: result,
            readonly: hasModifier(SyntaxKind.ReadonlyKeyword, node),
            static: hasModifier(SyntaxKind.StaticKeyword, node),
          });
        }
        return result;
      }

      // Classes

      case SyntaxKind.ClassDeclaration:
        if (
          !node.name &&
          (!hasModifier(ts.SyntaxKind.ExportKeyword, node) ||
            !hasModifier(ts.SyntaxKind.DefaultKeyword, node))
        ) {
          this.#throwUnlessAllowInvalidAST(
            node.pos,
            "A class declaration without the 'default' modifier must have a name.",
          );
        }
      /* intentional fallthrough */
      case SyntaxKind.ClassExpression: {
        const heritageClauses = node.heritageClauses ?? [];
        const classNodeType =
          node.kind === SyntaxKind.ClassDeclaration
            ? AST_NODE_TYPES.ClassDeclaration
            : AST_NODE_TYPES.ClassExpression;

        const superClass = heritageClauses.find(
          clause => clause.token === SyntaxKind.ExtendsKeyword,
        );

        if (superClass?.types && superClass.types.length > 1) {
          throw createError(
            this.ast,
            superClass.types[1].pos,
            'Classes can only extend a single class.',
          );
        }

        const implementsClause = heritageClauses.find(
          clause => clause.token === SyntaxKind.ImplementsKeyword,
        );

        const result = this.createNode<
          TSESTree.ClassDeclaration | TSESTree.ClassExpression
        >(node, {
          type: classNodeType,
          abstract: hasModifier(SyntaxKind.AbstractKeyword, node),
          body: this.createNode<TSESTree.ClassBody>(node, {
            type: AST_NODE_TYPES.ClassBody,
            body: node.members
              .filter(isESTreeClassMember)
              .map(el => this.convertChild(el)),
            range: [node.members.pos - 1, node.end],
          }),
          declare: hasModifier(SyntaxKind.DeclareKeyword, node),
          decorators:
            getDecorators(node)?.map(el => this.convertChild(el)) ?? [],
          id: this.convertChild(node.name),
          implements:
            implementsClause?.types.map(el => this.convertChild(el)) ?? [],
          superClass: superClass?.types[0]
            ? this.convertChild(superClass.types[0].expression)
            : null,
          superTypeArguments: undefined,
          superTypeParameters: undefined,
          typeParameters:
            node.typeParameters &&
            this.convertTSTypeParametersToTypeParametersDeclaration(
              node.typeParameters,
            ),
        });

        if (superClass) {
          if (superClass.types.length > 1) {
            this.#throwUnlessAllowInvalidAST(
              superClass.types[1].pos,
              'Classes can only extend a single class.',
            );
          }

          if (superClass.types[0]?.typeArguments) {
            // eslint-disable-next-line deprecation/deprecation
            result.superTypeArguments = result.superTypeParameters =
              this.convertTypeArgumentsToTypeParameterInstantiation(
                superClass.types[0].typeArguments,
                superClass.types[0],
              );
          }
        }

        return this.fixExports(node, result);
      }

      // Modules
      case SyntaxKind.ModuleBlock:
        return this.createNode<TSESTree.TSModuleBlock>(node, {
          type: AST_NODE_TYPES.TSModuleBlock,
          body: this.convertBodyExpressions(node.statements, node),
        });

      case SyntaxKind.ImportDeclaration: {
        this.assertModuleSpecifier(node, false);

        const result = this.createNode<TSESTree.ImportDeclaration>(node, {
          type: AST_NODE_TYPES.ImportDeclaration,
          source: this.convertChild(node.moduleSpecifier),
          specifiers: [],
          importKind: 'value',
          assertions: this.convertAssertClasue(node.assertClause),
        });

        if (node.importClause) {
          if (node.importClause.isTypeOnly) {
            result.importKind = 'type';
          }

          if (node.importClause.name) {
            result.specifiers.push(
              this.convertChild(node.importClause) as TSESTree.ImportClause,
            );
          }

          if (node.importClause.namedBindings) {
            switch (node.importClause.namedBindings.kind) {
              case SyntaxKind.NamespaceImport:
                result.specifiers.push(
                  this.convertChild(
                    node.importClause.namedBindings,
                  ) as TSESTree.ImportClause,
                );
                break;
              case SyntaxKind.NamedImports:
                result.specifiers = result.specifiers.concat(
                  node.importClause.namedBindings.elements.map(el =>
                    this.convertChild(el),
                  ),
                );
                break;
            }
          }
        }
        return result;
      }

      case SyntaxKind.NamespaceImport:
        return this.createNode<TSESTree.ImportNamespaceSpecifier>(node, {
          type: AST_NODE_TYPES.ImportNamespaceSpecifier,
          local: this.convertChild(node.name),
        });

      case SyntaxKind.ImportSpecifier:
        return this.createNode<TSESTree.ImportSpecifier>(node, {
          type: AST_NODE_TYPES.ImportSpecifier,
          local: this.convertChild(node.name),
          imported: this.convertChild(node.propertyName ?? node.name),
          importKind: node.isTypeOnly ? 'type' : 'value',
        });

      case SyntaxKind.ImportClause: {
        const local = this.convertChild(node.name);
        return this.createNode<TSESTree.ImportDefaultSpecifier>(node, {
          type: AST_NODE_TYPES.ImportDefaultSpecifier,
          local,
          range: local.range,
        });
      }

      case SyntaxKind.ExportDeclaration: {
        if (node.exportClause?.kind === SyntaxKind.NamedExports) {
          this.assertModuleSpecifier(node, true);
          return this.createNode<TSESTree.ExportNamedDeclaration>(node, {
            type: AST_NODE_TYPES.ExportNamedDeclaration,
            source: this.convertChild(node.moduleSpecifier),
            specifiers: node.exportClause.elements.map(el =>
              this.convertChild(el),
            ),
            exportKind: node.isTypeOnly ? 'type' : 'value',
            declaration: null,
            assertions: this.convertAssertClasue(node.assertClause),
          });
        } else {
          this.assertModuleSpecifier(node, false);
          return this.createNode<TSESTree.ExportAllDeclaration>(node, {
            type: AST_NODE_TYPES.ExportAllDeclaration,
            source: this.convertChild(node.moduleSpecifier),
            exportKind: node.isTypeOnly ? 'type' : 'value',
            exported:
              // note - for compat with 3.7.x, where node.exportClause is always undefined and
              //        SyntaxKind.NamespaceExport does not exist yet (i.e. is undefined), this
              //        cannot be shortened to an optional chain, or else you end up with
              //        undefined === undefined, and the true path will hard error at runtime
              node.exportClause &&
              node.exportClause.kind === SyntaxKind.NamespaceExport
                ? this.convertChild(node.exportClause.name)
                : null,
            assertions: this.convertAssertClasue(node.assertClause),
          });
        }
      }

      case SyntaxKind.ExportSpecifier:
        return this.createNode<TSESTree.ExportSpecifier>(node, {
          type: AST_NODE_TYPES.ExportSpecifier,
          local: this.convertChild(node.propertyName ?? node.name),
          exported: this.convertChild(node.name),
          exportKind: node.isTypeOnly ? 'type' : 'value',
        });

      case SyntaxKind.ExportAssignment:
        if (node.isExportEquals) {
          return this.createNode<TSESTree.TSExportAssignment>(node, {
            type: AST_NODE_TYPES.TSExportAssignment,
            expression: this.convertChild(node.expression),
          });
        } else {
          return this.createNode<TSESTree.ExportDefaultDeclaration>(node, {
            type: AST_NODE_TYPES.ExportDefaultDeclaration,
            declaration: this.convertChild(node.expression),
            exportKind: 'value',
          });
        }

      // Unary Operations

      case SyntaxKind.PrefixUnaryExpression:
      case SyntaxKind.PostfixUnaryExpression: {
        const operator = getTextForTokenKind(node.operator);
        /**
         * ESTree uses UpdateExpression for ++/--
         */
        if (operator === '++' || operator === '--') {
          return this.createNode<TSESTree.UpdateExpression>(node, {
            type: AST_NODE_TYPES.UpdateExpression,
            operator,
            prefix: node.kind === SyntaxKind.PrefixUnaryExpression,
            argument: this.convertChild(node.operand),
          });
        } else {
          return this.createNode<TSESTree.UnaryExpression>(node, {
            type: AST_NODE_TYPES.UnaryExpression,
            operator,
            prefix: node.kind === SyntaxKind.PrefixUnaryExpression,
            argument: this.convertChild(node.operand),
          });
        }
      }

      case SyntaxKind.DeleteExpression:
        return this.createNode<TSESTree.UnaryExpression>(node, {
          type: AST_NODE_TYPES.UnaryExpression,
          operator: 'delete',
          prefix: true,
          argument: this.convertChild(node.expression),
        });

      case SyntaxKind.VoidExpression:
        return this.createNode<TSESTree.UnaryExpression>(node, {
          type: AST_NODE_TYPES.UnaryExpression,
          operator: 'void',
          prefix: true,
          argument: this.convertChild(node.expression),
        });

      case SyntaxKind.TypeOfExpression:
        return this.createNode<TSESTree.UnaryExpression>(node, {
          type: AST_NODE_TYPES.UnaryExpression,
          operator: 'typeof',
          prefix: true,
          argument: this.convertChild(node.expression),
        });

      case SyntaxKind.TypeOperator:
        return this.createNode<TSESTree.TSTypeOperator>(node, {
          type: AST_NODE_TYPES.TSTypeOperator,
          operator: getTextForTokenKind(node.operator),
          typeAnnotation: this.convertChild(node.type),
        });

      // Binary Operations

      case SyntaxKind.BinaryExpression: {
        // TypeScript uses BinaryExpression for sequences as well
        if (isComma(node.operatorToken)) {
          const result = this.createNode<TSESTree.SequenceExpression>(node, {
            type: AST_NODE_TYPES.SequenceExpression,
            expressions: [],
          });

          const left = this.convertChild(node.left) as TSESTree.Expression;
          if (
            left.type === AST_NODE_TYPES.SequenceExpression &&
            node.left.kind !== SyntaxKind.ParenthesizedExpression
          ) {
            result.expressions = result.expressions.concat(left.expressions);
          } else {
            result.expressions.push(left);
          }

          result.expressions.push(
            this.convertChild(node.right) as TSESTree.Expression,
          );
          return result;
        } else {
          const type = getBinaryExpressionType(node.operatorToken);
          if (
            this.allowPattern &&
            type === AST_NODE_TYPES.AssignmentExpression
          ) {
            return this.createNode<TSESTree.AssignmentPattern>(node, {
              type: AST_NODE_TYPES.AssignmentPattern,
              decorators: [],
              left: this.convertPattern(node.left, node),
              optional: false,
              right: this.convertChild(node.right),
              typeAnnotation: undefined,
            });
          }
          return this.createNode<
            | TSESTree.AssignmentExpression
            | TSESTree.LogicalExpression
            | TSESTree.BinaryExpression
          >(node, {
            type,
            operator: getTextForTokenKind(node.operatorToken.kind),
            left: this.converter(
              node.left,
              node,
              type === AST_NODE_TYPES.AssignmentExpression,
            ),
            right: this.convertChild(node.right),
          });
        }
      }

      case SyntaxKind.PropertyAccessExpression: {
        const object = this.convertChild(node.expression);
        const property = this.convertChild(node.name);
        const computed = false;

        const result = this.createNode<TSESTree.MemberExpression>(node, {
          type: AST_NODE_TYPES.MemberExpression,
          object,
          property,
          computed,
          optional: node.questionDotToken !== undefined,
        });

        return this.convertChainExpression(result, node);
      }

      case SyntaxKind.ElementAccessExpression: {
        const object = this.convertChild(node.expression);
        const property = this.convertChild(node.argumentExpression);
        const computed = true;

        const result = this.createNode<TSESTree.MemberExpression>(node, {
          type: AST_NODE_TYPES.MemberExpression,
          object,
          property,
          computed,
          optional: node.questionDotToken !== undefined,
        });

        return this.convertChainExpression(result, node);
      }

      case SyntaxKind.CallExpression: {
        if (node.expression.kind === SyntaxKind.ImportKeyword) {
          if (node.arguments.length !== 1 && node.arguments.length !== 2) {
            this.#throwUnlessAllowInvalidAST(
              node.arguments.pos,
              'Dynamic import requires exactly one or two arguments.',
            );
          }
          return this.createNode<TSESTree.ImportExpression>(node, {
            type: AST_NODE_TYPES.ImportExpression,
            source: this.convertChild(node.arguments[0]),
            attributes: node.arguments[1]
              ? this.convertChild(node.arguments[1])
              : null,
          });
        }

        const callee = this.convertChild(node.expression);
        const args = node.arguments.map(el => this.convertChild(el));
        const typeArguments =
          node.typeArguments &&
          this.convertTypeArgumentsToTypeParameterInstantiation(
            node.typeArguments,
            node,
          );

        const result = this.createNode<TSESTree.CallExpression>(node, {
          type: AST_NODE_TYPES.CallExpression,
          callee,
          arguments: args,
          optional: node.questionDotToken !== undefined,
          typeArguments,
          typeParameters: typeArguments,
        });

        return this.convertChainExpression(result, node);
      }

      case SyntaxKind.NewExpression: {
        const typeArguments =
          node.typeArguments &&
          this.convertTypeArgumentsToTypeParameterInstantiation(
            node.typeArguments,
            node,
          );

        // NOTE - NewExpression cannot have an optional chain in it
        return this.createNode<TSESTree.NewExpression>(node, {
          type: AST_NODE_TYPES.NewExpression,
          arguments: node.arguments
            ? node.arguments.map(el => this.convertChild(el))
            : [],
          callee: this.convertChild(node.expression),
          typeArguments,
          typeParameters: typeArguments,
        });
      }

      case SyntaxKind.ConditionalExpression:
        return this.createNode<TSESTree.ConditionalExpression>(node, {
          type: AST_NODE_TYPES.ConditionalExpression,
          test: this.convertChild(node.condition),
          consequent: this.convertChild(node.whenTrue),
          alternate: this.convertChild(node.whenFalse),
        });

      case SyntaxKind.MetaProperty: {
        return this.createNode<TSESTree.MetaProperty>(node, {
          type: AST_NODE_TYPES.MetaProperty,
          meta: this.createNode<TSESTree.Identifier>(
            // TODO: do we really want to convert it to Token?
            node.getFirstToken()! as ts.Token<typeof node.keywordToken>,
            {
              type: AST_NODE_TYPES.Identifier,
              decorators: [],
              name: getTextForTokenKind(node.keywordToken),
              optional: false,
              typeAnnotation: undefined,
            },
          ),
          property: this.convertChild(node.name),
        });
      }

      case SyntaxKind.Decorator: {
        return this.createNode<TSESTree.Decorator>(node, {
          type: AST_NODE_TYPES.Decorator,
          expression: this.convertChild(node.expression),
        });
      }

      // Literals

      case SyntaxKind.StringLiteral: {
        return this.createNode<TSESTree.StringLiteral>(node, {
          type: AST_NODE_TYPES.Literal,
          value:
            parent.kind === SyntaxKind.JsxAttribute
              ? unescapeStringLiteralText(node.text)
              : node.text,
          raw: node.getText(),
        });
      }

      case SyntaxKind.NumericLiteral: {
        return this.createNode<TSESTree.NumberLiteral>(node, {
          type: AST_NODE_TYPES.Literal,
          value: Number(node.text),
          raw: node.getText(),
        });
      }

      case SyntaxKind.BigIntLiteral: {
        const range = getRange(node, this.ast);
        const rawValue = this.ast.text.slice(range[0], range[1]);
        const bigint = rawValue
          // remove suffix `n`
          .slice(0, -1)
          // `BigInt` doesn't accept numeric separator
          // and `bigint` property should not include numeric separator
          .replace(/_/g, '');
        const value = typeof BigInt !== 'undefined' ? BigInt(bigint) : null;
        return this.createNode<TSESTree.BigIntLiteral>(node, {
          type: AST_NODE_TYPES.Literal,
          raw: rawValue,
          value: value,
          bigint: value == null ? bigint : String(value),
          range,
        });
      }

      case SyntaxKind.RegularExpressionLiteral: {
        const pattern = node.text.slice(1, node.text.lastIndexOf('/'));
        const flags = node.text.slice(node.text.lastIndexOf('/') + 1);

        let regex = null;
        try {
          regex = new RegExp(pattern, flags);
        } catch {
          // Intentionally blank, so regex stays null
        }

        return this.createNode<TSESTree.RegExpLiteral>(node, {
          type: AST_NODE_TYPES.Literal,
          value: regex,
          raw: node.text,
          regex: {
            pattern,
            flags,
          },
        });
      }

      case SyntaxKind.TrueKeyword:
        return this.createNode<TSESTree.BooleanLiteral>(node, {
          type: AST_NODE_TYPES.Literal,
          value: true,
          raw: 'true',
        });

      case SyntaxKind.FalseKeyword:
        return this.createNode<TSESTree.BooleanLiteral>(node, {
          type: AST_NODE_TYPES.Literal,
          value: false,
          raw: 'false',
        });

      case SyntaxKind.NullKeyword: {
        return this.createNode<TSESTree.NullLiteral>(node, {
          type: AST_NODE_TYPES.Literal,
          value: null,
          raw: 'null',
        });
      }

      case SyntaxKind.EmptyStatement:
        return this.createNode<TSESTree.EmptyStatement>(node, {
          type: AST_NODE_TYPES.EmptyStatement,
        });

      case SyntaxKind.DebuggerStatement:
        return this.createNode<TSESTree.DebuggerStatement>(node, {
          type: AST_NODE_TYPES.DebuggerStatement,
        });

      // JSX

      case SyntaxKind.JsxElement:
        return this.createNode<TSESTree.JSXElement>(node, {
          type: AST_NODE_TYPES.JSXElement,
          openingElement: this.convertChild(node.openingElement),
          closingElement: this.convertChild(node.closingElement),
          children: node.children.map(el => this.convertChild(el)),
        });

      case SyntaxKind.JsxFragment:
        return this.createNode<TSESTree.JSXFragment>(node, {
          type: AST_NODE_TYPES.JSXFragment,
          openingFragment: this.convertChild(node.openingFragment),
          closingFragment: this.convertChild(node.closingFragment),
          children: node.children.map(el => this.convertChild(el)),
        });

      case SyntaxKind.JsxSelfClosingElement: {
        const typeArguments = node.typeArguments
          ? this.convertTypeArgumentsToTypeParameterInstantiation(
              node.typeArguments,
              node,
            )
          : undefined;
        return this.createNode<TSESTree.JSXElement>(node, {
          type: AST_NODE_TYPES.JSXElement,
          /**
           * Convert SyntaxKind.JsxSelfClosingElement to SyntaxKind.JsxOpeningElement,
           * TypeScript does not seem to have the idea of openingElement when tag is self-closing
           */
          openingElement: this.createNode<TSESTree.JSXOpeningElement>(node, {
            type: AST_NODE_TYPES.JSXOpeningElement,
            typeArguments,
            typeParameters: typeArguments,
            selfClosing: true,
            name: this.convertJSXTagName(node.tagName, node),
            attributes: node.attributes.properties.map(el =>
              this.convertChild(el),
            ),
            range: getRange(node, this.ast),
          }),
          closingElement: null,
          children: [],
        });
      }

      case SyntaxKind.JsxOpeningElement: {
        const typeArguments =
          node.typeArguments &&
          this.convertTypeArgumentsToTypeParameterInstantiation(
            node.typeArguments,
            node,
          );

        return this.createNode<TSESTree.JSXOpeningElement>(node, {
          type: AST_NODE_TYPES.JSXOpeningElement,
          typeArguments,
          typeParameters: typeArguments,
          selfClosing: false,
          name: this.convertJSXTagName(node.tagName, node),
          attributes: node.attributes.properties.map(el =>
            this.convertChild(el),
          ),
        });
      }

      case SyntaxKind.JsxClosingElement:
        return this.createNode<TSESTree.JSXClosingElement>(node, {
          type: AST_NODE_TYPES.JSXClosingElement,
          name: this.convertJSXTagName(node.tagName, node),
        });

      case SyntaxKind.JsxOpeningFragment:
        return this.createNode<TSESTree.JSXOpeningFragment>(node, {
          type: AST_NODE_TYPES.JSXOpeningFragment,
        });

      case SyntaxKind.JsxClosingFragment:
        return this.createNode<TSESTree.JSXClosingFragment>(node, {
          type: AST_NODE_TYPES.JSXClosingFragment,
        });

      case SyntaxKind.JsxExpression: {
        const expression = node.expression
          ? this.convertChild(node.expression)
          : this.createNode<TSESTree.JSXEmptyExpression>(node, {
              type: AST_NODE_TYPES.JSXEmptyExpression,
              range: [node.getStart(this.ast) + 1, node.getEnd() - 1],
            });

        if (node.dotDotDotToken) {
          return this.createNode<TSESTree.JSXSpreadChild>(node, {
            type: AST_NODE_TYPES.JSXSpreadChild,
            expression,
          });
        } else {
          return this.createNode<TSESTree.JSXExpressionContainer>(node, {
            type: AST_NODE_TYPES.JSXExpressionContainer,
            expression,
          });
        }
      }

      case SyntaxKind.JsxAttribute: {
        return this.createNode<TSESTree.JSXAttribute>(node, {
          type: AST_NODE_TYPES.JSXAttribute,
          name: this.convertJSXNamespaceOrIdentifier(node.name),
          value: this.convertChild(node.initializer),
        });
      }

      case SyntaxKind.JsxText: {
        const start = node.getFullStart();
        const end = node.getEnd();
        const text = this.ast.text.slice(start, end);

        return this.createNode<TSESTree.JSXText>(node, {
          type: AST_NODE_TYPES.JSXText,
          value: unescapeStringLiteralText(text),
          raw: text,
          range: [start, end],
        });
      }

      case SyntaxKind.JsxSpreadAttribute:
        return this.createNode<TSESTree.JSXSpreadAttribute>(node, {
          type: AST_NODE_TYPES.JSXSpreadAttribute,
          argument: this.convertChild(node.expression),
        });

      case SyntaxKind.QualifiedName: {
        return this.createNode<TSESTree.TSQualifiedName>(node, {
          type: AST_NODE_TYPES.TSQualifiedName,
          left: this.convertChild(node.left),
          right: this.convertChild(node.right),
        });
      }

      // TypeScript specific

      case SyntaxKind.TypeReference: {
        const typeArguments = node.typeArguments
          ? this.convertTypeArgumentsToTypeParameterInstantiation(
              node.typeArguments,
              node,
            )
          : undefined;
        return this.createNode<TSESTree.TSTypeReference>(node, {
          type: AST_NODE_TYPES.TSTypeReference,
          typeName: this.convertChild(node.typeName),
          typeArguments,
          typeParameters: typeArguments,
        });
      }

      case SyntaxKind.TypeParameter: {
        return this.createNode<TSESTree.TSTypeParameter>(node, {
          type: AST_NODE_TYPES.TSTypeParameter,
          name: this.convertChild(node.name),
          constraint: node.constraint && this.convertChild(node.constraint),
          default: node.default ? this.convertChild(node.default) : undefined,
          in: hasModifier(SyntaxKind.InKeyword, node),
          out: hasModifier(SyntaxKind.OutKeyword, node),
        });
      }

      case SyntaxKind.ThisType:
        return this.createNode<TSESTree.TSThisType>(node, {
          type: AST_NODE_TYPES.TSThisType,
        });

      case SyntaxKind.AnyKeyword:
      case SyntaxKind.BigIntKeyword:
      case SyntaxKind.BooleanKeyword:
      case SyntaxKind.NeverKeyword:
      case SyntaxKind.NumberKeyword:
      case SyntaxKind.ObjectKeyword:
      case SyntaxKind.StringKeyword:
      case SyntaxKind.SymbolKeyword:
      case SyntaxKind.UnknownKeyword:
      case SyntaxKind.VoidKeyword:
      case SyntaxKind.UndefinedKeyword:
      case SyntaxKind.IntrinsicKeyword: {
        return this.createNode<any>(node, {
          type: AST_NODE_TYPES[`TS${SyntaxKind[node.kind]}` as AST_NODE_TYPES],
        });
      }

      case SyntaxKind.NonNullExpression: {
        const nnExpr = this.createNode<TSESTree.TSNonNullExpression>(node, {
          type: AST_NODE_TYPES.TSNonNullExpression,
          expression: this.convertChild(node.expression),
        });

        return this.convertChainExpression(nnExpr, node);
      }

      case SyntaxKind.TypeLiteral: {
        return this.createNode<TSESTree.TSTypeLiteral>(node, {
          type: AST_NODE_TYPES.TSTypeLiteral,
          members: node.members.map(el => this.convertChild(el)),
        });
      }

      case SyntaxKind.ArrayType: {
        return this.createNode<TSESTree.TSArrayType>(node, {
          type: AST_NODE_TYPES.TSArrayType,
          elementType: this.convertChild(node.elementType),
        });
      }

      case SyntaxKind.IndexedAccessType: {
        return this.createNode<TSESTree.TSIndexedAccessType>(node, {
          type: AST_NODE_TYPES.TSIndexedAccessType,
          objectType: this.convertChild(node.objectType),
          indexType: this.convertChild(node.indexType),
        });
      }

      case SyntaxKind.ConditionalType: {
        return this.createNode<TSESTree.TSConditionalType>(node, {
          type: AST_NODE_TYPES.TSConditionalType,
          checkType: this.convertChild(node.checkType),
          extendsType: this.convertChild(node.extendsType),
          trueType: this.convertChild(node.trueType),
          falseType: this.convertChild(node.falseType),
        });
      }

      case SyntaxKind.TypeQuery: {
        const typeArguments =
          node.typeArguments &&
          this.convertTypeArgumentsToTypeParameterInstantiation(
            node.typeArguments,
            node,
          );
        return this.createNode<TSESTree.TSTypeQuery>(node, {
          type: AST_NODE_TYPES.TSTypeQuery,
          exprName: this.convertChild(node.exprName),
          typeArguments,
          typeParameters: typeArguments,
        });
      }

      case SyntaxKind.MappedType: {
        return this.createNode<TSESTree.TSMappedType>(node, {
          type: AST_NODE_TYPES.TSMappedType,
          nameType: this.convertChild(node.nameType) ?? null,
          optional:
            node.questionToken &&
            (node.questionToken.kind === SyntaxKind.QuestionToken ||
              getTextForTokenKind(node.questionToken.kind)),
          readonly:
            node.readonlyToken &&
            (node.readonlyToken.kind === SyntaxKind.ReadonlyKeyword ||
              getTextForTokenKind(node.readonlyToken.kind)),
          typeAnnotation: node.type && this.convertChild(node.type),
          typeParameter: this.convertChild(node.typeParameter),
        });
      }

      case SyntaxKind.ParenthesizedExpression:
        return this.convertChild(node.expression, parent);

      case SyntaxKind.TypeAliasDeclaration: {
        this.#checkIllegalDecorators(node);

        const result = this.createNode<TSESTree.TSTypeAliasDeclaration>(node, {
          type: AST_NODE_TYPES.TSTypeAliasDeclaration,
          declare: hasModifier(SyntaxKind.DeclareKeyword, node),
          id: this.convertChild(node.name),
          typeAnnotation: this.convertChild(node.type),
          typeParameters:
            node.typeParameters &&
            this.convertTSTypeParametersToTypeParametersDeclaration(
              node.typeParameters,
            ),
        });

        return this.fixExports(node, result);
      }

      case SyntaxKind.MethodSignature: {
        return this.convertMethodSignature(node);
      }

      case SyntaxKind.PropertySignature: {
        this.#throwErrorIfDeprecatedPropertyExists(
          node,
          // eslint-disable-next-line deprecation/deprecation
          node.initializer,
          'A property signature cannot have an initializer.',
        );

        if (hasModifier(SyntaxKind.ExportKeyword, node)) {
          this.#throwUnlessAllowInvalidAST(
            node.pos,
            'A property signature cannot have an export modifier.',
          );
        }

        return this.createNode<TSESTree.TSPropertySignature>(node, {
          type: AST_NODE_TYPES.TSPropertySignature,
          accessibility: getTSNodeAccessibility(node),
          computed: isComputedProperty(node.name),
          key: this.convertChild(node.name),
          optional: isOptional(node),
          readonly: hasModifier(SyntaxKind.ReadonlyKeyword, node),
          static: hasModifier(SyntaxKind.StaticKeyword, node),
          typeAnnotation:
            node.type && this.convertTypeAnnotation(node.type, node),
        });
      }

      case SyntaxKind.IndexSignature: {
        if (hasModifier(SyntaxKind.ExportKeyword, node)) {
          this.#throwUnlessAllowInvalidAST(
            node.pos,
            'An index signature cannot have an export modifier.',
          );
        }

        return this.createNode<TSESTree.TSIndexSignature>(node, {
          type: AST_NODE_TYPES.TSIndexSignature,
          accessibility: getTSNodeAccessibility(node),
          parameters: node.parameters.map(el => this.convertChild(el)),
          readonly: hasModifier(SyntaxKind.ReadonlyKeyword, node),
          static: hasModifier(SyntaxKind.StaticKeyword, node),
          typeAnnotation:
            node.type && this.convertTypeAnnotation(node.type, node),
        });
      }

      case SyntaxKind.ConstructorType: {
        return this.createNode<TSESTree.TSConstructorType>(node, {
          type: AST_NODE_TYPES.TSConstructorType,
          abstract: hasModifier(SyntaxKind.AbstractKeyword, node),
          params: this.convertParameters(node.parameters),
          returnType: node.type && this.convertTypeAnnotation(node.type, node),
          typeParameters:
            node.typeParameters &&
            this.convertTSTypeParametersToTypeParametersDeclaration(
              node.typeParameters,
            ),
        });
      }

      case SyntaxKind.FunctionType:
        this.#throwErrorIfDeprecatedPropertyExists(
          node,
          // eslint-disable-next-line deprecation/deprecation
          node.modifiers,
          'A function type cannot have modifiers.',
        );
      // intentional fallthrough
      case SyntaxKind.ConstructSignature:
      case SyntaxKind.CallSignature: {
        const type =
          node.kind === SyntaxKind.ConstructSignature
            ? AST_NODE_TYPES.TSConstructSignatureDeclaration
            : node.kind === SyntaxKind.CallSignature
            ? AST_NODE_TYPES.TSCallSignatureDeclaration
            : AST_NODE_TYPES.TSFunctionType;

        return this.createNode<
          | TSESTree.TSFunctionType
          | TSESTree.TSCallSignatureDeclaration
          | TSESTree.TSConstructSignatureDeclaration
        >(node, {
          type,
          params: this.convertParameters(node.parameters),
          returnType: node.type && this.convertTypeAnnotation(node.type, node),
          typeParameters:
            node.typeParameters &&
            this.convertTSTypeParametersToTypeParametersDeclaration(
              node.typeParameters,
            ),
        });
      }

      case SyntaxKind.ExpressionWithTypeArguments: {
        const parentKind = parent.kind;
        const type =
          parentKind === SyntaxKind.InterfaceDeclaration
            ? AST_NODE_TYPES.TSInterfaceHeritage
            : parentKind === SyntaxKind.HeritageClause
            ? AST_NODE_TYPES.TSClassImplements
            : AST_NODE_TYPES.TSInstantiationExpression;

        const typeArguments =
          node.typeArguments &&
          this.convertTypeArgumentsToTypeParameterInstantiation(
            node.typeArguments,
            node,
          );

        const result = this.createNode<
          | TSESTree.TSInterfaceHeritage
          | TSESTree.TSClassImplements
          | TSESTree.TSInstantiationExpression
        >(node, {
          type,
          expression: this.convertChild(node.expression),
          typeArguments,
          typeParameters: typeArguments,
        });

        return result;
      }

      case SyntaxKind.InterfaceDeclaration: {
        this.#checkIllegalDecorators(node);

        const interfaceHeritageClauses = node.heritageClauses ?? [];
        const result = this.createNode<TSESTree.TSInterfaceDeclaration>(node, {
          type: AST_NODE_TYPES.TSInterfaceDeclaration,
          body: this.createNode<TSESTree.TSInterfaceBody>(node, {
            type: AST_NODE_TYPES.TSInterfaceBody,
            body: node.members.map(member => this.convertChild(member)),
            range: [node.members.pos - 1, node.end],
          }),
          declare: hasModifier(SyntaxKind.DeclareKeyword, node),
          extends: interfaceHeritageClauses
            .filter(
              heritageClause =>
                heritageClause.token === SyntaxKind.ExtendsKeyword,
            )
            .flatMap(heritageClause =>
              heritageClause.types.map(
                n => this.convertChild(n, node) as TSESTree.TSInterfaceHeritage,
              ),
            ),

          id: this.convertChild(node.name),
          typeParameters:
            node.typeParameters &&
            this.convertTSTypeParametersToTypeParametersDeclaration(
              node.typeParameters,
            ),
        });

        return this.fixExports(node, result);
      }

      case SyntaxKind.TypePredicate: {
        const result = this.createNode<TSESTree.TSTypePredicate>(node, {
          type: AST_NODE_TYPES.TSTypePredicate,
          asserts: node.assertsModifier !== undefined,
          parameterName: this.convertChild(node.parameterName),
          typeAnnotation: null,
        });
        /**
         * Specific fix for type-guard location data
         */
        if (node.type) {
          result.typeAnnotation = this.convertTypeAnnotation(node.type, node);
          result.typeAnnotation.loc = result.typeAnnotation.typeAnnotation.loc;
          result.typeAnnotation.range =
            result.typeAnnotation.typeAnnotation.range;
        }
        return result;
      }

      case SyntaxKind.ImportType: {
        const range = getRange(node, this.ast);
        if (node.isTypeOf) {
          const token = findNextToken(node.getFirstToken()!, node, this.ast)!;
          range[0] = token.getStart(this.ast);
        }
        const typeArguments = node.typeArguments
          ? this.convertTypeArgumentsToTypeParameterInstantiation(
              node.typeArguments,
              node,
            )
          : null;
        const result = this.createNode<TSESTree.TSImportType>(node, {
          type: AST_NODE_TYPES.TSImportType,
          argument: this.convertChild(node.argument),
          qualifier: this.convertChild(node.qualifier),
          typeArguments,
          typeParameters: typeArguments,
          range: range,
        });
        if (node.isTypeOf) {
          return this.createNode<TSESTree.TSTypeQuery>(node, {
            type: AST_NODE_TYPES.TSTypeQuery,
            exprName: result,
            typeArguments: undefined,
            typeParameters: undefined,
          });
        }
        return result;
      }

      case SyntaxKind.EnumDeclaration: {
        this.#checkIllegalDecorators(node);

        const result = this.createNode<TSESTree.TSEnumDeclaration>(node, {
          type: AST_NODE_TYPES.TSEnumDeclaration,
          const: hasModifier(SyntaxKind.ConstKeyword, node),
          declare: hasModifier(SyntaxKind.DeclareKeyword, node),
          id: this.convertChild(node.name),
          members: node.members.map(el => this.convertChild(el)),
        });

        return this.fixExports(node, result);
      }

      case SyntaxKind.EnumMember: {
        return this.createNode<TSESTree.TSEnumMember>(node, {
          type: AST_NODE_TYPES.TSEnumMember,
          computed: node.name.kind === ts.SyntaxKind.ComputedPropertyName,
          id: this.convertChild(node.name),
          initializer: node.initializer && this.convertChild(node.initializer),
        });
      }

      case SyntaxKind.ModuleDeclaration: {
        const result = this.createNode<TSESTree.TSModuleDeclaration>(node, {
          type: AST_NODE_TYPES.TSModuleDeclaration,
          ...((): TSESTree.OptionalRangeAndLoc<
            Omit<TSESTree.TSModuleDeclaration, 'parent' | 'type'>
          > => {
            // the constraints checked by this function are syntactically enforced by TS
            // the checks mostly exist for type's sake

            if (node.flags & ts.NodeFlags.GlobalAugmentation) {
              const id: TSESTree.Identifier | TSESTree.StringLiteral =
                this.convertChild(node.name);
              const body:
                | TSESTree.TSModuleBlock
                | TSESTree.TSModuleDeclaration
                | null = this.convertChild(node.body);

              if (
                body == null ||
                body.type === AST_NODE_TYPES.TSModuleDeclaration
              ) {
                this.#throwUnlessAllowInvalidAST(
                  (node.body ?? node).pos,
                  'Expected a valid module body',
                );
              }
              if (id.type !== AST_NODE_TYPES.Identifier) {
                this.#throwUnlessAllowInvalidAST(
                  node.name.pos,
                  'global module augmentation must have an Identifier id',
                );
              }
              return {
                kind: 'global',
<<<<<<< HEAD
                body: body as TSESTree.TSModuleBlock,
=======
                body,
                declare: false,
                global: false,
>>>>>>> df131e25
                id,
              };
            }

            if (!(node.flags & ts.NodeFlags.Namespace)) {
              const body: TSESTree.TSModuleBlock | null = this.convertChild(
                node.body,
              );
              return {
                kind: 'module',
                ...(body != null ? { body } : {}),
                declare: false,
                global: false,
                id: this.convertChild(node.name),
              };
            }

            // Nested module declarations are stored in TypeScript as nested tree nodes.
            // We "unravel" them here by making our own nested TSQualifiedName,
            // with the innermost node's body as the actual node body.

            if (node.body == null) {
              this.#throwUnlessAllowInvalidAST(
                node.pos,
                'Expected a module body',
              );
            }
            if (node.name.kind !== ts.SyntaxKind.Identifier) {
              this.#throwUnlessAllowInvalidAST(
                node.name.pos,
                '`namespace`s must have an Identifier id',
              );
            }

            let name: TSESTree.Identifier | TSESTree.TSQualifiedName =
<<<<<<< HEAD
              this.createNode<TSESTree.Identifier>(node.name as ts.Identifier, {
=======
              this.createNode<TSESTree.Identifier>(node.name, {
                decorators: [],
>>>>>>> df131e25
                name: node.name.text,
                optional: false,
                range: [node.name.getStart(this.ast), node.name.getEnd()],
                type: AST_NODE_TYPES.Identifier,
                typeAnnotation: undefined,
              });

            while (
              node.body &&
              ts.isModuleDeclaration(node.body) &&
              node.body.name
            ) {
              node = node.body;

              const nextName = node.name as ts.Identifier;

              const right = this.createNode<TSESTree.Identifier>(nextName, {
                decorators: [],
                name: nextName.text,
                optional: false,
                range: [nextName.getStart(this.ast), nextName.getEnd()],
                type: AST_NODE_TYPES.Identifier,
                typeAnnotation: undefined,
              });

              name = this.createNode<TSESTree.TSQualifiedName>(nextName, {
                left: name,
                right: right,
                range: [name.range[0], right.range[1]],
                type: AST_NODE_TYPES.TSQualifiedName,
              });
            }

            return {
              kind: 'namespace',
              body: this.convertChild(node.body),
              declare: false,
              global: false,
              id: name,
            };
          })(),
        });

        if (hasModifier(SyntaxKind.DeclareKeyword, node)) {
          result.declare = true;
        }

        if (node.flags & ts.NodeFlags.GlobalAugmentation) {
          result.global = true;
        }

        return this.fixExports(node, result);
      }

      // TypeScript specific types
      case SyntaxKind.ParenthesizedType: {
        return this.convertChild(node.type);
      }
      case SyntaxKind.UnionType: {
        return this.createNode<TSESTree.TSUnionType>(node, {
          type: AST_NODE_TYPES.TSUnionType,
          types: node.types.map(el => this.convertChild(el)),
        });
      }
      case SyntaxKind.IntersectionType: {
        return this.createNode<TSESTree.TSIntersectionType>(node, {
          type: AST_NODE_TYPES.TSIntersectionType,
          types: node.types.map(el => this.convertChild(el)),
        });
      }
      case SyntaxKind.AsExpression: {
        return this.createNode<TSESTree.TSAsExpression>(node, {
          type: AST_NODE_TYPES.TSAsExpression,
          expression: this.convertChild(node.expression),
          typeAnnotation: this.convertChild(node.type),
        });
      }
      case SyntaxKind.InferType: {
        return this.createNode<TSESTree.TSInferType>(node, {
          type: AST_NODE_TYPES.TSInferType,
          typeParameter: this.convertChild(node.typeParameter),
        });
      }
      case SyntaxKind.LiteralType: {
        if (node.literal.kind === SyntaxKind.NullKeyword) {
          // 4.0 started nesting null types inside a LiteralType node
          // but our AST is designed around the old way of null being a keyword
          return this.createNode<TSESTree.TSNullKeyword>(
            node.literal as ts.NullLiteral,
            {
              type: AST_NODE_TYPES.TSNullKeyword,
            },
          );
        } else {
          return this.createNode<TSESTree.TSLiteralType>(node, {
            type: AST_NODE_TYPES.TSLiteralType,
            literal: this.convertChild(node.literal),
          });
        }
      }
      case SyntaxKind.TypeAssertionExpression: {
        return this.createNode<TSESTree.TSTypeAssertion>(node, {
          type: AST_NODE_TYPES.TSTypeAssertion,
          typeAnnotation: this.convertChild(node.type),
          expression: this.convertChild(node.expression),
        });
      }
      case SyntaxKind.ImportEqualsDeclaration: {
        return this.fixExports(
          node,
          this.createNode<TSESTree.TSImportEqualsDeclaration>(node, {
            type: AST_NODE_TYPES.TSImportEqualsDeclaration,
            id: this.convertChild(node.name),
            importKind: node.isTypeOnly ? 'type' : 'value',
            moduleReference: this.convertChild(node.moduleReference),
          }),
        );
      }
      case SyntaxKind.ExternalModuleReference: {
        return this.createNode<TSESTree.TSExternalModuleReference>(node, {
          type: AST_NODE_TYPES.TSExternalModuleReference,
          expression: this.convertChild(node.expression),
        });
      }
      case SyntaxKind.NamespaceExportDeclaration: {
        return this.createNode<TSESTree.TSNamespaceExportDeclaration>(node, {
          type: AST_NODE_TYPES.TSNamespaceExportDeclaration,
          id: this.convertChild(node.name),
        });
      }
      case SyntaxKind.AbstractKeyword: {
        return this.createNode<TSESTree.TSAbstractKeyword>(node, {
          type: AST_NODE_TYPES.TSAbstractKeyword,
        });
      }

      // Tuple
      case SyntaxKind.TupleType: {
        // In TS 4.0, the `elementTypes` property was changed to `elements`.
        // To support both at compile time, we cast to access the newer version
        // if the former does not exist.
        const elementTypes =
          'elementTypes' in node
            ? (node as any).elementTypes.map((el: ts.Node) =>
                this.convertChild(el),
              )
            : node.elements.map(el => this.convertChild(el));

        return this.createNode<TSESTree.TSTupleType>(node, {
          type: AST_NODE_TYPES.TSTupleType,
          elementTypes,
        });
      }
      case SyntaxKind.NamedTupleMember: {
        const member = this.createNode<TSESTree.TSNamedTupleMember>(node, {
          type: AST_NODE_TYPES.TSNamedTupleMember,
          elementType: this.convertChild(node.type, node),
          label: this.convertChild(node.name, node),
          optional: node.questionToken != null,
        });

        if (node.dotDotDotToken) {
          // adjust the start to account for the "..."
          member.range[0] = member.label.range[0];
          member.loc.start = member.label.loc.start;
          return this.createNode<TSESTree.TSRestType>(node, {
            type: AST_NODE_TYPES.TSRestType,
            typeAnnotation: member,
          });
        }

        return member;
      }
      case SyntaxKind.OptionalType: {
        return this.createNode<TSESTree.TSOptionalType>(node, {
          type: AST_NODE_TYPES.TSOptionalType,
          typeAnnotation: this.convertChild(node.type),
        });
      }
      case SyntaxKind.RestType: {
        return this.createNode<TSESTree.TSRestType>(node, {
          type: AST_NODE_TYPES.TSRestType,
          typeAnnotation: this.convertChild(node.type),
        });
      }

      // Template Literal Types
      case SyntaxKind.TemplateLiteralType: {
        const result = this.createNode<TSESTree.TSTemplateLiteralType>(node, {
          type: AST_NODE_TYPES.TSTemplateLiteralType,
          quasis: [this.convertChild(node.head)],
          types: [],
        });

        node.templateSpans.forEach(templateSpan => {
          result.types.push(
            this.convertChild(templateSpan.type) as TSESTree.TypeNode,
          );
          result.quasis.push(
            this.convertChild(templateSpan.literal) as TSESTree.TemplateElement,
          );
        });
        return result;
      }

      case SyntaxKind.ClassStaticBlockDeclaration: {
        return this.createNode<TSESTree.StaticBlock>(node, {
          type: AST_NODE_TYPES.StaticBlock,
          body: this.convertBodyExpressions(node.body.statements, node),
        });
      }

      case SyntaxKind.AssertEntry: {
        return this.createNode<TSESTree.ImportAttribute>(node, {
          type: AST_NODE_TYPES.ImportAttribute,
          key: this.convertChild(node.name),
          value: this.convertChild(node.value),
        });
      }

      case SyntaxKind.SatisfiesExpression: {
        return this.createNode<TSESTree.TSSatisfiesExpression>(node, {
          type: AST_NODE_TYPES.TSSatisfiesExpression,
          expression: this.convertChild(node.expression),
          typeAnnotation: this.convertChild(node.type),
        });
      }

      default:
        return this.deeplyCopy(node);
    }
  }

  #checkIllegalDecorators(node: ts.Node): void {
    if (nodeHasIllegalDecorators(node)) {
      this.#throwUnlessAllowInvalidAST(
        node.pos,
        'Decorators are not valid here.',
      );
    }
  }

  #throwUnlessAllowInvalidAST(pos: number, message: string): void {
    if (!this.options.allowInvalidAST) {
      throw createError(this.ast, pos, message);
    }
  }

  #throwErrorIfDeprecatedPropertyExists<Node extends ts.Node>(
    node: Node,
    property: unknown,
    message: string,
  ): void {
    if (property) {
      throw createError(this.ast, node.pos, message);
    }
  }
}<|MERGE_RESOLUTION|>--- conflicted
+++ resolved
@@ -618,8 +618,7 @@
       | ts.SetAccessorDeclaration,
   ): TSESTree.TSMethodSignature {
     if (hasModifier(SyntaxKind.ExportKeyword, node)) {
-      throw createError(
-        this.ast,
+      this.#throwUnlessAllowInvalidAST(
         node.pos,
         'A method signature cannot have an export modifier.',
       );
@@ -651,31 +650,8 @@
         node.typeParameters &&
         this.convertTSTypeParametersToTypeParametersDeclaration(
           node.typeParameters,
-<<<<<<< HEAD
-        );
-    }
-
-    const accessibility = getTSNodeAccessibility(node);
-    if (accessibility) {
-      result.accessibility = accessibility;
-    }
-
-    if (hasModifier(SyntaxKind.ExportKeyword, node)) {
-      this.#throwUnlessAllowInvalidAST(
-        node.pos,
-        'A method signature cannot have an export modifier.',
-      );
-    }
-
-    if (hasModifier(SyntaxKind.StaticKeyword, node)) {
-      result.static = true;
-    }
-
-    return result;
-=======
         ),
     });
->>>>>>> df131e25
   }
 
   private convertAssertClasue(
@@ -1696,9 +1672,8 @@
           clause => clause.token === SyntaxKind.ExtendsKeyword,
         );
 
-        if (superClass?.types && superClass.types.length > 1) {
-          throw createError(
-            this.ast,
+        if (superClass && superClass.types.length > 1) {
+          this.#throwUnlessAllowInvalidAST(
             superClass.types[1].pos,
             'Classes can only extend a single class.',
           );
@@ -2769,13 +2744,9 @@
               }
               return {
                 kind: 'global',
-<<<<<<< HEAD
                 body: body as TSESTree.TSModuleBlock,
-=======
-                body,
                 declare: false,
                 global: false,
->>>>>>> df131e25
                 id,
               };
             }
@@ -2811,12 +2782,8 @@
             }
 
             let name: TSESTree.Identifier | TSESTree.TSQualifiedName =
-<<<<<<< HEAD
               this.createNode<TSESTree.Identifier>(node.name as ts.Identifier, {
-=======
-              this.createNode<TSESTree.Identifier>(node.name, {
                 decorators: [],
->>>>>>> df131e25
                 name: node.name.text,
                 optional: false,
                 range: [node.name.getStart(this.ast), node.name.getEnd()],
