--- conflicted
+++ resolved
@@ -110,14 +110,7 @@
       this.allowPattern = allowPattern;
     }
 
-<<<<<<< HEAD
-    let result: TSESTree.BaseNode | null = this.convertNode(
-      node as TSNode,
-      parent || node.parent,
-    );
-=======
     let result = this.convertNode(node as TSNode, parent || node.parent);
->>>>>>> 7bf4342d
 
     this.registerTSNodeInNodeMap(node, result);
 
@@ -134,7 +127,7 @@
    */
   private fixExports<T extends TSESTree.ExportDeclaration>(
     node: ts.Node,
-    result: T
+    result: T,
   ): TSESTree.ExportDefaultDeclaration | TSESTree.ExportNamedDeclaration | T {
     // check for exports
     if (node.modifiers && node.modifiers[0].kind === SyntaxKind.ExportKeyword) {
@@ -159,7 +152,7 @@
         return this.createNode<TSESTree.ExportDefaultDeclaration>(node, {
           type: AST_NODE_TYPES.ExportDefaultDeclaration,
           declaration: result,
-          range: [exportKeyword.getStart(this.ast), result.range[1]]
+          range: [exportKeyword.getStart(this.ast), result.range[1]],
         });
       } else {
         return this.createNode<TSESTree.ExportNamedDeclaration>(node, {
@@ -167,7 +160,7 @@
           declaration: result,
           specifiers: [],
           source: null,
-          range: [exportKeyword.getStart(this.ast), result.range[1]]
+          range: [exportKeyword.getStart(this.ast), result.range[1]],
         });
       }
     }
@@ -180,7 +173,7 @@
    */
   private registerTSNodeInNodeMap(
     node: ts.Node,
-    result: TSESTree.BaseNode | null
+    result: TSESTree.BaseNode | null,
   ) {
     if (result && this.options.shouldProvideParserServices) {
       if (!this.tsNodeToESTreeNodeMap.has(node)) {
