--- conflicted
+++ resolved
@@ -194,29 +194,11 @@
             exportKind: 'value',
           },
         );
-<<<<<<< HEAD
-      } else {
-        const isType =
-          result.type === AST_NODE_TYPES.TSInterfaceDeclaration ||
-          result.type === AST_NODE_TYPES.TSTypeAliasDeclaration;
-        const isDeclare = 'declare' in result && result.declare;
-        return this.createNode<TSESTree.ExportNamedDeclaration>(node, {
-          type: AST_NODE_TYPES.ExportNamedDeclaration,
-          // @ts-expect-error - TODO, narrow the types here
-          declaration: result,
-          specifiers: [],
-          source: null,
-          exportKind: isType || isDeclare ? 'type' : 'value',
-          range: [exportKeyword.getStart(this.ast), result.range[1]],
-          assertions: [],
-        });
-=======
->>>>>>> 03b875de
       }
       const isType =
         result.type === AST_NODE_TYPES.TSInterfaceDeclaration ||
         result.type === AST_NODE_TYPES.TSTypeAliasDeclaration;
-      const isDeclare = 'declare' in result && result.declare === true;
+      const isDeclare = 'declare' in result && result.declare;
       return this.createNode<TSESTree.ExportNamedDeclaration>(node, {
         type: AST_NODE_TYPES.ExportNamedDeclaration,
         // @ts-expect-error - TODO, narrow the types here
