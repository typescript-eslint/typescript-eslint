// There's lots of funny stuff due to the typing of ts.Node
/* eslint-disable @typescript-eslint/no-explicit-any, @typescript-eslint/no-unsafe-assignment, @typescript-eslint/no-unsafe-call, @typescript-eslint/no-unsafe-return, @typescript-eslint/no-unsafe-member-access */
import * as ts from 'typescript';

import { getDecorators, getModifiers } from './getModifiers';
import type { TSError } from './node-utils';
import {
  canContainDirective,
  createError,
  findNextToken,
  getBinaryExpressionType,
  getDeclarationKind,
  getLastModifier,
  getLineAndCharacterFor,
  getLocFor,
  getRange,
  getTextForTokenKind,
  getTSNodeAccessibility,
  hasModifier,
  isChainExpression,
  isChildUnwrappableOptionalChain,
  isComma,
  isComputedProperty,
  isESTreeClassMember,
  isOptional,
  isThisInTypeQuery,
  nodeHasIllegalDecorators,
  unescapeStringLiteralText,
} from './node-utils';
import type {
  ParserWeakMap,
  ParserWeakMapESTreeToTSNode,
} from './parser-options';
import type { SemanticOrSyntacticError } from './semantic-or-syntactic-errors';
import type { TSESTree, TSESTreeToTSNode, TSNode } from './ts-estree';
import { AST_NODE_TYPES } from './ts-estree';

const SyntaxKind = ts.SyntaxKind;

interface ConverterOptions {
  errorOnInvalidAST?: boolean;
  errorOnUnknownASTType?: boolean;
  shouldPreserveNodeMaps?: boolean;
}

/**
 * Extends and formats a given error object
 * @param error the error object
 * @returns converted error object
 */
export function convertError(
  error: ts.DiagnosticWithLocation | SemanticOrSyntacticError,
): TSError {
  return createError(
    error.file!,
    error.start!,
    ('message' in error && error.message) || (error.messageText as string),
  );
}

export interface ASTMaps {
  esTreeNodeToTSNodeMap: ParserWeakMapESTreeToTSNode;
  tsNodeToESTreeNodeMap: ParserWeakMap<TSNode, TSESTree.Node>;
}

export class Converter {
  private readonly ast: ts.SourceFile;
  private readonly options: ConverterOptions;
  private readonly esTreeNodeToTSNodeMap = new WeakMap();
  private readonly tsNodeToESTreeNodeMap = new WeakMap();

  private allowPattern = false;

  /**
   * Converts a TypeScript node into an ESTree node
   * @param ast the full TypeScript AST
   * @param options additional options for the conversion
   * @returns the converted ESTreeNode
   */
  constructor(ast: ts.SourceFile, options: ConverterOptions = {}) {
    this.ast = ast;
    this.options = { ...options };
  }

  getASTMaps(): ASTMaps {
    return {
      esTreeNodeToTSNodeMap: this.esTreeNodeToTSNodeMap,
      tsNodeToESTreeNodeMap: this.tsNodeToESTreeNodeMap,
    };
  }

  convertProgram(): TSESTree.Program {
    return this.converter(this.ast) as TSESTree.Program;
  }

  /**
   * Converts a TypeScript node into an ESTree node.
   * @param node the child ts.Node
   * @param parent parentNode
   * @param allowPattern flag to determine if patterns are allowed
   * @returns the converted ESTree node
   */
  private converter(
    node?: ts.Node,
    parent?: ts.Node,
    allowPattern?: boolean,
  ): any {
    /**
     * Exit early for null and undefined
     */
    if (!node) {
      return null;
    }

    const pattern = this.allowPattern;
    if (allowPattern !== undefined) {
      this.allowPattern = allowPattern;
    }

    const result = this.convertNode(
      node as TSNode,
      (parent ?? node.parent) as TSNode,
    );

    this.registerTSNodeInNodeMap(node, result);

    this.allowPattern = pattern;
    return result;
  }

  /**
   * Fixes the exports of the given ts.Node
   * @param node the ts.Node
   * @param result result
   * @returns the ESTreeNode with fixed exports
   */
  private fixExports<
    T extends
      | TSESTree.DefaultExportDeclarations
      | TSESTree.NamedExportDeclarations,
  >(
    node:
      | ts.FunctionDeclaration
      | ts.VariableStatement
      | ts.ClassDeclaration
      | ts.ClassExpression
      | ts.TypeAliasDeclaration
      | ts.ImportEqualsDeclaration
      | ts.InterfaceDeclaration
      | ts.EnumDeclaration
      | ts.ModuleDeclaration,
    result: T,
  ): TSESTree.ExportDefaultDeclaration | TSESTree.ExportNamedDeclaration | T {
    // check for exports
    const modifiers = getModifiers(node);
    if (modifiers?.[0].kind === SyntaxKind.ExportKeyword) {
      /**
       * Make sure that original node is registered instead of export
       */
      this.registerTSNodeInNodeMap(node, result);

      const exportKeyword = modifiers[0];
      const nextModifier = modifiers[1];
      const declarationIsDefault =
        nextModifier?.kind === SyntaxKind.DefaultKeyword;

      const varToken = declarationIsDefault
        ? findNextToken(nextModifier, this.ast, this.ast)
        : findNextToken(exportKeyword, this.ast, this.ast);

      result.range[0] = varToken!.getStart(this.ast);
      result.loc = getLocFor(result.range[0], result.range[1], this.ast);

      if (declarationIsDefault) {
        return this.createNode<TSESTree.ExportDefaultDeclaration>(
          node as Exclude<typeof node, ts.ImportEqualsDeclaration>,
          {
            type: AST_NODE_TYPES.ExportDefaultDeclaration,
            declaration: result as TSESTree.DefaultExportDeclarations,
            range: [exportKeyword.getStart(this.ast), result.range[1]],
            exportKind: 'value',
          },
        );
      } else {
        const isType =
          result.type === AST_NODE_TYPES.TSInterfaceDeclaration ||
          result.type === AST_NODE_TYPES.TSTypeAliasDeclaration;
        const isDeclare = 'declare' in result && result.declare === true;
        return this.createNode<TSESTree.ExportNamedDeclaration>(node, {
          type: AST_NODE_TYPES.ExportNamedDeclaration,
          // @ts-expect-error - TODO, narrow the types here
          declaration: result,
          specifiers: [],
          source: null,
          exportKind: isType || isDeclare ? 'type' : 'value',
          range: [exportKeyword.getStart(this.ast), result.range[1]],
          assertions: [],
        });
      }
    }

    return result;
  }

  /**
   * Register specific TypeScript node into map with first ESTree node provided
   */
  private registerTSNodeInNodeMap(
    node: ts.Node,
    result: TSESTree.Node | null,
  ): void {
    if (result && this.options.shouldPreserveNodeMaps) {
      if (!this.tsNodeToESTreeNodeMap.has(node)) {
        this.tsNodeToESTreeNodeMap.set(node, result);
      }
    }
  }

  /**
   * Converts a TypeScript node into an ESTree node.
   * @param child the child ts.Node
   * @param parent parentNode
   * @returns the converted ESTree node
   */
  private convertPattern(child?: ts.Node, parent?: ts.Node): any | null {
    return this.converter(child, parent, true);
  }

  /**
   * Converts a TypeScript node into an ESTree node.
   * @param child the child ts.Node
   * @param parent parentNode
   * @returns the converted ESTree node
   */
  private convertChild(child?: ts.Node, parent?: ts.Node): any | null {
<<<<<<< HEAD
    return this.converter(child, parent, this.inTypeMode, false);
  }

  /**
   * Converts a TypeScript child node into an ESTree node, throwing an error
   * if the child is not defined and options.errorOnInvalidAST is true.
   * @returns The converted ESTree node.
   */
  private convertChildStrict(
    child: ts.Node | undefined,
    parent: ts.Node,
    message: string,
  ): any | null {
    if (!child && this.options.errorOnInvalidAST) {
      throw createError(this.ast, parent.pos, message);
    }
    return this.converter(child, parent, this.inTypeMode, false);
  }

  /**
   * Converts a TypeScript node into an ESTree node.
   * @param child the child ts.Node
   * @param parent parentNode
   * @returns the converted ESTree node
   */
  private convertType(child?: ts.Node, parent?: ts.Node): any | null {
    return this.converter(child, parent, true, false);
=======
    return this.converter(child, parent, false);
>>>>>>> 79327b49
  }

  private createNode<T extends TSESTree.Node = TSESTree.Node>(
    // The 'parent' property will be added later if specified
    node: Omit<TSESTreeToTSNode<T>, 'parent'>,
    data: Omit<TSESTree.OptionalRangeAndLoc<T>, 'parent'>,
  ): T {
    const result = data;
    if (!result.range) {
      result.range = getRange(node, this.ast);
    }
    if (!result.loc) {
      result.loc = getLocFor(result.range[0], result.range[1], this.ast);
    }

    if (result && this.options.shouldPreserveNodeMaps) {
      this.esTreeNodeToTSNodeMap.set(result, node);
    }
    return result as T;
  }

  private convertBindingNameWithTypeAnnotation(
    name: ts.BindingName,
    tsType: ts.TypeNode | undefined,
    parent?: ts.Node,
  ): TSESTree.BindingName {
    const id = this.convertPattern(name) as TSESTree.BindingName;

    if (tsType) {
      id.typeAnnotation = this.convertTypeAnnotation(tsType, parent);
      this.fixParentLocation(id, id.typeAnnotation.range);
    }

    return id;
  }

  /**
   * Converts a child into a type annotation. This creates an intermediary
   * TypeAnnotation node to match what Flow does.
   * @param child The TypeScript AST node to convert.
   * @param parent parentNode
   * @returns The type annotation node.
   */
  private convertTypeAnnotation(
    child: ts.TypeNode,
    parent: ts.Node | undefined,
  ): TSESTree.TSTypeAnnotation {
    // in FunctionType and ConstructorType typeAnnotation has 2 characters `=>` and in other places is just colon
    const offset =
      parent?.kind === SyntaxKind.FunctionType ||
      parent?.kind === SyntaxKind.ConstructorType
        ? 2
        : 1;
    const annotationStartCol = child.getFullStart() - offset;

    const loc = getLocFor(annotationStartCol, child.end, this.ast);
    return {
      type: AST_NODE_TYPES.TSTypeAnnotation,
      loc,
      range: [annotationStartCol, child.end],
      typeAnnotation: this.convertChild(child),
    } as TSESTree.TSTypeAnnotation;
  }

  /**
   * Coverts body Nodes and add a directive field to StringLiterals
   * @param nodes of ts.Node
   * @param parent parentNode
   * @returns Array of body statements
   */
  private convertBodyExpressions(
    nodes: ts.NodeArray<ts.Statement>,
    parent:
      | ts.SourceFile
      | ts.Block
      | ts.ModuleBlock
      | ts.ClassStaticBlockDeclaration,
  ): TSESTree.Statement[] {
    let allowDirectives = canContainDirective(parent);

    return (
      nodes
        .map(statement => {
          const child = this.convertChild(statement);
          if (allowDirectives) {
            if (
              child?.expression &&
              ts.isExpressionStatement(statement) &&
              ts.isStringLiteral(statement.expression)
            ) {
              const raw = child.expression.raw;
              child.directive = raw.slice(1, -1);
              return child; // child can be null, but it's filtered below
            } else {
              allowDirectives = false;
            }
          }
          return child; // child can be null, but it's filtered below
        })
        // filter out unknown nodes for now
        .filter(statement => statement)
    );
  }

  /**
   * Converts a ts.Node's typeArguments to TSTypeParameterInstantiation node
   * @param typeArguments ts.NodeArray typeArguments
   * @param node parent used to create this node
   * @returns TypeParameterInstantiation node
   */
  private convertTypeArgumentsToTypeParameters(
    typeArguments: ts.NodeArray<ts.TypeNode>,
    node: TSESTreeToTSNode<TSESTree.TSTypeParameterInstantiation>,
  ): TSESTree.TSTypeParameterInstantiation {
    const greaterThanToken = findNextToken(typeArguments, this.ast, this.ast)!;

    return this.createNode<TSESTree.TSTypeParameterInstantiation>(node, {
      type: AST_NODE_TYPES.TSTypeParameterInstantiation,
      range: [typeArguments.pos - 1, greaterThanToken.end],
      params: typeArguments.map(typeArgument =>
        this.convertChild(typeArgument),
      ),
    });
  }

  /**
   * Converts a ts.Node's typeParameters to TSTypeParameterDeclaration node
   * @param typeParameters ts.Node typeParameters
   * @returns TypeParameterDeclaration node
   */
  private convertTSTypeParametersToTypeParametersDeclaration(
    typeParameters: ts.NodeArray<ts.TypeParameterDeclaration>,
  ): TSESTree.TSTypeParameterDeclaration {
    const greaterThanToken = findNextToken(typeParameters, this.ast, this.ast)!;

    return {
      type: AST_NODE_TYPES.TSTypeParameterDeclaration,
      range: [typeParameters.pos - 1, greaterThanToken.end],
      loc: getLocFor(typeParameters.pos - 1, greaterThanToken.end, this.ast),
      params: typeParameters.map(typeParameter =>
        this.convertChild(typeParameter),
      ),
    } as TSESTree.TSTypeParameterDeclaration;
  }

  /**
   * Converts an array of ts.Node parameters into an array of ESTreeNode params
   * @param parameters An array of ts.Node params to be converted
   * @returns an array of converted ESTreeNode params
   */
  private convertParameters(
    parameters: ts.NodeArray<ts.ParameterDeclaration>,
  ): TSESTree.Parameter[] {
    if (!parameters?.length) {
      return [];
    }
    return parameters.map(param => {
      const convertedParam = this.convertChild(param) as TSESTree.Parameter;

      const decorators = getDecorators(param);
      if (decorators?.length) {
        convertedParam.decorators = decorators.map(el => this.convertChild(el));
      }
      return convertedParam;
    });
  }

  private convertChainExpression(
    node: TSESTree.ChainElement,
    tsNode:
      | ts.PropertyAccessExpression
      | ts.ElementAccessExpression
      | ts.CallExpression
      | ts.NonNullExpression,
  ): TSESTree.ChainExpression | TSESTree.ChainElement {
    const { child, isOptional } = ((): {
      child: TSESTree.Node;
      isOptional: boolean;
    } => {
      if (node.type === AST_NODE_TYPES.MemberExpression) {
        return { child: node.object, isOptional: node.optional };
      }
      if (node.type === AST_NODE_TYPES.CallExpression) {
        return { child: node.callee, isOptional: node.optional };
      }
      return { child: node.expression, isOptional: false };
    })();
    const isChildUnwrappable = isChildUnwrappableOptionalChain(tsNode, child);

    if (!isChildUnwrappable && !isOptional) {
      return node;
    }

    if (isChildUnwrappable && isChainExpression(child)) {
      // unwrap the chain expression child
      const newChild = child.expression;
      if (node.type === AST_NODE_TYPES.MemberExpression) {
        node.object = newChild;
      } else if (node.type === AST_NODE_TYPES.CallExpression) {
        node.callee = newChild;
      } else {
        node.expression = newChild;
      }
    }

    return this.createNode<TSESTree.ChainExpression>(tsNode, {
      type: AST_NODE_TYPES.ChainExpression,
      expression: node,
    });
  }

  /**
   * For nodes that are copied directly from the TypeScript AST into
   * ESTree mostly as-is. The only difference is the addition of a type
   * property instead of a kind property. Recursively copies all children.
   */
  private deeplyCopy(node: TSNode): any {
    if (node.kind === ts.SyntaxKind.JSDocFunctionType) {
      throw createError(
        this.ast,
        node.pos,
        'JSDoc types can only be used inside documentation comments.',
      );
    }

    const customType = `TS${SyntaxKind[node.kind]}` as AST_NODE_TYPES;

    /**
     * If the "errorOnUnknownASTType" option is set to true, throw an error,
     * otherwise fallback to just including the unknown type as-is.
     */
    if (this.options.errorOnUnknownASTType && !AST_NODE_TYPES[customType]) {
      throw new Error(`Unknown AST_NODE_TYPE: "${customType}"`);
    }

    const result = this.createNode<any>(node, {
      type: customType,
    });

    if ('type' in node) {
      result.typeAnnotation =
        node.type && 'kind' in node.type && ts.isTypeNode(node.type)
          ? this.convertTypeAnnotation(node.type, node)
          : null;
    }
    if ('typeArguments' in node) {
      result.typeParameters =
        node.typeArguments && 'pos' in node.typeArguments
          ? this.convertTypeArgumentsToTypeParameters(node.typeArguments, node)
          : null;
    }
    if ('typeParameters' in node) {
      result.typeParameters =
        node.typeParameters && 'pos' in node.typeParameters
          ? this.convertTSTypeParametersToTypeParametersDeclaration(
              node.typeParameters,
            )
          : null;
    }
    const decorators = getDecorators(node);
    if (decorators?.length) {
      result.decorators = decorators.map(el => this.convertChild(el));
    }

    // keys we never want to clone from the base typescript node as they
    // introduce garbage into our AST
    const KEYS_TO_NOT_COPY = new Set([
      '_children',
      'decorators',
      'end',
      'flags',
      'illegalDecorators',
      'heritageClauses',
      'locals',
      'localSymbol',
      'jsDoc',
      'kind',
      'modifierFlagsCache',
      'modifiers',
      'nextContainer',
      'parent',
      'pos',
      'symbol',
      'transformFlags',
      'type',
      'typeArguments',
      'typeParameters',
    ]);

    Object.entries<any>(node)
      .filter(([key]) => !KEYS_TO_NOT_COPY.has(key))
      .forEach(([key, value]) => {
        if (Array.isArray(value)) {
          result[key] = value.map(el => this.convertChild(el as TSNode));
        } else if (value && typeof value === 'object' && value.kind) {
          // need to check node[key].kind to ensure we don't try to convert a symbol
          result[key] = this.convertChild(value as TSNode);
        } else {
          result[key] = value;
        }
      });
    return result;
  }

  private convertJSXIdentifier(
    node: ts.Identifier | ts.ThisExpression,
  ): TSESTree.JSXIdentifier {
    const result = this.createNode<TSESTree.JSXIdentifier>(node, {
      type: AST_NODE_TYPES.JSXIdentifier,
      name: node.getText(),
    });
    this.registerTSNodeInNodeMap(node, result);
    return result;
  }

  private convertJSXNamespaceOrIdentifier(
    node: ts.Identifier | ts.ThisExpression,
  ): TSESTree.JSXIdentifier | TSESTree.JSXNamespacedName {
    const text = node.getText();
    const colonIndex = text.indexOf(':');
    // this is intentional we can ignore conversion if `:` is in first character
    if (colonIndex > 0) {
      const range = getRange(node, this.ast);
      const result = this.createNode<TSESTree.JSXNamespacedName>(node, {
        type: AST_NODE_TYPES.JSXNamespacedName,
        namespace: this.createNode<TSESTree.JSXIdentifier>(node, {
          type: AST_NODE_TYPES.JSXIdentifier,
          name: text.slice(0, colonIndex),
          range: [range[0], range[0] + colonIndex],
        }),
        name: this.createNode<TSESTree.JSXIdentifier>(node, {
          type: AST_NODE_TYPES.JSXIdentifier,
          name: text.slice(colonIndex + 1),
          range: [range[0] + colonIndex + 1, range[1]],
        }),
        range,
      });
      this.registerTSNodeInNodeMap(node, result);
      return result;
    }

    return this.convertJSXIdentifier(node);
  }

  /**
   * Converts a TypeScript JSX node.tagName into an ESTree node.name
   * @param node the tagName object from a JSX ts.Node
   * @param parent
   * @returns the converted ESTree name object
   */
  private convertJSXTagName(
    node: ts.JsxTagNameExpression,
    parent: ts.Node,
  ): TSESTree.JSXTagNameExpression {
    let result: TSESTree.JSXTagNameExpression;
    switch (node.kind) {
      case SyntaxKind.PropertyAccessExpression:
        if (node.name.kind === SyntaxKind.PrivateIdentifier) {
          // This is one of the few times where TS explicitly errors, and doesn't even gracefully handle the syntax.
          // So we shouldn't ever get into this state to begin with.
          throw new Error('Non-private identifier expected.');
        }

        result = this.createNode<TSESTree.JSXMemberExpression>(node, {
          type: AST_NODE_TYPES.JSXMemberExpression,
          object: this.convertJSXTagName(node.expression, parent),
          property: this.convertJSXIdentifier(node.name),
        });
        break;

      case SyntaxKind.ThisKeyword:
      case SyntaxKind.Identifier:
      default:
        return this.convertJSXNamespaceOrIdentifier(node);
    }

    this.registerTSNodeInNodeMap(node, result);
    return result;
  }

  private convertMethodSignature(
    node:
      | ts.MethodSignature
      | ts.GetAccessorDeclaration
      | ts.SetAccessorDeclaration,
  ): TSESTree.TSMethodSignature {
    const result = this.createNode<TSESTree.TSMethodSignature>(node, {
      type: AST_NODE_TYPES.TSMethodSignature,
      computed: isComputedProperty(node.name),
      key: this.convertChild(node.name),
      params: this.convertParameters(node.parameters),
      kind: ((): 'get' | 'set' | 'method' => {
        switch (node.kind) {
          case SyntaxKind.GetAccessor:
            return 'get';

          case SyntaxKind.SetAccessor:
            return 'set';

          case SyntaxKind.MethodSignature:
            return 'method';
        }
      })(),
    });

    if (isOptional(node)) {
      result.optional = true;
    }

    if (node.type) {
      result.returnType = this.convertTypeAnnotation(node.type, node);
    }

    if (hasModifier(SyntaxKind.ReadonlyKeyword, node)) {
      result.readonly = true;
    }

    if (node.typeParameters) {
      result.typeParameters =
        this.convertTSTypeParametersToTypeParametersDeclaration(
          node.typeParameters,
        );
    }

    const accessibility = getTSNodeAccessibility(node);
    if (accessibility) {
      result.accessibility = accessibility;
    }

    if (hasModifier(SyntaxKind.ExportKeyword, node)) {
      result.export = true;
    }

    if (hasModifier(SyntaxKind.StaticKeyword, node)) {
      result.static = true;
    }

    return result;
  }

  private convertAssertClasue(
    node: ts.AssertClause | undefined,
  ): TSESTree.ImportAttribute[] {
    return node === undefined
      ? []
      : node.elements.map(element => this.convertChild(element));
  }

  /**
   * Uses the provided range location to adjust the location data of the given Node
   * @param result The node that will have its location data mutated
   * @param childRange The child node range used to expand location
   */
  private fixParentLocation(
    result: TSESTree.BaseNode,
    childRange: [number, number],
  ): void {
    if (childRange[0] < result.range[0]) {
      result.range[0] = childRange[0];
      result.loc.start = getLineAndCharacterFor(result.range[0], this.ast);
    }
    if (childRange[1] > result.range[1]) {
      result.range[1] = childRange[1];
      result.loc.end = getLineAndCharacterFor(result.range[1], this.ast);
    }
  }

  private assertModuleSpecifier(
    node: ts.ExportDeclaration | ts.ImportDeclaration,
    allowNull: boolean,
  ): void {
    if (!allowNull && node.moduleSpecifier == null) {
      throw createError(
        this.ast,
        node.pos,
        'Module specifier must be a string literal.',
      );
    }

    if (
      node.moduleSpecifier &&
      node.moduleSpecifier?.kind !== SyntaxKind.StringLiteral
    ) {
      throw createError(
        this.ast,
        node.moduleSpecifier.pos,
        'Module specifier must be a string literal.',
      );
    }
  }

  /**
   * Converts a TypeScript node into an ESTree node.
   * The core of the conversion logic:
   * Identify and convert each relevant TypeScript SyntaxKind
   * @param node the child ts.Node
   * @param parent parentNode
   * @returns the converted ESTree node
   */
  private convertNode(node: TSNode, parent: TSNode): TSESTree.Node | null {
    switch (node.kind) {
      case SyntaxKind.SourceFile: {
        return this.createNode<TSESTree.Program>(node, {
          type: AST_NODE_TYPES.Program,
          body: this.convertBodyExpressions(node.statements, node),
          sourceType: node.externalModuleIndicator ? 'module' : 'script',
          range: [node.getStart(this.ast), node.endOfFileToken.end],
        });
      }

      case SyntaxKind.Block: {
        return this.createNode<TSESTree.BlockStatement>(node, {
          type: AST_NODE_TYPES.BlockStatement,
          body: this.convertBodyExpressions(node.statements, node),
        });
      }

      case SyntaxKind.Identifier: {
        if (isThisInTypeQuery(node)) {
          // special case for `typeof this.foo` - TS emits an Identifier for `this`
          // but we want to treat it as a ThisExpression for consistency
          return this.createNode<TSESTree.ThisExpression>(node, {
            type: AST_NODE_TYPES.ThisExpression,
          });
        }
        return this.createNode<TSESTree.Identifier>(node, {
          type: AST_NODE_TYPES.Identifier,
          name: node.text,
        });
      }

      case SyntaxKind.PrivateIdentifier: {
        return this.createNode<TSESTree.PrivateIdentifier>(node, {
          type: AST_NODE_TYPES.PrivateIdentifier,
          // typescript includes the `#` in the text
          name: node.text.slice(1),
        });
      }

      case SyntaxKind.WithStatement:
        return this.createNode<TSESTree.WithStatement>(node, {
          type: AST_NODE_TYPES.WithStatement,
          object: this.convertChild(node.expression),
          body: this.convertChild(node.statement),
        });

      // Control Flow

      case SyntaxKind.ReturnStatement:
        return this.createNode<TSESTree.ReturnStatement>(node, {
          type: AST_NODE_TYPES.ReturnStatement,
          argument: this.convertChild(node.expression),
        });

      case SyntaxKind.LabeledStatement:
        return this.createNode<TSESTree.LabeledStatement>(node, {
          type: AST_NODE_TYPES.LabeledStatement,
          label: this.convertChild(node.label),
          body: this.convertChild(node.statement),
        });

      case SyntaxKind.ContinueStatement:
        return this.createNode<TSESTree.ContinueStatement>(node, {
          type: AST_NODE_TYPES.ContinueStatement,
          label: this.convertChild(node.label),
        });

      case SyntaxKind.BreakStatement:
        return this.createNode<TSESTree.BreakStatement>(node, {
          type: AST_NODE_TYPES.BreakStatement,
          label: this.convertChild(node.label),
        });

      // Choice

      case SyntaxKind.IfStatement:
        return this.createNode<TSESTree.IfStatement>(node, {
          type: AST_NODE_TYPES.IfStatement,
          test: this.convertChild(node.expression),
          consequent: this.convertChild(node.thenStatement),
          alternate: this.convertChild(node.elseStatement),
        });

      case SyntaxKind.SwitchStatement:
        return this.createNode<TSESTree.SwitchStatement>(node, {
          type: AST_NODE_TYPES.SwitchStatement,
          discriminant: this.convertChild(node.expression),
          cases: node.caseBlock.clauses.map(el => this.convertChild(el)),
        });

      case SyntaxKind.CaseClause:
      case SyntaxKind.DefaultClause:
        return this.createNode<TSESTree.SwitchCase>(node, {
          type: AST_NODE_TYPES.SwitchCase,
          // expression is present in case only
          test:
            node.kind === SyntaxKind.CaseClause
              ? this.convertChild(node.expression)
              : null,
          consequent: node.statements.map(el => this.convertChild(el)),
        });

      // Exceptions

      case SyntaxKind.ThrowStatement:
        return this.createNode<TSESTree.ThrowStatement>(node, {
          type: AST_NODE_TYPES.ThrowStatement,
          argument: this.convertChild(node.expression),
        });

      case SyntaxKind.TryStatement:
        return this.createNode<TSESTree.TryStatement>(node, {
          type: AST_NODE_TYPES.TryStatement,
          block: this.convertChild(node.tryBlock),
          handler: this.convertChild(node.catchClause),
          finalizer: this.convertChild(node.finallyBlock),
        });

      case SyntaxKind.CatchClause:
        return this.createNode<TSESTree.CatchClause>(node, {
          type: AST_NODE_TYPES.CatchClause,
          param: node.variableDeclaration
            ? this.convertBindingNameWithTypeAnnotation(
                node.variableDeclaration.name,
                node.variableDeclaration.type,
              )
            : null,
          body: this.convertChild(node.block),
        });

      // Loops

      case SyntaxKind.WhileStatement:
        return this.createNode<TSESTree.WhileStatement>(node, {
          type: AST_NODE_TYPES.WhileStatement,
          test: this.convertChild(node.expression),
          body: this.convertChild(node.statement),
        });

      /**
       * Unlike other parsers, TypeScript calls a "DoWhileStatement"
       * a "DoStatement"
       */
      case SyntaxKind.DoStatement:
        return this.createNode<TSESTree.DoWhileStatement>(node, {
          type: AST_NODE_TYPES.DoWhileStatement,
          test: this.convertChild(node.expression),
          body: this.convertChild(node.statement),
        });

      case SyntaxKind.ForStatement:
        return this.createNode<TSESTree.ForStatement>(node, {
          type: AST_NODE_TYPES.ForStatement,
          init: this.convertChild(node.initializer),
          test: this.convertChild(node.condition),
          update: this.convertChild(node.incrementor),
          body: this.convertChild(node.statement),
        });

      case SyntaxKind.ForInStatement:
        return this.createNode<TSESTree.ForInStatement>(node, {
          type: AST_NODE_TYPES.ForInStatement,
          left: this.convertPattern(node.initializer),
          right: this.convertChild(node.expression),
          body: this.convertChild(node.statement),
        });

      case SyntaxKind.ForOfStatement:
        return this.createNode<TSESTree.ForOfStatement>(node, {
          type: AST_NODE_TYPES.ForOfStatement,
          left: this.convertPattern(node.initializer),
          right: this.convertChild(node.expression),
          body: this.convertChild(node.statement),
          await: Boolean(
            node.awaitModifier &&
              node.awaitModifier.kind === SyntaxKind.AwaitKeyword,
          ),
        });

      // Declarations

      case SyntaxKind.FunctionDeclaration: {
        const isDeclare = hasModifier(SyntaxKind.DeclareKeyword, node);

        const result = this.createNode<
          TSESTree.TSDeclareFunction | TSESTree.FunctionDeclaration
        >(node, {
          type:
            isDeclare || !node.body
              ? AST_NODE_TYPES.TSDeclareFunction
              : AST_NODE_TYPES.FunctionDeclaration,
          id: this.convertChild(node.name),
          generator: !!node.asteriskToken,
          expression: false,
          async: hasModifier(SyntaxKind.AsyncKeyword, node),
          params: this.convertParameters(node.parameters),
          body: this.convertChild(node.body) || undefined,
        });

        // Process returnType
        if (node.type) {
          result.returnType = this.convertTypeAnnotation(node.type, node);
        }

        // Process typeParameters
        if (node.typeParameters) {
          result.typeParameters =
            this.convertTSTypeParametersToTypeParametersDeclaration(
              node.typeParameters,
            );
        }

        if (isDeclare) {
          result.declare = true;
        }

        // check for exports
        return this.fixExports(node, result);
      }

      case SyntaxKind.VariableDeclaration: {
        const result = this.createNode<TSESTree.VariableDeclarator>(node, {
          type: AST_NODE_TYPES.VariableDeclarator,
          id: this.convertBindingNameWithTypeAnnotation(
            node.name,
            node.type,
            node,
          ),
          init: this.convertChild(node.initializer),
        });

        if (node.exclamationToken) {
          result.definite = true;
        }

        return result;
      }

      case SyntaxKind.VariableStatement: {
        this.#checkIllegalDecorators(node);

        const result = this.createNode<TSESTree.VariableDeclaration>(node, {
          type: AST_NODE_TYPES.VariableDeclaration,
          declarations: node.declarationList.declarations.map(el =>
            this.convertChild(el),
          ),
          kind: getDeclarationKind(node.declarationList),
        });

        if (this.options.errorOnInvalidAST && !result.declarations.length) {
          throw createError(
            this.ast,
            node.pos,
            'A variable declaration list must have at least one variable declarator.',
          );
        }

        /**
         * Semantically, decorators are not allowed on variable declarations,
         * Pre 4.8 TS would include them in the AST, so we did as well.
         * However as of 4.8 TS no longer includes it (as it is, well, invalid).
         *
         * So for consistency across versions, we no longer include it either.
         */

        if (hasModifier(SyntaxKind.DeclareKeyword, node)) {
          result.declare = true;
        }

        // check for exports
        return this.fixExports(node, result);
      }

      // mostly for for-of, for-in
      case SyntaxKind.VariableDeclarationList:
        return this.createNode<TSESTree.VariableDeclaration>(node, {
          type: AST_NODE_TYPES.VariableDeclaration,
          declarations: node.declarations.map(el => this.convertChild(el)),
          kind: getDeclarationKind(node),
        });

      // Expressions

      case SyntaxKind.ExpressionStatement:
        return this.createNode<TSESTree.ExpressionStatement>(node, {
          type: AST_NODE_TYPES.ExpressionStatement,
          expression: this.convertChild(node.expression),
        });

      case SyntaxKind.ThisKeyword:
        return this.createNode<TSESTree.ThisExpression>(node, {
          type: AST_NODE_TYPES.ThisExpression,
        });

      case SyntaxKind.ArrayLiteralExpression: {
        // TypeScript uses ArrayLiteralExpression in destructuring assignment, too
        if (this.allowPattern) {
          return this.createNode<TSESTree.ArrayPattern>(node, {
            type: AST_NODE_TYPES.ArrayPattern,
            elements: node.elements.map(el => this.convertPattern(el)),
          });
        } else {
          return this.createNode<TSESTree.ArrayExpression>(node, {
            type: AST_NODE_TYPES.ArrayExpression,
            elements: node.elements.map(el => this.convertChild(el)),
          });
        }
      }

      case SyntaxKind.ObjectLiteralExpression: {
        // TypeScript uses ObjectLiteralExpression in destructuring assignment, too
        if (this.allowPattern) {
          return this.createNode<TSESTree.ObjectPattern>(node, {
            type: AST_NODE_TYPES.ObjectPattern,
            properties: node.properties.map(el => this.convertPattern(el)),
          });
        } else {
          return this.createNode<TSESTree.ObjectExpression>(node, {
            type: AST_NODE_TYPES.ObjectExpression,
            properties: node.properties.map(el => this.convertChild(el)),
          });
        }
      }

      case SyntaxKind.PropertyAssignment:
        return this.createNode<TSESTree.Property>(node, {
          type: AST_NODE_TYPES.Property,
          key: this.convertChild(node.name),
          value: this.converter(node.initializer, node, this.allowPattern),
          computed: isComputedProperty(node.name),
          method: false,
          shorthand: false,
          kind: 'init',
        });

      case SyntaxKind.ShorthandPropertyAssignment: {
        if (node.objectAssignmentInitializer) {
          return this.createNode<TSESTree.Property>(node, {
            type: AST_NODE_TYPES.Property,
            key: this.convertChild(node.name),
            value: this.createNode<TSESTree.AssignmentPattern>(node, {
              type: AST_NODE_TYPES.AssignmentPattern,
              left: this.convertPattern(node.name),
              right: this.convertChild(node.objectAssignmentInitializer),
            }),
            computed: false,
            method: false,
            shorthand: true,
            kind: 'init',
          });
        } else {
          return this.createNode<TSESTree.Property>(node, {
            type: AST_NODE_TYPES.Property,
            key: this.convertChild(node.name),
            value: this.convertChild(node.name),
            computed: false,
            method: false,
            shorthand: true,
            kind: 'init',
          });
        }
      }

      case SyntaxKind.ComputedPropertyName:
        return this.convertChild(node.expression);

      case SyntaxKind.PropertyDeclaration: {
        const isAbstract = hasModifier(SyntaxKind.AbstractKeyword, node);
        const isAccessor = hasModifier(SyntaxKind.AccessorKeyword, node);

        // eslint-disable-next-line @typescript-eslint/explicit-function-return-type -- TODO - add ignore IIFE option
        const type = (() => {
          if (isAccessor) {
            if (isAbstract) {
              return AST_NODE_TYPES.TSAbstractAccessorProperty;
            }
            return AST_NODE_TYPES.AccessorProperty;
          }

          if (isAbstract) {
            return AST_NODE_TYPES.TSAbstractPropertyDefinition;
          }
          return AST_NODE_TYPES.PropertyDefinition;
        })();

        const result = this.createNode<
          | TSESTree.TSAbstractAccessorProperty
          | TSESTree.TSAbstractPropertyDefinition
          | TSESTree.PropertyDefinition
          | TSESTree.AccessorProperty
        >(node, {
          type,
          key: this.convertChild(node.name),
          value: isAbstract ? null : this.convertChild(node.initializer),
          computed: isComputedProperty(node.name),
          static: hasModifier(SyntaxKind.StaticKeyword, node),
          readonly: hasModifier(SyntaxKind.ReadonlyKeyword, node) || undefined,
          declare: hasModifier(SyntaxKind.DeclareKeyword, node),
          override: hasModifier(SyntaxKind.OverrideKeyword, node),
        });

        if (node.type) {
          result.typeAnnotation = this.convertTypeAnnotation(node.type, node);
        }

        const decorators = getDecorators(node);
        if (decorators) {
          result.decorators = decorators.map(el => this.convertChild(el));
        }

        const accessibility = getTSNodeAccessibility(node);
        if (accessibility) {
          result.accessibility = accessibility;
        }

        if (
          (node.name.kind === SyntaxKind.Identifier ||
            node.name.kind === SyntaxKind.ComputedPropertyName ||
            node.name.kind === SyntaxKind.PrivateIdentifier) &&
          node.questionToken
        ) {
          result.optional = true;
        }

        if (node.exclamationToken) {
          result.definite = true;
        }

        if (result.key.type === AST_NODE_TYPES.Literal && node.questionToken) {
          result.optional = true;
        }
        return result;
      }

      case SyntaxKind.GetAccessor:
      case SyntaxKind.SetAccessor: {
        if (
          node.parent.kind === SyntaxKind.InterfaceDeclaration ||
          node.parent.kind === SyntaxKind.TypeLiteral
        ) {
          return this.convertMethodSignature(node);
        }
      }
      // otherwise, it is a non-type accessor - intentional fallthrough
      case SyntaxKind.MethodDeclaration: {
        const method = this.createNode<
          TSESTree.TSEmptyBodyFunctionExpression | TSESTree.FunctionExpression
        >(node, {
          type: !node.body
            ? AST_NODE_TYPES.TSEmptyBodyFunctionExpression
            : AST_NODE_TYPES.FunctionExpression,
          id: null,
          generator: !!node.asteriskToken,
          expression: false, // ESTreeNode as ESTreeNode here
          async: hasModifier(SyntaxKind.AsyncKeyword, node),
          body: this.convertChild(node.body),
          range: [node.parameters.pos - 1, node.end],
          params: [],
        });

        if (node.type) {
          method.returnType = this.convertTypeAnnotation(node.type, node);
        }

        // Process typeParameters
        if (node.typeParameters) {
          method.typeParameters =
            this.convertTSTypeParametersToTypeParametersDeclaration(
              node.typeParameters,
            );
          this.fixParentLocation(method, method.typeParameters.range);
        }

        let result:
          | TSESTree.Property
          | TSESTree.TSAbstractMethodDefinition
          | TSESTree.MethodDefinition;

        if (parent.kind === SyntaxKind.ObjectLiteralExpression) {
          method.params = node.parameters.map(el => this.convertChild(el));

          result = this.createNode<TSESTree.Property>(node, {
            type: AST_NODE_TYPES.Property,
            key: this.convertChild(node.name),
            value: method,
            computed: isComputedProperty(node.name),
            method: node.kind === SyntaxKind.MethodDeclaration,
            shorthand: false,
            kind: 'init',
          });
        } else {
          // class

          /**
           * Unlike in object literal methods, class method params can have decorators
           */
          method.params = this.convertParameters(node.parameters);

          /**
           * TypeScript class methods can be defined as "abstract"
           */
          const methodDefinitionType = hasModifier(
            SyntaxKind.AbstractKeyword,
            node,
          )
            ? AST_NODE_TYPES.TSAbstractMethodDefinition
            : AST_NODE_TYPES.MethodDefinition;

          result = this.createNode<
            TSESTree.TSAbstractMethodDefinition | TSESTree.MethodDefinition
          >(node, {
            type: methodDefinitionType,
            key: this.convertChild(node.name),
            value: method,
            computed: isComputedProperty(node.name),
            static: hasModifier(SyntaxKind.StaticKeyword, node),
            kind: 'method',
            override: hasModifier(SyntaxKind.OverrideKeyword, node),
          });

          const decorators = getDecorators(node);
          if (decorators) {
            result.decorators = decorators.map(el => this.convertChild(el));
          }

          const accessibility = getTSNodeAccessibility(node);
          if (accessibility) {
            result.accessibility = accessibility;
          }
        }

        if (node.questionToken) {
          result.optional = true;
        }

        if (node.kind === SyntaxKind.GetAccessor) {
          result.kind = 'get';
        } else if (node.kind === SyntaxKind.SetAccessor) {
          result.kind = 'set';
        } else if (
          !(result as TSESTree.MethodDefinition).static &&
          node.name.kind === SyntaxKind.StringLiteral &&
          node.name.text === 'constructor' &&
          result.type !== AST_NODE_TYPES.Property
        ) {
          result.kind = 'constructor';
        }
        return result;
      }

      // TypeScript uses this even for static methods named "constructor"
      case SyntaxKind.Constructor: {
        const lastModifier = getLastModifier(node);
        const constructorToken =
          (lastModifier && findNextToken(lastModifier, node, this.ast)) ||
          node.getFirstToken()!;

        const constructor = this.createNode<
          TSESTree.TSEmptyBodyFunctionExpression | TSESTree.FunctionExpression
        >(node, {
          type: !node.body
            ? AST_NODE_TYPES.TSEmptyBodyFunctionExpression
            : AST_NODE_TYPES.FunctionExpression,
          id: null,
          params: this.convertParameters(node.parameters),
          generator: false,
          expression: false, // is not present in ESTreeNode
          async: false,
          body: this.convertChild(node.body),
          range: [node.parameters.pos - 1, node.end],
        });

        // Process typeParameters
        if (node.typeParameters) {
          constructor.typeParameters =
            this.convertTSTypeParametersToTypeParametersDeclaration(
              node.typeParameters,
            );
          this.fixParentLocation(constructor, constructor.typeParameters.range);
        }

        // Process returnType
        if (node.type) {
          constructor.returnType = this.convertTypeAnnotation(node.type, node);
        }

        const constructorKey = this.createNode<TSESTree.Identifier>(node, {
          type: AST_NODE_TYPES.Identifier,
          name: 'constructor',
          range: [constructorToken.getStart(this.ast), constructorToken.end],
        });

        const isStatic = hasModifier(SyntaxKind.StaticKeyword, node);
        const result = this.createNode<
          TSESTree.TSAbstractMethodDefinition | TSESTree.MethodDefinition
        >(node, {
          type: hasModifier(SyntaxKind.AbstractKeyword, node)
            ? AST_NODE_TYPES.TSAbstractMethodDefinition
            : AST_NODE_TYPES.MethodDefinition,
          key: constructorKey,
          value: constructor,
          computed: false,
          static: isStatic,
          kind: isStatic ? 'method' : 'constructor',
          override: false,
        });

        const accessibility = getTSNodeAccessibility(node);
        if (accessibility) {
          result.accessibility = accessibility;
        }

        return result;
      }

      case SyntaxKind.FunctionExpression: {
        const result = this.createNode<TSESTree.FunctionExpression>(node, {
          type: AST_NODE_TYPES.FunctionExpression,
          id: this.convertChild(node.name),
          generator: !!node.asteriskToken,
          params: this.convertParameters(node.parameters),
          body: this.convertChild(node.body),
          async: hasModifier(SyntaxKind.AsyncKeyword, node),
          expression: false,
        });

        // Process returnType
        if (node.type) {
          result.returnType = this.convertTypeAnnotation(node.type, node);
        }

        // Process typeParameters
        if (node.typeParameters) {
          result.typeParameters =
            this.convertTSTypeParametersToTypeParametersDeclaration(
              node.typeParameters,
            );
        }
        return result;
      }

      case SyntaxKind.SuperKeyword:
        return this.createNode<TSESTree.Super>(node, {
          type: AST_NODE_TYPES.Super,
        });

      case SyntaxKind.ArrayBindingPattern:
        return this.createNode<TSESTree.ArrayPattern>(node, {
          type: AST_NODE_TYPES.ArrayPattern,
          elements: node.elements.map(el => this.convertPattern(el)),
        });

      // occurs with missing array elements like [,]
      case SyntaxKind.OmittedExpression:
        return null;

      case SyntaxKind.ObjectBindingPattern:
        return this.createNode<TSESTree.ObjectPattern>(node, {
          type: AST_NODE_TYPES.ObjectPattern,
          properties: node.elements.map(el => this.convertPattern(el)),
        });

      case SyntaxKind.BindingElement: {
        if (parent.kind === SyntaxKind.ArrayBindingPattern) {
          const arrayItem = this.convertChild(node.name, parent);

          if (node.initializer) {
            return this.createNode<TSESTree.AssignmentPattern>(node, {
              type: AST_NODE_TYPES.AssignmentPattern,
              left: arrayItem,
              right: this.convertChild(node.initializer),
            });
          } else if (node.dotDotDotToken) {
            return this.createNode<TSESTree.RestElement>(node, {
              type: AST_NODE_TYPES.RestElement,
              argument: arrayItem,
            });
          } else {
            return arrayItem;
          }
        } else {
          let result: TSESTree.RestElement | TSESTree.Property;
          if (node.dotDotDotToken) {
            result = this.createNode<TSESTree.RestElement>(node, {
              type: AST_NODE_TYPES.RestElement,
              argument: this.convertChild(node.propertyName ?? node.name),
            });
          } else {
            result = this.createNode<TSESTree.Property>(node, {
              type: AST_NODE_TYPES.Property,
              key: this.convertChild(node.propertyName ?? node.name),
              value: this.convertChild(node.name),
              computed: Boolean(
                node.propertyName &&
                  node.propertyName.kind === SyntaxKind.ComputedPropertyName,
              ),
              method: false,
              shorthand: !node.propertyName,
              kind: 'init',
            });
          }

          if (node.initializer) {
            result.value = this.createNode<TSESTree.AssignmentPattern>(node, {
              type: AST_NODE_TYPES.AssignmentPattern,
              left: this.convertChild(node.name),
              right: this.convertChild(node.initializer),
              range: [node.name.getStart(this.ast), node.initializer.end],
            });
          }
          return result;
        }
      }

      case SyntaxKind.ArrowFunction: {
        const result = this.createNode<TSESTree.ArrowFunctionExpression>(node, {
          type: AST_NODE_TYPES.ArrowFunctionExpression,
          generator: false,
          id: null,
          params: this.convertParameters(node.parameters),
          body: this.convertChild(node.body),
          async: hasModifier(SyntaxKind.AsyncKeyword, node),
          expression: node.body.kind !== SyntaxKind.Block,
        });

        // Process returnType
        if (node.type) {
          result.returnType = this.convertTypeAnnotation(node.type, node);
        }

        // Process typeParameters
        if (node.typeParameters) {
          result.typeParameters =
            this.convertTSTypeParametersToTypeParametersDeclaration(
              node.typeParameters,
            );
        }
        return result;
      }

      case SyntaxKind.YieldExpression:
        return this.createNode<TSESTree.YieldExpression>(node, {
          type: AST_NODE_TYPES.YieldExpression,
          delegate: !!node.asteriskToken,
          argument: this.convertChild(node.expression),
        });

      case SyntaxKind.AwaitExpression:
        return this.createNode<TSESTree.AwaitExpression>(node, {
          type: AST_NODE_TYPES.AwaitExpression,
          argument: this.convertChild(node.expression),
        });

      // Template Literals

      case SyntaxKind.NoSubstitutionTemplateLiteral:
        return this.createNode<TSESTree.TemplateLiteral>(node, {
          type: AST_NODE_TYPES.TemplateLiteral,
          quasis: [
            this.createNode<TSESTree.TemplateElement>(node, {
              type: AST_NODE_TYPES.TemplateElement,
              value: {
                raw: this.ast.text.slice(
                  node.getStart(this.ast) + 1,
                  node.end - 1,
                ),
                cooked: node.text,
              },
              tail: true,
            }),
          ],
          expressions: [],
        });

      case SyntaxKind.TemplateExpression: {
        const result = this.createNode<TSESTree.TemplateLiteral>(node, {
          type: AST_NODE_TYPES.TemplateLiteral,
          quasis: [this.convertChild(node.head)],
          expressions: [],
        });

        node.templateSpans.forEach(templateSpan => {
          result.expressions.push(
            this.convertChild(templateSpan.expression) as TSESTree.Expression,
          );
          result.quasis.push(
            this.convertChild(templateSpan.literal) as TSESTree.TemplateElement,
          );
        });
        return result;
      }

      case SyntaxKind.TaggedTemplateExpression:
        return this.createNode<TSESTree.TaggedTemplateExpression>(node, {
          type: AST_NODE_TYPES.TaggedTemplateExpression,
          typeParameters: node.typeArguments
            ? this.convertTypeArgumentsToTypeParameters(
                node.typeArguments,
                node,
              )
            : undefined,
          tag: this.convertChild(node.tag),
          quasi: this.convertChild(node.template),
        });

      case SyntaxKind.TemplateHead:
      case SyntaxKind.TemplateMiddle:
      case SyntaxKind.TemplateTail: {
        const tail = node.kind === SyntaxKind.TemplateTail;
        return this.createNode<TSESTree.TemplateElement>(node, {
          type: AST_NODE_TYPES.TemplateElement,
          value: {
            raw: this.ast.text.slice(
              node.getStart(this.ast) + 1,
              node.end - (tail ? 1 : 2),
            ),
            cooked: node.text,
          },
          tail,
        });
      }

      // Patterns

      case SyntaxKind.SpreadAssignment:
      case SyntaxKind.SpreadElement: {
        if (this.allowPattern) {
          return this.createNode<TSESTree.RestElement>(node, {
            type: AST_NODE_TYPES.RestElement,
            argument: this.convertPattern(node.expression),
          });
        } else {
          return this.createNode<TSESTree.SpreadElement>(node, {
            type: AST_NODE_TYPES.SpreadElement,
            argument: this.convertChild(node.expression),
          });
        }
      }

      case SyntaxKind.Parameter: {
        let parameter: TSESTree.RestElement | TSESTree.BindingName;
        let result: TSESTree.RestElement | TSESTree.AssignmentPattern;

        if (node.dotDotDotToken) {
          parameter = result = this.createNode<TSESTree.RestElement>(node, {
            type: AST_NODE_TYPES.RestElement,
            argument: this.convertChild(node.name),
          });
        } else if (node.initializer) {
          parameter = this.convertChild(node.name) as TSESTree.BindingName;
          result = this.createNode<TSESTree.AssignmentPattern>(node, {
            type: AST_NODE_TYPES.AssignmentPattern,
            left: parameter,
            right: this.convertChild(node.initializer),
          });

          const modifiers = getModifiers(node);
          if (modifiers) {
            // AssignmentPattern should not contain modifiers in range
            result.range[0] = parameter.range[0];
            result.loc = getLocFor(result.range[0], result.range[1], this.ast);
          }
        } else {
          parameter = result = this.convertChild(node.name, parent);
        }

        if (node.type) {
          parameter.typeAnnotation = this.convertTypeAnnotation(
            node.type,
            node,
          );
          this.fixParentLocation(parameter, parameter.typeAnnotation.range);
        }

        if (node.questionToken) {
          if (node.questionToken.end > parameter.range[1]) {
            parameter.range[1] = node.questionToken.end;
            parameter.loc.end = getLineAndCharacterFor(
              parameter.range[1],
              this.ast,
            );
          }
          parameter.optional = true;
        }

        const modifiers = getModifiers(node);
        if (modifiers) {
          return this.createNode<TSESTree.TSParameterProperty>(node, {
            type: AST_NODE_TYPES.TSParameterProperty,
            accessibility: getTSNodeAccessibility(node) ?? undefined,
            readonly:
              hasModifier(SyntaxKind.ReadonlyKeyword, node) || undefined,
            static: hasModifier(SyntaxKind.StaticKeyword, node) || undefined,
            export: hasModifier(SyntaxKind.ExportKeyword, node) || undefined,
            override:
              hasModifier(SyntaxKind.OverrideKeyword, node) || undefined,
            parameter: result,
          });
        }
        return result;
      }

      // Classes

      case SyntaxKind.ClassDeclaration:
      case SyntaxKind.ClassExpression: {
        if (
          this.options.errorOnInvalidAST &&
          node.modifiers?.length === 1 &&
          node.modifiers[0].kind === ts.SyntaxKind.ExportKeyword
        ) {
          throw createError(
            this.ast,
            node.pos,
            "A class declaration without the 'default' modifier must have a name.",
          );
        }

        const heritageClauses = node.heritageClauses ?? [];
        const classNodeType =
          node.kind === SyntaxKind.ClassDeclaration
            ? AST_NODE_TYPES.ClassDeclaration
            : AST_NODE_TYPES.ClassExpression;

        const superClass = heritageClauses.find(
          clause => clause.token === SyntaxKind.ExtendsKeyword,
        );

        const implementsClause = heritageClauses.find(
          clause => clause.token === SyntaxKind.ImplementsKeyword,
        );

        const result = this.createNode<
          TSESTree.ClassDeclaration | TSESTree.ClassExpression
        >(node, {
          type: classNodeType,
          id: this.convertChild(node.name),
          body: this.createNode<TSESTree.ClassBody>(node, {
            type: AST_NODE_TYPES.ClassBody,
            body: [],
            range: [node.members.pos - 1, node.end],
          }),
          superClass: superClass?.types[0]
            ? this.convertChild(superClass.types[0].expression)
            : null,
        });

        if (superClass) {
          if (superClass.types.length > 1) {
            throw createError(
              this.ast,
              superClass.types[1].pos,
              'Classes can only extend a single class.',
            );
          }

          if (superClass.types[0]?.typeArguments) {
            result.superTypeParameters =
              this.convertTypeArgumentsToTypeParameters(
                superClass.types[0].typeArguments,
                superClass.types[0],
              );
          }
        }

        if (node.typeParameters) {
          result.typeParameters =
            this.convertTSTypeParametersToTypeParametersDeclaration(
              node.typeParameters,
            );
        }

        if (implementsClause) {
          result.implements = implementsClause.types.map(el =>
            this.convertChild(el),
          );
        }

        /**
         * TypeScript class declarations can be defined as "abstract"
         */
        if (hasModifier(SyntaxKind.AbstractKeyword, node)) {
          result.abstract = true;
        }

        if (hasModifier(SyntaxKind.DeclareKeyword, node)) {
          result.declare = true;
        }

        const decorators = getDecorators(node);
        if (decorators) {
          result.decorators = decorators.map(el => this.convertChild(el));
        }

        const filteredMembers = node.members.filter(isESTreeClassMember);

        if (filteredMembers.length) {
          result.body.body = filteredMembers.map(el => this.convertChild(el));
        }

        // check for exports
        return this.fixExports(node, result);
      }

      // Modules
      case SyntaxKind.ModuleBlock:
        return this.createNode<TSESTree.TSModuleBlock>(node, {
          type: AST_NODE_TYPES.TSModuleBlock,
          body: this.convertBodyExpressions(node.statements, node),
        });

      case SyntaxKind.ImportDeclaration: {
        this.assertModuleSpecifier(node, false);

        const result = this.createNode<TSESTree.ImportDeclaration>(node, {
          type: AST_NODE_TYPES.ImportDeclaration,
          source: this.convertChild(node.moduleSpecifier),
          specifiers: [],
          importKind: 'value',
          assertions: this.convertAssertClasue(node.assertClause),
        });

        if (node.importClause) {
          if (node.importClause.isTypeOnly) {
            result.importKind = 'type';
          }

          if (node.importClause.name) {
            result.specifiers.push(
              this.convertChild(node.importClause) as TSESTree.ImportClause,
            );
          }

          if (node.importClause.namedBindings) {
            switch (node.importClause.namedBindings.kind) {
              case SyntaxKind.NamespaceImport:
                result.specifiers.push(
                  this.convertChild(
                    node.importClause.namedBindings,
                  ) as TSESTree.ImportClause,
                );
                break;
              case SyntaxKind.NamedImports:
                result.specifiers = result.specifiers.concat(
                  node.importClause.namedBindings.elements.map(el =>
                    this.convertChild(el),
                  ),
                );
                break;
            }
          }
        }
        return result;
      }

      case SyntaxKind.NamespaceImport:
        return this.createNode<TSESTree.ImportNamespaceSpecifier>(node, {
          type: AST_NODE_TYPES.ImportNamespaceSpecifier,
          local: this.convertChild(node.name),
        });

      case SyntaxKind.ImportSpecifier:
        return this.createNode<TSESTree.ImportSpecifier>(node, {
          type: AST_NODE_TYPES.ImportSpecifier,
          local: this.convertChild(node.name),
          imported: this.convertChild(node.propertyName ?? node.name),
          importKind: node.isTypeOnly ? 'type' : 'value',
        });

      case SyntaxKind.ImportClause: {
        const local = this.convertChild(node.name);
        return this.createNode<TSESTree.ImportDefaultSpecifier>(node, {
          type: AST_NODE_TYPES.ImportDefaultSpecifier,
          local,
          range: local.range,
        });
      }

      case SyntaxKind.ExportDeclaration: {
        if (node.exportClause?.kind === SyntaxKind.NamedExports) {
          this.assertModuleSpecifier(node, true);
          return this.createNode<TSESTree.ExportNamedDeclaration>(node, {
            type: AST_NODE_TYPES.ExportNamedDeclaration,
            source: this.convertChild(node.moduleSpecifier),
            specifiers: node.exportClause.elements.map(el =>
              this.convertChild(el),
            ),
            exportKind: node.isTypeOnly ? 'type' : 'value',
            declaration: null,
            assertions: this.convertAssertClasue(node.assertClause),
          });
        } else {
          this.assertModuleSpecifier(node, false);
          return this.createNode<TSESTree.ExportAllDeclaration>(node, {
            type: AST_NODE_TYPES.ExportAllDeclaration,
            source: this.convertChild(node.moduleSpecifier),
            exportKind: node.isTypeOnly ? 'type' : 'value',
            exported:
              // note - for compat with 3.7.x, where node.exportClause is always undefined and
              //        SyntaxKind.NamespaceExport does not exist yet (i.e. is undefined), this
              //        cannot be shortened to an optional chain, or else you end up with
              //        undefined === undefined, and the true path will hard error at runtime
              node.exportClause &&
              node.exportClause.kind === SyntaxKind.NamespaceExport
                ? this.convertChild(node.exportClause.name)
                : null,
            assertions: this.convertAssertClasue(node.assertClause),
          });
        }
      }

      case SyntaxKind.ExportSpecifier:
        return this.createNode<TSESTree.ExportSpecifier>(node, {
          type: AST_NODE_TYPES.ExportSpecifier,
          local: this.convertChild(node.propertyName ?? node.name),
          exported: this.convertChild(node.name),
          exportKind: node.isTypeOnly ? 'type' : 'value',
        });

      case SyntaxKind.ExportAssignment:
        if (node.isExportEquals) {
          return this.createNode<TSESTree.TSExportAssignment>(node, {
            type: AST_NODE_TYPES.TSExportAssignment,
            expression: this.convertChild(node.expression),
          });
        } else {
          return this.createNode<TSESTree.ExportDefaultDeclaration>(node, {
            type: AST_NODE_TYPES.ExportDefaultDeclaration,
            declaration: this.convertChild(node.expression),
            exportKind: 'value',
          });
        }

      // Unary Operations

      case SyntaxKind.PrefixUnaryExpression:
      case SyntaxKind.PostfixUnaryExpression: {
        const operator = getTextForTokenKind(node.operator);
        /**
         * ESTree uses UpdateExpression for ++/--
         */
        if (operator === '++' || operator === '--') {
          return this.createNode<TSESTree.UpdateExpression>(node, {
            type: AST_NODE_TYPES.UpdateExpression,
            operator,
            prefix: node.kind === SyntaxKind.PrefixUnaryExpression,
            argument: this.convertChild(node.operand),
          });
        } else {
          return this.createNode<TSESTree.UnaryExpression>(node, {
            type: AST_NODE_TYPES.UnaryExpression,
            operator,
            prefix: node.kind === SyntaxKind.PrefixUnaryExpression,
            argument: this.convertChild(node.operand),
          });
        }
      }

      case SyntaxKind.DeleteExpression:
        return this.createNode<TSESTree.UnaryExpression>(node, {
          type: AST_NODE_TYPES.UnaryExpression,
          operator: 'delete',
          prefix: true,
          argument: this.convertChild(node.expression),
        });

      case SyntaxKind.VoidExpression:
        return this.createNode<TSESTree.UnaryExpression>(node, {
          type: AST_NODE_TYPES.UnaryExpression,
          operator: 'void',
          prefix: true,
          argument: this.convertChild(node.expression),
        });

      case SyntaxKind.TypeOfExpression:
        return this.createNode<TSESTree.UnaryExpression>(node, {
          type: AST_NODE_TYPES.UnaryExpression,
          operator: 'typeof',
          prefix: true,
          argument: this.convertChild(node.expression),
        });

      case SyntaxKind.TypeOperator:
        return this.createNode<TSESTree.TSTypeOperator>(node, {
          type: AST_NODE_TYPES.TSTypeOperator,
          operator: getTextForTokenKind(node.operator),
          typeAnnotation: this.convertChild(node.type),
        });

      // Binary Operations

      case SyntaxKind.BinaryExpression: {
        // TypeScript uses BinaryExpression for sequences as well
        if (isComma(node.operatorToken)) {
          const result = this.createNode<TSESTree.SequenceExpression>(node, {
            type: AST_NODE_TYPES.SequenceExpression,
            expressions: [],
          });

          const left = this.convertChild(node.left) as TSESTree.Expression;
          if (
            left.type === AST_NODE_TYPES.SequenceExpression &&
            node.left.kind !== SyntaxKind.ParenthesizedExpression
          ) {
            result.expressions = result.expressions.concat(left.expressions);
          } else {
            result.expressions.push(left);
          }

          result.expressions.push(
            this.convertChild(node.right) as TSESTree.Expression,
          );
          return result;
        } else {
          const type = getBinaryExpressionType(node.operatorToken);
          if (
            this.allowPattern &&
            type === AST_NODE_TYPES.AssignmentExpression
          ) {
            return this.createNode<TSESTree.AssignmentPattern>(node, {
              type: AST_NODE_TYPES.AssignmentPattern,
              left: this.convertPattern(node.left, node),
              right: this.convertChild(node.right),
            });
          }
          return this.createNode<
            | TSESTree.AssignmentExpression
            | TSESTree.LogicalExpression
            | TSESTree.BinaryExpression
          >(node, {
            type,
            operator: getTextForTokenKind(node.operatorToken.kind),
            left: this.converter(
              node.left,
              node,
              type === AST_NODE_TYPES.AssignmentExpression,
            ),
            right: this.convertChild(node.right),
          });
        }
      }

      case SyntaxKind.PropertyAccessExpression: {
        const object = this.convertChild(node.expression);
        const property = this.convertChild(node.name);
        const computed = false;

        const result = this.createNode<TSESTree.MemberExpression>(node, {
          type: AST_NODE_TYPES.MemberExpression,
          object,
          property,
          computed,
          optional: node.questionDotToken !== undefined,
        });

        return this.convertChainExpression(result, node);
      }

      case SyntaxKind.ElementAccessExpression: {
        const object = this.convertChild(node.expression);
        const property = this.convertChild(node.argumentExpression);
        const computed = true;

        const result = this.createNode<TSESTree.MemberExpression>(node, {
          type: AST_NODE_TYPES.MemberExpression,
          object,
          property,
          computed,
          optional: node.questionDotToken !== undefined,
        });

        return this.convertChainExpression(result, node);
      }

      case SyntaxKind.CallExpression: {
        if (node.expression.kind === SyntaxKind.ImportKeyword) {
          if (node.arguments.length !== 1 && node.arguments.length !== 2) {
            throw createError(
              this.ast,
              node.arguments.pos,
              'Dynamic import requires exactly one or two arguments.',
            );
          }
          return this.createNode<TSESTree.ImportExpression>(node, {
            type: AST_NODE_TYPES.ImportExpression,
            source: this.convertChild(node.arguments[0]),
            attributes: node.arguments[1]
              ? this.convertChild(node.arguments[1])
              : null,
          });
        }

        const callee = this.convertChild(node.expression);
        const args = node.arguments.map(el => this.convertChild(el));

        const result = this.createNode<TSESTree.CallExpression>(node, {
          type: AST_NODE_TYPES.CallExpression,
          callee,
          arguments: args,
          optional: node.questionDotToken !== undefined,
        });

        if (node.typeArguments) {
          result.typeParameters = this.convertTypeArgumentsToTypeParameters(
            node.typeArguments,
            node,
          );
        }

        return this.convertChainExpression(result, node);
      }

      case SyntaxKind.NewExpression: {
        // NOTE - NewExpression cannot have an optional chain in it
        const result = this.createNode<TSESTree.NewExpression>(node, {
          type: AST_NODE_TYPES.NewExpression,
          callee: this.convertChild(node.expression),
          arguments: node.arguments
            ? node.arguments.map(el => this.convertChild(el))
            : [],
        });
        if (node.typeArguments) {
          result.typeParameters = this.convertTypeArgumentsToTypeParameters(
            node.typeArguments,
            node,
          );
        }
        return result;
      }

      case SyntaxKind.ConditionalExpression:
        return this.createNode<TSESTree.ConditionalExpression>(node, {
          type: AST_NODE_TYPES.ConditionalExpression,
          test: this.convertChild(node.condition),
          consequent: this.convertChild(node.whenTrue),
          alternate: this.convertChild(node.whenFalse),
        });

      case SyntaxKind.MetaProperty: {
        return this.createNode<TSESTree.MetaProperty>(node, {
          type: AST_NODE_TYPES.MetaProperty,
          meta: this.createNode<TSESTree.Identifier>(
            // TODO: do we really want to convert it to Token?
            node.getFirstToken()! as ts.Token<typeof node.keywordToken>,
            {
              type: AST_NODE_TYPES.Identifier,
              name: getTextForTokenKind(node.keywordToken),
            },
          ),
          property: this.convertChild(node.name),
        });
      }

      case SyntaxKind.Decorator: {
        return this.createNode<TSESTree.Decorator>(node, {
          type: AST_NODE_TYPES.Decorator,
          expression: this.convertChild(node.expression),
        });
      }

      // Literals

      case SyntaxKind.StringLiteral: {
        return this.createNode<TSESTree.StringLiteral>(node, {
          type: AST_NODE_TYPES.Literal,
          value:
            parent.kind === SyntaxKind.JsxAttribute
              ? unescapeStringLiteralText(node.text)
              : node.text,
          raw: node.getText(),
        });
      }

      case SyntaxKind.NumericLiteral: {
        return this.createNode<TSESTree.NumberLiteral>(node, {
          type: AST_NODE_TYPES.Literal,
          value: Number(node.text),
          raw: node.getText(),
        });
      }

      case SyntaxKind.BigIntLiteral: {
        const range = getRange(node, this.ast);
        const rawValue = this.ast.text.slice(range[0], range[1]);
        const bigint = rawValue
          // remove suffix `n`
          .slice(0, -1)
          // `BigInt` doesn't accept numeric separator
          // and `bigint` property should not include numeric separator
          .replace(/_/g, '');
        const value = typeof BigInt !== 'undefined' ? BigInt(bigint) : null;
        return this.createNode<TSESTree.BigIntLiteral>(node, {
          type: AST_NODE_TYPES.Literal,
          raw: rawValue,
          value: value,
          bigint: value == null ? bigint : String(value),
          range,
        });
      }

      case SyntaxKind.RegularExpressionLiteral: {
        const pattern = node.text.slice(1, node.text.lastIndexOf('/'));
        const flags = node.text.slice(node.text.lastIndexOf('/') + 1);

        let regex = null;
        try {
          regex = new RegExp(pattern, flags);
        } catch (exception: unknown) {
          regex = null;
        }

        return this.createNode<TSESTree.RegExpLiteral>(node, {
          type: AST_NODE_TYPES.Literal,
          value: regex,
          raw: node.text,
          regex: {
            pattern,
            flags,
          },
        });
      }

      case SyntaxKind.TrueKeyword:
        return this.createNode<TSESTree.BooleanLiteral>(node, {
          type: AST_NODE_TYPES.Literal,
          value: true,
          raw: 'true',
        });

      case SyntaxKind.FalseKeyword:
        return this.createNode<TSESTree.BooleanLiteral>(node, {
          type: AST_NODE_TYPES.Literal,
          value: false,
          raw: 'false',
        });

      case SyntaxKind.NullKeyword: {
        return this.createNode<TSESTree.NullLiteral>(node, {
          type: AST_NODE_TYPES.Literal,
          value: null,
          raw: 'null',
        });
      }

      case SyntaxKind.EmptyStatement:
        return this.createNode<TSESTree.EmptyStatement>(node, {
          type: AST_NODE_TYPES.EmptyStatement,
        });

      case SyntaxKind.DebuggerStatement:
        return this.createNode<TSESTree.DebuggerStatement>(node, {
          type: AST_NODE_TYPES.DebuggerStatement,
        });

      // JSX

      case SyntaxKind.JsxElement:
        return this.createNode<TSESTree.JSXElement>(node, {
          type: AST_NODE_TYPES.JSXElement,
          openingElement: this.convertChild(node.openingElement),
          closingElement: this.convertChild(node.closingElement),
          children: node.children.map(el => this.convertChild(el)),
        });

      case SyntaxKind.JsxFragment:
        return this.createNode<TSESTree.JSXFragment>(node, {
          type: AST_NODE_TYPES.JSXFragment,
          openingFragment: this.convertChild(node.openingFragment),
          closingFragment: this.convertChild(node.closingFragment),
          children: node.children.map(el => this.convertChild(el)),
        });

      case SyntaxKind.JsxSelfClosingElement: {
        return this.createNode<TSESTree.JSXElement>(node, {
          type: AST_NODE_TYPES.JSXElement,
          /**
           * Convert SyntaxKind.JsxSelfClosingElement to SyntaxKind.JsxOpeningElement,
           * TypeScript does not seem to have the idea of openingElement when tag is self-closing
           */
          openingElement: this.createNode<TSESTree.JSXOpeningElement>(node, {
            type: AST_NODE_TYPES.JSXOpeningElement,
            typeParameters: node.typeArguments
              ? this.convertTypeArgumentsToTypeParameters(
                  node.typeArguments,
                  node,
                )
              : undefined,
            selfClosing: true,
            name: this.convertJSXTagName(node.tagName, node),
            attributes: node.attributes.properties.map(el =>
              this.convertChild(el),
            ),
            range: getRange(node, this.ast),
          }),
          closingElement: null,
          children: [],
        });
      }

      case SyntaxKind.JsxOpeningElement:
        return this.createNode<TSESTree.JSXOpeningElement>(node, {
          type: AST_NODE_TYPES.JSXOpeningElement,
          typeParameters: node.typeArguments
            ? this.convertTypeArgumentsToTypeParameters(
                node.typeArguments,
                node,
              )
            : undefined,
          selfClosing: false,
          name: this.convertJSXTagName(node.tagName, node),
          attributes: node.attributes.properties.map(el =>
            this.convertChild(el),
          ),
        });

      case SyntaxKind.JsxClosingElement:
        return this.createNode<TSESTree.JSXClosingElement>(node, {
          type: AST_NODE_TYPES.JSXClosingElement,
          name: this.convertJSXTagName(node.tagName, node),
        });

      case SyntaxKind.JsxOpeningFragment:
        return this.createNode<TSESTree.JSXOpeningFragment>(node, {
          type: AST_NODE_TYPES.JSXOpeningFragment,
        });

      case SyntaxKind.JsxClosingFragment:
        return this.createNode<TSESTree.JSXClosingFragment>(node, {
          type: AST_NODE_TYPES.JSXClosingFragment,
        });

      case SyntaxKind.JsxExpression: {
        const expression = node.expression
          ? this.convertChild(node.expression)
          : this.createNode<TSESTree.JSXEmptyExpression>(node, {
              type: AST_NODE_TYPES.JSXEmptyExpression,
              range: [node.getStart(this.ast) + 1, node.getEnd() - 1],
            });

        if (node.dotDotDotToken) {
          return this.createNode<TSESTree.JSXSpreadChild>(node, {
            type: AST_NODE_TYPES.JSXSpreadChild,
            expression,
          });
        } else {
          return this.createNode<TSESTree.JSXExpressionContainer>(node, {
            type: AST_NODE_TYPES.JSXExpressionContainer,
            expression,
          });
        }
      }

      case SyntaxKind.JsxAttribute: {
        return this.createNode<TSESTree.JSXAttribute>(node, {
          type: AST_NODE_TYPES.JSXAttribute,
          name: this.convertJSXNamespaceOrIdentifier(node.name),
          value: this.convertChild(node.initializer),
        });
      }

      case SyntaxKind.JsxText: {
        const start = node.getFullStart();
        const end = node.getEnd();
        const text = this.ast.text.slice(start, end);

        return this.createNode<TSESTree.JSXText>(node, {
          type: AST_NODE_TYPES.JSXText,
          value: unescapeStringLiteralText(text),
          raw: text,
          range: [start, end],
        });
      }

      case SyntaxKind.JsxSpreadAttribute:
        return this.createNode<TSESTree.JSXSpreadAttribute>(node, {
          type: AST_NODE_TYPES.JSXSpreadAttribute,
          argument: this.convertChild(node.expression),
        });

      case SyntaxKind.QualifiedName: {
        return this.createNode<TSESTree.TSQualifiedName>(node, {
          type: AST_NODE_TYPES.TSQualifiedName,
          left: this.convertChild(node.left),
          right: this.convertChild(node.right),
        });
      }

      // TypeScript specific

      case SyntaxKind.TypeReference: {
        return this.createNode<TSESTree.TSTypeReference>(node, {
          type: AST_NODE_TYPES.TSTypeReference,
          typeName: this.convertChild(node.typeName),
          typeParameters: node.typeArguments
            ? this.convertTypeArgumentsToTypeParameters(
                node.typeArguments,
                node,
              )
            : undefined,
        });
      }

      case SyntaxKind.TypeParameter: {
        return this.createNode<TSESTree.TSTypeParameter>(node, {
          type: AST_NODE_TYPES.TSTypeParameter,
          name: this.convertChild(node.name),
          constraint: node.constraint
            ? this.convertChild(node.constraint)
            : undefined,
          default: node.default ? this.convertChild(node.default) : undefined,
          in: hasModifier(SyntaxKind.InKeyword, node),
          out: hasModifier(SyntaxKind.OutKeyword, node),
        });
      }

      case SyntaxKind.ThisType:
        return this.createNode<TSESTree.TSThisType>(node, {
          type: AST_NODE_TYPES.TSThisType,
        });

      case SyntaxKind.AnyKeyword:
      case SyntaxKind.BigIntKeyword:
      case SyntaxKind.BooleanKeyword:
      case SyntaxKind.NeverKeyword:
      case SyntaxKind.NumberKeyword:
      case SyntaxKind.ObjectKeyword:
      case SyntaxKind.StringKeyword:
      case SyntaxKind.SymbolKeyword:
      case SyntaxKind.UnknownKeyword:
      case SyntaxKind.VoidKeyword:
      case SyntaxKind.UndefinedKeyword:
      case SyntaxKind.IntrinsicKeyword: {
        return this.createNode<any>(node, {
          type: AST_NODE_TYPES[`TS${SyntaxKind[node.kind]}` as AST_NODE_TYPES],
        });
      }

      case SyntaxKind.NonNullExpression: {
        const nnExpr = this.createNode<TSESTree.TSNonNullExpression>(node, {
          type: AST_NODE_TYPES.TSNonNullExpression,
          expression: this.convertChild(node.expression),
        });

        return this.convertChainExpression(nnExpr, node);
      }

      case SyntaxKind.TypeLiteral: {
        return this.createNode<TSESTree.TSTypeLiteral>(node, {
          type: AST_NODE_TYPES.TSTypeLiteral,
          members: node.members.map(el => this.convertChild(el)),
        });
      }

      case SyntaxKind.ArrayType: {
        return this.createNode<TSESTree.TSArrayType>(node, {
          type: AST_NODE_TYPES.TSArrayType,
          elementType: this.convertChild(node.elementType),
        });
      }

      case SyntaxKind.IndexedAccessType: {
        return this.createNode<TSESTree.TSIndexedAccessType>(node, {
          type: AST_NODE_TYPES.TSIndexedAccessType,
          objectType: this.convertChild(node.objectType),
          indexType: this.convertChild(node.indexType),
        });
      }

      case SyntaxKind.ConditionalType: {
        return this.createNode<TSESTree.TSConditionalType>(node, {
          type: AST_NODE_TYPES.TSConditionalType,
          checkType: this.convertChild(node.checkType),
          extendsType: this.convertChild(node.extendsType),
          trueType: this.convertChild(node.trueType),
          falseType: this.convertChild(node.falseType),
        });
      }

      case SyntaxKind.TypeQuery: {
        return this.createNode<TSESTree.TSTypeQuery>(node, {
          type: AST_NODE_TYPES.TSTypeQuery,
          exprName: this.convertChild(node.exprName),
          typeParameters:
            node.typeArguments &&
            this.convertTypeArgumentsToTypeParameters(node.typeArguments, node),
        });
      }

      case SyntaxKind.MappedType: {
        const result = this.createNode<TSESTree.TSMappedType>(node, {
          type: AST_NODE_TYPES.TSMappedType,
          typeParameter: this.convertChild(node.typeParameter),
          nameType: this.convertChild(node.nameType) ?? null,
        });

        if (node.readonlyToken) {
          if (node.readonlyToken.kind === SyntaxKind.ReadonlyKeyword) {
            result.readonly = true;
          } else {
            result.readonly = getTextForTokenKind(node.readonlyToken.kind);
          }
        }

        if (node.questionToken) {
          if (node.questionToken.kind === SyntaxKind.QuestionToken) {
            result.optional = true;
          } else {
            result.optional = getTextForTokenKind(node.questionToken.kind);
          }
        }

        if (node.type) {
          result.typeAnnotation = this.convertChild(node.type);
        }
        return result;
      }

      case SyntaxKind.ParenthesizedExpression:
        return this.convertChild(node.expression, parent);

      case SyntaxKind.TypeAliasDeclaration: {
        this.#checkIllegalDecorators(node);

        const result = this.createNode<TSESTree.TSTypeAliasDeclaration>(node, {
          type: AST_NODE_TYPES.TSTypeAliasDeclaration,
          id: this.convertChild(node.name),
          typeAnnotation: this.convertChild(node.type),
        });

        if (hasModifier(SyntaxKind.DeclareKeyword, node)) {
          result.declare = true;
        }

        // Process typeParameters
        if (node.typeParameters) {
          result.typeParameters =
            this.convertTSTypeParametersToTypeParametersDeclaration(
              node.typeParameters,
            );
        }

        // check for exports
        return this.fixExports(node, result);
      }

      case SyntaxKind.MethodSignature: {
        return this.convertMethodSignature(node);
      }

      case SyntaxKind.PropertySignature: {
        const result = this.createNode<TSESTree.TSPropertySignature>(node, {
          type: AST_NODE_TYPES.TSPropertySignature,
          optional: isOptional(node) || undefined,
          computed: isComputedProperty(node.name),
          key: this.convertChild(node.name),
          typeAnnotation: node.type
            ? this.convertTypeAnnotation(node.type, node)
            : undefined,
          initializer:
            this.convertChild(
              // eslint-disable-next-line deprecation/deprecation -- TODO breaking change remove this from the AST
              node.initializer,
            ) || undefined,
          readonly: hasModifier(SyntaxKind.ReadonlyKeyword, node) || undefined,
          static: hasModifier(SyntaxKind.StaticKeyword, node) || undefined,
          export: hasModifier(SyntaxKind.ExportKeyword, node) || undefined,
        });

        const accessibility = getTSNodeAccessibility(node);
        if (accessibility) {
          result.accessibility = accessibility;
        }

        return result;
      }

      case SyntaxKind.IndexSignature: {
        const result = this.createNode<TSESTree.TSIndexSignature>(node, {
          type: AST_NODE_TYPES.TSIndexSignature,
          parameters: node.parameters.map(el => this.convertChild(el)),
        });

        if (node.type) {
          result.typeAnnotation = this.convertTypeAnnotation(node.type, node);
        }

        if (hasModifier(SyntaxKind.ReadonlyKeyword, node)) {
          result.readonly = true;
        }

        const accessibility = getTSNodeAccessibility(node);
        if (accessibility) {
          result.accessibility = accessibility;
        }

        if (hasModifier(SyntaxKind.ExportKeyword, node)) {
          result.export = true;
        }

        if (hasModifier(SyntaxKind.StaticKeyword, node)) {
          result.static = true;
        }
        return result;
      }
      case SyntaxKind.ConstructorType: {
        const result = this.createNode<TSESTree.TSConstructorType>(node, {
          type: AST_NODE_TYPES.TSConstructorType,
          params: this.convertParameters(node.parameters),
          abstract: hasModifier(SyntaxKind.AbstractKeyword, node),
        });
        if (node.type) {
          result.returnType = this.convertTypeAnnotation(node.type, node);
        }
        if (node.typeParameters) {
          result.typeParameters =
            this.convertTSTypeParametersToTypeParametersDeclaration(
              node.typeParameters,
            );
        }
        return result;
      }

      case SyntaxKind.FunctionType:
      case SyntaxKind.ConstructSignature:
      case SyntaxKind.CallSignature: {
        const type =
          node.kind === SyntaxKind.ConstructSignature
            ? AST_NODE_TYPES.TSConstructSignatureDeclaration
            : node.kind === SyntaxKind.CallSignature
            ? AST_NODE_TYPES.TSCallSignatureDeclaration
            : AST_NODE_TYPES.TSFunctionType;
        const result = this.createNode<
          | TSESTree.TSFunctionType
          | TSESTree.TSCallSignatureDeclaration
          | TSESTree.TSConstructSignatureDeclaration
        >(node, {
          type: type,
          params: this.convertParameters(node.parameters),
        });
        if (node.type) {
          result.returnType = this.convertTypeAnnotation(node.type, node);
        }

        if (node.typeParameters) {
          result.typeParameters =
            this.convertTSTypeParametersToTypeParametersDeclaration(
              node.typeParameters,
            );
        }
        return result;
      }

      case SyntaxKind.ExpressionWithTypeArguments: {
        const parentKind = parent.kind;
        const type =
          parentKind === SyntaxKind.InterfaceDeclaration
            ? AST_NODE_TYPES.TSInterfaceHeritage
            : parentKind === SyntaxKind.HeritageClause
            ? AST_NODE_TYPES.TSClassImplements
            : AST_NODE_TYPES.TSInstantiationExpression;
        const result = this.createNode<
          | TSESTree.TSInterfaceHeritage
          | TSESTree.TSClassImplements
          | TSESTree.TSInstantiationExpression
        >(node, {
          type,
          expression: this.convertChild(node.expression),
        });

        if (node.typeArguments) {
          result.typeParameters = this.convertTypeArgumentsToTypeParameters(
            node.typeArguments,
            node,
          );
        }
        return result;
      }

      case SyntaxKind.InterfaceDeclaration: {
        this.#checkIllegalDecorators(node);

        const interfaceHeritageClauses = node.heritageClauses ?? [];
        const result = this.createNode<TSESTree.TSInterfaceDeclaration>(node, {
          type: AST_NODE_TYPES.TSInterfaceDeclaration,
          body: this.createNode<TSESTree.TSInterfaceBody>(node, {
            type: AST_NODE_TYPES.TSInterfaceBody,
            body: node.members.map(member => this.convertChild(member)),
            range: [node.members.pos - 1, node.end],
          }),
          id: this.convertChild(node.name),
        });

        if (node.typeParameters) {
          result.typeParameters =
            this.convertTSTypeParametersToTypeParametersDeclaration(
              node.typeParameters,
            );
        }

        if (interfaceHeritageClauses.length > 0) {
          const interfaceExtends: TSESTree.TSInterfaceHeritage[] = [];

          for (const heritageClause of interfaceHeritageClauses) {
            if (heritageClause.token === SyntaxKind.ExtendsKeyword) {
              for (const n of heritageClause.types) {
                interfaceExtends.push(
                  this.convertChild(n, node) as TSESTree.TSInterfaceHeritage,
                );
              }
            }
          }

          if (interfaceExtends.length > 0) {
            result.extends = interfaceExtends;
          }
        }

        if (hasModifier(SyntaxKind.DeclareKeyword, node)) {
          result.declare = true;
        }
        // check for exports
        return this.fixExports(node, result);
      }

      case SyntaxKind.TypePredicate: {
        const result = this.createNode<TSESTree.TSTypePredicate>(node, {
          type: AST_NODE_TYPES.TSTypePredicate,
          asserts: node.assertsModifier !== undefined,
          parameterName: this.convertChild(node.parameterName),
          typeAnnotation: null,
        });
        /**
         * Specific fix for type-guard location data
         */
        if (node.type) {
          result.typeAnnotation = this.convertTypeAnnotation(node.type, node);
          result.typeAnnotation.loc = result.typeAnnotation.typeAnnotation.loc;
          result.typeAnnotation.range =
            result.typeAnnotation.typeAnnotation.range;
        }
        return result;
      }

      case SyntaxKind.ImportType: {
        const range = getRange(node, this.ast);
        if (node.isTypeOf) {
          const token = findNextToken(node.getFirstToken()!, node, this.ast)!;
          range[0] = token.getStart(this.ast);
        }
        const result = this.createNode<TSESTree.TSImportType>(node, {
          type: AST_NODE_TYPES.TSImportType,
          argument: this.convertChild(node.argument),
          qualifier: this.convertChild(node.qualifier),
          typeParameters: node.typeArguments
            ? this.convertTypeArgumentsToTypeParameters(
                node.typeArguments,
                node,
              )
            : null,
          range: range,
        });
        if (node.isTypeOf) {
          return this.createNode<TSESTree.TSTypeQuery>(node, {
            type: AST_NODE_TYPES.TSTypeQuery,
            exprName: result,
          });
        }
        return result;
      }

      case SyntaxKind.EnumDeclaration: {
        this.#checkIllegalDecorators(node);

        const result = this.createNode<TSESTree.TSEnumDeclaration>(node, {
          type: AST_NODE_TYPES.TSEnumDeclaration,
          id: this.convertChild(node.name),
          members: node.members.map(el => this.convertChild(el)),
        });
        // apply modifiers first...
        if (hasModifier(SyntaxKind.DeclareKeyword, node)) {
          result.declare = true;
        }

        if (hasModifier(SyntaxKind.ConstKeyword, node)) {
          result.const = true;
        }

        // ...then check for exports
        return this.fixExports(node, result);
      }

      case SyntaxKind.EnumMember: {
        const result = this.createNode<TSESTree.TSEnumMember>(node, {
          type: AST_NODE_TYPES.TSEnumMember,
          id: this.convertChild(node.name),
        });
        if (node.initializer) {
          result.initializer = this.convertChild(node.initializer);
        }
        if (node.name.kind === ts.SyntaxKind.ComputedPropertyName) {
          result.computed = true;
        }
        return result;
      }

      case SyntaxKind.ModuleDeclaration: {
        const result = this.createNode<TSESTree.TSModuleDeclaration>(node, {
          type: AST_NODE_TYPES.TSModuleDeclaration,
          id: this.convertChild(node.name),
        });
        if (node.body) {
          result.body = this.convertChild(node.body);
        }
        // apply modifiers first...
        if (hasModifier(SyntaxKind.DeclareKeyword, node)) {
          result.declare = true;
        }
        if (node.flags & ts.NodeFlags.GlobalAugmentation) {
          result.global = true;
        }
        // ...then check for exports
        return this.fixExports(node, result);
      }

      // TypeScript specific types
      case SyntaxKind.ParenthesizedType: {
        return this.convertChild(node.type);
      }
      case SyntaxKind.UnionType: {
        return this.createNode<TSESTree.TSUnionType>(node, {
          type: AST_NODE_TYPES.TSUnionType,
          types: node.types.map(el => this.convertChild(el)),
        });
      }
      case SyntaxKind.IntersectionType: {
        return this.createNode<TSESTree.TSIntersectionType>(node, {
          type: AST_NODE_TYPES.TSIntersectionType,
          types: node.types.map(el => this.convertChild(el)),
        });
      }
      case SyntaxKind.AsExpression: {
        return this.createNode<TSESTree.TSAsExpression>(node, {
          type: AST_NODE_TYPES.TSAsExpression,
          expression: this.convertChild(node.expression),
          typeAnnotation: this.convertChild(node.type),
        });
      }
      case SyntaxKind.InferType: {
        return this.createNode<TSESTree.TSInferType>(node, {
          type: AST_NODE_TYPES.TSInferType,
          typeParameter: this.convertChild(node.typeParameter),
        });
      }
      case SyntaxKind.LiteralType: {
        if (node.literal.kind === SyntaxKind.NullKeyword) {
          // 4.0 started nesting null types inside a LiteralType node
          // but our AST is designed around the old way of null being a keyword
          return this.createNode<TSESTree.TSNullKeyword>(
            node.literal as ts.NullLiteral,
            {
              type: AST_NODE_TYPES.TSNullKeyword,
            },
          );
        } else {
          return this.createNode<TSESTree.TSLiteralType>(node, {
            type: AST_NODE_TYPES.TSLiteralType,
            literal: this.convertChild(node.literal),
          });
        }
      }
      case SyntaxKind.TypeAssertionExpression: {
        return this.createNode<TSESTree.TSTypeAssertion>(node, {
          type: AST_NODE_TYPES.TSTypeAssertion,
          typeAnnotation: this.convertChild(node.type),
          expression: this.convertChild(node.expression),
        });
      }
      case SyntaxKind.ImportEqualsDeclaration: {
        return this.fixExports(
          node,
          this.createNode<TSESTree.TSImportEqualsDeclaration>(node, {
            type: AST_NODE_TYPES.TSImportEqualsDeclaration,
            id: this.convertChild(node.name),
            importKind: node.isTypeOnly ? 'type' : 'value',
            moduleReference: this.convertChild(node.moduleReference),
          }),
        );
      }
      case SyntaxKind.ExternalModuleReference: {
        return this.createNode<TSESTree.TSExternalModuleReference>(node, {
          type: AST_NODE_TYPES.TSExternalModuleReference,
          expression: this.convertChild(node.expression),
        });
      }
      case SyntaxKind.NamespaceExportDeclaration: {
        return this.createNode<TSESTree.TSNamespaceExportDeclaration>(node, {
          type: AST_NODE_TYPES.TSNamespaceExportDeclaration,
          id: this.convertChild(node.name),
        });
      }
      case SyntaxKind.AbstractKeyword: {
        return this.createNode<TSESTree.TSAbstractKeyword>(node, {
          type: AST_NODE_TYPES.TSAbstractKeyword,
        });
      }

      // Tuple
      case SyntaxKind.TupleType: {
        // In TS 4.0, the `elementTypes` property was changed to `elements`.
        // To support both at compile time, we cast to access the newer version
        // if the former does not exist.
        const elementTypes =
          'elementTypes' in node
            ? (node as any).elementTypes.map((el: ts.Node) =>
                this.convertChild(el),
              )
            : node.elements.map(el => this.convertChild(el));

        return this.createNode<TSESTree.TSTupleType>(node, {
          type: AST_NODE_TYPES.TSTupleType,
          elementTypes,
        });
      }
      case SyntaxKind.NamedTupleMember: {
        const member = this.createNode<TSESTree.TSNamedTupleMember>(node, {
          type: AST_NODE_TYPES.TSNamedTupleMember,
          elementType: this.convertChild(node.type, node),
          label: this.convertChild(node.name, node),
          optional: node.questionToken != null,
        });

        if (node.dotDotDotToken) {
          // adjust the start to account for the "..."
          member.range[0] = member.label.range[0];
          member.loc.start = member.label.loc.start;
          return this.createNode<TSESTree.TSRestType>(node, {
            type: AST_NODE_TYPES.TSRestType,
            typeAnnotation: member,
          });
        }

        return member;
      }
      case SyntaxKind.OptionalType: {
        return this.createNode<TSESTree.TSOptionalType>(node, {
          type: AST_NODE_TYPES.TSOptionalType,
          typeAnnotation: this.convertChild(node.type),
        });
      }
      case SyntaxKind.RestType: {
        return this.createNode<TSESTree.TSRestType>(node, {
          type: AST_NODE_TYPES.TSRestType,
          typeAnnotation: this.convertChild(node.type),
        });
      }

      // Template Literal Types
      case SyntaxKind.TemplateLiteralType: {
        const result = this.createNode<TSESTree.TSTemplateLiteralType>(node, {
          type: AST_NODE_TYPES.TSTemplateLiteralType,
          quasis: [this.convertChild(node.head)],
          types: [],
        });

        node.templateSpans.forEach(templateSpan => {
          result.types.push(
            this.convertChild(templateSpan.type) as TSESTree.TypeNode,
          );
          result.quasis.push(
            this.convertChild(templateSpan.literal) as TSESTree.TemplateElement,
          );
        });
        return result;
      }

      case SyntaxKind.ClassStaticBlockDeclaration: {
        return this.createNode<TSESTree.StaticBlock>(node, {
          type: AST_NODE_TYPES.StaticBlock,
          body: this.convertBodyExpressions(node.body.statements, node),
        });
      }

      case SyntaxKind.AssertEntry: {
        return this.createNode<TSESTree.ImportAttribute>(node, {
          type: AST_NODE_TYPES.ImportAttribute,
          key: this.convertChild(node.name),
          value: this.convertChild(node.value),
        });
      }

      case SyntaxKind.SatisfiesExpression: {
        return this.createNode<TSESTree.TSSatisfiesExpression>(node, {
          type: AST_NODE_TYPES.TSSatisfiesExpression,
          expression: this.convertChild(node.expression),
          typeAnnotation: this.convertChild(node.type),
        });
      }

      default:
        return this.deeplyCopy(node);
    }
  }

  #checkIllegalDecorators(node: ts.Node): void {
    if (this.options.errorOnInvalidAST && nodeHasIllegalDecorators(node)) {
      throw createError(this.ast, node.pos, 'Decorators are not valid here.');
    }
  }
}<|MERGE_RESOLUTION|>--- conflicted
+++ resolved
@@ -233,37 +233,7 @@
    * @returns the converted ESTree node
    */
   private convertChild(child?: ts.Node, parent?: ts.Node): any | null {
-<<<<<<< HEAD
-    return this.converter(child, parent, this.inTypeMode, false);
-  }
-
-  /**
-   * Converts a TypeScript child node into an ESTree node, throwing an error
-   * if the child is not defined and options.errorOnInvalidAST is true.
-   * @returns The converted ESTree node.
-   */
-  private convertChildStrict(
-    child: ts.Node | undefined,
-    parent: ts.Node,
-    message: string,
-  ): any | null {
-    if (!child && this.options.errorOnInvalidAST) {
-      throw createError(this.ast, parent.pos, message);
-    }
-    return this.converter(child, parent, this.inTypeMode, false);
-  }
-
-  /**
-   * Converts a TypeScript node into an ESTree node.
-   * @param child the child ts.Node
-   * @param parent parentNode
-   * @returns the converted ESTree node
-   */
-  private convertType(child?: ts.Node, parent?: ts.Node): any | null {
-    return this.converter(child, parent, true, false);
-=======
     return this.converter(child, parent, false);
->>>>>>> 79327b49
   }
 
   private createNode<T extends TSESTree.Node = TSESTree.Node>(
