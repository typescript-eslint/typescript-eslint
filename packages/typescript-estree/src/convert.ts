--- conflicted
+++ resolved
@@ -3069,7 +3069,6 @@
     }
   }
 
-<<<<<<< HEAD
   #checkIllegalDecorators(node: ts.Node): void {
     if (nodeHasIllegalDecorators(node)) {
       this.#throwIfErrorOnInvalidAST(
@@ -3082,7 +3081,9 @@
   #throwIfErrorOnInvalidAST(pos: number, message: string): void {
     if (this.options.errorOnInvalidAST) {
       throw createError(this.ast, pos, message);
-=======
+    }
+  }
+
   #throwErrorIfDeprecatedPropertyExists<Node extends ts.Node>(
     node: Node,
     property: unknown,
@@ -3090,7 +3091,6 @@
   ): void {
     if (property) {
       throw createError(this.ast, node.pos, message);
->>>>>>> aa20f63e
     }
   }
 }