--- conflicted
+++ resolved
@@ -1,8 +1,4 @@
 import ts from 'typescript';
-<<<<<<< HEAD
-import * as TSESTree from './ts-estree';
-=======
->>>>>>> 61c60dc0
 import {
   canContainDirective,
   createError,
