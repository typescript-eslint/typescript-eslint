// There's lots of funny stuff due to the typing of ts.Node
/* eslint-disable @typescript-eslint/no-explicit-any, @typescript-eslint/no-unsafe-assignment, @typescript-eslint/no-unsafe-call, @typescript-eslint/no-unsafe-return, @typescript-eslint/no-unsafe-member-access */
import * as ts from 'typescript';

import { getDecorators, getModifiers } from './getModifiers';
import type { TSError } from './node-utils';
import {
  canContainDirective,
  createError,
  findNextToken,
  getBinaryExpressionType,
  getDeclarationKind,
  getLastModifier,
  getLineAndCharacterFor,
  getLocFor,
  getRange,
  getTextForTokenKind,
  getTSNodeAccessibility,
  hasModifier,
  isChainExpression,
  isChildUnwrappableOptionalChain,
  isComma,
  isComputedProperty,
  isESTreeClassMember,
  isOptional,
  isThisInTypeQuery,
  unescapeStringLiteralText,
} from './node-utils';
import type {
  ParserWeakMap,
  ParserWeakMapESTreeToTSNode,
} from './parser-options';
import type { SemanticOrSyntacticError } from './semantic-or-syntactic-errors';
import type { TSESTree, TSESTreeToTSNode, TSNode } from './ts-estree';
import { AST_NODE_TYPES } from './ts-estree';

const SyntaxKind = ts.SyntaxKind;

export interface ConverterOptions {
  errorOnUnknownASTType?: boolean;
  shouldPreserveNodeMaps?: boolean;
  suppressDeprecatedPropertyWarnings?: boolean;
}

/**
 * Extends and formats a given error object
 * @param error the error object
 * @returns converted error object
 */
export function convertError(
  error: ts.DiagnosticWithLocation | SemanticOrSyntacticError,
): TSError {
  return createError(
    error.file!,
    error.start!,
    ('message' in error && error.message) || (error.messageText as string),
  );
}

export interface ASTMaps {
  esTreeNodeToTSNodeMap: ParserWeakMapESTreeToTSNode;
  tsNodeToESTreeNodeMap: ParserWeakMap<TSNode, TSESTree.Node>;
}

export class Converter {
  private readonly ast: ts.SourceFile;
  private readonly options: ConverterOptions;
  private readonly esTreeNodeToTSNodeMap = new WeakMap();
  private readonly tsNodeToESTreeNodeMap = new WeakMap();

  private allowPattern = false;

  /**
   * Converts a TypeScript node into an ESTree node
   * @param ast the full TypeScript AST
   * @param options additional options for the conversion
   * @returns the converted ESTreeNode
   */
  constructor(ast: ts.SourceFile, options?: ConverterOptions) {
    this.ast = ast;
    this.options = { ...options };
  }

  getASTMaps(): ASTMaps {
    return {
      esTreeNodeToTSNodeMap: this.esTreeNodeToTSNodeMap,
      tsNodeToESTreeNodeMap: this.tsNodeToESTreeNodeMap,
    };
  }

  convertProgram(): TSESTree.Program {
    return this.converter(this.ast) as TSESTree.Program;
  }

  /**
   * Converts a TypeScript node into an ESTree node.
   * @param node the child ts.Node
   * @param parent parentNode
   * @param allowPattern flag to determine if patterns are allowed
   * @returns the converted ESTree node
   */
  private converter(
    node?: ts.Node,
    parent?: ts.Node,
    allowPattern?: boolean,
  ): any {
    /**
     * Exit early for null and undefined
     */
    if (!node) {
      return null;
    }

    const pattern = this.allowPattern;
    if (allowPattern !== undefined) {
      this.allowPattern = allowPattern;
    }

    const result = this.convertNode(
      node as TSNode,
      (parent ?? node.parent) as TSNode,
    );

    this.registerTSNodeInNodeMap(node, result);

    this.allowPattern = pattern;
    return result;
  }

  /**
   * Fixes the exports of the given ts.Node
   * @param node the ts.Node
   * @param result result
   * @returns the ESTreeNode with fixed exports
   */
  private fixExports<
    T extends
      | TSESTree.DefaultExportDeclarations
      | TSESTree.NamedExportDeclarations,
  >(
    node:
      | ts.FunctionDeclaration
      | ts.VariableStatement
      | ts.ClassDeclaration
      | ts.ClassExpression
      | ts.TypeAliasDeclaration
      | ts.ImportEqualsDeclaration
      | ts.InterfaceDeclaration
      | ts.EnumDeclaration
      | ts.ModuleDeclaration,
    result: T,
  ): TSESTree.ExportDefaultDeclaration | TSESTree.ExportNamedDeclaration | T {
    const modifiers = getModifiers(node);
    if (modifiers?.[0].kind === SyntaxKind.ExportKeyword) {
      /**
       * Make sure that original node is registered instead of export
       */
      this.registerTSNodeInNodeMap(node, result);

      const exportKeyword = modifiers[0];
      const nextModifier = modifiers[1];
      const declarationIsDefault =
        nextModifier?.kind === SyntaxKind.DefaultKeyword;

      const varToken = declarationIsDefault
        ? findNextToken(nextModifier, this.ast, this.ast)
        : findNextToken(exportKeyword, this.ast, this.ast);

      result.range[0] = varToken!.getStart(this.ast);
      result.loc = getLocFor(result.range[0], result.range[1], this.ast);

      if (declarationIsDefault) {
        return this.createNode<TSESTree.ExportDefaultDeclaration>(
          node as Exclude<typeof node, ts.ImportEqualsDeclaration>,
          {
            type: AST_NODE_TYPES.ExportDefaultDeclaration,
            declaration: result as TSESTree.DefaultExportDeclarations,
            range: [exportKeyword.getStart(this.ast), result.range[1]],
            exportKind: 'value',
          },
        );
      } else {
        const isType =
          result.type === AST_NODE_TYPES.TSInterfaceDeclaration ||
          result.type === AST_NODE_TYPES.TSTypeAliasDeclaration;
        const isDeclare = 'declare' in result && result.declare === true;
        return this.createNode<TSESTree.ExportNamedDeclaration>(node, {
          type: AST_NODE_TYPES.ExportNamedDeclaration,
          // @ts-expect-error - TODO, narrow the types here
          declaration: result,
          specifiers: [],
          source: null,
          exportKind: isType || isDeclare ? 'type' : 'value',
          range: [exportKeyword.getStart(this.ast), result.range[1]],
          assertions: [],
        });
      }
    }

    return result;
  }

  /**
   * Register specific TypeScript node into map with first ESTree node provided
   */
  private registerTSNodeInNodeMap(
    node: ts.Node,
    result: TSESTree.Node | null,
  ): void {
    if (result && this.options.shouldPreserveNodeMaps) {
      if (!this.tsNodeToESTreeNodeMap.has(node)) {
        this.tsNodeToESTreeNodeMap.set(node, result);
      }
    }
  }

  /**
   * Converts a TypeScript node into an ESTree node.
   * @param child the child ts.Node
   * @param parent parentNode
   * @returns the converted ESTree node
   */
  private convertPattern(child?: ts.Node, parent?: ts.Node): any | null {
    return this.converter(child, parent, true);
  }

  /**
   * Converts a TypeScript node into an ESTree node.
   * @param child the child ts.Node
   * @param parent parentNode
   * @returns the converted ESTree node
   */
  private convertChild(child?: ts.Node, parent?: ts.Node): any | null {
    return this.converter(child, parent, false);
  }

  private createNode<T extends TSESTree.Node = TSESTree.Node>(
    // The 'parent' property will be added later if specified
    node: Omit<TSESTreeToTSNode<T>, 'parent'>,
    data: Omit<TSESTree.OptionalRangeAndLoc<T>, 'parent'>,
  ): T {
    const result = data;
    result.range ??= getRange(node, this.ast);
    result.loc ??= getLocFor(result.range[0], result.range[1], this.ast);

    if (result && this.options.shouldPreserveNodeMaps) {
      this.esTreeNodeToTSNodeMap.set(result, node);
    }
    return result as T;
  }

  private convertBindingNameWithTypeAnnotation(
    name: ts.BindingName,
    tsType: ts.TypeNode | undefined,
    parent?: ts.Node,
  ): TSESTree.BindingName {
    const id = this.convertPattern(name) as TSESTree.BindingName;

    if (tsType) {
      id.typeAnnotation = this.convertTypeAnnotation(tsType, parent);
      this.fixParentLocation(id, id.typeAnnotation.range);
    }

    return id;
  }

  /**
   * Converts a child into a type annotation. This creates an intermediary
   * TypeAnnotation node to match what Flow does.
   * @param child The TypeScript AST node to convert.
   * @param parent parentNode
   * @returns The type annotation node.
   */
  private convertTypeAnnotation(
    child: ts.TypeNode,
    parent: ts.Node | undefined,
  ): TSESTree.TSTypeAnnotation {
    // in FunctionType and ConstructorType typeAnnotation has 2 characters `=>` and in other places is just colon
    const offset =
      parent?.kind === SyntaxKind.FunctionType ||
      parent?.kind === SyntaxKind.ConstructorType
        ? 2
        : 1;
    const annotationStartCol = child.getFullStart() - offset;

    const loc = getLocFor(annotationStartCol, child.end, this.ast);
    return {
      type: AST_NODE_TYPES.TSTypeAnnotation,
      loc,
      range: [annotationStartCol, child.end],
      typeAnnotation: this.convertChild(child),
    } as TSESTree.TSTypeAnnotation;
  }

  /**
   * Coverts body Nodes and add a directive field to StringLiterals
   * @param nodes of ts.Node
   * @param parent parentNode
   * @returns Array of body statements
   */
  private convertBodyExpressions(
    nodes: ts.NodeArray<ts.Statement>,
    parent:
      | ts.SourceFile
      | ts.Block
      | ts.ModuleBlock
      | ts.ClassStaticBlockDeclaration,
  ): TSESTree.Statement[] {
    let allowDirectives = canContainDirective(parent);

    return (
      nodes
        .map(statement => {
          const child = this.convertChild(statement);
          if (allowDirectives) {
            if (
              child?.expression &&
              ts.isExpressionStatement(statement) &&
              ts.isStringLiteral(statement.expression)
            ) {
              const raw = child.expression.raw;
              child.directive = raw.slice(1, -1);
              return child; // child can be null, but it's filtered below
            } else {
              allowDirectives = false;
            }
          }
          return child; // child can be null, but it's filtered below
        })
        // filter out unknown nodes for now
        .filter(statement => statement)
    );
  }

  /**
   * Converts a ts.Node's typeArguments to TSTypeParameterInstantiation node
   * @param typeArguments ts.NodeArray typeArguments
   * @param node parent used to create this node
   * @returns TypeParameterInstantiation node
   */
  private convertTypeArgumentsToTypeParameterInstantiation(
    typeArguments: ts.NodeArray<ts.TypeNode>,
    node: TSESTreeToTSNode<TSESTree.TSTypeParameterInstantiation>,
  ): TSESTree.TSTypeParameterInstantiation {
    const greaterThanToken = findNextToken(typeArguments, this.ast, this.ast)!;

    return this.createNode<TSESTree.TSTypeParameterInstantiation>(node, {
      type: AST_NODE_TYPES.TSTypeParameterInstantiation,
      range: [typeArguments.pos - 1, greaterThanToken.end],
      params: typeArguments.map(typeArgument =>
        this.convertChild(typeArgument),
      ),
    });
  }

  /**
   * Converts a ts.Node's typeParameters to TSTypeParameterDeclaration node
   * @param typeParameters ts.Node typeParameters
   * @returns TypeParameterDeclaration node
   */
  private convertTSTypeParametersToTypeParametersDeclaration(
    typeParameters: ts.NodeArray<ts.TypeParameterDeclaration>,
  ): TSESTree.TSTypeParameterDeclaration {
    const greaterThanToken = findNextToken(typeParameters, this.ast, this.ast)!;

    return {
      type: AST_NODE_TYPES.TSTypeParameterDeclaration,
      range: [typeParameters.pos - 1, greaterThanToken.end],
      loc: getLocFor(typeParameters.pos - 1, greaterThanToken.end, this.ast),
      params: typeParameters.map(typeParameter =>
        this.convertChild(typeParameter),
      ),
    } as TSESTree.TSTypeParameterDeclaration;
  }

  /**
   * Converts an array of ts.Node parameters into an array of ESTreeNode params
   * @param parameters An array of ts.Node params to be converted
   * @returns an array of converted ESTreeNode params
   */
  private convertParameters(
    parameters: ts.NodeArray<ts.ParameterDeclaration>,
  ): TSESTree.Parameter[] {
    if (!parameters?.length) {
      return [];
    }
    return parameters.map(param => {
      const convertedParam = this.convertChild(param) as TSESTree.Parameter;

      convertedParam.decorators =
        getDecorators(param)?.map(el => this.convertChild(el)) ?? [];

      return convertedParam;
    });
  }

  private convertChainExpression(
    node: TSESTree.ChainElement,
    tsNode:
      | ts.PropertyAccessExpression
      | ts.ElementAccessExpression
      | ts.CallExpression
      | ts.NonNullExpression,
  ): TSESTree.ChainExpression | TSESTree.ChainElement {
    const { child, isOptional } = ((): {
      child: TSESTree.Node;
      isOptional: boolean;
    } => {
      if (node.type === AST_NODE_TYPES.MemberExpression) {
        return { child: node.object, isOptional: node.optional };
      }
      if (node.type === AST_NODE_TYPES.CallExpression) {
        return { child: node.callee, isOptional: node.optional };
      }
      return { child: node.expression, isOptional: false };
    })();
    const isChildUnwrappable = isChildUnwrappableOptionalChain(tsNode, child);

    if (!isChildUnwrappable && !isOptional) {
      return node;
    }

    if (isChildUnwrappable && isChainExpression(child)) {
      // unwrap the chain expression child
      const newChild = child.expression;
      if (node.type === AST_NODE_TYPES.MemberExpression) {
        node.object = newChild;
      } else if (node.type === AST_NODE_TYPES.CallExpression) {
        node.callee = newChild;
      } else {
        node.expression = newChild;
      }
    }

    return this.createNode<TSESTree.ChainExpression>(tsNode, {
      type: AST_NODE_TYPES.ChainExpression,
      expression: node,
    });
  }

  /**
   * For nodes that are copied directly from the TypeScript AST into
   * ESTree mostly as-is. The only difference is the addition of a type
   * property instead of a kind property. Recursively copies all children.
   */
  private deeplyCopy(node: TSNode): any {
    if (node.kind === ts.SyntaxKind.JSDocFunctionType) {
      throw createError(
        this.ast,
        node.pos,
        'JSDoc types can only be used inside documentation comments.',
      );
    }

    const customType = `TS${SyntaxKind[node.kind]}` as AST_NODE_TYPES;

    /**
     * If the "errorOnUnknownASTType" option is set to true, throw an error,
     * otherwise fallback to just including the unknown type as-is.
     */
    if (this.options.errorOnUnknownASTType && !AST_NODE_TYPES[customType]) {
      throw new Error(`Unknown AST_NODE_TYPE: "${customType}"`);
    }

    const result = this.createNode<any>(node, {
      type: customType,
    });

    if ('type' in node) {
      result.typeAnnotation =
        node.type && 'kind' in node.type && ts.isTypeNode(node.type)
          ? this.convertTypeAnnotation(node.type, node)
          : null;
    }
    if ('typeArguments' in node) {
      result.typeArguments =
        node.typeArguments && 'pos' in node.typeArguments
          ? this.convertTypeArgumentsToTypeParameterInstantiation(
              node.typeArguments,
              node,
            )
          : null;
      this.#addDeprecatedTypeParametersGetter(
        result,
        'typeParameters',
        'typeArguments',
      );
    }
    if ('typeParameters' in node) {
      result.typeParameters =
        node.typeParameters && 'pos' in node.typeParameters
          ? this.convertTSTypeParametersToTypeParametersDeclaration(
              node.typeParameters,
            )
          : null;
    }
    const decorators = getDecorators(node);
    if (decorators?.length) {
      result.decorators = decorators.map(el => this.convertChild(el));
    }

    // keys we never want to clone from the base typescript node as they
    // introduce garbage into our AST
    const KEYS_TO_NOT_COPY = new Set([
      '_children',
      'decorators',
      'end',
      'flags',
      'illegalDecorators',
      'heritageClauses',
      'locals',
      'localSymbol',
      'jsDoc',
      'kind',
      'modifierFlagsCache',
      'modifiers',
      'nextContainer',
      'parent',
      'pos',
      'symbol',
      'transformFlags',
      'type',
      'typeArguments',
      'typeParameters',
    ]);

    Object.entries<any>(node)
      .filter(([key]) => !KEYS_TO_NOT_COPY.has(key))
      .forEach(([key, value]) => {
        if (Array.isArray(value)) {
          result[key] = value.map(el => this.convertChild(el as TSNode));
        } else if (value && typeof value === 'object' && value.kind) {
          // need to check node[key].kind to ensure we don't try to convert a symbol
          result[key] = this.convertChild(value as TSNode);
        } else {
          result[key] = value;
        }
      });
    return result;
  }

  private convertJSXIdentifier(
    node: ts.Identifier | ts.ThisExpression,
  ): TSESTree.JSXIdentifier {
    const result = this.createNode<TSESTree.JSXIdentifier>(node, {
      type: AST_NODE_TYPES.JSXIdentifier,
      name: node.getText(),
    });
    this.registerTSNodeInNodeMap(node, result);
    return result;
  }

  private convertJSXNamespaceOrIdentifier(
    node: ts.Identifier | ts.ThisExpression,
  ): TSESTree.JSXIdentifier | TSESTree.JSXNamespacedName {
    const text = node.getText();
    const colonIndex = text.indexOf(':');
    // this is intentional we can ignore conversion if `:` is in first character
    if (colonIndex > 0) {
      const range = getRange(node, this.ast);
      const result = this.createNode<TSESTree.JSXNamespacedName>(node, {
        type: AST_NODE_TYPES.JSXNamespacedName,
        namespace: this.createNode<TSESTree.JSXIdentifier>(node, {
          type: AST_NODE_TYPES.JSXIdentifier,
          name: text.slice(0, colonIndex),
          range: [range[0], range[0] + colonIndex],
        }),
        name: this.createNode<TSESTree.JSXIdentifier>(node, {
          type: AST_NODE_TYPES.JSXIdentifier,
          name: text.slice(colonIndex + 1),
          range: [range[0] + colonIndex + 1, range[1]],
        }),
        range,
      });
      this.registerTSNodeInNodeMap(node, result);
      return result;
    }

    return this.convertJSXIdentifier(node);
  }

  /**
   * Converts a TypeScript JSX node.tagName into an ESTree node.name
   * @param node the tagName object from a JSX ts.Node
   * @param parent
   * @returns the converted ESTree name object
   */
  private convertJSXTagName(
    node: ts.JsxTagNameExpression,
    parent: ts.Node,
  ): TSESTree.JSXTagNameExpression {
    let result: TSESTree.JSXTagNameExpression;
    switch (node.kind) {
      case SyntaxKind.PropertyAccessExpression:
        if (node.name.kind === SyntaxKind.PrivateIdentifier) {
          // This is one of the few times where TS explicitly errors, and doesn't even gracefully handle the syntax.
          // So we shouldn't ever get into this state to begin with.
          throw new Error('Non-private identifier expected.');
        }

        result = this.createNode<TSESTree.JSXMemberExpression>(node, {
          type: AST_NODE_TYPES.JSXMemberExpression,
          object: this.convertJSXTagName(node.expression, parent),
          property: this.convertJSXIdentifier(node.name),
        });
        break;

      case SyntaxKind.ThisKeyword:
      case SyntaxKind.Identifier:
      default:
        return this.convertJSXNamespaceOrIdentifier(node);
    }

    this.registerTSNodeInNodeMap(node, result);
    return result;
  }

  private convertMethodSignature(
    node:
      | ts.MethodSignature
      | ts.GetAccessorDeclaration
      | ts.SetAccessorDeclaration,
  ): TSESTree.TSMethodSignature {
    if (hasModifier(SyntaxKind.ExportKeyword, node)) {
      throw createError(
        this.ast,
        node.pos,
        'A method signature cannot have an export modifier.',
      );
    }

    return this.createNode<TSESTree.TSMethodSignature>(node, {
      type: AST_NODE_TYPES.TSMethodSignature,
      accessibility: getTSNodeAccessibility(node),
      computed: isComputedProperty(node.name),
      key: this.convertChild(node.name),
      kind: ((): 'get' | 'set' | 'method' => {
        switch (node.kind) {
          case SyntaxKind.GetAccessor:
            return 'get';

          case SyntaxKind.SetAccessor:
            return 'set';

          case SyntaxKind.MethodSignature:
            return 'method';
        }
      })(),
      optional: isOptional(node),
      params: this.convertParameters(node.parameters),
      returnType: node.type && this.convertTypeAnnotation(node.type, node),
      readonly: hasModifier(SyntaxKind.ReadonlyKeyword, node),
      static: hasModifier(SyntaxKind.StaticKeyword, node),
      typeParameters:
        node.typeParameters &&
        this.convertTSTypeParametersToTypeParametersDeclaration(
          node.typeParameters,
        ),
    });
  }

  private convertAssertClasue(
    node: ts.AssertClause | undefined,
  ): TSESTree.ImportAttribute[] {
    return node === undefined
      ? []
      : node.elements.map(element => this.convertChild(element));
  }

  /**
   * Uses the provided range location to adjust the location data of the given Node
   * @param result The node that will have its location data mutated
   * @param childRange The child node range used to expand location
   */
  private fixParentLocation(
    result: TSESTree.BaseNode,
    childRange: [number, number],
  ): void {
    if (childRange[0] < result.range[0]) {
      result.range[0] = childRange[0];
      result.loc.start = getLineAndCharacterFor(result.range[0], this.ast);
    }
    if (childRange[1] > result.range[1]) {
      result.range[1] = childRange[1];
      result.loc.end = getLineAndCharacterFor(result.range[1], this.ast);
    }
  }

  private assertModuleSpecifier(
    node: ts.ExportDeclaration | ts.ImportDeclaration,
    allowNull: boolean,
  ): void {
    if (!allowNull && node.moduleSpecifier == null) {
      throw createError(
        this.ast,
        node.pos,
        'Module specifier must be a string literal.',
      );
    }

    if (
      node.moduleSpecifier &&
      node.moduleSpecifier?.kind !== SyntaxKind.StringLiteral
    ) {
      throw createError(
        this.ast,
        node.moduleSpecifier.pos,
        'Module specifier must be a string literal.',
      );
    }
  }

  /**
   * Converts a TypeScript node into an ESTree node.
   * The core of the conversion logic:
   * Identify and convert each relevant TypeScript SyntaxKind
   * @param node the child ts.Node
   * @param parent parentNode
   * @returns the converted ESTree node
   */
  private convertNode(node: TSNode, parent: TSNode): TSESTree.Node | null {
    switch (node.kind) {
      case SyntaxKind.SourceFile: {
        return this.createNode<TSESTree.Program>(node, {
          type: AST_NODE_TYPES.Program,
          body: this.convertBodyExpressions(node.statements, node),
          comments: undefined,
          range: [node.getStart(this.ast), node.endOfFileToken.end],
          sourceType: node.externalModuleIndicator ? 'module' : 'script',
          tokens: undefined,
        });
      }

      case SyntaxKind.Block: {
        return this.createNode<TSESTree.BlockStatement>(node, {
          type: AST_NODE_TYPES.BlockStatement,
          body: this.convertBodyExpressions(node.statements, node),
        });
      }

      case SyntaxKind.Identifier: {
        if (isThisInTypeQuery(node)) {
          // special case for `typeof this.foo` - TS emits an Identifier for `this`
          // but we want to treat it as a ThisExpression for consistency
          return this.createNode<TSESTree.ThisExpression>(node, {
            type: AST_NODE_TYPES.ThisExpression,
          });
        }
        return this.createNode<TSESTree.Identifier>(node, {
          type: AST_NODE_TYPES.Identifier,
          decorators: [],
          name: node.text,
          optional: false,
          typeAnnotation: undefined,
        });
      }

      case SyntaxKind.PrivateIdentifier: {
        return this.createNode<TSESTree.PrivateIdentifier>(node, {
          type: AST_NODE_TYPES.PrivateIdentifier,
          // typescript includes the `#` in the text
          name: node.text.slice(1),
        });
      }

      case SyntaxKind.WithStatement:
        return this.createNode<TSESTree.WithStatement>(node, {
          type: AST_NODE_TYPES.WithStatement,
          object: this.convertChild(node.expression),
          body: this.convertChild(node.statement),
        });

      // Control Flow

      case SyntaxKind.ReturnStatement:
        return this.createNode<TSESTree.ReturnStatement>(node, {
          type: AST_NODE_TYPES.ReturnStatement,
          argument: this.convertChild(node.expression),
        });

      case SyntaxKind.LabeledStatement:
        return this.createNode<TSESTree.LabeledStatement>(node, {
          type: AST_NODE_TYPES.LabeledStatement,
          label: this.convertChild(node.label),
          body: this.convertChild(node.statement),
        });

      case SyntaxKind.ContinueStatement:
        return this.createNode<TSESTree.ContinueStatement>(node, {
          type: AST_NODE_TYPES.ContinueStatement,
          label: this.convertChild(node.label),
        });

      case SyntaxKind.BreakStatement:
        return this.createNode<TSESTree.BreakStatement>(node, {
          type: AST_NODE_TYPES.BreakStatement,
          label: this.convertChild(node.label),
        });

      // Choice

      case SyntaxKind.IfStatement:
        return this.createNode<TSESTree.IfStatement>(node, {
          type: AST_NODE_TYPES.IfStatement,
          test: this.convertChild(node.expression),
          consequent: this.convertChild(node.thenStatement),
          alternate: this.convertChild(node.elseStatement),
        });

      case SyntaxKind.SwitchStatement:
        return this.createNode<TSESTree.SwitchStatement>(node, {
          type: AST_NODE_TYPES.SwitchStatement,
          discriminant: this.convertChild(node.expression),
          cases: node.caseBlock.clauses.map(el => this.convertChild(el)),
        });

      case SyntaxKind.CaseClause:
      case SyntaxKind.DefaultClause:
        return this.createNode<TSESTree.SwitchCase>(node, {
          type: AST_NODE_TYPES.SwitchCase,
          // expression is present in case only
          test:
            node.kind === SyntaxKind.CaseClause
              ? this.convertChild(node.expression)
              : null,
          consequent: node.statements.map(el => this.convertChild(el)),
        });

      // Exceptions

      case SyntaxKind.ThrowStatement:
        return this.createNode<TSESTree.ThrowStatement>(node, {
          type: AST_NODE_TYPES.ThrowStatement,
          argument: this.convertChild(node.expression),
        });

      case SyntaxKind.TryStatement:
        return this.createNode<TSESTree.TryStatement>(node, {
          type: AST_NODE_TYPES.TryStatement,
          block: this.convertChild(node.tryBlock),
          handler: this.convertChild(node.catchClause),
          finalizer: this.convertChild(node.finallyBlock),
        });

      case SyntaxKind.CatchClause:
        return this.createNode<TSESTree.CatchClause>(node, {
          type: AST_NODE_TYPES.CatchClause,
          param: node.variableDeclaration
            ? this.convertBindingNameWithTypeAnnotation(
                node.variableDeclaration.name,
                node.variableDeclaration.type,
              )
            : null,
          body: this.convertChild(node.block),
        });

      // Loops

      case SyntaxKind.WhileStatement:
        return this.createNode<TSESTree.WhileStatement>(node, {
          type: AST_NODE_TYPES.WhileStatement,
          test: this.convertChild(node.expression),
          body: this.convertChild(node.statement),
        });

      /**
       * Unlike other parsers, TypeScript calls a "DoWhileStatement"
       * a "DoStatement"
       */
      case SyntaxKind.DoStatement:
        return this.createNode<TSESTree.DoWhileStatement>(node, {
          type: AST_NODE_TYPES.DoWhileStatement,
          test: this.convertChild(node.expression),
          body: this.convertChild(node.statement),
        });

      case SyntaxKind.ForStatement:
        return this.createNode<TSESTree.ForStatement>(node, {
          type: AST_NODE_TYPES.ForStatement,
          init: this.convertChild(node.initializer),
          test: this.convertChild(node.condition),
          update: this.convertChild(node.incrementor),
          body: this.convertChild(node.statement),
        });

      case SyntaxKind.ForInStatement:
        return this.createNode<TSESTree.ForInStatement>(node, {
          type: AST_NODE_TYPES.ForInStatement,
          left: this.convertPattern(node.initializer),
          right: this.convertChild(node.expression),
          body: this.convertChild(node.statement),
        });

      case SyntaxKind.ForOfStatement:
        return this.createNode<TSESTree.ForOfStatement>(node, {
          type: AST_NODE_TYPES.ForOfStatement,
          left: this.convertPattern(node.initializer),
          right: this.convertChild(node.expression),
          body: this.convertChild(node.statement),
          await: Boolean(
            node.awaitModifier &&
              node.awaitModifier.kind === SyntaxKind.AwaitKeyword,
          ),
        });

      // Declarations

      case SyntaxKind.FunctionDeclaration: {
        const isDeclare = hasModifier(SyntaxKind.DeclareKeyword, node);

        const result = this.createNode<
          TSESTree.TSDeclareFunction | TSESTree.FunctionDeclaration
        >(node, {
          type:
            isDeclare || !node.body
              ? AST_NODE_TYPES.TSDeclareFunction
              : AST_NODE_TYPES.FunctionDeclaration,
          async: hasModifier(SyntaxKind.AsyncKeyword, node),
          body: this.convertChild(node.body) || undefined,
          declare: isDeclare,
          expression: false,
          generator: !!node.asteriskToken,
          id: this.convertChild(node.name),
          params: this.convertParameters(node.parameters),
          returnType: node.type && this.convertTypeAnnotation(node.type, node),
          typeParameters:
            node.typeParameters &&
            this.convertTSTypeParametersToTypeParametersDeclaration(
              node.typeParameters,
            ),
        });

        return this.fixExports(node, result);
      }

      case SyntaxKind.VariableDeclaration: {
        return this.createNode<TSESTree.VariableDeclarator>(node, {
          type: AST_NODE_TYPES.VariableDeclarator,
          definite: !!node.exclamationToken,
          id: this.convertBindingNameWithTypeAnnotation(
            node.name,
            node.type,
            node,
          ),
          init: this.convertChild(node.initializer),
        });
      }

      case SyntaxKind.VariableStatement: {
        const result = this.createNode<TSESTree.VariableDeclaration>(node, {
          type: AST_NODE_TYPES.VariableDeclaration,
          declarations: node.declarationList.declarations.map(el =>
            this.convertChild(el),
          ),
          declare: hasModifier(SyntaxKind.DeclareKeyword, node),
          kind: getDeclarationKind(node.declarationList),
        });

        /**
         * Semantically, decorators are not allowed on variable declarations,
         * Pre 4.8 TS would include them in the AST, so we did as well.
         * However as of 4.8 TS no longer includes it (as it is, well, invalid).
         *
         * So for consistency across versions, we no longer include it either.
         */
        return this.fixExports(node, result);
      }

      // mostly for for-of, for-in
      case SyntaxKind.VariableDeclarationList:
        return this.createNode<TSESTree.VariableDeclaration>(node, {
          type: AST_NODE_TYPES.VariableDeclaration,
          declarations: node.declarations.map(el => this.convertChild(el)),
          declare: false,
          kind: getDeclarationKind(node),
        });

      // Expressions

      case SyntaxKind.ExpressionStatement:
        return this.createNode<TSESTree.ExpressionStatement>(node, {
          type: AST_NODE_TYPES.ExpressionStatement,
          directive: undefined,
          expression: this.convertChild(node.expression),
        });

      case SyntaxKind.ThisKeyword:
        return this.createNode<TSESTree.ThisExpression>(node, {
          type: AST_NODE_TYPES.ThisExpression,
        });

      case SyntaxKind.ArrayLiteralExpression: {
        // TypeScript uses ArrayLiteralExpression in destructuring assignment, too
        if (this.allowPattern) {
          return this.createNode<TSESTree.ArrayPattern>(node, {
            type: AST_NODE_TYPES.ArrayPattern,
            decorators: [],
            elements: node.elements.map(el => this.convertPattern(el)),
            optional: false,
            typeAnnotation: undefined,
          });
        } else {
          return this.createNode<TSESTree.ArrayExpression>(node, {
            type: AST_NODE_TYPES.ArrayExpression,
            elements: node.elements.map(el => this.convertChild(el)),
          });
        }
      }

      case SyntaxKind.ObjectLiteralExpression: {
        // TypeScript uses ObjectLiteralExpression in destructuring assignment, too
        if (this.allowPattern) {
          return this.createNode<TSESTree.ObjectPattern>(node, {
            type: AST_NODE_TYPES.ObjectPattern,
            decorators: [],
            optional: false,
            properties: node.properties.map(el => this.convertPattern(el)),
            typeAnnotation: undefined,
          });
        } else {
          return this.createNode<TSESTree.ObjectExpression>(node, {
            type: AST_NODE_TYPES.ObjectExpression,
            properties: node.properties.map(el => this.convertChild(el)),
          });
        }
      }

      case SyntaxKind.PropertyAssignment:
        this.#throwErrorIfDeprecatedPropertyExists(
          node,
          // eslint-disable-next-line deprecation/deprecation
          node.questionToken,
          'A property assignment cannot have a question token.',
        );

        this.#throwErrorIfDeprecatedPropertyExists(
          node,
          // eslint-disable-next-line deprecation/deprecation
          node.exclamationToken,
          'A property assignment cannot have an exclamation token.',
        );

        return this.createNode<TSESTree.Property>(node, {
          type: AST_NODE_TYPES.Property,
          key: this.convertChild(node.name),
          value: this.converter(node.initializer, node, this.allowPattern),
          computed: isComputedProperty(node.name),
          method: false,
          optional: false,
          shorthand: false,
          kind: 'init',
        });

      case SyntaxKind.ShorthandPropertyAssignment: {
        this.#throwErrorIfDeprecatedPropertyExists(
          node,

          // eslint-disable-next-line deprecation/deprecation
          node.modifiers,
          'A shorthand property assignment cannot have modifiers.',
        );

        this.#throwErrorIfDeprecatedPropertyExists(
          node,
          // eslint-disable-next-line deprecation/deprecation
          node.questionToken,
          'A shorthand property assignment cannot have a question token.',
        );

        this.#throwErrorIfDeprecatedPropertyExists(
          node,
          // eslint-disable-next-line deprecation/deprecation
          node.exclamationToken,
          'A shorthand property assignment cannot have an exclamation token.',
        );

        if (node.objectAssignmentInitializer) {
          return this.createNode<TSESTree.Property>(node, {
            type: AST_NODE_TYPES.Property,
            key: this.convertChild(node.name),
            value: this.createNode<TSESTree.AssignmentPattern>(node, {
              type: AST_NODE_TYPES.AssignmentPattern,
              decorators: [],
              left: this.convertPattern(node.name),
              optional: false,
              right: this.convertChild(node.objectAssignmentInitializer),
              typeAnnotation: undefined,
            }),
            computed: false,
            method: false,
            optional: false,
            shorthand: true,
            kind: 'init',
          });
        } else {
          return this.createNode<TSESTree.Property>(node, {
            type: AST_NODE_TYPES.Property,
            computed: false,
            key: this.convertChild(node.name),
            kind: 'init',
            method: false,
            optional: false,
            shorthand: true,
            value: this.convertChild(node.name),
          });
        }
      }

      case SyntaxKind.ComputedPropertyName:
        return this.convertChild(node.expression);

      case SyntaxKind.PropertyDeclaration: {
        const isAbstract = hasModifier(SyntaxKind.AbstractKeyword, node);
        const isAccessor = hasModifier(SyntaxKind.AccessorKeyword, node);

        // eslint-disable-next-line @typescript-eslint/explicit-function-return-type -- TODO - add ignore IIFE option
        const type = (() => {
          if (isAccessor) {
            if (isAbstract) {
              return AST_NODE_TYPES.TSAbstractAccessorProperty;
            }
            return AST_NODE_TYPES.AccessorProperty;
          }

          if (isAbstract) {
            return AST_NODE_TYPES.TSAbstractPropertyDefinition;
          }
          return AST_NODE_TYPES.PropertyDefinition;
        })();

        const key = this.convertChild(node.name);

        return this.createNode<
          | TSESTree.TSAbstractAccessorProperty
          | TSESTree.TSAbstractPropertyDefinition
          | TSESTree.PropertyDefinition
          | TSESTree.AccessorProperty
        >(node, {
          type,
          key,
          accessibility: getTSNodeAccessibility(node),
          value: isAbstract ? null : this.convertChild(node.initializer),
          computed: isComputedProperty(node.name),
          static: hasModifier(SyntaxKind.StaticKeyword, node),
          readonly: hasModifier(SyntaxKind.ReadonlyKeyword, node),
          decorators:
            getDecorators(node)?.map(el => this.convertChild(el)) ?? [],

          declare: hasModifier(SyntaxKind.DeclareKeyword, node),
          override: hasModifier(SyntaxKind.OverrideKeyword, node),
          typeAnnotation:
            node.type && this.convertTypeAnnotation(node.type, node),
          optional:
            (key.type === AST_NODE_TYPES.Literal ||
              node.name.kind === SyntaxKind.Identifier ||
              node.name.kind === SyntaxKind.ComputedPropertyName ||
              node.name.kind === SyntaxKind.PrivateIdentifier) &&
            !!node.questionToken,
          definite: !!node.exclamationToken,
        });
      }

      case SyntaxKind.GetAccessor:
      case SyntaxKind.SetAccessor: {
        if (
          node.parent.kind === SyntaxKind.InterfaceDeclaration ||
          node.parent.kind === SyntaxKind.TypeLiteral
        ) {
          return this.convertMethodSignature(node);
        }
      }
      // otherwise, it is a non-type accessor - intentional fallthrough
      case SyntaxKind.MethodDeclaration: {
        const method = this.createNode<
          TSESTree.TSEmptyBodyFunctionExpression | TSESTree.FunctionExpression
        >(node, {
          type: !node.body
            ? AST_NODE_TYPES.TSEmptyBodyFunctionExpression
            : AST_NODE_TYPES.FunctionExpression,
          id: null,
          generator: !!node.asteriskToken,
          expression: false, // ESTreeNode as ESTreeNode here
          async: hasModifier(SyntaxKind.AsyncKeyword, node),
          body: this.convertChild(node.body),
          declare: false,
          range: [node.parameters.pos - 1, node.end],
          params: [],
          returnType: node.type && this.convertTypeAnnotation(node.type, node),
          typeParameters:
            node.typeParameters &&
            this.convertTSTypeParametersToTypeParametersDeclaration(
              node.typeParameters,
            ),
        });

        if (method.typeParameters) {
          this.fixParentLocation(method, method.typeParameters.range);
        }

        let result:
          | TSESTree.Property
          | TSESTree.TSAbstractMethodDefinition
          | TSESTree.MethodDefinition;

        if (parent.kind === SyntaxKind.ObjectLiteralExpression) {
          method.params = node.parameters.map(el => this.convertChild(el));

          result = this.createNode<TSESTree.Property>(node, {
            type: AST_NODE_TYPES.Property,
            key: this.convertChild(node.name),
            value: method,
            computed: isComputedProperty(node.name),
            optional: !!node.questionToken,
            method: node.kind === SyntaxKind.MethodDeclaration,
            shorthand: false,
            kind: 'init',
          });
        } else {
          // class

          /**
           * Unlike in object literal methods, class method params can have decorators
           */
          method.params = this.convertParameters(node.parameters);

          /**
           * TypeScript class methods can be defined as "abstract"
           */
          const methodDefinitionType = hasModifier(
            SyntaxKind.AbstractKeyword,
            node,
          )
            ? AST_NODE_TYPES.TSAbstractMethodDefinition
            : AST_NODE_TYPES.MethodDefinition;

          result = this.createNode<
            TSESTree.TSAbstractMethodDefinition | TSESTree.MethodDefinition
          >(node, {
            type: methodDefinitionType,
            accessibility: getTSNodeAccessibility(node),
            computed: isComputedProperty(node.name),
            decorators:
              getDecorators(node)?.map(el => this.convertChild(el)) ?? [],
            key: this.convertChild(node.name),
            kind: 'method',
            optional: !!node.questionToken,
            override: hasModifier(SyntaxKind.OverrideKeyword, node),
            static: hasModifier(SyntaxKind.StaticKeyword, node),
            value: method,
          });
        }

        if (node.kind === SyntaxKind.GetAccessor) {
          result.kind = 'get';
        } else if (node.kind === SyntaxKind.SetAccessor) {
          result.kind = 'set';
        } else if (
          !(result as TSESTree.MethodDefinition).static &&
          node.name.kind === SyntaxKind.StringLiteral &&
          node.name.text === 'constructor' &&
          result.type !== AST_NODE_TYPES.Property
        ) {
          result.kind = 'constructor';
        }
        return result;
      }

      // TypeScript uses this even for static methods named "constructor"
      case SyntaxKind.Constructor: {
        const lastModifier = getLastModifier(node);
        const constructorToken =
          (lastModifier && findNextToken(lastModifier, node, this.ast)) ||
          node.getFirstToken()!;

        const constructor = this.createNode<
          TSESTree.TSEmptyBodyFunctionExpression | TSESTree.FunctionExpression
        >(node, {
          type: !node.body
            ? AST_NODE_TYPES.TSEmptyBodyFunctionExpression
            : AST_NODE_TYPES.FunctionExpression,
          async: false,
          body: this.convertChild(node.body),
          declare: false,
          expression: false, // is not present in ESTreeNode
          generator: false,
          id: null,
          params: this.convertParameters(node.parameters),
          range: [node.parameters.pos - 1, node.end],
          returnType: node.type && this.convertTypeAnnotation(node.type, node),
          typeParameters:
            node.typeParameters &&
            this.convertTSTypeParametersToTypeParametersDeclaration(
              node.typeParameters,
            ),
        });

        if (constructor.typeParameters) {
          this.fixParentLocation(constructor, constructor.typeParameters.range);
        }

        const constructorKey = this.createNode<TSESTree.Identifier>(node, {
          type: AST_NODE_TYPES.Identifier,
          decorators: [],
          name: 'constructor',
          optional: false,
          range: [constructorToken.getStart(this.ast), constructorToken.end],
          typeAnnotation: undefined,
        });

        const isStatic = hasModifier(SyntaxKind.StaticKeyword, node);

        return this.createNode<
          TSESTree.TSAbstractMethodDefinition | TSESTree.MethodDefinition
        >(node, {
          type: hasModifier(SyntaxKind.AbstractKeyword, node)
            ? AST_NODE_TYPES.TSAbstractMethodDefinition
            : AST_NODE_TYPES.MethodDefinition,
          accessibility: getTSNodeAccessibility(node),
          computed: false,
          decorators: [],
          optional: false,
          key: constructorKey,
          kind: isStatic ? 'method' : 'constructor',
          override: false,
          static: isStatic,
          value: constructor,
        });
      }

      case SyntaxKind.FunctionExpression: {
        return this.createNode<TSESTree.FunctionExpression>(node, {
          type: AST_NODE_TYPES.FunctionExpression,
          async: hasModifier(SyntaxKind.AsyncKeyword, node),
          body: this.convertChild(node.body),
          declare: false,
          expression: false,
          generator: !!node.asteriskToken,
          id: this.convertChild(node.name),
          params: this.convertParameters(node.parameters),
          returnType: node.type && this.convertTypeAnnotation(node.type, node),
          typeParameters:
            node.typeParameters &&
            this.convertTSTypeParametersToTypeParametersDeclaration(
              node.typeParameters,
            ),
        });
      }

      case SyntaxKind.SuperKeyword:
        return this.createNode<TSESTree.Super>(node, {
          type: AST_NODE_TYPES.Super,
        });

      case SyntaxKind.ArrayBindingPattern:
        return this.createNode<TSESTree.ArrayPattern>(node, {
          type: AST_NODE_TYPES.ArrayPattern,
          decorators: [],
          elements: node.elements.map(el => this.convertPattern(el)),
          optional: false,
          typeAnnotation: undefined,
        });

      // occurs with missing array elements like [,]
      case SyntaxKind.OmittedExpression:
        return null;

      case SyntaxKind.ObjectBindingPattern:
        return this.createNode<TSESTree.ObjectPattern>(node, {
          type: AST_NODE_TYPES.ObjectPattern,
          decorators: [],
          optional: false,
          properties: node.elements.map(el => this.convertPattern(el)),
          typeAnnotation: undefined,
        });

      case SyntaxKind.BindingElement: {
        if (parent.kind === SyntaxKind.ArrayBindingPattern) {
          const arrayItem = this.convertChild(node.name, parent);

          if (node.initializer) {
            return this.createNode<TSESTree.AssignmentPattern>(node, {
              type: AST_NODE_TYPES.AssignmentPattern,
              decorators: [],
              left: arrayItem,
              optional: false,
              right: this.convertChild(node.initializer),
              typeAnnotation: undefined,
            });
          } else if (node.dotDotDotToken) {
            return this.createNode<TSESTree.RestElement>(node, {
              type: AST_NODE_TYPES.RestElement,
              argument: arrayItem,
              decorators: [],
              optional: false,
              typeAnnotation: undefined,
              value: undefined,
            });
          } else {
            return arrayItem;
          }
        } else {
          let result: TSESTree.RestElement | TSESTree.Property;
          if (node.dotDotDotToken) {
            result = this.createNode<TSESTree.RestElement>(node, {
              type: AST_NODE_TYPES.RestElement,
              argument: this.convertChild(node.propertyName ?? node.name),
              decorators: [],
              optional: false,
              typeAnnotation: undefined,
              value: undefined,
            });
          } else {
            result = this.createNode<TSESTree.Property>(node, {
              type: AST_NODE_TYPES.Property,
              key: this.convertChild(node.propertyName ?? node.name),
              value: this.convertChild(node.name),
              computed: Boolean(
                node.propertyName &&
                  node.propertyName.kind === SyntaxKind.ComputedPropertyName,
              ),
              method: false,
              optional: false,
              shorthand: !node.propertyName,
              kind: 'init',
            });
          }

          if (node.initializer) {
            result.value = this.createNode<TSESTree.AssignmentPattern>(node, {
              type: AST_NODE_TYPES.AssignmentPattern,
              decorators: [],
              left: this.convertChild(node.name),
              optional: false,
              range: [node.name.getStart(this.ast), node.initializer.end],
              right: this.convertChild(node.initializer),
              typeAnnotation: undefined,
            });
          }
          return result;
        }
      }

      case SyntaxKind.ArrowFunction: {
        return this.createNode<TSESTree.ArrowFunctionExpression>(node, {
          type: AST_NODE_TYPES.ArrowFunctionExpression,
          generator: false,
          id: null,
          params: this.convertParameters(node.parameters),
          body: this.convertChild(node.body),
          async: hasModifier(SyntaxKind.AsyncKeyword, node),
          expression: node.body.kind !== SyntaxKind.Block,
          returnType: node.type && this.convertTypeAnnotation(node.type, node),
          typeParameters:
            node.typeParameters &&
            this.convertTSTypeParametersToTypeParametersDeclaration(
              node.typeParameters,
            ),
        });
      }

      case SyntaxKind.YieldExpression:
        return this.createNode<TSESTree.YieldExpression>(node, {
          type: AST_NODE_TYPES.YieldExpression,
          delegate: !!node.asteriskToken,
          argument: this.convertChild(node.expression),
        });

      case SyntaxKind.AwaitExpression:
        return this.createNode<TSESTree.AwaitExpression>(node, {
          type: AST_NODE_TYPES.AwaitExpression,
          argument: this.convertChild(node.expression),
        });

      // Template Literals

      case SyntaxKind.NoSubstitutionTemplateLiteral:
        return this.createNode<TSESTree.TemplateLiteral>(node, {
          type: AST_NODE_TYPES.TemplateLiteral,
          quasis: [
            this.createNode<TSESTree.TemplateElement>(node, {
              type: AST_NODE_TYPES.TemplateElement,
              value: {
                raw: this.ast.text.slice(
                  node.getStart(this.ast) + 1,
                  node.end - 1,
                ),
                cooked: node.text,
              },
              tail: true,
            }),
          ],
          expressions: [],
        });

      case SyntaxKind.TemplateExpression: {
        const result = this.createNode<TSESTree.TemplateLiteral>(node, {
          type: AST_NODE_TYPES.TemplateLiteral,
          quasis: [this.convertChild(node.head)],
          expressions: [],
        });

        node.templateSpans.forEach(templateSpan => {
          result.expressions.push(
            this.convertChild(templateSpan.expression) as TSESTree.Expression,
          );
          result.quasis.push(
            this.convertChild(templateSpan.literal) as TSESTree.TemplateElement,
          );
        });
        return result;
      }

      case SyntaxKind.TaggedTemplateExpression: {
        const result = this.createNode<TSESTree.TaggedTemplateExpression>(
          node,
          {
            type: AST_NODE_TYPES.TaggedTemplateExpression,
            typeArguments: node.typeArguments
              ? this.convertTypeArgumentsToTypeParameterInstantiation(
                  node.typeArguments,
                  node,
                )
              : undefined,
            tag: this.convertChild(node.tag),
            quasi: this.convertChild(node.template),
          },
        );

        this.#addDeprecatedTypeParametersGetter(
          result,
          'typeParameters',
          'typeArguments',
        );

        return result;
      }

      case SyntaxKind.TemplateHead:
      case SyntaxKind.TemplateMiddle:
      case SyntaxKind.TemplateTail: {
        const tail = node.kind === SyntaxKind.TemplateTail;
        return this.createNode<TSESTree.TemplateElement>(node, {
          type: AST_NODE_TYPES.TemplateElement,
          value: {
            raw: this.ast.text.slice(
              node.getStart(this.ast) + 1,
              node.end - (tail ? 1 : 2),
            ),
            cooked: node.text,
          },
          tail,
        });
      }

      // Patterns

      case SyntaxKind.SpreadAssignment:
      case SyntaxKind.SpreadElement: {
        if (this.allowPattern) {
          return this.createNode<TSESTree.RestElement>(node, {
            type: AST_NODE_TYPES.RestElement,
            argument: this.convertPattern(node.expression),
            decorators: [],
            optional: false,
            typeAnnotation: undefined,
            value: undefined,
          });
        } else {
          return this.createNode<TSESTree.SpreadElement>(node, {
            type: AST_NODE_TYPES.SpreadElement,
            argument: this.convertChild(node.expression),
          });
        }
      }

      case SyntaxKind.Parameter: {
        let parameter: TSESTree.RestElement | TSESTree.BindingName;
        let result: TSESTree.RestElement | TSESTree.AssignmentPattern;

        if (node.dotDotDotToken) {
          parameter = result = this.createNode<TSESTree.RestElement>(node, {
            type: AST_NODE_TYPES.RestElement,
            argument: this.convertChild(node.name),
            decorators: [],
            optional: false,
            typeAnnotation: undefined,
            value: undefined,
          });
        } else if (node.initializer) {
          parameter = this.convertChild(node.name) as TSESTree.BindingName;
          result = this.createNode<TSESTree.AssignmentPattern>(node, {
            type: AST_NODE_TYPES.AssignmentPattern,
            decorators: [],
            left: parameter,
            optional: false,
            right: this.convertChild(node.initializer),
            typeAnnotation: undefined,
          });

          const modifiers = getModifiers(node);
          if (modifiers) {
            // AssignmentPattern should not contain modifiers in range
            result.range[0] = parameter.range[0];
            result.loc = getLocFor(result.range[0], result.range[1], this.ast);
          }
        } else {
          parameter = result = this.convertChild(node.name, parent);
        }

        if (node.type) {
          parameter.typeAnnotation = this.convertTypeAnnotation(
            node.type,
            node,
          );
          this.fixParentLocation(parameter, parameter.typeAnnotation.range);
        }

        if (node.questionToken) {
          if (node.questionToken.end > parameter.range[1]) {
            parameter.range[1] = node.questionToken.end;
            parameter.loc.end = getLineAndCharacterFor(
              parameter.range[1],
              this.ast,
            );
          }
          parameter.optional = true;
        }

        const modifiers = getModifiers(node);
        if (modifiers) {
          if (hasModifier(SyntaxKind.ExportKeyword, node)) {
            throw createError(
              this.ast,
              node.pos,
              'A parameter cannot have an export modifier.',
            );
          }

          return this.createNode<TSESTree.TSParameterProperty>(node, {
            type: AST_NODE_TYPES.TSParameterProperty,
            accessibility: getTSNodeAccessibility(node),
            decorators: [],
            override: hasModifier(SyntaxKind.OverrideKeyword, node),
            parameter: result,
            readonly: hasModifier(SyntaxKind.ReadonlyKeyword, node),
            static: hasModifier(SyntaxKind.StaticKeyword, node),
          });
        }
        return result;
      }

      // Classes

      case SyntaxKind.ClassDeclaration:
      case SyntaxKind.ClassExpression: {
        const heritageClauses = node.heritageClauses ?? [];
        const classNodeType =
          node.kind === SyntaxKind.ClassDeclaration
            ? AST_NODE_TYPES.ClassDeclaration
            : AST_NODE_TYPES.ClassExpression;

        const superClass = heritageClauses.find(
          clause => clause.token === SyntaxKind.ExtendsKeyword,
        );

        if (superClass?.types && superClass.types.length > 1) {
          throw createError(
            this.ast,
            superClass.types[1].pos,
            'Classes can only extend a single class.',
          );
        }

        const implementsClause = heritageClauses.find(
          clause => clause.token === SyntaxKind.ImplementsKeyword,
        );

        const result = this.createNode<
          TSESTree.ClassDeclaration | TSESTree.ClassExpression
        >(node, {
          type: classNodeType,
          abstract: hasModifier(SyntaxKind.AbstractKeyword, node),
          body: this.createNode<TSESTree.ClassBody>(node, {
            type: AST_NODE_TYPES.ClassBody,
            body: node.members
              .filter(isESTreeClassMember)
              .map(el => this.convertChild(el)),
            range: [node.members.pos - 1, node.end],
          }),
          declare: hasModifier(SyntaxKind.DeclareKeyword, node),
          decorators:
            getDecorators(node)?.map(el => this.convertChild(el)) ?? [],
          id: this.convertChild(node.name),
          implements:
            implementsClause?.types.map(el => this.convertChild(el)) ?? [],
          superClass: superClass?.types[0]
            ? this.convertChild(superClass.types[0].expression)
            : null,
          superTypeArguments: undefined,
          superTypeParameters: undefined,
          typeParameters:
            node.typeParameters &&
            this.convertTSTypeParametersToTypeParametersDeclaration(
              node.typeParameters,
            ),
        });

        if (superClass) {
          if (superClass.types.length > 1) {
            throw createError(
              this.ast,
              superClass.types[1].pos,
              'Classes can only extend a single class.',
            );
          }

          if (superClass.types[0]?.typeArguments) {
            result.superTypeArguments =
              this.convertTypeArgumentsToTypeParameterInstantiation(
                superClass.types[0].typeArguments,
                superClass.types[0],
              );
            this.#addDeprecatedTypeParametersGetter(
              result,
              'superTypeParameters',
              'superTypeArguments',
            );
          }
        }

        return this.fixExports(node, result);
      }

      // Modules
      case SyntaxKind.ModuleBlock:
        return this.createNode<TSESTree.TSModuleBlock>(node, {
          type: AST_NODE_TYPES.TSModuleBlock,
          body: this.convertBodyExpressions(node.statements, node),
        });

      case SyntaxKind.ImportDeclaration: {
        this.assertModuleSpecifier(node, false);

        const result = this.createNode<TSESTree.ImportDeclaration>(node, {
          type: AST_NODE_TYPES.ImportDeclaration,
          source: this.convertChild(node.moduleSpecifier),
          specifiers: [],
          importKind: 'value',
          assertions: this.convertAssertClasue(node.assertClause),
        });

        if (node.importClause) {
          if (node.importClause.isTypeOnly) {
            result.importKind = 'type';
          }

          if (node.importClause.name) {
            result.specifiers.push(
              this.convertChild(node.importClause) as TSESTree.ImportClause,
            );
          }

          if (node.importClause.namedBindings) {
            switch (node.importClause.namedBindings.kind) {
              case SyntaxKind.NamespaceImport:
                result.specifiers.push(
                  this.convertChild(
                    node.importClause.namedBindings,
                  ) as TSESTree.ImportClause,
                );
                break;
              case SyntaxKind.NamedImports:
                result.specifiers = result.specifiers.concat(
                  node.importClause.namedBindings.elements.map(el =>
                    this.convertChild(el),
                  ),
                );
                break;
            }
          }
        }
        return result;
      }

      case SyntaxKind.NamespaceImport:
        return this.createNode<TSESTree.ImportNamespaceSpecifier>(node, {
          type: AST_NODE_TYPES.ImportNamespaceSpecifier,
          local: this.convertChild(node.name),
        });

      case SyntaxKind.ImportSpecifier:
        return this.createNode<TSESTree.ImportSpecifier>(node, {
          type: AST_NODE_TYPES.ImportSpecifier,
          local: this.convertChild(node.name),
          imported: this.convertChild(node.propertyName ?? node.name),
          importKind: node.isTypeOnly ? 'type' : 'value',
        });

      case SyntaxKind.ImportClause: {
        const local = this.convertChild(node.name);
        return this.createNode<TSESTree.ImportDefaultSpecifier>(node, {
          type: AST_NODE_TYPES.ImportDefaultSpecifier,
          local,
          range: local.range,
        });
      }

      case SyntaxKind.ExportDeclaration: {
        if (node.exportClause?.kind === SyntaxKind.NamedExports) {
          this.assertModuleSpecifier(node, true);
          return this.createNode<TSESTree.ExportNamedDeclaration>(node, {
            type: AST_NODE_TYPES.ExportNamedDeclaration,
            source: this.convertChild(node.moduleSpecifier),
            specifiers: node.exportClause.elements.map(el =>
              this.convertChild(el),
            ),
            exportKind: node.isTypeOnly ? 'type' : 'value',
            declaration: null,
            assertions: this.convertAssertClasue(node.assertClause),
          });
        } else {
          this.assertModuleSpecifier(node, false);
          return this.createNode<TSESTree.ExportAllDeclaration>(node, {
            type: AST_NODE_TYPES.ExportAllDeclaration,
            source: this.convertChild(node.moduleSpecifier),
            exportKind: node.isTypeOnly ? 'type' : 'value',
            exported:
              // note - for compat with 3.7.x, where node.exportClause is always undefined and
              //        SyntaxKind.NamespaceExport does not exist yet (i.e. is undefined), this
              //        cannot be shortened to an optional chain, or else you end up with
              //        undefined === undefined, and the true path will hard error at runtime
              node.exportClause &&
              node.exportClause.kind === SyntaxKind.NamespaceExport
                ? this.convertChild(node.exportClause.name)
                : null,
            assertions: this.convertAssertClasue(node.assertClause),
          });
        }
      }

      case SyntaxKind.ExportSpecifier:
        return this.createNode<TSESTree.ExportSpecifier>(node, {
          type: AST_NODE_TYPES.ExportSpecifier,
          local: this.convertChild(node.propertyName ?? node.name),
          exported: this.convertChild(node.name),
          exportKind: node.isTypeOnly ? 'type' : 'value',
        });

      case SyntaxKind.ExportAssignment:
        if (node.isExportEquals) {
          return this.createNode<TSESTree.TSExportAssignment>(node, {
            type: AST_NODE_TYPES.TSExportAssignment,
            expression: this.convertChild(node.expression),
          });
        } else {
          return this.createNode<TSESTree.ExportDefaultDeclaration>(node, {
            type: AST_NODE_TYPES.ExportDefaultDeclaration,
            declaration: this.convertChild(node.expression),
            exportKind: 'value',
          });
        }

      // Unary Operations

      case SyntaxKind.PrefixUnaryExpression:
      case SyntaxKind.PostfixUnaryExpression: {
        const operator = getTextForTokenKind(node.operator);
        /**
         * ESTree uses UpdateExpression for ++/--
         */
        if (operator === '++' || operator === '--') {
          return this.createNode<TSESTree.UpdateExpression>(node, {
            type: AST_NODE_TYPES.UpdateExpression,
            operator,
            prefix: node.kind === SyntaxKind.PrefixUnaryExpression,
            argument: this.convertChild(node.operand),
          });
        } else {
          return this.createNode<TSESTree.UnaryExpression>(node, {
            type: AST_NODE_TYPES.UnaryExpression,
            operator,
            prefix: node.kind === SyntaxKind.PrefixUnaryExpression,
            argument: this.convertChild(node.operand),
          });
        }
      }

      case SyntaxKind.DeleteExpression:
        return this.createNode<TSESTree.UnaryExpression>(node, {
          type: AST_NODE_TYPES.UnaryExpression,
          operator: 'delete',
          prefix: true,
          argument: this.convertChild(node.expression),
        });

      case SyntaxKind.VoidExpression:
        return this.createNode<TSESTree.UnaryExpression>(node, {
          type: AST_NODE_TYPES.UnaryExpression,
          operator: 'void',
          prefix: true,
          argument: this.convertChild(node.expression),
        });

      case SyntaxKind.TypeOfExpression:
        return this.createNode<TSESTree.UnaryExpression>(node, {
          type: AST_NODE_TYPES.UnaryExpression,
          operator: 'typeof',
          prefix: true,
          argument: this.convertChild(node.expression),
        });

      case SyntaxKind.TypeOperator:
        return this.createNode<TSESTree.TSTypeOperator>(node, {
          type: AST_NODE_TYPES.TSTypeOperator,
          operator: getTextForTokenKind(node.operator),
          typeAnnotation: this.convertChild(node.type),
        });

      // Binary Operations

      case SyntaxKind.BinaryExpression: {
        // TypeScript uses BinaryExpression for sequences as well
        if (isComma(node.operatorToken)) {
          const result = this.createNode<TSESTree.SequenceExpression>(node, {
            type: AST_NODE_TYPES.SequenceExpression,
            expressions: [],
          });

          const left = this.convertChild(node.left) as TSESTree.Expression;
          if (
            left.type === AST_NODE_TYPES.SequenceExpression &&
            node.left.kind !== SyntaxKind.ParenthesizedExpression
          ) {
            result.expressions = result.expressions.concat(left.expressions);
          } else {
            result.expressions.push(left);
          }

          result.expressions.push(
            this.convertChild(node.right) as TSESTree.Expression,
          );
          return result;
        } else {
          const type = getBinaryExpressionType(node.operatorToken);
          if (
            this.allowPattern &&
            type === AST_NODE_TYPES.AssignmentExpression
          ) {
            return this.createNode<TSESTree.AssignmentPattern>(node, {
              type: AST_NODE_TYPES.AssignmentPattern,
              decorators: [],
              left: this.convertPattern(node.left, node),
              optional: false,
              right: this.convertChild(node.right),
              typeAnnotation: undefined,
            });
          }
          return this.createNode<
            | TSESTree.AssignmentExpression
            | TSESTree.LogicalExpression
            | TSESTree.BinaryExpression
          >(node, {
            type,
            operator: getTextForTokenKind(node.operatorToken.kind),
            left: this.converter(
              node.left,
              node,
              type === AST_NODE_TYPES.AssignmentExpression,
            ),
            right: this.convertChild(node.right),
          });
        }
      }

      case SyntaxKind.PropertyAccessExpression: {
        const object = this.convertChild(node.expression);
        const property = this.convertChild(node.name);
        const computed = false;

        const result = this.createNode<TSESTree.MemberExpression>(node, {
          type: AST_NODE_TYPES.MemberExpression,
          object,
          property,
          computed,
          optional: node.questionDotToken !== undefined,
        });

        return this.convertChainExpression(result, node);
      }

      case SyntaxKind.ElementAccessExpression: {
        const object = this.convertChild(node.expression);
        const property = this.convertChild(node.argumentExpression);
        const computed = true;

        const result = this.createNode<TSESTree.MemberExpression>(node, {
          type: AST_NODE_TYPES.MemberExpression,
          object,
          property,
          computed,
          optional: node.questionDotToken !== undefined,
        });

        return this.convertChainExpression(result, node);
      }

      case SyntaxKind.CallExpression: {
        if (node.expression.kind === SyntaxKind.ImportKeyword) {
          if (node.arguments.length !== 1 && node.arguments.length !== 2) {
            throw createError(
              this.ast,
              node.arguments.pos,
              'Dynamic import requires exactly one or two arguments.',
            );
          }
          return this.createNode<TSESTree.ImportExpression>(node, {
            type: AST_NODE_TYPES.ImportExpression,
            source: this.convertChild(node.arguments[0]),
            attributes: node.arguments[1]
              ? this.convertChild(node.arguments[1])
              : null,
          });
        }

        const callee = this.convertChild(node.expression);
        const args = node.arguments.map(el => this.convertChild(el));
        const typeArguments =
          node.typeArguments &&
          this.convertTypeArgumentsToTypeParameterInstantiation(
            node.typeArguments,
            node,
          );

        const result = this.createNode<TSESTree.CallExpression>(node, {
          type: AST_NODE_TYPES.CallExpression,
          callee,
          arguments: args,
          optional: node.questionDotToken !== undefined,
          typeArguments,
          typeParameters: typeArguments,
        });

<<<<<<< HEAD
        if (node.typeArguments) {
          result.typeArguments =
            this.convertTypeArgumentsToTypeParameterInstantiation(
              node.typeArguments,
              node,
            );

          this.#addDeprecatedTypeParametersGetter(
            result,
            'typeParameters',
            'typeArguments',
          );
        }

=======
>>>>>>> 35be101c
        return this.convertChainExpression(result, node);
      }

      case SyntaxKind.NewExpression: {
        const typeArguments =
          node.typeArguments &&
          this.convertTypeArgumentsToTypeParameterInstantiation(
            node.typeArguments,
            node,
          );

        // NOTE - NewExpression cannot have an optional chain in it
        return this.createNode<TSESTree.NewExpression>(node, {
          type: AST_NODE_TYPES.NewExpression,
          arguments: node.arguments
            ? node.arguments.map(el => this.convertChild(el))
            : [],
          callee: this.convertChild(node.expression),
          typeArguments,
          typeParameters: typeArguments,
        });
<<<<<<< HEAD
        if (node.typeArguments) {
          result.typeArguments =
            this.convertTypeArgumentsToTypeParameterInstantiation(
              node.typeArguments,
              node,
            );

          this.#addDeprecatedTypeParametersGetter(
            result,
            'typeParameters',
            'typeArguments',
          );
        }
        return result;
=======
>>>>>>> 35be101c
      }

      case SyntaxKind.ConditionalExpression:
        return this.createNode<TSESTree.ConditionalExpression>(node, {
          type: AST_NODE_TYPES.ConditionalExpression,
          test: this.convertChild(node.condition),
          consequent: this.convertChild(node.whenTrue),
          alternate: this.convertChild(node.whenFalse),
        });

      case SyntaxKind.MetaProperty: {
        return this.createNode<TSESTree.MetaProperty>(node, {
          type: AST_NODE_TYPES.MetaProperty,
          meta: this.createNode<TSESTree.Identifier>(
            // TODO: do we really want to convert it to Token?
            node.getFirstToken()! as ts.Token<typeof node.keywordToken>,
            {
              type: AST_NODE_TYPES.Identifier,
              decorators: [],
              name: getTextForTokenKind(node.keywordToken),
              optional: false,
              typeAnnotation: undefined,
            },
          ),
          property: this.convertChild(node.name),
        });
      }

      case SyntaxKind.Decorator: {
        return this.createNode<TSESTree.Decorator>(node, {
          type: AST_NODE_TYPES.Decorator,
          expression: this.convertChild(node.expression),
        });
      }

      // Literals

      case SyntaxKind.StringLiteral: {
        return this.createNode<TSESTree.StringLiteral>(node, {
          type: AST_NODE_TYPES.Literal,
          value:
            parent.kind === SyntaxKind.JsxAttribute
              ? unescapeStringLiteralText(node.text)
              : node.text,
          raw: node.getText(),
        });
      }

      case SyntaxKind.NumericLiteral: {
        return this.createNode<TSESTree.NumberLiteral>(node, {
          type: AST_NODE_TYPES.Literal,
          value: Number(node.text),
          raw: node.getText(),
        });
      }

      case SyntaxKind.BigIntLiteral: {
        const range = getRange(node, this.ast);
        const rawValue = this.ast.text.slice(range[0], range[1]);
        const bigint = rawValue
          // remove suffix `n`
          .slice(0, -1)
          // `BigInt` doesn't accept numeric separator
          // and `bigint` property should not include numeric separator
          .replace(/_/g, '');
        const value = typeof BigInt !== 'undefined' ? BigInt(bigint) : null;
        return this.createNode<TSESTree.BigIntLiteral>(node, {
          type: AST_NODE_TYPES.Literal,
          raw: rawValue,
          value: value,
          bigint: value == null ? bigint : String(value),
          range,
        });
      }

      case SyntaxKind.RegularExpressionLiteral: {
        const pattern = node.text.slice(1, node.text.lastIndexOf('/'));
        const flags = node.text.slice(node.text.lastIndexOf('/') + 1);

        let regex = null;
        try {
          regex = new RegExp(pattern, flags);
        } catch {
          // Intentionally blank, so regex stays null
        }

        return this.createNode<TSESTree.RegExpLiteral>(node, {
          type: AST_NODE_TYPES.Literal,
          value: regex,
          raw: node.text,
          regex: {
            pattern,
            flags,
          },
        });
      }

      case SyntaxKind.TrueKeyword:
        return this.createNode<TSESTree.BooleanLiteral>(node, {
          type: AST_NODE_TYPES.Literal,
          value: true,
          raw: 'true',
        });

      case SyntaxKind.FalseKeyword:
        return this.createNode<TSESTree.BooleanLiteral>(node, {
          type: AST_NODE_TYPES.Literal,
          value: false,
          raw: 'false',
        });

      case SyntaxKind.NullKeyword: {
        return this.createNode<TSESTree.NullLiteral>(node, {
          type: AST_NODE_TYPES.Literal,
          value: null,
          raw: 'null',
        });
      }

      case SyntaxKind.EmptyStatement:
        return this.createNode<TSESTree.EmptyStatement>(node, {
          type: AST_NODE_TYPES.EmptyStatement,
        });

      case SyntaxKind.DebuggerStatement:
        return this.createNode<TSESTree.DebuggerStatement>(node, {
          type: AST_NODE_TYPES.DebuggerStatement,
        });

      // JSX

      case SyntaxKind.JsxElement:
        return this.createNode<TSESTree.JSXElement>(node, {
          type: AST_NODE_TYPES.JSXElement,
          openingElement: this.convertChild(node.openingElement),
          closingElement: this.convertChild(node.closingElement),
          children: node.children.map(el => this.convertChild(el)),
        });

      case SyntaxKind.JsxFragment:
        return this.createNode<TSESTree.JSXFragment>(node, {
          type: AST_NODE_TYPES.JSXFragment,
          openingFragment: this.convertChild(node.openingFragment),
          closingFragment: this.convertChild(node.closingFragment),
          children: node.children.map(el => this.convertChild(el)),
        });

      case SyntaxKind.JsxSelfClosingElement: {
        const result = this.createNode<TSESTree.JSXElement>(node, {
          type: AST_NODE_TYPES.JSXElement,
          /**
           * Convert SyntaxKind.JsxSelfClosingElement to SyntaxKind.JsxOpeningElement,
           * TypeScript does not seem to have the idea of openingElement when tag is self-closing
           */
          openingElement: this.createNode<TSESTree.JSXOpeningElement>(node, {
            type: AST_NODE_TYPES.JSXOpeningElement,
            typeArguments: node.typeArguments
              ? this.convertTypeArgumentsToTypeParameterInstantiation(
                  node.typeArguments,
                  node,
                )
              : undefined,
            selfClosing: true,
            name: this.convertJSXTagName(node.tagName, node),
            attributes: node.attributes.properties.map(el =>
              this.convertChild(el),
            ),
            range: getRange(node, this.ast),
          }),
          closingElement: null,
          children: [],
        });

        this.#addDeprecatedTypeParametersGetter(
          result.openingElement,
          'typeParameters',
          'typeArguments',
        );

        return result;
      }

      case SyntaxKind.JsxOpeningElement: {
<<<<<<< HEAD
        const result = this.createNode<TSESTree.JSXOpeningElement>(node, {
=======
        const typeArguments =
          node.typeArguments &&
          this.convertTypeArgumentsToTypeParameterInstantiation(
            node.typeArguments,
            node,
          );

        return this.createNode<TSESTree.JSXOpeningElement>(node, {
>>>>>>> 35be101c
          type: AST_NODE_TYPES.JSXOpeningElement,
          typeArguments,
          typeParameters: typeArguments,
          selfClosing: false,
          name: this.convertJSXTagName(node.tagName, node),
          attributes: node.attributes.properties.map(el =>
            this.convertChild(el),
          ),
        });
      }

        this.#addDeprecatedTypeParametersGetter(
          result,
          'typeParameters',
          'typeArguments',
        );

        return result;
      }

      case SyntaxKind.JsxClosingElement:
        return this.createNode<TSESTree.JSXClosingElement>(node, {
          type: AST_NODE_TYPES.JSXClosingElement,
          name: this.convertJSXTagName(node.tagName, node),
        });

      case SyntaxKind.JsxOpeningFragment:
        return this.createNode<TSESTree.JSXOpeningFragment>(node, {
          type: AST_NODE_TYPES.JSXOpeningFragment,
        });

      case SyntaxKind.JsxClosingFragment:
        return this.createNode<TSESTree.JSXClosingFragment>(node, {
          type: AST_NODE_TYPES.JSXClosingFragment,
        });

      case SyntaxKind.JsxExpression: {
        const expression = node.expression
          ? this.convertChild(node.expression)
          : this.createNode<TSESTree.JSXEmptyExpression>(node, {
              type: AST_NODE_TYPES.JSXEmptyExpression,
              range: [node.getStart(this.ast) + 1, node.getEnd() - 1],
            });

        if (node.dotDotDotToken) {
          return this.createNode<TSESTree.JSXSpreadChild>(node, {
            type: AST_NODE_TYPES.JSXSpreadChild,
            expression,
          });
        } else {
          return this.createNode<TSESTree.JSXExpressionContainer>(node, {
            type: AST_NODE_TYPES.JSXExpressionContainer,
            expression,
          });
        }
      }

      case SyntaxKind.JsxAttribute: {
        return this.createNode<TSESTree.JSXAttribute>(node, {
          type: AST_NODE_TYPES.JSXAttribute,
          name: this.convertJSXNamespaceOrIdentifier(node.name),
          value: this.convertChild(node.initializer),
        });
      }

      case SyntaxKind.JsxText: {
        const start = node.getFullStart();
        const end = node.getEnd();
        const text = this.ast.text.slice(start, end);

        return this.createNode<TSESTree.JSXText>(node, {
          type: AST_NODE_TYPES.JSXText,
          value: unescapeStringLiteralText(text),
          raw: text,
          range: [start, end],
        });
      }

      case SyntaxKind.JsxSpreadAttribute:
        return this.createNode<TSESTree.JSXSpreadAttribute>(node, {
          type: AST_NODE_TYPES.JSXSpreadAttribute,
          argument: this.convertChild(node.expression),
        });

      case SyntaxKind.QualifiedName: {
        return this.createNode<TSESTree.TSQualifiedName>(node, {
          type: AST_NODE_TYPES.TSQualifiedName,
          left: this.convertChild(node.left),
          right: this.convertChild(node.right),
        });
      }

      // TypeScript specific

      case SyntaxKind.TypeReference: {
        const result = this.createNode<TSESTree.TSTypeReference>(node, {
          type: AST_NODE_TYPES.TSTypeReference,
          typeName: this.convertChild(node.typeName),
          typeArguments: node.typeArguments
            ? this.convertTypeArgumentsToTypeParameterInstantiation(
                node.typeArguments,
                node,
              )
            : undefined,
        });

        this.#addDeprecatedTypeParametersGetter(
          result,
          'typeParameters',
          'typeArguments',
        );

        return result;
      }

      case SyntaxKind.TypeParameter: {
        return this.createNode<TSESTree.TSTypeParameter>(node, {
          type: AST_NODE_TYPES.TSTypeParameter,
          name: this.convertChild(node.name),
          constraint: node.constraint && this.convertChild(node.constraint),
          default: node.default ? this.convertChild(node.default) : undefined,
          in: hasModifier(SyntaxKind.InKeyword, node),
          out: hasModifier(SyntaxKind.OutKeyword, node),
        });
      }

      case SyntaxKind.ThisType:
        return this.createNode<TSESTree.TSThisType>(node, {
          type: AST_NODE_TYPES.TSThisType,
        });

      case SyntaxKind.AnyKeyword:
      case SyntaxKind.BigIntKeyword:
      case SyntaxKind.BooleanKeyword:
      case SyntaxKind.NeverKeyword:
      case SyntaxKind.NumberKeyword:
      case SyntaxKind.ObjectKeyword:
      case SyntaxKind.StringKeyword:
      case SyntaxKind.SymbolKeyword:
      case SyntaxKind.UnknownKeyword:
      case SyntaxKind.VoidKeyword:
      case SyntaxKind.UndefinedKeyword:
      case SyntaxKind.IntrinsicKeyword: {
        return this.createNode<any>(node, {
          type: AST_NODE_TYPES[`TS${SyntaxKind[node.kind]}` as AST_NODE_TYPES],
        });
      }

      case SyntaxKind.NonNullExpression: {
        const nnExpr = this.createNode<TSESTree.TSNonNullExpression>(node, {
          type: AST_NODE_TYPES.TSNonNullExpression,
          expression: this.convertChild(node.expression),
        });

        return this.convertChainExpression(nnExpr, node);
      }

      case SyntaxKind.TypeLiteral: {
        return this.createNode<TSESTree.TSTypeLiteral>(node, {
          type: AST_NODE_TYPES.TSTypeLiteral,
          members: node.members.map(el => this.convertChild(el)),
        });
      }

      case SyntaxKind.ArrayType: {
        return this.createNode<TSESTree.TSArrayType>(node, {
          type: AST_NODE_TYPES.TSArrayType,
          elementType: this.convertChild(node.elementType),
        });
      }

      case SyntaxKind.IndexedAccessType: {
        return this.createNode<TSESTree.TSIndexedAccessType>(node, {
          type: AST_NODE_TYPES.TSIndexedAccessType,
          objectType: this.convertChild(node.objectType),
          indexType: this.convertChild(node.indexType),
        });
      }

      case SyntaxKind.ConditionalType: {
        return this.createNode<TSESTree.TSConditionalType>(node, {
          type: AST_NODE_TYPES.TSConditionalType,
          checkType: this.convertChild(node.checkType),
          extendsType: this.convertChild(node.extendsType),
          trueType: this.convertChild(node.trueType),
          falseType: this.convertChild(node.falseType),
        });
      }

      case SyntaxKind.TypeQuery: {
        const result = this.createNode<TSESTree.TSTypeQuery>(node, {
          type: AST_NODE_TYPES.TSTypeQuery,
          exprName: this.convertChild(node.exprName),
          typeArguments:
            node.typeArguments &&
            this.convertTypeArgumentsToTypeParameterInstantiation(
              node.typeArguments,
              node,
            ),
        });

        this.#addDeprecatedTypeParametersGetter(
          result,
          'typeParameters',
          'typeArguments',
        );

        return result;
      }

      case SyntaxKind.MappedType: {
        return this.createNode<TSESTree.TSMappedType>(node, {
          type: AST_NODE_TYPES.TSMappedType,
          nameType: this.convertChild(node.nameType) ?? null,
          optional:
            node.questionToken &&
            (node.questionToken.kind === SyntaxKind.QuestionToken ||
              getTextForTokenKind(node.questionToken.kind)),
          readonly:
            node.readonlyToken &&
            (node.readonlyToken.kind === SyntaxKind.ReadonlyKeyword ||
              getTextForTokenKind(node.readonlyToken.kind)),
          typeAnnotation: node.type && this.convertChild(node.type),
          typeParameter: this.convertChild(node.typeParameter),
        });
      }

      case SyntaxKind.ParenthesizedExpression:
        return this.convertChild(node.expression, parent);

      case SyntaxKind.TypeAliasDeclaration: {
        const result = this.createNode<TSESTree.TSTypeAliasDeclaration>(node, {
          type: AST_NODE_TYPES.TSTypeAliasDeclaration,
          declare: hasModifier(SyntaxKind.DeclareKeyword, node),
          id: this.convertChild(node.name),
          typeAnnotation: this.convertChild(node.type),
          typeParameters:
            node.typeParameters &&
            this.convertTSTypeParametersToTypeParametersDeclaration(
              node.typeParameters,
            ),
        });

        return this.fixExports(node, result);
      }

      case SyntaxKind.MethodSignature: {
        return this.convertMethodSignature(node);
      }

      case SyntaxKind.PropertySignature: {
        this.#throwErrorIfDeprecatedPropertyExists(
          node,
          // eslint-disable-next-line deprecation/deprecation
          node.initializer,
          'A property signature cannot have an initializer.',
        );

        if (hasModifier(SyntaxKind.ExportKeyword, node)) {
          throw createError(
            this.ast,
            node.pos,
            'A property signature cannot have an export modifier.',
          );
        }

        return this.createNode<TSESTree.TSPropertySignature>(node, {
          type: AST_NODE_TYPES.TSPropertySignature,
          accessibility: getTSNodeAccessibility(node),
          computed: isComputedProperty(node.name),
          key: this.convertChild(node.name),
          optional: isOptional(node),
          readonly: hasModifier(SyntaxKind.ReadonlyKeyword, node),
          static: hasModifier(SyntaxKind.StaticKeyword, node),
          typeAnnotation:
            node.type && this.convertTypeAnnotation(node.type, node),
        });
      }

      case SyntaxKind.IndexSignature: {
        if (hasModifier(SyntaxKind.ExportKeyword, node)) {
          throw createError(
            this.ast,
            node.pos,
            'An index signature cannot have an export modifier.',
          );
        }

        return this.createNode<TSESTree.TSIndexSignature>(node, {
          type: AST_NODE_TYPES.TSIndexSignature,
          accessibility: getTSNodeAccessibility(node),
          parameters: node.parameters.map(el => this.convertChild(el)),
          readonly: hasModifier(SyntaxKind.ReadonlyKeyword, node),
          static: hasModifier(SyntaxKind.StaticKeyword, node),
          typeAnnotation:
            node.type && this.convertTypeAnnotation(node.type, node),
        });
      }

      case SyntaxKind.ConstructorType: {
        return this.createNode<TSESTree.TSConstructorType>(node, {
          type: AST_NODE_TYPES.TSConstructorType,
          abstract: hasModifier(SyntaxKind.AbstractKeyword, node),
          params: this.convertParameters(node.parameters),
          returnType: node.type && this.convertTypeAnnotation(node.type, node),
          typeParameters:
            node.typeParameters &&
            this.convertTSTypeParametersToTypeParametersDeclaration(
              node.typeParameters,
            ),
        });
      }

      case SyntaxKind.FunctionType:
        this.#throwErrorIfDeprecatedPropertyExists(
          node,
          // eslint-disable-next-line deprecation/deprecation
          node.modifiers,
          'A function type cannot have modifiers.',
        );
      // intentional fallthrough
      case SyntaxKind.ConstructSignature:
      case SyntaxKind.CallSignature: {
        const type =
          node.kind === SyntaxKind.ConstructSignature
            ? AST_NODE_TYPES.TSConstructSignatureDeclaration
            : node.kind === SyntaxKind.CallSignature
            ? AST_NODE_TYPES.TSCallSignatureDeclaration
            : AST_NODE_TYPES.TSFunctionType;

        return this.createNode<
          | TSESTree.TSFunctionType
          | TSESTree.TSCallSignatureDeclaration
          | TSESTree.TSConstructSignatureDeclaration
        >(node, {
          type,
          params: this.convertParameters(node.parameters),
          returnType: node.type && this.convertTypeAnnotation(node.type, node),
          typeParameters:
            node.typeParameters &&
            this.convertTSTypeParametersToTypeParametersDeclaration(
              node.typeParameters,
            ),
        });
      }

      case SyntaxKind.ExpressionWithTypeArguments: {
        const parentKind = parent.kind;
        const type =
          parentKind === SyntaxKind.InterfaceDeclaration
            ? AST_NODE_TYPES.TSInterfaceHeritage
            : parentKind === SyntaxKind.HeritageClause
            ? AST_NODE_TYPES.TSClassImplements
            : AST_NODE_TYPES.TSInstantiationExpression;

        const typeArguments =
          node.typeArguments &&
          this.convertTypeArgumentsToTypeParameterInstantiation(
            node.typeArguments,
            node,
          );

        const result = this.createNode<
          | TSESTree.TSInterfaceHeritage
          | TSESTree.TSClassImplements
          | TSESTree.TSInstantiationExpression
        >(node, {
          type,
          expression: this.convertChild(node.expression),
<<<<<<< HEAD
          typeArguments:
            node.typeArguments &&
            this.convertTypeArgumentsToTypeParameterInstantiation(
              node.typeArguments,
              node,
            ),
        });

        this.#addDeprecatedTypeParametersGetter(
          result,
          'typeParameters',
          'typeArguments',
        );

=======
          typeArguments,
          typeParameters: typeArguments,
        });

>>>>>>> 35be101c
        return result;
      }

      case SyntaxKind.InterfaceDeclaration: {
        const interfaceHeritageClauses = node.heritageClauses ?? [];
        const result = this.createNode<TSESTree.TSInterfaceDeclaration>(node, {
          type: AST_NODE_TYPES.TSInterfaceDeclaration,
          body: this.createNode<TSESTree.TSInterfaceBody>(node, {
            type: AST_NODE_TYPES.TSInterfaceBody,
            body: node.members.map(member => this.convertChild(member)),
            range: [node.members.pos - 1, node.end],
          }),
          declare: hasModifier(SyntaxKind.DeclareKeyword, node),
          extends: interfaceHeritageClauses
            .filter(
              heritageClause =>
                heritageClause.token === SyntaxKind.ExtendsKeyword,
            )
            .flatMap(heritageClause =>
              heritageClause.types.map(
                n => this.convertChild(n, node) as TSESTree.TSInterfaceHeritage,
              ),
            ),

          id: this.convertChild(node.name),
          typeParameters:
            node.typeParameters &&
            this.convertTSTypeParametersToTypeParametersDeclaration(
              node.typeParameters,
            ),
        });

        return this.fixExports(node, result);
      }

      case SyntaxKind.TypePredicate: {
        const result = this.createNode<TSESTree.TSTypePredicate>(node, {
          type: AST_NODE_TYPES.TSTypePredicate,
          asserts: node.assertsModifier !== undefined,
          parameterName: this.convertChild(node.parameterName),
          typeAnnotation: null,
        });
        /**
         * Specific fix for type-guard location data
         */
        if (node.type) {
          result.typeAnnotation = this.convertTypeAnnotation(node.type, node);
          result.typeAnnotation.loc = result.typeAnnotation.typeAnnotation.loc;
          result.typeAnnotation.range =
            result.typeAnnotation.typeAnnotation.range;
        }
        return result;
      }

      case SyntaxKind.ImportType: {
        const range = getRange(node, this.ast);
        if (node.isTypeOf) {
          const token = findNextToken(node.getFirstToken()!, node, this.ast)!;
          range[0] = token.getStart(this.ast);
        }
        const result = this.createNode<TSESTree.TSImportType>(node, {
          type: AST_NODE_TYPES.TSImportType,
          argument: this.convertChild(node.argument),
          qualifier: this.convertChild(node.qualifier),
          typeArguments: node.typeArguments
            ? this.convertTypeArgumentsToTypeParameterInstantiation(
                node.typeArguments,
                node,
              )
            : null,
          range: range,
        } as TSESTree.TSImportType);

        this.#addDeprecatedTypeParametersGetter(
          result,
          'typeParameters',
          'typeArguments',
        );

        if (node.isTypeOf) {
          return this.createNode<TSESTree.TSTypeQuery>(node, {
            type: AST_NODE_TYPES.TSTypeQuery,
            exprName: result,
            typeArguments: undefined,
            typeParameters: undefined,
          });
        }
        return result;
      }

      case SyntaxKind.EnumDeclaration: {
        const result = this.createNode<TSESTree.TSEnumDeclaration>(node, {
          type: AST_NODE_TYPES.TSEnumDeclaration,
          const: hasModifier(SyntaxKind.ConstKeyword, node),
          declare: hasModifier(SyntaxKind.DeclareKeyword, node),
          id: this.convertChild(node.name),
          members: node.members.map(el => this.convertChild(el)),
        });

        return this.fixExports(node, result);
      }

      case SyntaxKind.EnumMember: {
        return this.createNode<TSESTree.TSEnumMember>(node, {
          type: AST_NODE_TYPES.TSEnumMember,
          computed: node.name.kind === ts.SyntaxKind.ComputedPropertyName,
          id: this.convertChild(node.name),
          initializer: node.initializer && this.convertChild(node.initializer),
        });
      }

      case SyntaxKind.ModuleDeclaration: {
        const result = this.createNode<TSESTree.TSModuleDeclaration>(node, {
          type: AST_NODE_TYPES.TSModuleDeclaration,
          ...((): TSESTree.OptionalRangeAndLoc<
            Omit<TSESTree.TSModuleDeclaration, 'parent' | 'type'>
          > => {
            // the constraints checked by this function are syntactically enforced by TS
            // the checks mostly exist for type's sake

            if (node.flags & ts.NodeFlags.GlobalAugmentation) {
              const id: TSESTree.Identifier | TSESTree.StringLiteral =
                this.convertChild(node.name);
              const body:
                | TSESTree.TSModuleBlock
                | TSESTree.TSModuleDeclaration
                | null = this.convertChild(node.body);

              if (
                body == null ||
                body.type === AST_NODE_TYPES.TSModuleDeclaration
              ) {
                throw new Error('Expected a valid module body');
              }
              if (id.type !== AST_NODE_TYPES.Identifier) {
                throw new Error(
                  'global module augmentation must have an Identifier id',
                );
              }
              return {
                kind: 'global',
                body,
                declare: false,
                global: false,
                id,
              };
            }

            if (!(node.flags & ts.NodeFlags.Namespace)) {
              const body: TSESTree.TSModuleBlock | null = this.convertChild(
                node.body,
              );
              return {
                kind: 'module',
                ...(body != null ? { body } : {}),
                declare: false,
                global: false,
                id: this.convertChild(node.name),
              };
            }

            // Nested module declarations are stored in TypeScript as nested tree nodes.
            // We "unravel" them here by making our own nested TSQualifiedName,
            // with the innermost node's body as the actual node body.

            if (node.body == null) {
              throw new Error('Expected a module body');
            }
            if (node.name.kind !== ts.SyntaxKind.Identifier) {
              throw new Error('`namespace`s must have an Identifier id');
            }

            let name: TSESTree.Identifier | TSESTree.TSQualifiedName =
              this.createNode<TSESTree.Identifier>(node.name, {
                decorators: [],
                name: node.name.text,
                optional: false,
                range: [node.name.getStart(this.ast), node.name.getEnd()],
                type: AST_NODE_TYPES.Identifier,
                typeAnnotation: undefined,
              });

            while (
              node.body &&
              ts.isModuleDeclaration(node.body) &&
              node.body.name
            ) {
              node = node.body;

              const nextName = node.name as ts.Identifier;

              const right = this.createNode<TSESTree.Identifier>(nextName, {
                decorators: [],
                name: nextName.text,
                optional: false,
                range: [nextName.getStart(this.ast), nextName.getEnd()],
                type: AST_NODE_TYPES.Identifier,
                typeAnnotation: undefined,
              });

              name = this.createNode<TSESTree.TSQualifiedName>(nextName, {
                left: name,
                right: right,
                range: [name.range[0], right.range[1]],
                type: AST_NODE_TYPES.TSQualifiedName,
              });
            }

            return {
              kind: 'namespace',
              body: this.convertChild(node.body),
              declare: false,
              global: false,
              id: name,
            };
          })(),
        });

        if (hasModifier(SyntaxKind.DeclareKeyword, node)) {
          result.declare = true;
        }

        if (node.flags & ts.NodeFlags.GlobalAugmentation) {
          result.global = true;
        }

        return this.fixExports(node, result);
      }

      // TypeScript specific types
      case SyntaxKind.ParenthesizedType: {
        return this.convertChild(node.type);
      }
      case SyntaxKind.UnionType: {
        return this.createNode<TSESTree.TSUnionType>(node, {
          type: AST_NODE_TYPES.TSUnionType,
          types: node.types.map(el => this.convertChild(el)),
        });
      }
      case SyntaxKind.IntersectionType: {
        return this.createNode<TSESTree.TSIntersectionType>(node, {
          type: AST_NODE_TYPES.TSIntersectionType,
          types: node.types.map(el => this.convertChild(el)),
        });
      }
      case SyntaxKind.AsExpression: {
        return this.createNode<TSESTree.TSAsExpression>(node, {
          type: AST_NODE_TYPES.TSAsExpression,
          expression: this.convertChild(node.expression),
          typeAnnotation: this.convertChild(node.type),
        });
      }
      case SyntaxKind.InferType: {
        return this.createNode<TSESTree.TSInferType>(node, {
          type: AST_NODE_TYPES.TSInferType,
          typeParameter: this.convertChild(node.typeParameter),
        });
      }
      case SyntaxKind.LiteralType: {
        if (node.literal.kind === SyntaxKind.NullKeyword) {
          // 4.0 started nesting null types inside a LiteralType node
          // but our AST is designed around the old way of null being a keyword
          return this.createNode<TSESTree.TSNullKeyword>(
            node.literal as ts.NullLiteral,
            {
              type: AST_NODE_TYPES.TSNullKeyword,
            },
          );
        } else {
          return this.createNode<TSESTree.TSLiteralType>(node, {
            type: AST_NODE_TYPES.TSLiteralType,
            literal: this.convertChild(node.literal),
          });
        }
      }
      case SyntaxKind.TypeAssertionExpression: {
        return this.createNode<TSESTree.TSTypeAssertion>(node, {
          type: AST_NODE_TYPES.TSTypeAssertion,
          typeAnnotation: this.convertChild(node.type),
          expression: this.convertChild(node.expression),
        });
      }
      case SyntaxKind.ImportEqualsDeclaration: {
        return this.fixExports(
          node,
          this.createNode<TSESTree.TSImportEqualsDeclaration>(node, {
            type: AST_NODE_TYPES.TSImportEqualsDeclaration,
            id: this.convertChild(node.name),
            importKind: node.isTypeOnly ? 'type' : 'value',
            moduleReference: this.convertChild(node.moduleReference),
          }),
        );
      }
      case SyntaxKind.ExternalModuleReference: {
        return this.createNode<TSESTree.TSExternalModuleReference>(node, {
          type: AST_NODE_TYPES.TSExternalModuleReference,
          expression: this.convertChild(node.expression),
        });
      }
      case SyntaxKind.NamespaceExportDeclaration: {
        return this.createNode<TSESTree.TSNamespaceExportDeclaration>(node, {
          type: AST_NODE_TYPES.TSNamespaceExportDeclaration,
          id: this.convertChild(node.name),
        });
      }
      case SyntaxKind.AbstractKeyword: {
        return this.createNode<TSESTree.TSAbstractKeyword>(node, {
          type: AST_NODE_TYPES.TSAbstractKeyword,
        });
      }

      // Tuple
      case SyntaxKind.TupleType: {
        // In TS 4.0, the `elementTypes` property was changed to `elements`.
        // To support both at compile time, we cast to access the newer version
        // if the former does not exist.
        const elementTypes =
          'elementTypes' in node
            ? (node as any).elementTypes.map((el: ts.Node) =>
                this.convertChild(el),
              )
            : node.elements.map(el => this.convertChild(el));

        return this.createNode<TSESTree.TSTupleType>(node, {
          type: AST_NODE_TYPES.TSTupleType,
          elementTypes,
        });
      }
      case SyntaxKind.NamedTupleMember: {
        const member = this.createNode<TSESTree.TSNamedTupleMember>(node, {
          type: AST_NODE_TYPES.TSNamedTupleMember,
          elementType: this.convertChild(node.type, node),
          label: this.convertChild(node.name, node),
          optional: node.questionToken != null,
        });

        if (node.dotDotDotToken) {
          // adjust the start to account for the "..."
          member.range[0] = member.label.range[0];
          member.loc.start = member.label.loc.start;
          return this.createNode<TSESTree.TSRestType>(node, {
            type: AST_NODE_TYPES.TSRestType,
            typeAnnotation: member,
          });
        }

        return member;
      }
      case SyntaxKind.OptionalType: {
        return this.createNode<TSESTree.TSOptionalType>(node, {
          type: AST_NODE_TYPES.TSOptionalType,
          typeAnnotation: this.convertChild(node.type),
        });
      }
      case SyntaxKind.RestType: {
        return this.createNode<TSESTree.TSRestType>(node, {
          type: AST_NODE_TYPES.TSRestType,
          typeAnnotation: this.convertChild(node.type),
        });
      }

      // Template Literal Types
      case SyntaxKind.TemplateLiteralType: {
        const result = this.createNode<TSESTree.TSTemplateLiteralType>(node, {
          type: AST_NODE_TYPES.TSTemplateLiteralType,
          quasis: [this.convertChild(node.head)],
          types: [],
        });

        node.templateSpans.forEach(templateSpan => {
          result.types.push(
            this.convertChild(templateSpan.type) as TSESTree.TypeNode,
          );
          result.quasis.push(
            this.convertChild(templateSpan.literal) as TSESTree.TemplateElement,
          );
        });
        return result;
      }

      case SyntaxKind.ClassStaticBlockDeclaration: {
        return this.createNode<TSESTree.StaticBlock>(node, {
          type: AST_NODE_TYPES.StaticBlock,
          body: this.convertBodyExpressions(node.body.statements, node),
        });
      }

      case SyntaxKind.AssertEntry: {
        return this.createNode<TSESTree.ImportAttribute>(node, {
          type: AST_NODE_TYPES.ImportAttribute,
          key: this.convertChild(node.name),
          value: this.convertChild(node.value),
        });
      }

      case SyntaxKind.SatisfiesExpression: {
        return this.createNode<TSESTree.TSSatisfiesExpression>(node, {
          type: AST_NODE_TYPES.TSSatisfiesExpression,
          expression: this.convertChild(node.expression),
          typeAnnotation: this.convertChild(node.type),
        });
      }

      default:
        return this.deeplyCopy(node);
    }
  }

  #throwErrorIfDeprecatedPropertyExists<Node extends ts.Node>(
    node: Node,
    property: unknown,
    message: string,
  ): void {
    if (property) {
      throw createError(this.ast, node.pos, message);
    }
  }

  /**
   * Creates a getter for a property under aliasKey that returns the value under
   * valueKey. If suppressDeprecatedPropertyWarnings is not enabled, the
   * getter also console warns about the deprecation.
   *
   * @see https://github.com/typescript-eslint/typescript-eslint/issues/6469
   */
  #addDeprecatedTypeParametersGetter<Node extends TSESTree.Node>(
    node: Node,
    aliasKey: keyof Node & string,
    valueKey: keyof Node & string,
  ): void {
    let errored = false;
    Object.defineProperty(node, aliasKey, {
      get: this.options.suppressDeprecatedPropertyWarnings
        ? (): Node[typeof valueKey] => node[valueKey]
        : (): Node[typeof valueKey] => {
            if (!this.options.suppressDeprecatedPropertyWarnings) {
              if (!errored) {
                // eslint-disable-next-line no-console
                console.warn(
                  `The '${aliasKey}' property is deprecated on ${node.type} nodes. Use '${valueKey}' instead.`,
                );
                errored = true;
              }
            }
            return node[valueKey];
          },
    });
  }
}<|MERGE_RESOLUTION|>--- conflicted
+++ resolved
@@ -480,7 +480,7 @@
               node,
             )
           : null;
-      this.#addDeprecatedTypeParametersGetter(
+      this.#withDeprecatedAliasGetter(
         result,
         'typeParameters',
         'typeArguments',
@@ -1510,30 +1510,25 @@
         return result;
       }
 
-      case SyntaxKind.TaggedTemplateExpression: {
-        const result = this.createNode<TSESTree.TaggedTemplateExpression>(
+      case SyntaxKind.TaggedTemplateExpression:
+        return this.createNode<TSESTree.TaggedTemplateExpression>(
           node,
-          {
-            type: AST_NODE_TYPES.TaggedTemplateExpression,
-            typeArguments: node.typeArguments
-              ? this.convertTypeArgumentsToTypeParameterInstantiation(
+          this.#withDeprecatedAliasGetter(
+            {
+              type: AST_NODE_TYPES.TaggedTemplateExpression,
+              typeArguments:
+                node.typeArguments &&
+                this.convertTypeArgumentsToTypeParameterInstantiation(
                   node.typeArguments,
                   node,
-                )
-              : undefined,
-            tag: this.convertChild(node.tag),
-            quasi: this.convertChild(node.template),
-          },
+                ),
+              tag: this.convertChild(node.tag),
+              quasi: this.convertChild(node.template),
+            },
+            'typeParameters',
+            'typeArguments',
+          ),
         );
-
-        this.#addDeprecatedTypeParametersGetter(
-          result,
-          'typeParameters',
-          'typeArguments',
-        );
-
-        return result;
-      }
 
       case SyntaxKind.TemplateHead:
       case SyntaxKind.TemplateMiddle:
@@ -1720,7 +1715,7 @@
                 superClass.types[0].typeArguments,
                 superClass.types[0],
               );
-            this.#addDeprecatedTypeParametersGetter(
+            this.#withDeprecatedAliasGetter(
               result,
               'superTypeParameters',
               'superTypeArguments',
@@ -2031,32 +2026,21 @@
             node,
           );
 
-        const result = this.createNode<TSESTree.CallExpression>(node, {
-          type: AST_NODE_TYPES.CallExpression,
-          callee,
-          arguments: args,
-          optional: node.questionDotToken !== undefined,
-          typeArguments,
-          typeParameters: typeArguments,
-        });
-
-<<<<<<< HEAD
-        if (node.typeArguments) {
-          result.typeArguments =
-            this.convertTypeArgumentsToTypeParameterInstantiation(
-              node.typeArguments,
-              node,
-            );
-
-          this.#addDeprecatedTypeParametersGetter(
-            result,
+        const result = this.createNode<TSESTree.CallExpression>(
+          node,
+          this.#withDeprecatedAliasGetter(
+            {
+              type: AST_NODE_TYPES.CallExpression,
+              callee,
+              arguments: args,
+              optional: node.questionDotToken !== undefined,
+              typeArguments,
+            },
             'typeParameters',
             'typeArguments',
-          );
-        }
-
-=======
->>>>>>> 35be101c
+          ),
+        );
+
         return this.convertChainExpression(result, node);
       }
 
@@ -2069,32 +2053,21 @@
           );
 
         // NOTE - NewExpression cannot have an optional chain in it
-        return this.createNode<TSESTree.NewExpression>(node, {
-          type: AST_NODE_TYPES.NewExpression,
-          arguments: node.arguments
-            ? node.arguments.map(el => this.convertChild(el))
-            : [],
-          callee: this.convertChild(node.expression),
-          typeArguments,
-          typeParameters: typeArguments,
-        });
-<<<<<<< HEAD
-        if (node.typeArguments) {
-          result.typeArguments =
-            this.convertTypeArgumentsToTypeParameterInstantiation(
-              node.typeArguments,
-              node,
-            );
-
-          this.#addDeprecatedTypeParametersGetter(
-            result,
+        return this.createNode<TSESTree.NewExpression>(
+          node,
+          this.#withDeprecatedAliasGetter(
+            {
+              type: AST_NODE_TYPES.NewExpression,
+              arguments: node.arguments
+                ? node.arguments.map(el => this.convertChild(el))
+                : [],
+              callee: this.convertChild(node.expression),
+              typeArguments,
+            },
             'typeParameters',
             'typeArguments',
-          );
-        }
-        return result;
-=======
->>>>>>> 35be101c
+          ),
+        );
       }
 
       case SyntaxKind.ConditionalExpression:
@@ -2243,71 +2216,61 @@
         });
 
       case SyntaxKind.JsxSelfClosingElement: {
-        const result = this.createNode<TSESTree.JSXElement>(node, {
+        return this.createNode<TSESTree.JSXElement>(node, {
           type: AST_NODE_TYPES.JSXElement,
           /**
            * Convert SyntaxKind.JsxSelfClosingElement to SyntaxKind.JsxOpeningElement,
            * TypeScript does not seem to have the idea of openingElement when tag is self-closing
            */
-          openingElement: this.createNode<TSESTree.JSXOpeningElement>(node, {
-            type: AST_NODE_TYPES.JSXOpeningElement,
-            typeArguments: node.typeArguments
-              ? this.convertTypeArgumentsToTypeParameterInstantiation(
+          openingElement: this.createNode<TSESTree.JSXOpeningElement>(
+            node,
+            this.#withDeprecatedAliasGetter(
+              {
+                type: AST_NODE_TYPES.JSXOpeningElement,
+                typeArguments: node.typeArguments
+                  ? this.convertTypeArgumentsToTypeParameterInstantiation(
+                      node.typeArguments,
+                      node,
+                    )
+                  : undefined,
+                selfClosing: true,
+                name: this.convertJSXTagName(node.tagName, node),
+                attributes: node.attributes.properties.map(el =>
+                  this.convertChild(el),
+                ),
+                range: getRange(node, this.ast),
+              },
+              'typeParameters',
+              'typeArguments',
+            ),
+          ),
+          closingElement: null,
+          children: [],
+        });
+      }
+
+      case SyntaxKind.JsxOpeningElement: {
+        return this.createNode<TSESTree.JSXOpeningElement>(
+          node,
+          this.#withDeprecatedAliasGetter(
+            {
+              type: AST_NODE_TYPES.JSXOpeningElement,
+              typeArguments:
+                node.typeArguments &&
+                this.convertTypeArgumentsToTypeParameterInstantiation(
                   node.typeArguments,
                   node,
-                )
-              : undefined,
-            selfClosing: true,
-            name: this.convertJSXTagName(node.tagName, node),
-            attributes: node.attributes.properties.map(el =>
-              this.convertChild(el),
-            ),
-            range: getRange(node, this.ast),
-          }),
-          closingElement: null,
-          children: [],
-        });
-
-        this.#addDeprecatedTypeParametersGetter(
-          result.openingElement,
-          'typeParameters',
-          'typeArguments',
+                ),
+              selfClosing: false,
+              name: this.convertJSXTagName(node.tagName, node),
+              attributes: node.attributes.properties.map(el =>
+                this.convertChild(el),
+              ),
+            },
+            'typeParameters',
+            'typeArguments',
+          ),
         );
-
-        return result;
-      }
-
-      case SyntaxKind.JsxOpeningElement: {
-<<<<<<< HEAD
-        const result = this.createNode<TSESTree.JSXOpeningElement>(node, {
-=======
-        const typeArguments =
-          node.typeArguments &&
-          this.convertTypeArgumentsToTypeParameterInstantiation(
-            node.typeArguments,
-            node,
-          );
-
-        return this.createNode<TSESTree.JSXOpeningElement>(node, {
->>>>>>> 35be101c
-          type: AST_NODE_TYPES.JSXOpeningElement,
-          typeArguments,
-          typeParameters: typeArguments,
-          selfClosing: false,
-          name: this.convertJSXTagName(node.tagName, node),
-          attributes: node.attributes.properties.map(el =>
-            this.convertChild(el),
-          ),
-        });
-      }
-
-        this.#addDeprecatedTypeParametersGetter(
-          result,
-          'typeParameters',
-          'typeArguments',
-        );
-
-        return result;
       }
 
       case SyntaxKind.JsxClosingElement:
@@ -2384,26 +2347,24 @@
 
       // TypeScript specific
 
-      case SyntaxKind.TypeReference: {
-        const result = this.createNode<TSESTree.TSTypeReference>(node, {
-          type: AST_NODE_TYPES.TSTypeReference,
-          typeName: this.convertChild(node.typeName),
-          typeArguments: node.typeArguments
-            ? this.convertTypeArgumentsToTypeParameterInstantiation(
-                node.typeArguments,
-                node,
-              )
-            : undefined,
-        });
-
-        this.#addDeprecatedTypeParametersGetter(
-          result,
-          'typeParameters',
-          'typeArguments',
+      case SyntaxKind.TypeReference:
+        return this.createNode<TSESTree.TSTypeReference>(
+          node,
+          this.#withDeprecatedAliasGetter(
+            {
+              type: AST_NODE_TYPES.TSTypeReference,
+              typeName: this.convertChild(node.typeName),
+              typeArguments:
+                node.typeArguments &&
+                this.convertTypeArgumentsToTypeParameterInstantiation(
+                  node.typeArguments,
+                  node,
+                ),
+            },
+            'typeParameters',
+            'typeArguments',
+          ),
         );
-
-        return result;
-      }
 
       case SyntaxKind.TypeParameter: {
         return this.createNode<TSESTree.TSTypeParameter>(node, {
@@ -2479,26 +2440,24 @@
         });
       }
 
-      case SyntaxKind.TypeQuery: {
-        const result = this.createNode<TSESTree.TSTypeQuery>(node, {
-          type: AST_NODE_TYPES.TSTypeQuery,
-          exprName: this.convertChild(node.exprName),
-          typeArguments:
-            node.typeArguments &&
-            this.convertTypeArgumentsToTypeParameterInstantiation(
-              node.typeArguments,
-              node,
-            ),
-        });
-
-        this.#addDeprecatedTypeParametersGetter(
-          result,
-          'typeParameters',
-          'typeArguments',
+      case SyntaxKind.TypeQuery:
+        return this.createNode<TSESTree.TSTypeQuery>(
+          node,
+          this.#withDeprecatedAliasGetter(
+            {
+              type: AST_NODE_TYPES.TSTypeQuery,
+              exprName: this.convertChild(node.exprName),
+              typeArguments:
+                node.typeArguments &&
+                this.convertTypeArgumentsToTypeParameterInstantiation(
+                  node.typeArguments,
+                  node,
+                ),
+            },
+            'typeParameters',
+            'typeArguments',
+          ),
         );
-
-        return result;
-      }
 
       case SyntaxKind.MappedType: {
         return this.createNode<TSESTree.TSMappedType>(node, {
@@ -2645,42 +2604,27 @@
             ? AST_NODE_TYPES.TSClassImplements
             : AST_NODE_TYPES.TSInstantiationExpression;
 
-        const typeArguments =
-          node.typeArguments &&
-          this.convertTypeArgumentsToTypeParameterInstantiation(
-            node.typeArguments,
-            node,
-          );
-
-        const result = this.createNode<
+        return this.createNode<
           | TSESTree.TSInterfaceHeritage
           | TSESTree.TSClassImplements
           | TSESTree.TSInstantiationExpression
-        >(node, {
-          type,
-          expression: this.convertChild(node.expression),
-<<<<<<< HEAD
-          typeArguments:
-            node.typeArguments &&
-            this.convertTypeArgumentsToTypeParameterInstantiation(
-              node.typeArguments,
-              node,
-            ),
-        });
-
-        this.#addDeprecatedTypeParametersGetter(
-          result,
-          'typeParameters',
-          'typeArguments',
+        >(
+          node,
+          this.#withDeprecatedAliasGetter(
+            {
+              type,
+              expression: this.convertChild(node.expression),
+              typeArguments:
+                node.typeArguments &&
+                this.convertTypeArgumentsToTypeParameterInstantiation(
+                  node.typeArguments,
+                  node,
+                ),
+            },
+            'typeParameters',
+            'typeArguments',
+          ),
         );
-
-=======
-          typeArguments,
-          typeParameters: typeArguments,
-        });
-
->>>>>>> 35be101c
-        return result;
       }
 
       case SyntaxKind.InterfaceDeclaration: {
@@ -2740,23 +2684,24 @@
           const token = findNextToken(node.getFirstToken()!, node, this.ast)!;
           range[0] = token.getStart(this.ast);
         }
-        const result = this.createNode<TSESTree.TSImportType>(node, {
-          type: AST_NODE_TYPES.TSImportType,
-          argument: this.convertChild(node.argument),
-          qualifier: this.convertChild(node.qualifier),
-          typeArguments: node.typeArguments
-            ? this.convertTypeArgumentsToTypeParameterInstantiation(
-                node.typeArguments,
-                node,
-              )
-            : null,
-          range: range,
-        } as TSESTree.TSImportType);
-
-        this.#addDeprecatedTypeParametersGetter(
-          result,
-          'typeParameters',
-          'typeArguments',
+        const result = this.createNode<TSESTree.TSImportType>(
+          node,
+          this.#withDeprecatedAliasGetter(
+            {
+              type: AST_NODE_TYPES.TSImportType,
+              argument: this.convertChild(node.argument),
+              qualifier: this.convertChild(node.qualifier),
+              typeArguments: node.typeArguments
+                ? this.convertTypeArgumentsToTypeParameterInstantiation(
+                    node.typeArguments,
+                    node,
+                  )
+                : null,
+              range: range,
+            },
+            'typeParameters',
+            'typeArguments',
+          ),
         );
 
         if (node.isTypeOf) {
@@ -3105,16 +3050,21 @@
    *
    * @see https://github.com/typescript-eslint/typescript-eslint/issues/6469
    */
-  #addDeprecatedTypeParametersGetter<Node extends TSESTree.Node>(
-    node: Node,
-    aliasKey: keyof Node & string,
-    valueKey: keyof Node & string,
-  ): void {
+  #withDeprecatedAliasGetter<
+    Properties extends { type: string },
+    AliasKey extends string,
+    ValueKey extends keyof Properties & string,
+  >(
+    node: Properties,
+    aliasKey: AliasKey,
+    valueKey: ValueKey,
+  ): Properties & Record<AliasKey, Properties[ValueKey]> {
     let errored = false;
+
     Object.defineProperty(node, aliasKey, {
       get: this.options.suppressDeprecatedPropertyWarnings
-        ? (): Node[typeof valueKey] => node[valueKey]
-        : (): Node[typeof valueKey] => {
+        ? (): Properties[typeof valueKey] => node[valueKey]
+        : (): Properties[typeof valueKey] => {
             if (!this.options.suppressDeprecatedPropertyWarnings) {
               if (!errored) {
                 // eslint-disable-next-line no-console
@@ -3127,5 +3077,7 @@
             return node[valueKey];
           },
     });
+
+    return node as Properties & Record<AliasKey, Properties[ValueKey]>;
   }
 }