// There's lots of funny stuff due to the typing of ts.Node
/* eslint-disable @typescript-eslint/no-non-null-assertion, @typescript-eslint/no-unnecessary-condition, @typescript-eslint/no-explicit-any, @typescript-eslint/no-unsafe-assignment, @typescript-eslint/no-unsafe-call, @typescript-eslint/no-unsafe-return, @typescript-eslint/no-unsafe-member-access */
import * as ts from 'typescript';

import type { TSError } from './node-utils';
import type {
  ParserWeakMap,
  ParserWeakMapESTreeToTSNode,
} from './parser-options';
import type { SemanticOrSyntacticError } from './semantic-or-syntactic-errors';
import type { TSESTree, TSESTreeToTSNode, TSNode } from './ts-estree';

import { getDecorators, getModifiers } from './getModifiers';
import {
  canContainDirective,
  createError,
  findNextToken,
  getBinaryExpressionType,
  getContainingFunction,
  getDeclarationKind,
  getLastModifier,
  getLineAndCharacterFor,
  getLocFor,
  getNamespaceModifiers,
  getRange,
  getTextForTokenKind,
  getTSNodeAccessibility,
  hasModifier,
  isChainExpression,
  isChildUnwrappableOptionalChain,
  isComma,
  isComputedProperty,
  isESTreeClassMember,
  isOptional,
  isThisInTypeQuery,
  isValidAssignmentTarget,
  nodeCanBeDecorated,
  nodeHasIllegalDecorators,
  nodeIsPresent,
  unescapeStringLiteralText,
} from './node-utils';
import { AST_NODE_TYPES } from './ts-estree';

const SyntaxKind = ts.SyntaxKind;

export interface ConverterOptions {
  allowInvalidAST?: boolean;
  errorOnUnknownASTType?: boolean;
  shouldPreserveNodeMaps?: boolean;
  suppressDeprecatedPropertyWarnings?: boolean;
}

/**
 * Extends and formats a given error object
 * @param error the error object
 * @returns converted error object
 */
export function convertError(
  error: SemanticOrSyntacticError | ts.DiagnosticWithLocation,
): TSError {
  return createError(
    ('message' in error && error.message) || (error.messageText as string),
    error.file!,
    error.start!,
  );
}

export interface ASTMaps {
  esTreeNodeToTSNodeMap: ParserWeakMapESTreeToTSNode;
  tsNodeToESTreeNodeMap: ParserWeakMap<TSNode, TSESTree.Node>;
}

function isPropertyAccessEntityNameExpression(
  node: ts.Node,
): node is ts.PropertyAccessEntityNameExpression {
  return (
    ts.isPropertyAccessExpression(node) &&
    ts.isIdentifier(node.name) &&
    isEntityNameExpression(node.expression)
  );
}

function isEntityNameExpression(
  node: ts.Node,
): node is ts.EntityNameExpression {
  return (
    node.kind === SyntaxKind.Identifier ||
    isPropertyAccessEntityNameExpression(node)
  );
}

export class Converter {
  #isInTaggedTemplate = false;
  private allowPattern = false;
  private readonly ast: ts.SourceFile;
  private readonly esTreeNodeToTSNodeMap = new WeakMap();
  private readonly options: ConverterOptions;
  private readonly tsNodeToESTreeNodeMap = new WeakMap();

  /**
   * Converts a TypeScript node into an ESTree node
   * @param ast the full TypeScript AST
   * @param options additional options for the conversion
   * @returns the converted ESTreeNode
   */
  constructor(ast: ts.SourceFile, options?: ConverterOptions) {
    this.ast = ast;
    this.options = { ...options };
  }

  #checkForStatementDeclaration(
    initializer: ts.ForInitializer,
    kind: ts.SyntaxKind.ForInStatement | ts.SyntaxKind.ForOfStatement,
  ): void {
    const loop =
      kind === ts.SyntaxKind.ForInStatement ? 'for...in' : 'for...of';
    if (ts.isVariableDeclarationList(initializer)) {
      if (initializer.declarations.length !== 1) {
        this.#throwError(
          initializer,
          `Only a single variable declaration is allowed in a '${loop}' statement.`,
        );
      }
      const declaration = initializer.declarations[0];
      if (declaration.initializer) {
        this.#throwError(
          declaration,
          `The variable declaration of a '${loop}' statement cannot have an initializer.`,
        );
      } else if (declaration.type) {
        this.#throwError(
          declaration,
          `The variable declaration of a '${loop}' statement cannot have a type annotation.`,
        );
      }
      if (
        kind === ts.SyntaxKind.ForInStatement &&
        initializer.flags & ts.NodeFlags.Using
      ) {
        this.#throwError(
          initializer,
          "The left-hand side of a 'for...in' statement cannot be a 'using' declaration.",
        );
      }
    } else if (
      !isValidAssignmentTarget(initializer) &&
      initializer.kind !== ts.SyntaxKind.ObjectLiteralExpression &&
      initializer.kind !== ts.SyntaxKind.ArrayLiteralExpression
    ) {
      this.#throwError(
        initializer,
        `The left-hand side of a '${loop}' statement must be a variable or a property access.`,
      );
    }
  }

  #checkModifiers(node: ts.Node): void {
    if (this.options.allowInvalidAST) {
      return;
    }

    // typescript<5.0.0
    if (nodeHasIllegalDecorators(node)) {
      this.#throwError(
        node.illegalDecorators[0],
        'Decorators are not valid here.',
      );
    }

    for (const decorator of getDecorators(
      node,
      /* includeIllegalDecorators */ true,
    ) ?? []) {
      // `checkGrammarModifiers` function in typescript
      if (!nodeCanBeDecorated(node as TSNode)) {
        if (ts.isMethodDeclaration(node) && !nodeIsPresent(node.body)) {
          this.#throwError(
            decorator,
            'A decorator can only decorate a method implementation, not an overload.',
          );
        } else {
          this.#throwError(decorator, 'Decorators are not valid here.');
        }
      }
    }

    for (const modifier of getModifiers(
      node,
      /* includeIllegalModifiers */ true,
    ) ?? []) {
      if (modifier.kind !== SyntaxKind.ReadonlyKeyword) {
        if (
          node.kind === SyntaxKind.PropertySignature ||
          node.kind === SyntaxKind.MethodSignature
        ) {
          this.#throwError(
            modifier,
            `'${ts.tokenToString(
              modifier.kind,
            )}' modifier cannot appear on a type member`,
          );
        }

        if (
          node.kind === SyntaxKind.IndexSignature &&
          (modifier.kind !== SyntaxKind.StaticKeyword ||
            !ts.isClassLike(node.parent))
        ) {
          this.#throwError(
            modifier,
            `'${ts.tokenToString(
              modifier.kind,
            )}' modifier cannot appear on an index signature`,
          );
        }
      }

      if (
        modifier.kind !== SyntaxKind.InKeyword &&
        modifier.kind !== SyntaxKind.OutKeyword &&
        modifier.kind !== SyntaxKind.ConstKeyword &&
        node.kind === SyntaxKind.TypeParameter
      ) {
        this.#throwError(
          modifier,
          `'${ts.tokenToString(
            modifier.kind,
          )}' modifier cannot appear on a type parameter`,
        );
      }

      if (
        (modifier.kind === SyntaxKind.InKeyword ||
          modifier.kind === SyntaxKind.OutKeyword) &&
        (node.kind !== SyntaxKind.TypeParameter ||
          !(
            ts.isInterfaceDeclaration(node.parent) ||
            ts.isClassLike(node.parent) ||
            ts.isTypeAliasDeclaration(node.parent)
          ))
      ) {
        this.#throwError(
          modifier,
          `'${ts.tokenToString(
            modifier.kind,
          )}' modifier can only appear on a type parameter of a class, interface or type alias`,
        );
      }

      if (
        modifier.kind === SyntaxKind.ReadonlyKeyword &&
        node.kind !== SyntaxKind.PropertyDeclaration &&
        node.kind !== SyntaxKind.PropertySignature &&
        node.kind !== SyntaxKind.IndexSignature &&
        node.kind !== SyntaxKind.Parameter
      ) {
        this.#throwError(
          modifier,
          "'readonly' modifier can only appear on a property declaration or index signature.",
        );
      }

      if (
        modifier.kind === SyntaxKind.DeclareKeyword &&
        ts.isClassLike(node.parent) &&
        !ts.isPropertyDeclaration(node)
      ) {
        this.#throwError(
          modifier,
          `'${ts.tokenToString(
            modifier.kind,
          )}' modifier cannot appear on class elements of this kind.`,
        );
      }

      if (
        modifier.kind === SyntaxKind.DeclareKeyword &&
        ts.isVariableStatement(node)
      ) {
        const declarationKind = getDeclarationKind(node.declarationList);
        if (declarationKind === 'using' || declarationKind === 'await using') {
          this.#throwError(
            modifier,
            `'declare' modifier cannot appear on a '${declarationKind}' declaration.`,
          );
        }
      }

      if (
        modifier.kind === SyntaxKind.AbstractKeyword &&
        node.kind !== SyntaxKind.ClassDeclaration &&
        node.kind !== SyntaxKind.ConstructorType &&
        node.kind !== SyntaxKind.MethodDeclaration &&
        node.kind !== SyntaxKind.PropertyDeclaration &&
        node.kind !== SyntaxKind.GetAccessor &&
        node.kind !== SyntaxKind.SetAccessor
      ) {
        this.#throwError(
          modifier,
          `'${ts.tokenToString(
            modifier.kind,
          )}' modifier can only appear on a class, method, or property declaration.`,
        );
      }

      if (
        (modifier.kind === SyntaxKind.StaticKeyword ||
          modifier.kind === SyntaxKind.PublicKeyword ||
          modifier.kind === SyntaxKind.ProtectedKeyword ||
          modifier.kind === SyntaxKind.PrivateKeyword) &&
        (node.parent.kind === SyntaxKind.ModuleBlock ||
          node.parent.kind === SyntaxKind.SourceFile)
      ) {
        this.#throwError(
          modifier,
          `'${ts.tokenToString(
            modifier.kind,
          )}' modifier cannot appear on a module or namespace element.`,
        );
      }

      if (
        modifier.kind === SyntaxKind.AccessorKeyword &&
        node.kind !== SyntaxKind.PropertyDeclaration
      ) {
        this.#throwError(
          modifier,
          "'accessor' modifier can only appear on a property declaration.",
        );
      }

      // `checkGrammarAsyncModifier` function in `typescript`
      if (
        modifier.kind === SyntaxKind.AsyncKeyword &&
        node.kind !== SyntaxKind.MethodDeclaration &&
        node.kind !== SyntaxKind.FunctionDeclaration &&
        node.kind !== SyntaxKind.FunctionExpression &&
        node.kind !== SyntaxKind.ArrowFunction
      ) {
        this.#throwError(modifier, "'async' modifier cannot be used here.");
      }

      // `checkGrammarModifiers` function in `typescript`
      if (
        node.kind === SyntaxKind.Parameter &&
        (modifier.kind === SyntaxKind.StaticKeyword ||
          modifier.kind === SyntaxKind.ExportKeyword ||
          modifier.kind === SyntaxKind.DeclareKeyword ||
          modifier.kind === SyntaxKind.AsyncKeyword)
      ) {
        this.#throwError(
          modifier,
          `'${ts.tokenToString(
            modifier.kind,
          )}' modifier cannot appear on a parameter.`,
        );
      }

      // `checkGrammarModifiers` function in `typescript`
      if (
        modifier.kind === SyntaxKind.PublicKeyword ||
        modifier.kind === SyntaxKind.ProtectedKeyword ||
        modifier.kind === SyntaxKind.PrivateKeyword
      ) {
        for (const anotherModifier of getModifiers(node) ?? []) {
          if (
            anotherModifier !== modifier &&
            (anotherModifier.kind === SyntaxKind.PublicKeyword ||
              anotherModifier.kind === SyntaxKind.ProtectedKeyword ||
              anotherModifier.kind === SyntaxKind.PrivateKeyword)
          ) {
            this.#throwError(
              anotherModifier,
              `Accessibility modifier already seen.`,
            );
          }
        }
      }

      // `checkParameter` function in `typescript`
      if (
        node.kind === SyntaxKind.Parameter &&
        // In `typescript` package, it's `ts.hasSyntacticModifier(node, ts.ModifierFlags.ParameterPropertyModifier)`
        // https://github.com/typescript-eslint/typescript-eslint/pull/6615#discussion_r1136489935
        (modifier.kind === SyntaxKind.PublicKeyword ||
          modifier.kind === SyntaxKind.PrivateKeyword ||
          modifier.kind === SyntaxKind.ProtectedKeyword ||
          modifier.kind === SyntaxKind.ReadonlyKeyword ||
          modifier.kind === SyntaxKind.OverrideKeyword)
      ) {
        const func = getContainingFunction(node)!;

        if (
          !(func.kind === SyntaxKind.Constructor && nodeIsPresent(func.body))
        ) {
          this.#throwError(
            modifier,
            'A parameter property is only allowed in a constructor implementation.',
          );
        }
      }
    }
  }

  #isValidEscape(arg: string): boolean {
    const unicode = /\\u([0-9a-fA-F]{4})/g;
    const unicodeBracket = /\\u\{([0-9a-fA-F]+)\}/g; // supports ES6+
    const hex = /\\x([0-9a-fA-F]{2})/g;
    const validShort = /\\[nrtbfv0\\'"]/g;

    const allEscapes =
      /\\(u\{[^}]*\}|u[0-9a-fA-F]{0,4}|x[0-9a-fA-F]{0,2}|[^ux])/g;

    let match: RegExpExecArray | null;
    while ((match = allEscapes.exec(arg)) != null) {
      const escape = match[0];

      if (
        unicode.test(escape) ||
        (unicodeBracket.test(escape) &&
          (() => {
            const cp = parseInt(escape.match(unicodeBracket)![1], 16);
            return cp <= 0x10ffff;
          })()) ||
        hex.test(escape) ||
        validShort.test(escape)
      ) {
        continue;
      }

      return false;
    }

    return true;
  }

  #throwError(node: number | ts.Node, message: string): asserts node is never {
    let start;
    let end;
    if (typeof node === 'number') {
      start = end = node;
    } else {
      start = node.getStart(this.ast);
      end = node.getEnd();
    }

    throw createError(message, this.ast, start, end);
  }

  #throwUnlessAllowInvalidAST(
    node: number | ts.Node,
    message: string,
  ): asserts node is never {
    if (!this.options.allowInvalidAST) {
      this.#throwError(node, message);
    }
  }

  /**
   * Creates a getter for a property under aliasKey that returns the value under
   * valueKey. If suppressDeprecatedPropertyWarnings is not enabled, the
   * getter also console warns about the deprecation.
   *
   * @see https://github.com/typescript-eslint/typescript-eslint/issues/6469
   */
  #withDeprecatedAliasGetter<
    Properties extends { type: string },
    AliasKey extends string,
    ValueKey extends keyof Properties & string,
  >(
    node: Properties,
    aliasKey: AliasKey,
    valueKey: ValueKey,
    suppressWarnings = false,
  ): Properties & Record<AliasKey, Properties[ValueKey]> {
    let warned = suppressWarnings;

    Object.defineProperty(node, aliasKey, {
      configurable: true,
      get: this.options.suppressDeprecatedPropertyWarnings
        ? (): Properties[typeof valueKey] => node[valueKey]
        : (): Properties[typeof valueKey] => {
            if (!warned) {
              process.emitWarning(
                `The '${aliasKey}' property is deprecated on ${node.type} nodes. Use '${valueKey}' instead. See https://typescript-eslint.io/troubleshooting/faqs/general#the-key-property-is-deprecated-on-type-nodes-use-key-instead-warnings.`,
                'DeprecationWarning',
              );
              warned = true;
            }

            return node[valueKey];
          },
      set(value): void {
        Object.defineProperty(node, aliasKey, {
          enumerable: true,
          value,
          writable: true,
        });
      },
    });

    return node as Properties & Record<AliasKey, Properties[ValueKey]>;
  }

  #withDeprecatedGetter<
    Properties extends { type: string },
    Key extends string,
    Value,
  >(
    node: Properties,
    deprecatedKey: Key,
    preferredKey: string,
    value: Value,
  ): Properties & Record<Key, Value> {
    let warned = false;

    Object.defineProperty(node, deprecatedKey, {
      configurable: true,
      get: this.options.suppressDeprecatedPropertyWarnings
        ? (): Value => value
        : (): Value => {
            if (!warned) {
              process.emitWarning(
                `The '${deprecatedKey}' property is deprecated on ${node.type} nodes. Use ${preferredKey} instead. See https://typescript-eslint.io/troubleshooting/faqs/general#the-key-property-is-deprecated-on-type-nodes-use-key-instead-warnings.`,
                'DeprecationWarning',
              );
              warned = true;
            }

            return value;
          },
      set(value): void {
        Object.defineProperty(node, deprecatedKey, {
          enumerable: true,
          value,
          writable: true,
        });
      },
    });

    return node as Properties & Record<Key, Value>;
  }

  private assertModuleSpecifier(
    node: ts.ExportDeclaration | ts.ImportDeclaration,
    allowNull: boolean,
  ): void {
    if (!allowNull && node.moduleSpecifier == null) {
      this.#throwUnlessAllowInvalidAST(
        node,
        'Module specifier must be a string literal.',
      );
    }

    if (
      node.moduleSpecifier &&
      node.moduleSpecifier?.kind !== SyntaxKind.StringLiteral
    ) {
      this.#throwUnlessAllowInvalidAST(
        node.moduleSpecifier,
        'Module specifier must be a string literal.',
      );
    }
  }

  private convertBindingNameWithTypeAnnotation(
    name: ts.BindingName,
    tsType: ts.TypeNode | undefined,
    parent?: ts.Node,
  ): TSESTree.BindingName {
    const id = this.convertPattern(name) as TSESTree.BindingName;

    if (tsType) {
      id.typeAnnotation = this.convertTypeAnnotation(tsType, parent);
      this.fixParentLocation(id, id.typeAnnotation.range);
    }

    return id;
  }

  /**
   * Coverts body Nodes and add a directive field to StringLiterals
   * @param nodes of ts.Node
   * @param parent parentNode
   * @returns Array of body statements
   */
  private convertBodyExpressions(
    nodes: ts.NodeArray<ts.Statement>,
    parent:
      | ts.Block
      | ts.ClassStaticBlockDeclaration
      | ts.ModuleBlock
      | ts.SourceFile,
  ): TSESTree.Statement[] {
    let allowDirectives = canContainDirective(parent);

    return (
      nodes
        .map(statement => {
          const child = this.convertChild(statement);
          if (allowDirectives) {
            if (
              child?.expression &&
              ts.isExpressionStatement(statement) &&
              ts.isStringLiteral(statement.expression)
            ) {
              const raw = child.expression.raw;
              child.directive = raw.slice(1, -1);
              return child; // child can be null, but it's filtered below
            }
            allowDirectives = false;
          }
          return child; // child can be null, but it's filtered below
        })
        // filter out unknown nodes for now
        .filter(statement => statement)
    );
  }

  private convertChainExpression(
    node: TSESTree.ChainElement,
    tsNode:
      | ts.CallExpression
      | ts.ElementAccessExpression
      | ts.NonNullExpression
      | ts.PropertyAccessExpression,
  ): TSESTree.ChainElement | TSESTree.ChainExpression {
    const { child, isOptional } = ((): {
      child: TSESTree.Node;
      isOptional: boolean;
    } => {
      if (node.type === AST_NODE_TYPES.MemberExpression) {
        return { child: node.object, isOptional: node.optional };
      }
      if (node.type === AST_NODE_TYPES.CallExpression) {
        return { child: node.callee, isOptional: node.optional };
      }
      return { child: node.expression, isOptional: false };
    })();
    const isChildUnwrappable = isChildUnwrappableOptionalChain(tsNode, child);

    if (!isChildUnwrappable && !isOptional) {
      return node;
    }

    if (isChildUnwrappable && isChainExpression(child)) {
      // unwrap the chain expression child
      const newChild = child.expression;
      if (node.type === AST_NODE_TYPES.MemberExpression) {
        node.object = newChild;
      } else if (node.type === AST_NODE_TYPES.CallExpression) {
        node.callee = newChild;
      } else {
        node.expression = newChild;
      }
    }

    return this.createNode<TSESTree.ChainExpression>(tsNode, {
      type: AST_NODE_TYPES.ChainExpression,
      expression: node,
    });
  }

  /**
   * Converts a TypeScript node into an ESTree node.
   * @param child the child ts.Node
   * @param parent parentNode
   * @returns the converted ESTree node
   */
  private convertChild(child?: ts.Node, parent?: ts.Node): any {
    return this.converter(child, parent, false);
  }

  /**
   * Converts a TypeScript node into an ESTree node.
   * @param child the child ts.Node
   * @param parent parentNode
   * @returns the converted ESTree node
   */
  private convertPattern(child?: ts.Node, parent?: ts.Node): any {
    return this.converter(child, parent, true);
  }

  /**
   * Converts a child into a type annotation. This creates an intermediary
   * TypeAnnotation node to match what Flow does.
   * @param child The TypeScript AST node to convert.
   * @param parent parentNode
   * @returns The type annotation node.
   */
  private convertTypeAnnotation(
    child: ts.TypeNode,
    parent: ts.Node | undefined,
  ): TSESTree.TSTypeAnnotation {
    // in FunctionType and ConstructorType typeAnnotation has 2 characters `=>` and in other places is just colon
    const offset =
      parent?.kind === SyntaxKind.FunctionType ||
      parent?.kind === SyntaxKind.ConstructorType
        ? 2
        : 1;
    const annotationStartCol = child.getFullStart() - offset;
    const range: TSESTree.Range = [annotationStartCol, child.end];
    const loc = getLocFor(range, this.ast);

    return {
      type: AST_NODE_TYPES.TSTypeAnnotation,
      loc,
      range,
      typeAnnotation: this.convertChild(child),
    } as TSESTree.TSTypeAnnotation;
  }

  /**
   * Converts a ts.Node's typeArguments to TSTypeParameterInstantiation node
   * @param typeArguments ts.NodeArray typeArguments
   * @param node parent used to create this node
   * @returns TypeParameterInstantiation node
   */
  private convertTypeArgumentsToTypeParameterInstantiation(
    typeArguments: ts.NodeArray<ts.TypeNode>,
    node: TSESTreeToTSNode<TSESTree.TSTypeParameterInstantiation>,
  ): TSESTree.TSTypeParameterInstantiation {
    const greaterThanToken = findNextToken(typeArguments, this.ast, this.ast)!;

    return this.createNode<TSESTree.TSTypeParameterInstantiation>(node, {
      type: AST_NODE_TYPES.TSTypeParameterInstantiation,
      range: [typeArguments.pos - 1, greaterThanToken.end],
      params: typeArguments.map(typeArgument =>
        this.convertChild(typeArgument),
      ),
    });
  }

  /**
   * Converts a ts.Node's typeParameters to TSTypeParameterDeclaration node
   * @param typeParameters ts.Node typeParameters
   * @returns TypeParameterDeclaration node
   */
  private convertTSTypeParametersToTypeParametersDeclaration(
    typeParameters: ts.NodeArray<ts.TypeParameterDeclaration>,
  ): TSESTree.TSTypeParameterDeclaration {
    const greaterThanToken = findNextToken(typeParameters, this.ast, this.ast)!;
    const range: TSESTree.Range = [
      typeParameters.pos - 1,
      greaterThanToken.end,
    ];

    return {
      type: AST_NODE_TYPES.TSTypeParameterDeclaration,
      loc: getLocFor(range, this.ast),
      range,
      params: typeParameters.map(typeParameter =>
        this.convertChild(typeParameter),
      ),
    } as TSESTree.TSTypeParameterDeclaration;
  }

  /**
   * Converts an array of ts.Node parameters into an array of ESTreeNode params
   * @param parameters An array of ts.Node params to be converted
   * @returns an array of converted ESTreeNode params
   */
  private convertParameters(
    parameters: ts.NodeArray<ts.ParameterDeclaration>,
  ): TSESTree.Parameter[] {
    if (!parameters?.length) {
      return [];
    }
    return parameters.map(param => {
      const convertedParam = this.convertChild(param) as TSESTree.Parameter;

      convertedParam.decorators =
        getDecorators(param)?.map(el => this.convertChild(el)) ?? [];

      return convertedParam;
    });
  }

  /**
   * Converts a TypeScript node into an ESTree node.
   * @param node the child ts.Node
   * @param parent parentNode
   * @param allowPattern flag to determine if patterns are allowed
   * @returns the converted ESTree node
   */
  private converter(
    node?: ts.Node,
    parent?: ts.Node,
    allowPattern?: boolean,
  ): any {
    /**
     * Exit early for null and undefined
     */
    if (!node) {
      return null;
    }

    this.#checkModifiers(node);

    const pattern = this.allowPattern;
    if (allowPattern != null) {
      this.allowPattern = allowPattern;
    }

    const result = this.convertNode(
      node as TSNode,
      (parent ?? node.parent) as TSNode,
    );

    this.registerTSNodeInNodeMap(node, result);

    this.allowPattern = pattern;
    return result;
  }

  private convertImportAttributes(
    node: ts.ImportAttributes | undefined,
  ): TSESTree.ImportAttribute[] {
    return node == null
      ? []
      : node.elements.map(element => this.convertChild(element));
  }

  private convertJSXIdentifier(
    node: ts.Identifier | ts.ThisExpression,
  ): TSESTree.JSXIdentifier {
    const result = this.createNode<TSESTree.JSXIdentifier>(node, {
      type: AST_NODE_TYPES.JSXIdentifier,
      name: node.getText(),
    });
    this.registerTSNodeInNodeMap(node, result);
    return result;
  }

  private convertJSXNamespaceOrIdentifier(
    node: ts.Identifier | ts.JsxNamespacedName | ts.ThisExpression,
  ): TSESTree.JSXIdentifier | TSESTree.JSXNamespacedName {
    // TypeScript@5.1 added in ts.JsxNamespacedName directly
    // We prefer using that if it's relevant for this node type
    if (node.kind === ts.SyntaxKind.JsxNamespacedName) {
      const result = this.createNode<TSESTree.JSXNamespacedName>(node, {
        type: AST_NODE_TYPES.JSXNamespacedName,
        name: this.createNode(node.name, {
          type: AST_NODE_TYPES.JSXIdentifier,
          name: node.name.text,
        }),
        namespace: this.createNode(node.namespace, {
          type: AST_NODE_TYPES.JSXIdentifier,
          name: node.namespace.text,
        }),
      });
      this.registerTSNodeInNodeMap(node, result);
      return result;
    }

    // TypeScript@<5.1 has to manually parse the JSX attributes
    const text = node.getText();
    const colonIndex = text.indexOf(':');
    // this is intentional we can ignore conversion if `:` is in first character
    if (colonIndex > 0) {
      const range = getRange(node, this.ast);
      const result = this.createNode<TSESTree.JSXNamespacedName>(node, {
        type: AST_NODE_TYPES.JSXNamespacedName,
        range,
        name: this.createNode<TSESTree.JSXIdentifier>(node, {
          type: AST_NODE_TYPES.JSXIdentifier,
          range: [range[0] + colonIndex + 1, range[1]],
          name: text.slice(colonIndex + 1),
        }),
        namespace: this.createNode<TSESTree.JSXIdentifier>(node, {
          type: AST_NODE_TYPES.JSXIdentifier,
          range: [range[0], range[0] + colonIndex],
          name: text.slice(0, colonIndex),
        }),
      });
      this.registerTSNodeInNodeMap(node, result);
      return result;
    }

    return this.convertJSXIdentifier(node);
  }

  /**
   * Converts a TypeScript JSX node.tagName into an ESTree node.name
   * @param node the tagName object from a JSX ts.Node
   * @returns the converted ESTree name object
   */
  private convertJSXTagName(
    node: ts.JsxTagNameExpression,
    parent: ts.Node,
  ): TSESTree.JSXTagNameExpression {
    let result: TSESTree.JSXTagNameExpression;
    switch (node.kind) {
      case SyntaxKind.PropertyAccessExpression:
        if (node.name.kind === SyntaxKind.PrivateIdentifier) {
          // This is one of the few times where TS explicitly errors, and doesn't even gracefully handle the syntax.
          // So we shouldn't ever get into this state to begin with.
          this.#throwError(node.name, 'Non-private identifier expected.');
        }

        result = this.createNode<TSESTree.JSXMemberExpression>(node, {
          type: AST_NODE_TYPES.JSXMemberExpression,
          object: this.convertJSXTagName(node.expression, parent),
          property: this.convertJSXIdentifier(node.name),
        });
        break;

      case SyntaxKind.ThisKeyword:
      case SyntaxKind.Identifier:
      default:
        return this.convertJSXNamespaceOrIdentifier(node);
    }

    this.registerTSNodeInNodeMap(node, result);
    return result;
  }

  private convertMethodSignature(
    node:
      | ts.GetAccessorDeclaration
      | ts.MethodSignature
      | ts.SetAccessorDeclaration,
  ): TSESTree.TSMethodSignature {
    return this.createNode<TSESTree.TSMethodSignature>(node, {
      type: AST_NODE_TYPES.TSMethodSignature,
      accessibility: getTSNodeAccessibility(node),
      computed: isComputedProperty(node.name),
      key: this.convertChild(node.name),
      kind: ((): 'get' | 'method' | 'set' => {
        switch (node.kind) {
          case SyntaxKind.GetAccessor:
            return 'get';

          case SyntaxKind.SetAccessor:
            return 'set';

          case SyntaxKind.MethodSignature:
            return 'method';
        }
      })(),
      optional: isOptional(node),
      params: this.convertParameters(node.parameters),
      readonly: hasModifier(SyntaxKind.ReadonlyKeyword, node),
      returnType: node.type && this.convertTypeAnnotation(node.type, node),
      static: hasModifier(SyntaxKind.StaticKeyword, node),
      typeParameters:
        node.typeParameters &&
        this.convertTSTypeParametersToTypeParametersDeclaration(
          node.typeParameters,
        ),
    });
  }

  /**
   * Uses the provided range location to adjust the location data of the given Node
   * @param result The node that will have its location data mutated
   * @param childRange The child node range used to expand location
   */
  private fixParentLocation(
    result: TSESTree.BaseNode,
    childRange: [number, number],
  ): void {
    if (childRange[0] < result.range[0]) {
      result.range[0] = childRange[0];
      result.loc.start = getLineAndCharacterFor(result.range[0], this.ast);
    }
    if (childRange[1] > result.range[1]) {
      result.range[1] = childRange[1];
      result.loc.end = getLineAndCharacterFor(result.range[1], this.ast);
    }
  }

  /**
   * Converts a TypeScript node into an ESTree node.
   * The core of the conversion logic:
   * Identify and convert each relevant TypeScript SyntaxKind
   * @returns the converted ESTree node
   */
  private convertNode(node: TSNode, parent: TSNode): TSESTree.Node | null {
    switch (node.kind) {
      case SyntaxKind.SourceFile: {
        return this.createNode<TSESTree.Program>(node, {
          type: AST_NODE_TYPES.Program,
          range: [node.getStart(this.ast), node.endOfFileToken.end],
          body: this.convertBodyExpressions(node.statements, node),
          comments: undefined,
          sourceType: node.externalModuleIndicator ? 'module' : 'script',
          tokens: undefined,
        });
      }

      case SyntaxKind.Block: {
        return this.createNode<TSESTree.BlockStatement>(node, {
          type: AST_NODE_TYPES.BlockStatement,
          body: this.convertBodyExpressions(node.statements, node),
        });
      }

      case SyntaxKind.Identifier: {
        if (isThisInTypeQuery(node)) {
          // special case for `typeof this.foo` - TS emits an Identifier for `this`
          // but we want to treat it as a ThisExpression for consistency
          return this.createNode<TSESTree.ThisExpression>(node, {
            type: AST_NODE_TYPES.ThisExpression,
          });
        }
        return this.createNode<TSESTree.Identifier>(node, {
          type: AST_NODE_TYPES.Identifier,
          decorators: [],
          name: node.text,
          optional: false,
          typeAnnotation: undefined,
        });
      }

      case SyntaxKind.PrivateIdentifier: {
        return this.createNode<TSESTree.PrivateIdentifier>(node, {
          type: AST_NODE_TYPES.PrivateIdentifier,
          // typescript includes the `#` in the text
          name: node.text.slice(1),
        });
      }

      case SyntaxKind.WithStatement:
        return this.createNode<TSESTree.WithStatement>(node, {
          type: AST_NODE_TYPES.WithStatement,
          body: this.convertChild(node.statement),
          object: this.convertChild(node.expression),
        });

      // Control Flow

      case SyntaxKind.ReturnStatement:
        return this.createNode<TSESTree.ReturnStatement>(node, {
          type: AST_NODE_TYPES.ReturnStatement,
          argument: this.convertChild(node.expression),
        });

      case SyntaxKind.LabeledStatement:
        return this.createNode<TSESTree.LabeledStatement>(node, {
          type: AST_NODE_TYPES.LabeledStatement,
          body: this.convertChild(node.statement),
          label: this.convertChild(node.label),
        });

      case SyntaxKind.ContinueStatement:
        return this.createNode<TSESTree.ContinueStatement>(node, {
          type: AST_NODE_TYPES.ContinueStatement,
          label: this.convertChild(node.label),
        });

      case SyntaxKind.BreakStatement:
        return this.createNode<TSESTree.BreakStatement>(node, {
          type: AST_NODE_TYPES.BreakStatement,
          label: this.convertChild(node.label),
        });

      // Choice

      case SyntaxKind.IfStatement:
        return this.createNode<TSESTree.IfStatement>(node, {
          type: AST_NODE_TYPES.IfStatement,
          alternate: this.convertChild(node.elseStatement),
          consequent: this.convertChild(node.thenStatement),
          test: this.convertChild(node.expression),
        });

      case SyntaxKind.SwitchStatement:
        if (
          node.caseBlock.clauses.filter(
            switchCase => switchCase.kind === SyntaxKind.DefaultClause,
          ).length > 1
        ) {
          this.#throwError(
            node,
            "A 'default' clause cannot appear more than once in a 'switch' statement.",
          );
        }

        return this.createNode<TSESTree.SwitchStatement>(node, {
          type: AST_NODE_TYPES.SwitchStatement,
          cases: node.caseBlock.clauses.map(el => this.convertChild(el)),
          discriminant: this.convertChild(node.expression),
        });

      case SyntaxKind.CaseClause:
      case SyntaxKind.DefaultClause:
        return this.createNode<TSESTree.SwitchCase>(node, {
          type: AST_NODE_TYPES.SwitchCase,
          // expression is present in case only
          consequent: node.statements.map(el => this.convertChild(el)),
          test:
            node.kind === SyntaxKind.CaseClause
              ? this.convertChild(node.expression)
              : null,
        });

      // Exceptions

      case SyntaxKind.ThrowStatement:
        if (node.expression.end === node.expression.pos) {
          this.#throwUnlessAllowInvalidAST(
            node,
            'A throw statement must throw an expression.',
          );
        }

        return this.createNode<TSESTree.ThrowStatement>(node, {
          type: AST_NODE_TYPES.ThrowStatement,
          argument: this.convertChild(node.expression),
        });

      case SyntaxKind.TryStatement:
        return this.createNode<TSESTree.TryStatement>(node, {
          type: AST_NODE_TYPES.TryStatement,
          block: this.convertChild(node.tryBlock),
          finalizer: this.convertChild(node.finallyBlock),
          handler: this.convertChild(node.catchClause),
        });

      case SyntaxKind.CatchClause:
        if (node.variableDeclaration?.initializer) {
          this.#throwError(
            node.variableDeclaration.initializer,
            'Catch clause variable cannot have an initializer.',
          );
        }
        return this.createNode<TSESTree.CatchClause>(node, {
          type: AST_NODE_TYPES.CatchClause,
          body: this.convertChild(node.block),
          param: node.variableDeclaration
            ? this.convertBindingNameWithTypeAnnotation(
                node.variableDeclaration.name,
                node.variableDeclaration.type,
              )
            : null,
        });

      // Loops

      case SyntaxKind.WhileStatement:
        return this.createNode<TSESTree.WhileStatement>(node, {
          type: AST_NODE_TYPES.WhileStatement,
          body: this.convertChild(node.statement),
          test: this.convertChild(node.expression),
        });

      /**
       * Unlike other parsers, TypeScript calls a "DoWhileStatement"
       * a "DoStatement"
       */
      case SyntaxKind.DoStatement:
        return this.createNode<TSESTree.DoWhileStatement>(node, {
          type: AST_NODE_TYPES.DoWhileStatement,
          body: this.convertChild(node.statement),
          test: this.convertChild(node.expression),
        });

      case SyntaxKind.ForStatement:
        return this.createNode<TSESTree.ForStatement>(node, {
          type: AST_NODE_TYPES.ForStatement,
          body: this.convertChild(node.statement),
          init: this.convertChild(node.initializer),
          test: this.convertChild(node.condition),
          update: this.convertChild(node.incrementor),
        });

      case SyntaxKind.ForInStatement:
        this.#checkForStatementDeclaration(node.initializer, node.kind);
        return this.createNode<TSESTree.ForInStatement>(node, {
          type: AST_NODE_TYPES.ForInStatement,
          body: this.convertChild(node.statement),
          left: this.convertPattern(node.initializer),
          right: this.convertChild(node.expression),
        });

      case SyntaxKind.ForOfStatement: {
        this.#checkForStatementDeclaration(node.initializer, node.kind);
        return this.createNode<TSESTree.ForOfStatement>(node, {
          type: AST_NODE_TYPES.ForOfStatement,
          await: Boolean(
            node.awaitModifier &&
              node.awaitModifier.kind === SyntaxKind.AwaitKeyword,
          ),
          body: this.convertChild(node.statement),
          left: this.convertPattern(node.initializer),
          right: this.convertChild(node.expression),
        });
      }

      // Declarations

      case SyntaxKind.FunctionDeclaration: {
        const isDeclare = hasModifier(SyntaxKind.DeclareKeyword, node);
        const isAsync = hasModifier(SyntaxKind.AsyncKeyword, node);
        const isGenerator = !!node.asteriskToken;
        if (isDeclare) {
          if (node.body) {
            this.#throwError(
              node,
              'An implementation cannot be declared in ambient contexts.',
            );
          } else if (isAsync) {
            this.#throwError(
              node,
              "'async' modifier cannot be used in an ambient context.",
            );
          } else if (isGenerator) {
            this.#throwError(
              node,
              'Generators are not allowed in an ambient context.',
            );
          }
        } else if (!node.body && isGenerator) {
          this.#throwError(
            node,
            'A function signature cannot be declared as a generator.',
          );
        }

        const result = this.createNode<
          TSESTree.FunctionDeclaration | TSESTree.TSDeclareFunction
        >(node, {
          // declare implies no body due to the invariant above
          type: !node.body
            ? AST_NODE_TYPES.TSDeclareFunction
            : AST_NODE_TYPES.FunctionDeclaration,
          async: isAsync,
          body: this.convertChild(node.body) || undefined,
          declare: isDeclare,
          expression: false,
          generator: isGenerator,
          id: this.convertChild(node.name),
          params: this.convertParameters(node.parameters),
          returnType: node.type && this.convertTypeAnnotation(node.type, node),
          typeParameters:
            node.typeParameters &&
            this.convertTSTypeParametersToTypeParametersDeclaration(
              node.typeParameters,
            ),
        });

        return this.fixExports(node, result);
      }

      case SyntaxKind.VariableDeclaration: {
        const definite = !!node.exclamationToken;
        const init = this.convertChild(node.initializer);
        const id = this.convertBindingNameWithTypeAnnotation(
          node.name,
          node.type,
          node,
        );
        if (definite) {
          if (init) {
            this.#throwError(
              node,
              'Declarations with initializers cannot also have definite assignment assertions.',
            );
          } else if (
            id.type !== AST_NODE_TYPES.Identifier ||
            !id.typeAnnotation
          ) {
            this.#throwError(
              node,
              'Declarations with definite assignment assertions must also have type annotations.',
            );
          }
        }
        return this.createNode<TSESTree.VariableDeclarator>(node, {
          type: AST_NODE_TYPES.VariableDeclarator,
          definite,
          id,
          init,
        });
      }

      case SyntaxKind.VariableStatement: {
        const result = this.createNode<TSESTree.VariableDeclaration>(node, {
          type: AST_NODE_TYPES.VariableDeclaration,
          declarations: node.declarationList.declarations.map(el =>
            this.convertChild(el),
          ),
          declare: hasModifier(SyntaxKind.DeclareKeyword, node),
          kind: getDeclarationKind(node.declarationList),
        });

        if (!result.declarations.length) {
          this.#throwUnlessAllowInvalidAST(
            node,
            'A variable declaration list must have at least one variable declarator.',
          );
        }
        if (result.kind === 'using' || result.kind === 'await using') {
          node.declarationList.declarations.forEach((declaration, i) => {
            if (result.declarations[i].init == null) {
              this.#throwError(
                declaration,
                `'${result.kind}' declarations must be initialized.`,
              );
            }
            if (result.declarations[i].id.type !== AST_NODE_TYPES.Identifier) {
              this.#throwError(
                declaration.name,
                `'${result.kind}' declarations may not have binding patterns.`,
              );
            }
          });
        }
        // Definite assignment only allowed for non-declare let and var
        if (
          result.declare ||
          ['await using', 'const', 'using'].includes(result.kind)
        ) {
          node.declarationList.declarations.forEach((declaration, i) => {
            if (result.declarations[i].definite) {
              this.#throwError(
                declaration,
                `A definite assignment assertion '!' is not permitted in this context.`,
              );
            }
          });
        }
        if (result.declare) {
          node.declarationList.declarations.forEach((declaration, i) => {
            if (
              result.declarations[i].init &&
              (['let', 'var'].includes(result.kind) ||
                result.declarations[i].id.typeAnnotation)
            ) {
              this.#throwError(
                declaration,
                `Initializers are not permitted in ambient contexts.`,
              );
            }
          });
          // Theoretically, only certain initializers are allowed for declare const,
          // (TS1254: A 'const' initializer in an ambient context must be a string
          // or numeric literal or literal enum reference.) but we just allow
          // all expressions
        }
        // Note! No-declare does not mean the variable is not ambient, because
        // it can be further nested in other declare contexts. Therefore we cannot
        // check for const initializers.

        /**
         * Semantically, decorators are not allowed on variable declarations,
         * Pre 4.8 TS would include them in the AST, so we did as well.
         * However as of 4.8 TS no longer includes it (as it is, well, invalid).
         *
         * So for consistency across versions, we no longer include it either.
         */
        return this.fixExports(node, result);
      }

      // mostly for for-of, for-in
      case SyntaxKind.VariableDeclarationList: {
        const result = this.createNode<TSESTree.VariableDeclaration>(node, {
          type: AST_NODE_TYPES.VariableDeclaration,
          declarations: node.declarations.map(el => this.convertChild(el)),
          declare: false,
          kind: getDeclarationKind(node),
        });

        if (result.kind === 'using' || result.kind === 'await using') {
          node.declarations.forEach((declaration, i) => {
            if (result.declarations[i].init != null) {
              this.#throwError(
                declaration,
                `'${result.kind}' declarations may not be initialized in for statement.`,
              );
            }
            if (result.declarations[i].id.type !== AST_NODE_TYPES.Identifier) {
              this.#throwError(
                declaration.name,
                `'${result.kind}' declarations may not have binding patterns.`,
              );
            }
          });
        }
        return result;
      }

      // Expressions

      case SyntaxKind.ExpressionStatement:
        return this.createNode<TSESTree.ExpressionStatement>(node, {
          type: AST_NODE_TYPES.ExpressionStatement,
          directive: undefined,
          expression: this.convertChild(node.expression),
        });

      case SyntaxKind.ThisKeyword:
        return this.createNode<TSESTree.ThisExpression>(node, {
          type: AST_NODE_TYPES.ThisExpression,
        });

      case SyntaxKind.ArrayLiteralExpression: {
        // TypeScript uses ArrayLiteralExpression in destructuring assignment, too
        if (this.allowPattern) {
          return this.createNode<TSESTree.ArrayPattern>(node, {
            type: AST_NODE_TYPES.ArrayPattern,
            decorators: [],
            elements: node.elements.map(el => this.convertPattern(el)),
            optional: false,
            typeAnnotation: undefined,
          });
        }
        return this.createNode<TSESTree.ArrayExpression>(node, {
          type: AST_NODE_TYPES.ArrayExpression,
          elements: node.elements.map(el => this.convertChild(el)),
        });
      }

      case SyntaxKind.ObjectLiteralExpression: {
        // TypeScript uses ObjectLiteralExpression in destructuring assignment, too
        if (this.allowPattern) {
          return this.createNode<TSESTree.ObjectPattern>(node, {
            type: AST_NODE_TYPES.ObjectPattern,
            decorators: [],
            optional: false,
            properties: node.properties.map(el => this.convertPattern(el)),
            typeAnnotation: undefined,
          });
        }

        const properties: TSESTree.Property[] = [];
        for (const property of node.properties) {
          if (
            (property.kind === SyntaxKind.GetAccessor ||
              property.kind === SyntaxKind.SetAccessor ||
              property.kind === SyntaxKind.MethodDeclaration) &&
            !property.body
          ) {
            this.#throwUnlessAllowInvalidAST(property.end - 1, "'{' expected.");
          }

          properties.push(this.convertChild(property) as TSESTree.Property);
        }

        return this.createNode<TSESTree.ObjectExpression>(node, {
          type: AST_NODE_TYPES.ObjectExpression,
          properties,
        });
      }

      case SyntaxKind.PropertyAssignment: {
        // eslint-disable-next-line @typescript-eslint/no-deprecated
        const { exclamationToken, questionToken } = node;

        if (questionToken) {
          this.#throwError(
            questionToken,
            'A property assignment cannot have a question token.',
          );
        }

        if (exclamationToken) {
          this.#throwError(
            exclamationToken,
            'A property assignment cannot have an exclamation token.',
          );
        }

        return this.createNode<TSESTree.Property>(node, {
          type: AST_NODE_TYPES.Property,
          computed: isComputedProperty(node.name),
          key: this.convertChild(node.name),
          kind: 'init',
          method: false,
          optional: false,
          shorthand: false,
          value: this.converter(node.initializer, node, this.allowPattern),
        });
      }

      case SyntaxKind.ShorthandPropertyAssignment: {
        // eslint-disable-next-line @typescript-eslint/no-deprecated
        const { exclamationToken, modifiers, questionToken } = node;

        if (modifiers) {
          this.#throwError(
            modifiers[0],
            'A shorthand property assignment cannot have modifiers.',
          );
        }

        if (questionToken) {
          this.#throwError(
            questionToken,
            'A shorthand property assignment cannot have a question token.',
          );
        }

        if (exclamationToken) {
          this.#throwError(
            exclamationToken,
            'A shorthand property assignment cannot have an exclamation token.',
          );
        }

        if (node.objectAssignmentInitializer) {
          return this.createNode<TSESTree.Property>(node, {
            type: AST_NODE_TYPES.Property,
            computed: false,
            key: this.convertChild(node.name),
            kind: 'init',
            method: false,
            optional: false,
            shorthand: true,
            value: this.createNode<TSESTree.AssignmentPattern>(node, {
              type: AST_NODE_TYPES.AssignmentPattern,
              decorators: [],
              left: this.convertPattern(node.name),
              optional: false,
              right: this.convertChild(node.objectAssignmentInitializer),
              typeAnnotation: undefined,
            }),
          });
        }
        return this.createNode<TSESTree.Property>(node, {
          type: AST_NODE_TYPES.Property,
          computed: false,
          key: this.convertChild(node.name),
          kind: 'init',
          method: false,
          optional: false,
          shorthand: true,
          value: this.convertChild(node.name),
        });
      }

      case SyntaxKind.ComputedPropertyName:
        return this.convertChild(node.expression);

      case SyntaxKind.PropertyDeclaration: {
        const isAbstract = hasModifier(SyntaxKind.AbstractKeyword, node);

        if (isAbstract && node.initializer) {
          this.#throwError(
            node.initializer,
            `Abstract property cannot have an initializer.`,
          );
        }

        const isAccessor = hasModifier(SyntaxKind.AccessorKeyword, node);
        const type = (() => {
          if (isAccessor) {
            if (isAbstract) {
              return AST_NODE_TYPES.TSAbstractAccessorProperty;
            }
            return AST_NODE_TYPES.AccessorProperty;
          }

          if (isAbstract) {
            return AST_NODE_TYPES.TSAbstractPropertyDefinition;
          }
          return AST_NODE_TYPES.PropertyDefinition;
        })();

        const key = this.convertChild(node.name);

        return this.createNode<
          | TSESTree.AccessorProperty
          | TSESTree.PropertyDefinition
          | TSESTree.TSAbstractAccessorProperty
          | TSESTree.TSAbstractPropertyDefinition
        >(node, {
          type,
          accessibility: getTSNodeAccessibility(node),
          computed: isComputedProperty(node.name),
          declare: hasModifier(SyntaxKind.DeclareKeyword, node),
          decorators:
            getDecorators(node)?.map(el => this.convertChild(el)) ?? [],
          definite: !!node.exclamationToken,
          key,
          optional:
            (key.type === AST_NODE_TYPES.Literal ||
              node.name.kind === SyntaxKind.Identifier ||
              node.name.kind === SyntaxKind.ComputedPropertyName ||
              node.name.kind === SyntaxKind.PrivateIdentifier) &&
            !!node.questionToken,

          override: hasModifier(SyntaxKind.OverrideKeyword, node),
          readonly: hasModifier(SyntaxKind.ReadonlyKeyword, node),
          static: hasModifier(SyntaxKind.StaticKeyword, node),
          typeAnnotation:
            node.type && this.convertTypeAnnotation(node.type, node),
          value: isAbstract ? null : this.convertChild(node.initializer),
        });
      }

      case SyntaxKind.GetAccessor:
      case SyntaxKind.SetAccessor: {
        if (
          node.parent.kind === SyntaxKind.InterfaceDeclaration ||
          node.parent.kind === SyntaxKind.TypeLiteral
        ) {
          return this.convertMethodSignature(node);
        }
      }
      // otherwise, it is a non-type accessor - intentional fallthrough
      case SyntaxKind.MethodDeclaration: {
        const method = this.createNode<
          TSESTree.FunctionExpression | TSESTree.TSEmptyBodyFunctionExpression
        >(node, {
          type: !node.body
            ? AST_NODE_TYPES.TSEmptyBodyFunctionExpression
            : AST_NODE_TYPES.FunctionExpression,
          range: [node.parameters.pos - 1, node.end],
          async: hasModifier(SyntaxKind.AsyncKeyword, node),
          body: this.convertChild(node.body),
          declare: false,
          expression: false, // ESTreeNode as ESTreeNode here
          generator: !!node.asteriskToken,
          id: null,
          params: [],
          returnType: node.type && this.convertTypeAnnotation(node.type, node),
          typeParameters:
            node.typeParameters &&
            this.convertTSTypeParametersToTypeParametersDeclaration(
              node.typeParameters,
            ),
        });

        if (method.typeParameters) {
          this.fixParentLocation(method, method.typeParameters.range);
        }

        let result:
          | TSESTree.MethodDefinition
          | TSESTree.Property
          | TSESTree.TSAbstractMethodDefinition;

        if (parent.kind === SyntaxKind.ObjectLiteralExpression) {
          method.params = node.parameters.map(el => this.convertChild(el));

          result = this.createNode<TSESTree.Property>(node, {
            type: AST_NODE_TYPES.Property,
            computed: isComputedProperty(node.name),
            key: this.convertChild(node.name),
            kind: 'init',
            method: node.kind === SyntaxKind.MethodDeclaration,
            optional: !!node.questionToken,
            shorthand: false,
            value: method,
          });
        } else {
          // class

          /**
           * Unlike in object literal methods, class method params can have decorators
           */
          method.params = this.convertParameters(node.parameters);

          /**
           * TypeScript class methods can be defined as "abstract"
           */
          const methodDefinitionType = hasModifier(
            SyntaxKind.AbstractKeyword,
            node,
          )
            ? AST_NODE_TYPES.TSAbstractMethodDefinition
            : AST_NODE_TYPES.MethodDefinition;

          result = this.createNode<
            TSESTree.MethodDefinition | TSESTree.TSAbstractMethodDefinition
          >(node, {
            type: methodDefinitionType,
            accessibility: getTSNodeAccessibility(node),
            computed: isComputedProperty(node.name),
            decorators:
              getDecorators(node)?.map(el => this.convertChild(el)) ?? [],
            key: this.convertChild(node.name),
            kind: 'method',
            optional: !!node.questionToken,
            override: hasModifier(SyntaxKind.OverrideKeyword, node),
            static: hasModifier(SyntaxKind.StaticKeyword, node),
            value: method,
          });
        }

        if (node.kind === SyntaxKind.GetAccessor) {
          result.kind = 'get';
        } else if (node.kind === SyntaxKind.SetAccessor) {
          result.kind = 'set';
        } else if (
          !(result as TSESTree.MethodDefinition).static &&
          node.name.kind === SyntaxKind.StringLiteral &&
          node.name.text === 'constructor' &&
          result.type !== AST_NODE_TYPES.Property
        ) {
          result.kind = 'constructor';
        }
        return result;
      }

      // TypeScript uses this even for static methods named "constructor"
      case SyntaxKind.Constructor: {
        const lastModifier = getLastModifier(node);
        const constructorToken =
          (lastModifier && findNextToken(lastModifier, node, this.ast)) ??
          node.getFirstToken()!;

        const constructor = this.createNode<
          TSESTree.FunctionExpression | TSESTree.TSEmptyBodyFunctionExpression
        >(node, {
          type: !node.body
            ? AST_NODE_TYPES.TSEmptyBodyFunctionExpression
            : AST_NODE_TYPES.FunctionExpression,
          range: [node.parameters.pos - 1, node.end],
          async: false,
          body: this.convertChild(node.body),
          declare: false,
          expression: false, // is not present in ESTreeNode
          generator: false,
          id: null,
          params: this.convertParameters(node.parameters),
          returnType: node.type && this.convertTypeAnnotation(node.type, node),
          typeParameters:
            node.typeParameters &&
            this.convertTSTypeParametersToTypeParametersDeclaration(
              node.typeParameters,
            ),
        });

        if (constructor.typeParameters) {
          this.fixParentLocation(constructor, constructor.typeParameters.range);
        }

        const constructorKey =
          constructorToken.kind === SyntaxKind.StringLiteral
            ? this.createNode<TSESTree.StringLiteral>(constructorToken, {
                type: AST_NODE_TYPES.Literal,
                raw: constructorToken.getText(),
                value: 'constructor',
              })
            : this.createNode<TSESTree.Identifier>(node, {
                type: AST_NODE_TYPES.Identifier,
                range: [
                  constructorToken.getStart(this.ast),
                  constructorToken.end,
                ],
                decorators: [],
                name: 'constructor',
                optional: false,
                typeAnnotation: undefined,
              });

        const isStatic = hasModifier(SyntaxKind.StaticKeyword, node);

        return this.createNode<
          TSESTree.MethodDefinition | TSESTree.TSAbstractMethodDefinition
        >(node, {
          type: hasModifier(SyntaxKind.AbstractKeyword, node)
            ? AST_NODE_TYPES.TSAbstractMethodDefinition
            : AST_NODE_TYPES.MethodDefinition,
          accessibility: getTSNodeAccessibility(node),
          computed: false,
          decorators: [],
          key: constructorKey,
          kind: isStatic ? 'method' : 'constructor',
          optional: false,
          override: false,
          static: isStatic,
          value: constructor,
        });
      }

      case SyntaxKind.FunctionExpression: {
        return this.createNode<TSESTree.FunctionExpression>(node, {
          type: AST_NODE_TYPES.FunctionExpression,
          async: hasModifier(SyntaxKind.AsyncKeyword, node),
          body: this.convertChild(node.body),
          declare: false,
          expression: false,
          generator: !!node.asteriskToken,
          id: this.convertChild(node.name),
          params: this.convertParameters(node.parameters),
          returnType: node.type && this.convertTypeAnnotation(node.type, node),
          typeParameters:
            node.typeParameters &&
            this.convertTSTypeParametersToTypeParametersDeclaration(
              node.typeParameters,
            ),
        });
      }

      case SyntaxKind.SuperKeyword:
        return this.createNode<TSESTree.Super>(node, {
          type: AST_NODE_TYPES.Super,
        });

      case SyntaxKind.ArrayBindingPattern:
        return this.createNode<TSESTree.ArrayPattern>(node, {
          type: AST_NODE_TYPES.ArrayPattern,
          decorators: [],
          elements: node.elements.map(el => this.convertPattern(el)),
          optional: false,
          typeAnnotation: undefined,
        });

      // occurs with missing array elements like [,]
      case SyntaxKind.OmittedExpression:
        return null;

      case SyntaxKind.ObjectBindingPattern:
        return this.createNode<TSESTree.ObjectPattern>(node, {
          type: AST_NODE_TYPES.ObjectPattern,
          decorators: [],
          optional: false,
          properties: node.elements.map(el => this.convertPattern(el)),
          typeAnnotation: undefined,
        });

      case SyntaxKind.BindingElement: {
        if (parent.kind === SyntaxKind.ArrayBindingPattern) {
          const arrayItem = this.convertChild(node.name, parent);

          if (node.initializer) {
            return this.createNode<TSESTree.AssignmentPattern>(node, {
              type: AST_NODE_TYPES.AssignmentPattern,
              decorators: [],
              left: arrayItem,
              optional: false,
              right: this.convertChild(node.initializer),
              typeAnnotation: undefined,
            });
          }

          if (node.dotDotDotToken) {
            return this.createNode<TSESTree.RestElement>(node, {
              type: AST_NODE_TYPES.RestElement,
              argument: arrayItem,
              decorators: [],
              optional: false,
              typeAnnotation: undefined,
              value: undefined,
            });
          }
          return arrayItem;
        }
        let result: TSESTree.Property | TSESTree.RestElement;
        if (node.dotDotDotToken) {
          result = this.createNode<TSESTree.RestElement>(node, {
            type: AST_NODE_TYPES.RestElement,
            argument: this.convertChild(node.propertyName ?? node.name),
            decorators: [],
            optional: false,
            typeAnnotation: undefined,
            value: undefined,
          });
        } else {
          result = this.createNode<TSESTree.Property>(node, {
            type: AST_NODE_TYPES.Property,
            computed: Boolean(
              node.propertyName &&
                node.propertyName.kind === SyntaxKind.ComputedPropertyName,
            ),
            key: this.convertChild(node.propertyName ?? node.name),
            kind: 'init',
            method: false,
            optional: false,
            shorthand: !node.propertyName,
            value: this.convertChild(node.name),
          });
        }

        if (node.initializer) {
          result.value = this.createNode<TSESTree.AssignmentPattern>(node, {
            type: AST_NODE_TYPES.AssignmentPattern,
            range: [node.name.getStart(this.ast), node.initializer.end],
            decorators: [],
            left: this.convertChild(node.name),
            optional: false,
            right: this.convertChild(node.initializer),
            typeAnnotation: undefined,
          });
        }
        return result;
      }

      case SyntaxKind.ArrowFunction: {
        return this.createNode<TSESTree.ArrowFunctionExpression>(node, {
          type: AST_NODE_TYPES.ArrowFunctionExpression,
          async: hasModifier(SyntaxKind.AsyncKeyword, node),
          body: this.convertChild(node.body),
          expression: node.body.kind !== SyntaxKind.Block,
          generator: false,
          id: null,
          params: this.convertParameters(node.parameters),
          returnType: node.type && this.convertTypeAnnotation(node.type, node),
          typeParameters:
            node.typeParameters &&
            this.convertTSTypeParametersToTypeParametersDeclaration(
              node.typeParameters,
            ),
        });
      }

      case SyntaxKind.YieldExpression:
        return this.createNode<TSESTree.YieldExpression>(node, {
          type: AST_NODE_TYPES.YieldExpression,
          argument: this.convertChild(node.expression),
          delegate: !!node.asteriskToken,
        });

      case SyntaxKind.AwaitExpression:
        return this.createNode<TSESTree.AwaitExpression>(node, {
          type: AST_NODE_TYPES.AwaitExpression,
          argument: this.convertChild(node.expression),
        });

      // Template Literals

      case SyntaxKind.NoSubstitutionTemplateLiteral:
        return this.createNode<TSESTree.TemplateLiteral>(node, {
          type: AST_NODE_TYPES.TemplateLiteral,
          expressions: [],
          quasis: [
            this.createNode<TSESTree.TemplateElement>(node, {
              type: AST_NODE_TYPES.TemplateElement,
              tail: true,
              value: {
                cooked:
                  this.#isValidEscape(node.text) && this.#isInTaggedTemplate
                    ? node.text
                    : null,
                raw: this.ast.text.slice(
                  node.getStart(this.ast) + 1,
                  node.end - 1,
                ),
              },
            }),
          ],
        });

      case SyntaxKind.TemplateExpression: {
        const result = this.createNode<TSESTree.TemplateLiteral>(node, {
          type: AST_NODE_TYPES.TemplateLiteral,
          expressions: [],
          quasis: [this.convertChild(node.head)],
        });

        node.templateSpans.forEach(templateSpan => {
          result.expressions.push(
            this.convertChild(templateSpan.expression) as TSESTree.Expression,
          );
          result.quasis.push(
            this.convertChild(templateSpan.literal) as TSESTree.TemplateElement,
          );
        });
        return result;
      }

      case SyntaxKind.TaggedTemplateExpression: {
<<<<<<< HEAD
        this.#isInTaggedTemplate = true;
        const result = this.createNode<TSESTree.TaggedTemplateExpression>(
          node,
          {
            type: AST_NODE_TYPES.TaggedTemplateExpression,
            quasi: this.convertChild(node.template),
            tag: this.convertChild(node.tag),
            typeArguments:
              node.typeArguments &&
              this.convertTypeArgumentsToTypeParameterInstantiation(
                node.typeArguments,
                node,
              ),
          },
        );
        this.#isInTaggedTemplate = false;
        return result;
      }
=======
        if (node.tag.flags & ts.NodeFlags.OptionalChain) {
          this.#throwError(
            node,
            'Tagged template expressions are not permitted in an optional chain.',
          );
        }
        return this.createNode<TSESTree.TaggedTemplateExpression>(node, {
          type: AST_NODE_TYPES.TaggedTemplateExpression,
          quasi: this.convertChild(node.template),
          tag: this.convertChild(node.tag),
          typeArguments:
            node.typeArguments &&
            this.convertTypeArgumentsToTypeParameterInstantiation(
              node.typeArguments,
              node,
            ),
        });
      }

>>>>>>> d11e79e9
      case SyntaxKind.TemplateHead:
      case SyntaxKind.TemplateMiddle:
      case SyntaxKind.TemplateTail: {
        const tail = node.kind === SyntaxKind.TemplateTail;
        return this.createNode<TSESTree.TemplateElement>(node, {
          type: AST_NODE_TYPES.TemplateElement,
          tail,
          value: {
            cooked:
              this.#isValidEscape(node.text) && this.#isInTaggedTemplate
                ? node.text
                : null,
            raw: this.ast.text.slice(
              node.getStart(this.ast) + 1,
              node.end - (tail ? 1 : 2),
            ),
          },
        });
      }

      // Patterns

      case SyntaxKind.SpreadAssignment:
      case SyntaxKind.SpreadElement: {
        if (this.allowPattern) {
          return this.createNode<TSESTree.RestElement>(node, {
            type: AST_NODE_TYPES.RestElement,
            argument: this.convertPattern(node.expression),
            decorators: [],
            optional: false,
            typeAnnotation: undefined,
            value: undefined,
          });
        }
        return this.createNode<TSESTree.SpreadElement>(node, {
          type: AST_NODE_TYPES.SpreadElement,
          argument: this.convertChild(node.expression),
        });
      }

      case SyntaxKind.Parameter: {
        let parameter: TSESTree.BindingName | TSESTree.RestElement;
        let result: TSESTree.AssignmentPattern | TSESTree.RestElement;

        if (node.dotDotDotToken) {
          parameter = result = this.createNode<TSESTree.RestElement>(node, {
            type: AST_NODE_TYPES.RestElement,
            argument: this.convertChild(node.name),
            decorators: [],
            optional: false,
            typeAnnotation: undefined,
            value: undefined,
          });
        } else if (node.initializer) {
          parameter = this.convertChild(node.name) as TSESTree.BindingName;
          result = this.createNode<TSESTree.AssignmentPattern>(node, {
            type: AST_NODE_TYPES.AssignmentPattern,
            range: [node.name.getStart(this.ast), node.initializer.end],
            decorators: [],
            left: parameter,
            optional: false,
            right: this.convertChild(node.initializer),
            typeAnnotation: undefined,
          });

          const modifiers = getModifiers(node);
          if (modifiers) {
            // AssignmentPattern should not contain modifiers in range
            result.range[0] = parameter.range[0];
            result.loc = getLocFor(result.range, this.ast);
          }
        } else {
          parameter = result = this.convertChild(node.name, parent);
        }

        if (node.type) {
          parameter.typeAnnotation = this.convertTypeAnnotation(
            node.type,
            node,
          );
          this.fixParentLocation(parameter, parameter.typeAnnotation.range);
        }

        if (node.questionToken) {
          if (node.questionToken.end > parameter.range[1]) {
            parameter.range[1] = node.questionToken.end;
            parameter.loc.end = getLineAndCharacterFor(
              parameter.range[1],
              this.ast,
            );
          }
          parameter.optional = true;
        }

        const modifiers = getModifiers(node);
        if (modifiers) {
          return this.createNode<TSESTree.TSParameterProperty>(node, {
            type: AST_NODE_TYPES.TSParameterProperty,
            accessibility: getTSNodeAccessibility(node),
            decorators: [],
            override: hasModifier(SyntaxKind.OverrideKeyword, node),
            parameter: result,
            readonly: hasModifier(SyntaxKind.ReadonlyKeyword, node),
            static: hasModifier(SyntaxKind.StaticKeyword, node),
          });
        }
        return result;
      }

      // Classes

      case SyntaxKind.ClassDeclaration:
        if (
          !node.name &&
          (!hasModifier(ts.SyntaxKind.ExportKeyword, node) ||
            !hasModifier(ts.SyntaxKind.DefaultKeyword, node))
        ) {
          this.#throwUnlessAllowInvalidAST(
            node,
            "A class declaration without the 'default' modifier must have a name.",
          );
        }
      /* intentional fallthrough */
      case SyntaxKind.ClassExpression: {
        const heritageClauses = node.heritageClauses ?? [];
        const classNodeType =
          node.kind === SyntaxKind.ClassDeclaration
            ? AST_NODE_TYPES.ClassDeclaration
            : AST_NODE_TYPES.ClassExpression;

        let extendsClause: ts.HeritageClause | undefined;
        let implementsClause: ts.HeritageClause | undefined;
        for (const heritageClause of heritageClauses) {
          const { token, types } = heritageClause;

          if (types.length === 0) {
            this.#throwUnlessAllowInvalidAST(
              heritageClause,
              `'${ts.tokenToString(token)}' list cannot be empty.`,
            );
          }

          if (token === SyntaxKind.ExtendsKeyword) {
            if (extendsClause) {
              this.#throwUnlessAllowInvalidAST(
                heritageClause,
                "'extends' clause already seen.",
              );
            }

            if (implementsClause) {
              this.#throwUnlessAllowInvalidAST(
                heritageClause,
                "'extends' clause must precede 'implements' clause.",
              );
            }

            if (types.length > 1) {
              this.#throwUnlessAllowInvalidAST(
                types[1],
                'Classes can only extend a single class.',
              );
            }

            extendsClause ??= heritageClause;
          } else if (token === SyntaxKind.ImplementsKeyword) {
            if (implementsClause) {
              this.#throwUnlessAllowInvalidAST(
                heritageClause,
                "'implements' clause already seen.",
              );
            }

            implementsClause ??= heritageClause;
          }
        }

        const result = this.createNode<
          TSESTree.ClassDeclaration | TSESTree.ClassExpression
        >(node, {
          type: classNodeType,
          abstract: hasModifier(SyntaxKind.AbstractKeyword, node),
          body: this.createNode<TSESTree.ClassBody>(node, {
            type: AST_NODE_TYPES.ClassBody,
            range: [node.members.pos - 1, node.end],
            body: node.members
              .filter(isESTreeClassMember)
              .map(el => this.convertChild(el)),
          }),
          declare: hasModifier(SyntaxKind.DeclareKeyword, node),
          decorators:
            getDecorators(node)?.map(el => this.convertChild(el)) ?? [],
          id: this.convertChild(node.name),
          implements:
            implementsClause?.types.map(el => this.convertChild(el)) ?? [],
          superClass: extendsClause?.types[0]
            ? this.convertChild(extendsClause.types[0].expression)
            : null,
          superTypeArguments: undefined,
          typeParameters:
            node.typeParameters &&
            this.convertTSTypeParametersToTypeParametersDeclaration(
              node.typeParameters,
            ),
        });

        if (extendsClause?.types[0]?.typeArguments) {
          result.superTypeArguments =
            this.convertTypeArgumentsToTypeParameterInstantiation(
              extendsClause.types[0].typeArguments,
              extendsClause.types[0],
            );
        }

        return this.fixExports(node, result);
      }

      // Modules
      case SyntaxKind.ModuleBlock:
        return this.createNode<TSESTree.TSModuleBlock>(node, {
          type: AST_NODE_TYPES.TSModuleBlock,
          body: this.convertBodyExpressions(node.statements, node),
        });

      case SyntaxKind.ImportDeclaration: {
        this.assertModuleSpecifier(node, false);

        const result = this.createNode<TSESTree.ImportDeclaration>(
          node,
          this.#withDeprecatedAliasGetter(
            {
              type: AST_NODE_TYPES.ImportDeclaration,
              attributes: this.convertImportAttributes(
                // eslint-disable-next-line @typescript-eslint/no-deprecated
                node.attributes ?? node.assertClause,
              ),
              importKind: 'value',
              source: this.convertChild(node.moduleSpecifier),
              specifiers: [],
            },
            'assertions',
            'attributes',
            true,
          ),
        );

        if (node.importClause) {
          if (node.importClause.isTypeOnly) {
            result.importKind = 'type';
          }

          if (node.importClause.name) {
            result.specifiers.push(
              this.convertChild(node.importClause) as TSESTree.ImportClause,
            );
          }

          if (node.importClause.namedBindings) {
            switch (node.importClause.namedBindings.kind) {
              case SyntaxKind.NamespaceImport:
                result.specifiers.push(
                  this.convertChild(
                    node.importClause.namedBindings,
                  ) as TSESTree.ImportClause,
                );
                break;
              case SyntaxKind.NamedImports:
                result.specifiers.push(
                  ...node.importClause.namedBindings.elements.map(
                    el => this.convertChild(el) as TSESTree.ImportClause,
                  ),
                );
                break;
            }
          }
        }
        return result;
      }

      case SyntaxKind.NamespaceImport:
        return this.createNode<TSESTree.ImportNamespaceSpecifier>(node, {
          type: AST_NODE_TYPES.ImportNamespaceSpecifier,
          local: this.convertChild(node.name),
        });

      case SyntaxKind.ImportSpecifier:
        return this.createNode<TSESTree.ImportSpecifier>(node, {
          type: AST_NODE_TYPES.ImportSpecifier,
          imported: this.convertChild(node.propertyName ?? node.name),
          importKind: node.isTypeOnly ? 'type' : 'value',
          local: this.convertChild(node.name),
        });

      case SyntaxKind.ImportClause: {
        const local = this.convertChild(node.name);
        return this.createNode<TSESTree.ImportDefaultSpecifier>(node, {
          type: AST_NODE_TYPES.ImportDefaultSpecifier,
          range: local.range,
          local,
        });
      }

      case SyntaxKind.ExportDeclaration: {
        if (node.exportClause?.kind === SyntaxKind.NamedExports) {
          this.assertModuleSpecifier(node, true);
          return this.createNode<TSESTree.ExportNamedDeclaration>(
            node,
            this.#withDeprecatedAliasGetter(
              {
                type: AST_NODE_TYPES.ExportNamedDeclaration,
                attributes: this.convertImportAttributes(
                  // eslint-disable-next-line @typescript-eslint/no-deprecated
                  node.attributes ?? node.assertClause,
                ),
                declaration: null,
                exportKind: node.isTypeOnly ? 'type' : 'value',
                source: this.convertChild(node.moduleSpecifier),
                specifiers: node.exportClause.elements.map(el =>
                  this.convertChild(el, node),
                ),
              },
              'assertions',
              'attributes',
              true,
            ),
          );
        }
        this.assertModuleSpecifier(node, false);
        return this.createNode<TSESTree.ExportAllDeclaration>(
          node,
          this.#withDeprecatedAliasGetter(
            {
              type: AST_NODE_TYPES.ExportAllDeclaration,
              attributes: this.convertImportAttributes(
                // eslint-disable-next-line @typescript-eslint/no-deprecated
                node.attributes ?? node.assertClause,
              ),
              exported:
                node.exportClause?.kind === SyntaxKind.NamespaceExport
                  ? this.convertChild(node.exportClause.name)
                  : null,
              exportKind: node.isTypeOnly ? 'type' : 'value',
              source: this.convertChild(node.moduleSpecifier),
            },
            'assertions',
            'attributes',
            true,
          ),
        );
      }

      case SyntaxKind.ExportSpecifier: {
        const local = node.propertyName ?? node.name;
        if (
          local.kind === SyntaxKind.StringLiteral &&
          parent.kind === SyntaxKind.ExportDeclaration &&
          parent.moduleSpecifier?.kind !== SyntaxKind.StringLiteral
        ) {
          this.#throwError(
            local,
            'A string literal cannot be used as a local exported binding without `from`.',
          );
        }
        return this.createNode<TSESTree.ExportSpecifier>(node, {
          type: AST_NODE_TYPES.ExportSpecifier,
          exported: this.convertChild(node.name),
          exportKind: node.isTypeOnly ? 'type' : 'value',
          local: this.convertChild(local),
        });
      }

      case SyntaxKind.ExportAssignment:
        if (node.isExportEquals) {
          return this.createNode<TSESTree.TSExportAssignment>(node, {
            type: AST_NODE_TYPES.TSExportAssignment,
            expression: this.convertChild(node.expression),
          });
        }
        return this.createNode<TSESTree.ExportDefaultDeclaration>(node, {
          type: AST_NODE_TYPES.ExportDefaultDeclaration,
          declaration: this.convertChild(node.expression),
          exportKind: 'value',
        });

      // Unary Operations

      case SyntaxKind.PrefixUnaryExpression:
      case SyntaxKind.PostfixUnaryExpression: {
        const operator = getTextForTokenKind(node.operator);
        /**
         * ESTree uses UpdateExpression for ++/--
         */
        if (operator === '++' || operator === '--') {
          if (!isValidAssignmentTarget(node.operand)) {
            this.#throwUnlessAllowInvalidAST(
              node.operand,
              'Invalid left-hand side expression in unary operation',
            );
          }
          return this.createNode<TSESTree.UpdateExpression>(node, {
            type: AST_NODE_TYPES.UpdateExpression,
            argument: this.convertChild(node.operand),
            operator,
            prefix: node.kind === SyntaxKind.PrefixUnaryExpression,
          });
        }
        return this.createNode<TSESTree.UnaryExpression>(node, {
          type: AST_NODE_TYPES.UnaryExpression,
          argument: this.convertChild(node.operand),
          operator,
          prefix: node.kind === SyntaxKind.PrefixUnaryExpression,
        });
      }

      case SyntaxKind.DeleteExpression:
        return this.createNode<TSESTree.UnaryExpression>(node, {
          type: AST_NODE_TYPES.UnaryExpression,
          argument: this.convertChild(node.expression),
          operator: 'delete',
          prefix: true,
        });

      case SyntaxKind.VoidExpression:
        return this.createNode<TSESTree.UnaryExpression>(node, {
          type: AST_NODE_TYPES.UnaryExpression,
          argument: this.convertChild(node.expression),
          operator: 'void',
          prefix: true,
        });

      case SyntaxKind.TypeOfExpression:
        return this.createNode<TSESTree.UnaryExpression>(node, {
          type: AST_NODE_TYPES.UnaryExpression,
          argument: this.convertChild(node.expression),
          operator: 'typeof',
          prefix: true,
        });

      case SyntaxKind.TypeOperator:
        return this.createNode<TSESTree.TSTypeOperator>(node, {
          type: AST_NODE_TYPES.TSTypeOperator,
          operator: getTextForTokenKind(node.operator),
          typeAnnotation: this.convertChild(node.type),
        });

      // Binary Operations

      case SyntaxKind.BinaryExpression: {
        // TypeScript uses BinaryExpression for sequences as well
        if (isComma(node.operatorToken)) {
          const result = this.createNode<TSESTree.SequenceExpression>(node, {
            type: AST_NODE_TYPES.SequenceExpression,
            expressions: [],
          });

          const left = this.convertChild(node.left) as TSESTree.Expression;
          if (
            left.type === AST_NODE_TYPES.SequenceExpression &&
            node.left.kind !== SyntaxKind.ParenthesizedExpression
          ) {
            result.expressions.push(...left.expressions);
          } else {
            result.expressions.push(left);
          }

          result.expressions.push(
            this.convertChild(node.right) as TSESTree.Expression,
          );
          return result;
        }
        const expressionType = getBinaryExpressionType(node.operatorToken);
        if (
          this.allowPattern &&
          expressionType.type === AST_NODE_TYPES.AssignmentExpression
        ) {
          return this.createNode<TSESTree.AssignmentPattern>(node, {
            type: AST_NODE_TYPES.AssignmentPattern,
            decorators: [],
            left: this.convertPattern(node.left, node),
            optional: false,
            right: this.convertChild(node.right),
            typeAnnotation: undefined,
          });
        }
        return this.createNode<
          | TSESTree.AssignmentExpression
          | TSESTree.BinaryExpression
          | TSESTree.LogicalExpression
        >(node, {
          ...expressionType,
          left: this.converter(
            node.left,
            node,
            expressionType.type === AST_NODE_TYPES.AssignmentExpression,
          ),
          right: this.convertChild(node.right),
        });
      }

      case SyntaxKind.PropertyAccessExpression: {
        const object = this.convertChild(node.expression);
        const property = this.convertChild(node.name);
        const computed = false;

        const result = this.createNode<TSESTree.MemberExpression>(node, {
          type: AST_NODE_TYPES.MemberExpression,
          computed,
          object,
          optional: node.questionDotToken != null,
          property,
        });

        return this.convertChainExpression(result, node);
      }

      case SyntaxKind.ElementAccessExpression: {
        const object = this.convertChild(node.expression);
        const property = this.convertChild(node.argumentExpression);
        const computed = true;

        const result = this.createNode<TSESTree.MemberExpression>(node, {
          type: AST_NODE_TYPES.MemberExpression,
          computed,
          object,
          optional: node.questionDotToken != null,
          property,
        });

        return this.convertChainExpression(result, node);
      }

      case SyntaxKind.CallExpression: {
        if (node.expression.kind === SyntaxKind.ImportKeyword) {
          if (node.arguments.length !== 1 && node.arguments.length !== 2) {
            this.#throwUnlessAllowInvalidAST(
              node.arguments[2] ?? node,
              'Dynamic import requires exactly one or two arguments.',
            );
          }
          return this.createNode<TSESTree.ImportExpression>(
            node,
            this.#withDeprecatedAliasGetter(
              {
                type: AST_NODE_TYPES.ImportExpression,
                options: node.arguments[1]
                  ? this.convertChild(node.arguments[1])
                  : null,
                source: this.convertChild(node.arguments[0]),
              },
              'attributes',
              'options',
              true,
            ),
          );
        }

        const callee = this.convertChild(node.expression);
        const args = node.arguments.map(el => this.convertChild(el));
        const typeArguments =
          node.typeArguments &&
          this.convertTypeArgumentsToTypeParameterInstantiation(
            node.typeArguments,
            node,
          );

        const result = this.createNode<TSESTree.CallExpression>(node, {
          type: AST_NODE_TYPES.CallExpression,
          arguments: args,
          callee,
          optional: node.questionDotToken != null,
          typeArguments,
        });

        return this.convertChainExpression(result, node);
      }

      case SyntaxKind.NewExpression: {
        const typeArguments =
          node.typeArguments &&
          this.convertTypeArgumentsToTypeParameterInstantiation(
            node.typeArguments,
            node,
          );

        // NOTE - NewExpression cannot have an optional chain in it
        return this.createNode<TSESTree.NewExpression>(node, {
          type: AST_NODE_TYPES.NewExpression,
          arguments: node.arguments
            ? node.arguments.map(el => this.convertChild(el))
            : [],
          callee: this.convertChild(node.expression),
          typeArguments,
        });
      }

      case SyntaxKind.ConditionalExpression:
        return this.createNode<TSESTree.ConditionalExpression>(node, {
          type: AST_NODE_TYPES.ConditionalExpression,
          alternate: this.convertChild(node.whenFalse),
          consequent: this.convertChild(node.whenTrue),
          test: this.convertChild(node.condition),
        });

      case SyntaxKind.MetaProperty: {
        return this.createNode<TSESTree.MetaProperty>(node, {
          type: AST_NODE_TYPES.MetaProperty,
          meta: this.createNode<TSESTree.Identifier>(
            // TODO: do we really want to convert it to Token?
            node.getFirstToken()! as ts.Token<typeof node.keywordToken>,
            {
              type: AST_NODE_TYPES.Identifier,
              decorators: [],
              name: getTextForTokenKind(node.keywordToken),
              optional: false,
              typeAnnotation: undefined,
            },
          ),
          property: this.convertChild(node.name),
        });
      }

      case SyntaxKind.Decorator: {
        return this.createNode<TSESTree.Decorator>(node, {
          type: AST_NODE_TYPES.Decorator,
          expression: this.convertChild(node.expression),
        });
      }

      // Literals

      case SyntaxKind.StringLiteral: {
        return this.createNode<TSESTree.StringLiteral>(node, {
          type: AST_NODE_TYPES.Literal,
          raw: node.getText(),
          value:
            parent.kind === SyntaxKind.JsxAttribute
              ? unescapeStringLiteralText(node.text)
              : node.text,
        });
      }

      case SyntaxKind.NumericLiteral: {
        return this.createNode<TSESTree.NumberLiteral>(node, {
          type: AST_NODE_TYPES.Literal,
          raw: node.getText(),
          value: Number(node.text),
        });
      }

      case SyntaxKind.BigIntLiteral: {
        const range = getRange(node, this.ast);
        const rawValue = this.ast.text.slice(range[0], range[1]);
        const bigint = rawValue
          // remove suffix `n`
          .slice(0, -1)
          // `BigInt` doesn't accept numeric separator
          // and `bigint` property should not include numeric separator
          .replaceAll('_', '');
        const value = typeof BigInt !== 'undefined' ? BigInt(bigint) : null;
        return this.createNode<TSESTree.BigIntLiteral>(node, {
          type: AST_NODE_TYPES.Literal,
          range,
          bigint: value == null ? bigint : String(value),
          raw: rawValue,
          value,
        });
      }

      case SyntaxKind.RegularExpressionLiteral: {
        const pattern = node.text.slice(1, node.text.lastIndexOf('/'));
        const flags = node.text.slice(node.text.lastIndexOf('/') + 1);

        let regex = null;
        try {
          regex = new RegExp(pattern, flags);
        } catch {
          // Intentionally blank, so regex stays null
        }

        return this.createNode<TSESTree.RegExpLiteral>(node, {
          type: AST_NODE_TYPES.Literal,
          raw: node.text,
          regex: {
            flags,
            pattern,
          },
          value: regex,
        });
      }

      case SyntaxKind.TrueKeyword:
        return this.createNode<TSESTree.BooleanLiteral>(node, {
          type: AST_NODE_TYPES.Literal,
          raw: 'true',
          value: true,
        });

      case SyntaxKind.FalseKeyword:
        return this.createNode<TSESTree.BooleanLiteral>(node, {
          type: AST_NODE_TYPES.Literal,
          raw: 'false',
          value: false,
        });

      case SyntaxKind.NullKeyword: {
        return this.createNode<TSESTree.NullLiteral>(node, {
          type: AST_NODE_TYPES.Literal,
          raw: 'null',
          value: null,
        });
      }

      case SyntaxKind.EmptyStatement:
        return this.createNode<TSESTree.EmptyStatement>(node, {
          type: AST_NODE_TYPES.EmptyStatement,
        });

      case SyntaxKind.DebuggerStatement:
        return this.createNode<TSESTree.DebuggerStatement>(node, {
          type: AST_NODE_TYPES.DebuggerStatement,
        });

      // JSX

      case SyntaxKind.JsxElement:
        return this.createNode<TSESTree.JSXElement>(node, {
          type: AST_NODE_TYPES.JSXElement,
          children: node.children.map(el => this.convertChild(el)),
          closingElement: this.convertChild(node.closingElement),
          openingElement: this.convertChild(node.openingElement),
        });

      case SyntaxKind.JsxFragment:
        return this.createNode<TSESTree.JSXFragment>(node, {
          type: AST_NODE_TYPES.JSXFragment,
          children: node.children.map(el => this.convertChild(el)),
          closingFragment: this.convertChild(node.closingFragment),
          openingFragment: this.convertChild(node.openingFragment),
        });

      case SyntaxKind.JsxSelfClosingElement: {
        return this.createNode<TSESTree.JSXElement>(node, {
          type: AST_NODE_TYPES.JSXElement,
          /**
           * Convert SyntaxKind.JsxSelfClosingElement to SyntaxKind.JsxOpeningElement,
           * TypeScript does not seem to have the idea of openingElement when tag is self-closing
           */
          children: [],
          closingElement: null,
          openingElement: this.createNode<TSESTree.JSXOpeningElement>(node, {
            type: AST_NODE_TYPES.JSXOpeningElement,
            range: getRange(node, this.ast),
            attributes: node.attributes.properties.map(el =>
              this.convertChild(el),
            ),
            name: this.convertJSXTagName(node.tagName, node),
            selfClosing: true,
            typeArguments: node.typeArguments
              ? this.convertTypeArgumentsToTypeParameterInstantiation(
                  node.typeArguments,
                  node,
                )
              : undefined,
          }),
        });
      }

      case SyntaxKind.JsxOpeningElement: {
        return this.createNode<TSESTree.JSXOpeningElement>(node, {
          type: AST_NODE_TYPES.JSXOpeningElement,
          attributes: node.attributes.properties.map(el =>
            this.convertChild(el),
          ),
          name: this.convertJSXTagName(node.tagName, node),
          selfClosing: false,
          typeArguments:
            node.typeArguments &&
            this.convertTypeArgumentsToTypeParameterInstantiation(
              node.typeArguments,
              node,
            ),
        });
      }

      case SyntaxKind.JsxClosingElement:
        return this.createNode<TSESTree.JSXClosingElement>(node, {
          type: AST_NODE_TYPES.JSXClosingElement,
          name: this.convertJSXTagName(node.tagName, node),
        });

      case SyntaxKind.JsxOpeningFragment:
        return this.createNode<TSESTree.JSXOpeningFragment>(node, {
          type: AST_NODE_TYPES.JSXOpeningFragment,
        });

      case SyntaxKind.JsxClosingFragment:
        return this.createNode<TSESTree.JSXClosingFragment>(node, {
          type: AST_NODE_TYPES.JSXClosingFragment,
        });

      case SyntaxKind.JsxExpression: {
        const expression = node.expression
          ? this.convertChild(node.expression)
          : this.createNode<TSESTree.JSXEmptyExpression>(node, {
              type: AST_NODE_TYPES.JSXEmptyExpression,
              range: [node.getStart(this.ast) + 1, node.getEnd() - 1],
            });

        if (node.dotDotDotToken) {
          return this.createNode<TSESTree.JSXSpreadChild>(node, {
            type: AST_NODE_TYPES.JSXSpreadChild,
            expression,
          });
        }
        return this.createNode<TSESTree.JSXExpressionContainer>(node, {
          type: AST_NODE_TYPES.JSXExpressionContainer,
          expression,
        });
      }

      case SyntaxKind.JsxAttribute: {
        return this.createNode<TSESTree.JSXAttribute>(node, {
          type: AST_NODE_TYPES.JSXAttribute,
          name: this.convertJSXNamespaceOrIdentifier(node.name),
          value: this.convertChild(node.initializer),
        });
      }

      case SyntaxKind.JsxText: {
        const start = node.getFullStart();
        const end = node.getEnd();
        const text = this.ast.text.slice(start, end);

        return this.createNode<TSESTree.JSXText>(node, {
          type: AST_NODE_TYPES.JSXText,
          range: [start, end],
          raw: text,
          value: unescapeStringLiteralText(text),
        });
      }

      case SyntaxKind.JsxSpreadAttribute:
        return this.createNode<TSESTree.JSXSpreadAttribute>(node, {
          type: AST_NODE_TYPES.JSXSpreadAttribute,
          argument: this.convertChild(node.expression),
        });

      case SyntaxKind.QualifiedName: {
        return this.createNode<TSESTree.TSQualifiedName>(node, {
          type: AST_NODE_TYPES.TSQualifiedName,
          left: this.convertChild(node.left),
          right: this.convertChild(node.right),
        });
      }

      // TypeScript specific

      case SyntaxKind.TypeReference:
        return this.createNode<TSESTree.TSTypeReference>(node, {
          type: AST_NODE_TYPES.TSTypeReference,
          typeArguments:
            node.typeArguments &&
            this.convertTypeArgumentsToTypeParameterInstantiation(
              node.typeArguments,
              node,
            ),
          typeName: this.convertChild(node.typeName),
        });

      case SyntaxKind.TypeParameter: {
        return this.createNode<TSESTree.TSTypeParameter>(node, {
          type: AST_NODE_TYPES.TSTypeParameter,
          const: hasModifier(SyntaxKind.ConstKeyword, node),
          constraint: node.constraint && this.convertChild(node.constraint),
          default: node.default ? this.convertChild(node.default) : undefined,
          in: hasModifier(SyntaxKind.InKeyword, node),
          name: this.convertChild(node.name),
          out: hasModifier(SyntaxKind.OutKeyword, node),
        });
      }

      case SyntaxKind.ThisType:
        return this.createNode<TSESTree.TSThisType>(node, {
          type: AST_NODE_TYPES.TSThisType,
        });

      case SyntaxKind.AnyKeyword:
      case SyntaxKind.BigIntKeyword:
      case SyntaxKind.BooleanKeyword:
      case SyntaxKind.NeverKeyword:
      case SyntaxKind.NumberKeyword:
      case SyntaxKind.ObjectKeyword:
      case SyntaxKind.StringKeyword:
      case SyntaxKind.SymbolKeyword:
      case SyntaxKind.UnknownKeyword:
      case SyntaxKind.VoidKeyword:
      case SyntaxKind.UndefinedKeyword:
      case SyntaxKind.IntrinsicKeyword: {
        return this.createNode<any>(node, {
          type: AST_NODE_TYPES[`TS${SyntaxKind[node.kind]}` as AST_NODE_TYPES],
        });
      }

      case SyntaxKind.NonNullExpression: {
        const nnExpr = this.createNode<TSESTree.TSNonNullExpression>(node, {
          type: AST_NODE_TYPES.TSNonNullExpression,
          expression: this.convertChild(node.expression),
        });

        return this.convertChainExpression(nnExpr, node);
      }

      case SyntaxKind.TypeLiteral: {
        return this.createNode<TSESTree.TSTypeLiteral>(node, {
          type: AST_NODE_TYPES.TSTypeLiteral,
          members: node.members.map(el => this.convertChild(el)),
        });
      }

      case SyntaxKind.ArrayType: {
        return this.createNode<TSESTree.TSArrayType>(node, {
          type: AST_NODE_TYPES.TSArrayType,
          elementType: this.convertChild(node.elementType),
        });
      }

      case SyntaxKind.IndexedAccessType: {
        return this.createNode<TSESTree.TSIndexedAccessType>(node, {
          type: AST_NODE_TYPES.TSIndexedAccessType,
          indexType: this.convertChild(node.indexType),
          objectType: this.convertChild(node.objectType),
        });
      }

      case SyntaxKind.ConditionalType: {
        return this.createNode<TSESTree.TSConditionalType>(node, {
          type: AST_NODE_TYPES.TSConditionalType,
          checkType: this.convertChild(node.checkType),
          extendsType: this.convertChild(node.extendsType),
          falseType: this.convertChild(node.falseType),
          trueType: this.convertChild(node.trueType),
        });
      }

      case SyntaxKind.TypeQuery:
        return this.createNode<TSESTree.TSTypeQuery>(node, {
          type: AST_NODE_TYPES.TSTypeQuery,
          exprName: this.convertChild(node.exprName),
          typeArguments:
            node.typeArguments &&
            this.convertTypeArgumentsToTypeParameterInstantiation(
              node.typeArguments,
              node,
            ),
        });

      case SyntaxKind.MappedType: {
        if (node.members && node.members.length > 0) {
          this.#throwUnlessAllowInvalidAST(
            node.members[0],
            'A mapped type may not declare properties or methods.',
          );
        }

        return this.createNode<TSESTree.TSMappedType>(
          node,
          this.#withDeprecatedGetter(
            {
              type: AST_NODE_TYPES.TSMappedType,
              constraint: this.convertChild(node.typeParameter.constraint),
              key: this.convertChild(node.typeParameter.name),
              nameType: this.convertChild(node.nameType) ?? null,
              optional: node.questionToken
                ? node.questionToken.kind === SyntaxKind.QuestionToken ||
                  getTextForTokenKind(node.questionToken.kind)
                : false,
              readonly: node.readonlyToken
                ? node.readonlyToken.kind === SyntaxKind.ReadonlyKeyword ||
                  getTextForTokenKind(node.readonlyToken.kind)
                : undefined,
              typeAnnotation: node.type && this.convertChild(node.type),
            },
            'typeParameter',
            "'constraint' and 'key'",
            this.convertChild(node.typeParameter),
          ),
        );
      }

      case SyntaxKind.ParenthesizedExpression:
        return this.convertChild(node.expression, parent);

      case SyntaxKind.TypeAliasDeclaration: {
        const result = this.createNode<TSESTree.TSTypeAliasDeclaration>(node, {
          type: AST_NODE_TYPES.TSTypeAliasDeclaration,
          declare: hasModifier(SyntaxKind.DeclareKeyword, node),
          id: this.convertChild(node.name),
          typeAnnotation: this.convertChild(node.type),
          typeParameters:
            node.typeParameters &&
            this.convertTSTypeParametersToTypeParametersDeclaration(
              node.typeParameters,
            ),
        });

        return this.fixExports(node, result);
      }

      case SyntaxKind.MethodSignature: {
        return this.convertMethodSignature(node);
      }

      case SyntaxKind.PropertySignature: {
        // eslint-disable-next-line @typescript-eslint/no-deprecated
        const { initializer } = node;
        if (initializer) {
          this.#throwError(
            initializer,
            'A property signature cannot have an initializer.',
          );
        }

        return this.createNode<TSESTree.TSPropertySignature>(node, {
          type: AST_NODE_TYPES.TSPropertySignature,
          accessibility: getTSNodeAccessibility(node),
          computed: isComputedProperty(node.name),
          key: this.convertChild(node.name),
          optional: isOptional(node),
          readonly: hasModifier(SyntaxKind.ReadonlyKeyword, node),
          static: hasModifier(SyntaxKind.StaticKeyword, node),
          typeAnnotation:
            node.type && this.convertTypeAnnotation(node.type, node),
        });
      }

      case SyntaxKind.IndexSignature: {
        return this.createNode<TSESTree.TSIndexSignature>(node, {
          type: AST_NODE_TYPES.TSIndexSignature,
          accessibility: getTSNodeAccessibility(node),
          parameters: node.parameters.map(el => this.convertChild(el)),
          readonly: hasModifier(SyntaxKind.ReadonlyKeyword, node),
          static: hasModifier(SyntaxKind.StaticKeyword, node),
          typeAnnotation:
            node.type && this.convertTypeAnnotation(node.type, node),
        });
      }

      case SyntaxKind.ConstructorType: {
        return this.createNode<TSESTree.TSConstructorType>(node, {
          type: AST_NODE_TYPES.TSConstructorType,
          abstract: hasModifier(SyntaxKind.AbstractKeyword, node),
          params: this.convertParameters(node.parameters),
          returnType: node.type && this.convertTypeAnnotation(node.type, node),
          typeParameters:
            node.typeParameters &&
            this.convertTSTypeParametersToTypeParametersDeclaration(
              node.typeParameters,
            ),
        });
      }

      case SyntaxKind.FunctionType: {
        // eslint-disable-next-line @typescript-eslint/no-deprecated
        const { modifiers } = node;
        if (modifiers) {
          this.#throwError(
            modifiers[0],
            'A function type cannot have modifiers.',
          );
        }
      }
      // intentional fallthrough
      case SyntaxKind.ConstructSignature:
      case SyntaxKind.CallSignature: {
        const type =
          node.kind === SyntaxKind.ConstructSignature
            ? AST_NODE_TYPES.TSConstructSignatureDeclaration
            : node.kind === SyntaxKind.CallSignature
              ? AST_NODE_TYPES.TSCallSignatureDeclaration
              : AST_NODE_TYPES.TSFunctionType;

        return this.createNode<
          | TSESTree.TSCallSignatureDeclaration
          | TSESTree.TSConstructSignatureDeclaration
          | TSESTree.TSFunctionType
        >(node, {
          type,
          params: this.convertParameters(node.parameters),
          returnType: node.type && this.convertTypeAnnotation(node.type, node),
          typeParameters:
            node.typeParameters &&
            this.convertTSTypeParametersToTypeParametersDeclaration(
              node.typeParameters,
            ),
        });
      }

      case SyntaxKind.ExpressionWithTypeArguments: {
        const parentKind = parent.kind;
        const type =
          parentKind === SyntaxKind.InterfaceDeclaration
            ? AST_NODE_TYPES.TSInterfaceHeritage
            : parentKind === SyntaxKind.HeritageClause
              ? AST_NODE_TYPES.TSClassImplements
              : AST_NODE_TYPES.TSInstantiationExpression;

        return this.createNode<
          | TSESTree.TSClassImplements
          | TSESTree.TSInstantiationExpression
          | TSESTree.TSInterfaceHeritage
        >(node, {
          type,
          expression: this.convertChild(node.expression),
          typeArguments:
            node.typeArguments &&
            this.convertTypeArgumentsToTypeParameterInstantiation(
              node.typeArguments,
              node,
            ),
        });
      }

      case SyntaxKind.InterfaceDeclaration: {
        const interfaceHeritageClauses = node.heritageClauses ?? [];
        const interfaceExtends: TSESTree.TSInterfaceHeritage[] = [];

        let seenExtendsClause = false;
        for (const heritageClause of interfaceHeritageClauses) {
          if (heritageClause.token !== SyntaxKind.ExtendsKeyword) {
            this.#throwError(
              heritageClause,
              heritageClause.token === SyntaxKind.ImplementsKeyword
                ? "Interface declaration cannot have 'implements' clause."
                : 'Unexpected token.',
            );
          }
          if (seenExtendsClause) {
            this.#throwError(heritageClause, "'extends' clause already seen.");
          }
          seenExtendsClause = true;

          for (const heritageType of heritageClause.types) {
            if (
              !isEntityNameExpression(heritageType.expression) ||
              ts.isOptionalChain(heritageType.expression)
            ) {
              this.#throwError(
                heritageType,
                'Interface declaration can only extend an identifier/qualified name with optional type arguments.',
              );
            }
            interfaceExtends.push(
              this.convertChild(
                heritageType,
                node,
              ) as TSESTree.TSInterfaceHeritage,
            );
          }
        }

        const result = this.createNode<TSESTree.TSInterfaceDeclaration>(node, {
          type: AST_NODE_TYPES.TSInterfaceDeclaration,
          body: this.createNode<TSESTree.TSInterfaceBody>(node, {
            type: AST_NODE_TYPES.TSInterfaceBody,
            range: [node.members.pos - 1, node.end],
            body: node.members.map(member => this.convertChild(member)),
          }),
          declare: hasModifier(SyntaxKind.DeclareKeyword, node),
          extends: interfaceExtends,
          id: this.convertChild(node.name),
          typeParameters:
            node.typeParameters &&
            this.convertTSTypeParametersToTypeParametersDeclaration(
              node.typeParameters,
            ),
        });

        return this.fixExports(node, result);
      }

      case SyntaxKind.TypePredicate: {
        const result = this.createNode<TSESTree.TSTypePredicate>(node, {
          type: AST_NODE_TYPES.TSTypePredicate,
          asserts: node.assertsModifier != null,
          parameterName: this.convertChild(node.parameterName),
          typeAnnotation: null,
        });
        /**
         * Specific fix for type-guard location data
         */
        if (node.type) {
          result.typeAnnotation = this.convertTypeAnnotation(node.type, node);
          result.typeAnnotation.loc = result.typeAnnotation.typeAnnotation.loc;
          result.typeAnnotation.range =
            result.typeAnnotation.typeAnnotation.range;
        }
        return result;
      }

      case SyntaxKind.ImportType: {
        const range = getRange(node, this.ast);
        if (node.isTypeOf) {
          const token = findNextToken(node.getFirstToken()!, node, this.ast)!;
          range[0] = token.getStart(this.ast);
        }

        let options = null;
        if (node.attributes) {
          const value = this.createNode<TSESTree.ObjectExpression>(
            node.attributes,
            {
              type: AST_NODE_TYPES.ObjectExpression,
              properties: node.attributes.elements.map(importAttribute =>
                this.createNode<TSESTree.Property>(importAttribute, {
                  type: AST_NODE_TYPES.Property,
                  computed: false,
                  key: this.convertChild(importAttribute.name),
                  kind: 'init',
                  method: false,
                  optional: false,
                  shorthand: false,
                  value: this.convertChild(importAttribute.value),
                }),
              ),
            },
          );

          const commaToken = findNextToken(node.argument, node, this.ast)!;
          const openBraceToken = findNextToken(commaToken, node, this.ast)!;
          const closeBraceToken = findNextToken(
            node.attributes,
            node,
            this.ast,
          )!;
          const withOrAssertToken = findNextToken(
            openBraceToken,
            node,
            this.ast,
          )!;
          const withOrAssertTokenRange = getRange(withOrAssertToken, this.ast);
          const withOrAssertName =
            withOrAssertToken.kind === ts.SyntaxKind.AssertKeyword
              ? 'assert'
              : 'with';

          options = this.createNode<TSESTree.ObjectExpression>(node, {
            type: AST_NODE_TYPES.ObjectExpression,
            range: [openBraceToken.getStart(this.ast), closeBraceToken.end],
            properties: [
              this.createNode<TSESTree.Property>(node, {
                type: AST_NODE_TYPES.Property,
                range: [withOrAssertTokenRange[0], node.attributes.end],
                computed: false,
                key: this.createNode<TSESTree.Identifier>(node, {
                  type: AST_NODE_TYPES.Identifier,
                  range: withOrAssertTokenRange,
                  decorators: [],
                  name: withOrAssertName,
                  optional: false,
                  typeAnnotation: undefined,
                }),
                kind: 'init',
                method: false,
                optional: false,
                shorthand: false,
                value,
              }),
            ],
          });
        }

        const result = this.createNode<TSESTree.TSImportType>(node, {
          type: AST_NODE_TYPES.TSImportType,
          range,
          argument: this.convertChild(node.argument),
          options,
          qualifier: this.convertChild(node.qualifier),
          typeArguments: node.typeArguments
            ? this.convertTypeArgumentsToTypeParameterInstantiation(
                node.typeArguments,
                node,
              )
            : null,
        });

        if (node.isTypeOf) {
          return this.createNode<TSESTree.TSTypeQuery>(node, {
            type: AST_NODE_TYPES.TSTypeQuery,
            exprName: result,
            typeArguments: undefined,
          });
        }
        return result;
      }

      case SyntaxKind.EnumDeclaration: {
        const members = node.members.map(el => this.convertChild(el));
        const result = this.createNode<TSESTree.TSEnumDeclaration>(
          node,
          this.#withDeprecatedGetter(
            {
              type: AST_NODE_TYPES.TSEnumDeclaration,
              body: this.createNode<TSESTree.TSEnumBody>(node, {
                type: AST_NODE_TYPES.TSEnumBody,
                range: [node.members.pos - 1, node.end],
                members,
              }),
              const: hasModifier(SyntaxKind.ConstKeyword, node),
              declare: hasModifier(SyntaxKind.DeclareKeyword, node),
              id: this.convertChild(node.name),
            },
            'members',
            `'body.members'`,
            node.members.map(el => this.convertChild(el)),
          ),
        );

        return this.fixExports(node, result);
      }

      case SyntaxKind.EnumMember: {
        return this.createNode<TSESTree.TSEnumMember>(node, {
          type: AST_NODE_TYPES.TSEnumMember,
          computed: node.name.kind === ts.SyntaxKind.ComputedPropertyName,
          id: this.convertChild(node.name),
          initializer: node.initializer && this.convertChild(node.initializer),
        });
      }

      case SyntaxKind.ModuleDeclaration: {
        let isDeclare = hasModifier(SyntaxKind.DeclareKeyword, node);

        const result = this.createNode<TSESTree.TSModuleDeclaration>(node, {
          type: AST_NODE_TYPES.TSModuleDeclaration,
          ...((): TSESTree.OptionalRangeAndLoc<
            Omit<TSESTree.TSModuleDeclaration, 'parent' | 'type'>
          > => {
            // the constraints checked by this function are syntactically enforced by TS
            // the checks mostly exist for type's sake

            if (node.flags & ts.NodeFlags.GlobalAugmentation) {
              const id: TSESTree.Identifier | TSESTree.StringLiteral =
                this.convertChild(node.name);
              const body:
                | TSESTree.TSModuleBlock
                | TSESTree.TSModuleDeclaration
                | null = this.convertChild(node.body);

              if (
                body == null ||
                body.type === AST_NODE_TYPES.TSModuleDeclaration
              ) {
                this.#throwUnlessAllowInvalidAST(
                  node.body ?? node,
                  'Expected a valid module body',
                );
              }
              if (id.type !== AST_NODE_TYPES.Identifier) {
                this.#throwUnlessAllowInvalidAST(
                  node.name,
                  'global module augmentation must have an Identifier id',
                );
              }
              return {
                body: body as TSESTree.TSModuleBlock,
                declare: false,
                global: false,
                id,
                kind: 'global',
              };
            }

            if (ts.isStringLiteral(node.name)) {
              const body: TSESTree.TSModuleBlock | null = this.convertChild(
                node.body,
              );
              return {
                kind: 'module',
                ...(body != null ? { body } : {}),
                declare: false,
                global: false,
                id: this.convertChild(node.name),
              };
            }

            // Nested module declarations are stored in TypeScript as nested tree nodes.
            // We "unravel" them here by making our own nested TSQualifiedName,
            // with the innermost node's body as the actual node body.

            if (node.body == null) {
              this.#throwUnlessAllowInvalidAST(node, 'Expected a module body');
            }
            if (node.name.kind !== ts.SyntaxKind.Identifier) {
              this.#throwUnlessAllowInvalidAST(
                node.name,
                '`namespace`s must have an Identifier id',
              );
            }

            let name: TSESTree.Identifier | TSESTree.TSQualifiedName =
              this.createNode<TSESTree.Identifier>(node.name, {
                type: AST_NODE_TYPES.Identifier,
                range: [node.name.getStart(this.ast), node.name.getEnd()],
                decorators: [],
                name: node.name.text,
                optional: false,
                typeAnnotation: undefined,
              });

            while (
              node.body &&
              ts.isModuleDeclaration(node.body) &&
              node.body.name
            ) {
              node = node.body;
              isDeclare ||= hasModifier(SyntaxKind.DeclareKeyword, node);

              const nextName = node.name as ts.Identifier;

              const right = this.createNode<TSESTree.Identifier>(nextName, {
                type: AST_NODE_TYPES.Identifier,
                range: [nextName.getStart(this.ast), nextName.getEnd()],
                decorators: [],
                name: nextName.text,
                optional: false,
                typeAnnotation: undefined,
              });

              name = this.createNode<TSESTree.TSQualifiedName>(nextName, {
                type: AST_NODE_TYPES.TSQualifiedName,
                range: [name.range[0], right.range[1]],
                left: name,
                right,
              });
            }

            return {
              body: this.convertChild(node.body),
              declare: false,
              global: false,
              id: name,
              kind:
                node.flags & ts.NodeFlags.Namespace ? 'namespace' : 'module',
            };
          })(),
        });

        result.declare = isDeclare;

        if (node.flags & ts.NodeFlags.GlobalAugmentation) {
          // eslint-disable-next-line @typescript-eslint/no-deprecated
          result.global = true;
        }

        return this.fixExports(node, result);
      }

      // TypeScript specific types
      case SyntaxKind.ParenthesizedType: {
        return this.convertChild(node.type);
      }
      case SyntaxKind.UnionType: {
        return this.createNode<TSESTree.TSUnionType>(node, {
          type: AST_NODE_TYPES.TSUnionType,
          types: node.types.map(el => this.convertChild(el)),
        });
      }
      case SyntaxKind.IntersectionType: {
        return this.createNode<TSESTree.TSIntersectionType>(node, {
          type: AST_NODE_TYPES.TSIntersectionType,
          types: node.types.map(el => this.convertChild(el)),
        });
      }
      case SyntaxKind.AsExpression: {
        return this.createNode<TSESTree.TSAsExpression>(node, {
          type: AST_NODE_TYPES.TSAsExpression,
          expression: this.convertChild(node.expression),
          typeAnnotation: this.convertChild(node.type),
        });
      }
      case SyntaxKind.InferType: {
        return this.createNode<TSESTree.TSInferType>(node, {
          type: AST_NODE_TYPES.TSInferType,
          typeParameter: this.convertChild(node.typeParameter),
        });
      }
      case SyntaxKind.LiteralType: {
        if (node.literal.kind === SyntaxKind.NullKeyword) {
          // 4.0 started nesting null types inside a LiteralType node
          // but our AST is designed around the old way of null being a keyword
          return this.createNode<TSESTree.TSNullKeyword>(
            node.literal as ts.NullLiteral,
            {
              type: AST_NODE_TYPES.TSNullKeyword,
            },
          );
        }

        return this.createNode<TSESTree.TSLiteralType>(node, {
          type: AST_NODE_TYPES.TSLiteralType,
          literal: this.convertChild(node.literal),
        });
      }
      case SyntaxKind.TypeAssertionExpression: {
        return this.createNode<TSESTree.TSTypeAssertion>(node, {
          type: AST_NODE_TYPES.TSTypeAssertion,
          expression: this.convertChild(node.expression),
          typeAnnotation: this.convertChild(node.type),
        });
      }
      case SyntaxKind.ImportEqualsDeclaration: {
        return this.fixExports(
          node,
          this.createNode<TSESTree.TSImportEqualsDeclaration>(node, {
            type: AST_NODE_TYPES.TSImportEqualsDeclaration,
            id: this.convertChild(node.name),
            importKind: node.isTypeOnly ? 'type' : 'value',
            moduleReference: this.convertChild(node.moduleReference),
          }),
        );
      }
      case SyntaxKind.ExternalModuleReference: {
        if (node.expression.kind !== SyntaxKind.StringLiteral) {
          this.#throwError(node.expression, 'String literal expected.');
        }
        return this.createNode<TSESTree.TSExternalModuleReference>(node, {
          type: AST_NODE_TYPES.TSExternalModuleReference,
          expression: this.convertChild(node.expression),
        });
      }
      case SyntaxKind.NamespaceExportDeclaration: {
        return this.createNode<TSESTree.TSNamespaceExportDeclaration>(node, {
          type: AST_NODE_TYPES.TSNamespaceExportDeclaration,
          id: this.convertChild(node.name),
        });
      }
      case SyntaxKind.AbstractKeyword: {
        return this.createNode<TSESTree.TSAbstractKeyword>(node, {
          type: AST_NODE_TYPES.TSAbstractKeyword,
        });
      }

      // Tuple
      case SyntaxKind.TupleType: {
        const elementTypes = node.elements.map(el => this.convertChild(el));

        return this.createNode<TSESTree.TSTupleType>(node, {
          type: AST_NODE_TYPES.TSTupleType,
          elementTypes,
        });
      }
      case SyntaxKind.NamedTupleMember: {
        const member = this.createNode<TSESTree.TSNamedTupleMember>(node, {
          type: AST_NODE_TYPES.TSNamedTupleMember,
          elementType: this.convertChild(node.type, node),
          label: this.convertChild(node.name, node),
          optional: node.questionToken != null,
        });

        if (node.dotDotDotToken) {
          // adjust the start to account for the "..."
          member.range[0] = member.label.range[0];
          member.loc.start = member.label.loc.start;
          return this.createNode<TSESTree.TSRestType>(node, {
            type: AST_NODE_TYPES.TSRestType,
            typeAnnotation: member,
          });
        }

        return member;
      }
      case SyntaxKind.OptionalType: {
        return this.createNode<TSESTree.TSOptionalType>(node, {
          type: AST_NODE_TYPES.TSOptionalType,
          typeAnnotation: this.convertChild(node.type),
        });
      }
      case SyntaxKind.RestType: {
        return this.createNode<TSESTree.TSRestType>(node, {
          type: AST_NODE_TYPES.TSRestType,
          typeAnnotation: this.convertChild(node.type),
        });
      }

      // Template Literal Types
      case SyntaxKind.TemplateLiteralType: {
        const result = this.createNode<TSESTree.TSTemplateLiteralType>(node, {
          type: AST_NODE_TYPES.TSTemplateLiteralType,
          quasis: [this.convertChild(node.head)],
          types: [],
        });

        node.templateSpans.forEach(templateSpan => {
          result.types.push(
            this.convertChild(templateSpan.type) as TSESTree.TypeNode,
          );
          result.quasis.push(
            this.convertChild(templateSpan.literal) as TSESTree.TemplateElement,
          );
        });
        return result;
      }

      case SyntaxKind.ClassStaticBlockDeclaration: {
        return this.createNode<TSESTree.StaticBlock>(node, {
          type: AST_NODE_TYPES.StaticBlock,
          body: this.convertBodyExpressions(node.body.statements, node),
        });
      }

      // eslint-disable-next-line @typescript-eslint/no-deprecated
      case SyntaxKind.AssertEntry:
      case SyntaxKind.ImportAttribute: {
        return this.createNode<TSESTree.ImportAttribute>(node, {
          type: AST_NODE_TYPES.ImportAttribute,
          key: this.convertChild(node.name),
          value: this.convertChild(node.value),
        });
      }

      case SyntaxKind.SatisfiesExpression: {
        return this.createNode<TSESTree.TSSatisfiesExpression>(node, {
          type: AST_NODE_TYPES.TSSatisfiesExpression,
          expression: this.convertChild(node.expression),
          typeAnnotation: this.convertChild(node.type),
        });
      }

      default:
        return this.deeplyCopy(node);
    }
  }

  private createNode<T extends TSESTree.Node = TSESTree.Node>(
    node: ts.Node,
    data: Omit<TSESTree.OptionalRangeAndLoc<T>, 'parent'>,
  ): T {
    const result = data;
    result.range ??= getRange(node, this.ast);
    result.loc ??= getLocFor(result.range, this.ast);

    if (result && this.options.shouldPreserveNodeMaps) {
      this.esTreeNodeToTSNodeMap.set(result, node);
    }
    return result as T;
  }

  convertProgram(): TSESTree.Program {
    return this.converter(this.ast) as TSESTree.Program;
  }

  /**
   * For nodes that are copied directly from the TypeScript AST into
   * ESTree mostly as-is. The only difference is the addition of a type
   * property instead of a kind property. Recursively copies all children.
   */
  private deeplyCopy(node: TSNode): any {
    if (node.kind === ts.SyntaxKind.JSDocFunctionType) {
      this.#throwError(
        node,
        'JSDoc types can only be used inside documentation comments.',
      );
    }

    const customType = `TS${SyntaxKind[node.kind]}` as AST_NODE_TYPES;

    /**
     * If the "errorOnUnknownASTType" option is set to true, throw an error,
     * otherwise fallback to just including the unknown type as-is.
     */
    if (this.options.errorOnUnknownASTType && !AST_NODE_TYPES[customType]) {
      throw new Error(`Unknown AST_NODE_TYPE: "${customType}"`);
    }

    const result = this.createNode<any>(node, {
      type: customType,
    });

    if ('type' in node) {
      result.typeAnnotation =
        node.type && 'kind' in node.type && ts.isTypeNode(node.type)
          ? this.convertTypeAnnotation(node.type, node)
          : null;
    }
    if ('typeArguments' in node) {
      result.typeArguments =
        node.typeArguments && 'pos' in node.typeArguments
          ? this.convertTypeArgumentsToTypeParameterInstantiation(
              node.typeArguments,
              node,
            )
          : null;
    }
    if ('typeParameters' in node) {
      result.typeParameters =
        node.typeParameters && 'pos' in node.typeParameters
          ? this.convertTSTypeParametersToTypeParametersDeclaration(
              node.typeParameters,
            )
          : null;
    }
    const decorators = getDecorators(node);
    if (decorators?.length) {
      result.decorators = decorators.map(el => this.convertChild(el));
    }

    // keys we never want to clone from the base typescript node as they
    // introduce garbage into our AST
    const KEYS_TO_NOT_COPY = new Set([
      '_children',
      'decorators',
      'end',
      'flags',
      'heritageClauses',
      'illegalDecorators',
      'jsDoc',
      'kind',
      'locals',
      'localSymbol',
      'modifierFlagsCache',
      'modifiers',
      'nextContainer',
      'parent',
      'pos',
      'symbol',
      'transformFlags',
      'type',
      'typeArguments',
      'typeParameters',
    ]);

    Object.entries<any>(node)
      .filter(([key]) => !KEYS_TO_NOT_COPY.has(key))
      .forEach(([key, value]) => {
        if (Array.isArray(value)) {
          result[key] = value.map(el => this.convertChild(el as TSNode));
        } else if (value && typeof value === 'object' && value.kind) {
          // need to check node[key].kind to ensure we don't try to convert a symbol
          result[key] = this.convertChild(value as TSNode);
        } else {
          result[key] = value;
        }
      });
    return result;
  }

  /**
   * Fixes the exports of the given ts.Node
   * @returns the ESTreeNode with fixed exports
   */
  private fixExports<
    T extends
      | TSESTree.DefaultExportDeclarations
      | TSESTree.NamedExportDeclarations,
  >(
    node:
      | ts.ClassDeclaration
      | ts.ClassExpression
      | ts.EnumDeclaration
      | ts.FunctionDeclaration
      | ts.ImportEqualsDeclaration
      | ts.InterfaceDeclaration
      | ts.ModuleDeclaration
      | ts.TypeAliasDeclaration
      | ts.VariableStatement,
    result: T,
  ): T | TSESTree.ExportDefaultDeclaration | TSESTree.ExportNamedDeclaration {
    const isNamespaceNode =
      ts.isModuleDeclaration(node) && !ts.isStringLiteral(node.name);

    const modifiers = isNamespaceNode
      ? getNamespaceModifiers(node)
      : getModifiers(node);

    if (modifiers?.[0].kind === SyntaxKind.ExportKeyword) {
      /**
       * Make sure that original node is registered instead of export
       */
      this.registerTSNodeInNodeMap(node, result);

      const exportKeyword = modifiers[0];
      const nextModifier = modifiers[1];
      const declarationIsDefault =
        nextModifier?.kind === SyntaxKind.DefaultKeyword;

      const varToken = declarationIsDefault
        ? findNextToken(nextModifier, this.ast, this.ast)
        : findNextToken(exportKeyword, this.ast, this.ast);

      result.range[0] = varToken!.getStart(this.ast);
      result.loc = getLocFor(result.range, this.ast);

      if (declarationIsDefault) {
        return this.createNode<TSESTree.ExportDefaultDeclaration>(
          node as Exclude<typeof node, ts.ImportEqualsDeclaration>,
          {
            type: AST_NODE_TYPES.ExportDefaultDeclaration,
            range: [exportKeyword.getStart(this.ast), result.range[1]],
            declaration: result as TSESTree.DefaultExportDeclarations,
            exportKind: 'value',
          },
        );
      }
      const isType =
        result.type === AST_NODE_TYPES.TSInterfaceDeclaration ||
        result.type === AST_NODE_TYPES.TSTypeAliasDeclaration;
      const isDeclare = 'declare' in result && result.declare;
      return this.createNode<TSESTree.ExportNamedDeclaration>(
        node,
        // @ts-expect-error - TODO, narrow the types here
        this.#withDeprecatedAliasGetter(
          {
            type: AST_NODE_TYPES.ExportNamedDeclaration,
            range: [exportKeyword.getStart(this.ast), result.range[1]],
            attributes: [],
            declaration: result,
            exportKind: isType || isDeclare ? 'type' : 'value',
            source: null,
            specifiers: [],
          },
          'assertions',
          'attributes',
          true,
        ),
      );
    }

    return result;
  }

  getASTMaps(): ASTMaps {
    return {
      esTreeNodeToTSNodeMap: this.esTreeNodeToTSNodeMap,
      tsNodeToESTreeNodeMap: this.tsNodeToESTreeNodeMap,
    };
  }

  /**
   * Register specific TypeScript node into map with first ESTree node provided
   */
  private registerTSNodeInNodeMap(
    node: ts.Node,
    result: TSESTree.Node | null,
  ): void {
    if (
      result &&
      this.options.shouldPreserveNodeMaps &&
      !this.tsNodeToESTreeNodeMap.has(node)
    ) {
      this.tsNodeToESTreeNodeMap.set(node, result);
    }
  }
}<|MERGE_RESOLUTION|>--- conflicted
+++ resolved
@@ -1954,7 +1954,12 @@
       }
 
       case SyntaxKind.TaggedTemplateExpression: {
-<<<<<<< HEAD
+        if (node.tag.flags & ts.NodeFlags.OptionalChain) {
+          this.#throwError(
+            node,
+            'Tagged template expressions are not permitted in an optional chain.',
+          );
+        }
         this.#isInTaggedTemplate = true;
         const result = this.createNode<TSESTree.TaggedTemplateExpression>(
           node,
@@ -1973,27 +1978,6 @@
         this.#isInTaggedTemplate = false;
         return result;
       }
-=======
-        if (node.tag.flags & ts.NodeFlags.OptionalChain) {
-          this.#throwError(
-            node,
-            'Tagged template expressions are not permitted in an optional chain.',
-          );
-        }
-        return this.createNode<TSESTree.TaggedTemplateExpression>(node, {
-          type: AST_NODE_TYPES.TaggedTemplateExpression,
-          quasi: this.convertChild(node.template),
-          tag: this.convertChild(node.tag),
-          typeArguments:
-            node.typeArguments &&
-            this.convertTypeArgumentsToTypeParameterInstantiation(
-              node.typeArguments,
-              node,
-            ),
-        });
-      }
-
->>>>>>> d11e79e9
       case SyntaxKind.TemplateHead:
       case SyntaxKind.TemplateMiddle:
       case SyntaxKind.TemplateTail: {
