// There's lots of funny stuff due to the typing of ts.Node
/* eslint-disable @typescript-eslint/no-explicit-any, @typescript-eslint/no-unsafe-assignment, @typescript-eslint/no-unsafe-call, @typescript-eslint/no-unsafe-return, @typescript-eslint/no-unsafe-member-access */
import * as ts from 'typescript';

import { getDecorators, getModifiers } from './getModifiers';
import type { TSError } from './node-utils';
import {
  canContainDirective,
  createError,
  findNextToken,
  getBinaryExpressionType,
  getDeclarationKind,
  getLastModifier,
  getLineAndCharacterFor,
  getLocFor,
  getModifier,
  getRange,
  getTextForTokenKind,
  getTSNodeAccessibility,
  hasModifier,
  isChainExpression,
  isChildUnwrappableOptionalChain,
  isComma,
  isComputedProperty,
  isESTreeClassMember,
  isOptional,
  isThisInTypeQuery,
  nodeHasIllegalDecorators,
  unescapeStringLiteralText,
} from './node-utils';
import type {
  ParserWeakMap,
  ParserWeakMapESTreeToTSNode,
} from './parser-options';
import type { SemanticOrSyntacticError } from './semantic-or-syntactic-errors';
import type { TSESTree, TSESTreeToTSNode, TSNode } from './ts-estree';
import { AST_NODE_TYPES } from './ts-estree';

const SyntaxKind = ts.SyntaxKind;

interface ConverterOptions {
  allowInvalidAST?: boolean;
  errorOnUnknownASTType?: boolean;
  shouldPreserveNodeMaps?: boolean;
}

/**
 * Extends and formats a given error object
 * @param error the error object
 * @returns converted error object
 */
export function convertError(
  error: ts.DiagnosticWithLocation | SemanticOrSyntacticError,
): TSError {
  return createError(
    ('message' in error && error.message) || (error.messageText as string),
    error.file!,
    error.start!,
  );
}

export interface ASTMaps {
  esTreeNodeToTSNodeMap: ParserWeakMapESTreeToTSNode;
  tsNodeToESTreeNodeMap: ParserWeakMap<TSNode, TSESTree.Node>;
}

export class Converter {
  private readonly ast: ts.SourceFile;
  private readonly options: ConverterOptions;
  private readonly esTreeNodeToTSNodeMap = new WeakMap();
  private readonly tsNodeToESTreeNodeMap = new WeakMap();

  private allowPattern = false;

  /**
   * Converts a TypeScript node into an ESTree node
   * @param ast the full TypeScript AST
   * @param options additional options for the conversion
   * @returns the converted ESTreeNode
   */
  constructor(ast: ts.SourceFile, options: ConverterOptions = {}) {
    this.ast = ast;
    this.options = { ...options };
  }

  getASTMaps(): ASTMaps {
    return {
      esTreeNodeToTSNodeMap: this.esTreeNodeToTSNodeMap,
      tsNodeToESTreeNodeMap: this.tsNodeToESTreeNodeMap,
    };
  }

  convertProgram(): TSESTree.Program {
    return this.converter(this.ast) as TSESTree.Program;
  }

  /**
   * Converts a TypeScript node into an ESTree node.
   * @param node the child ts.Node
   * @param parent parentNode
   * @param allowPattern flag to determine if patterns are allowed
   * @returns the converted ESTree node
   */
  private converter(
    node?: ts.Node,
    parent?: ts.Node,
    allowPattern?: boolean,
  ): any {
    /**
     * Exit early for null and undefined
     */
    if (!node) {
      return null;
    }

    const pattern = this.allowPattern;
    if (allowPattern !== undefined) {
      this.allowPattern = allowPattern;
    }

    const result = this.convertNode(
      node as TSNode,
      (parent ?? node.parent) as TSNode,
    );

    this.registerTSNodeInNodeMap(node, result);

    this.allowPattern = pattern;
    return result;
  }

  /**
   * Fixes the exports of the given ts.Node
   * @param node the ts.Node
   * @param result result
   * @returns the ESTreeNode with fixed exports
   */
  private fixExports<
    T extends
      | TSESTree.DefaultExportDeclarations
      | TSESTree.NamedExportDeclarations,
  >(
    node:
      | ts.FunctionDeclaration
      | ts.VariableStatement
      | ts.ClassDeclaration
      | ts.ClassExpression
      | ts.TypeAliasDeclaration
      | ts.ImportEqualsDeclaration
      | ts.InterfaceDeclaration
      | ts.EnumDeclaration
      | ts.ModuleDeclaration,
    result: T,
  ): TSESTree.ExportDefaultDeclaration | TSESTree.ExportNamedDeclaration | T {
    const modifiers = getModifiers(node);
    if (modifiers?.[0].kind === SyntaxKind.ExportKeyword) {
      /**
       * Make sure that original node is registered instead of export
       */
      this.registerTSNodeInNodeMap(node, result);

      const exportKeyword = modifiers[0];
      const nextModifier = modifiers[1];
      const declarationIsDefault =
        nextModifier?.kind === SyntaxKind.DefaultKeyword;

      const varToken = declarationIsDefault
        ? findNextToken(nextModifier, this.ast, this.ast)
        : findNextToken(exportKeyword, this.ast, this.ast);

      result.range[0] = varToken!.getStart(this.ast);
      result.loc = getLocFor(result.range[0], result.range[1], this.ast);

      if (declarationIsDefault) {
        return this.createNode<TSESTree.ExportDefaultDeclaration>(
          node as Exclude<typeof node, ts.ImportEqualsDeclaration>,
          {
            type: AST_NODE_TYPES.ExportDefaultDeclaration,
            declaration: result as TSESTree.DefaultExportDeclarations,
            range: [exportKeyword.getStart(this.ast), result.range[1]],
            exportKind: 'value',
          },
        );
      } else {
        const isType =
          result.type === AST_NODE_TYPES.TSInterfaceDeclaration ||
          result.type === AST_NODE_TYPES.TSTypeAliasDeclaration;
        const isDeclare = 'declare' in result && result.declare === true;
        return this.createNode<TSESTree.ExportNamedDeclaration>(node, {
          type: AST_NODE_TYPES.ExportNamedDeclaration,
          // @ts-expect-error - TODO, narrow the types here
          declaration: result,
          specifiers: [],
          source: null,
          exportKind: isType || isDeclare ? 'type' : 'value',
          range: [exportKeyword.getStart(this.ast), result.range[1]],
          assertions: [],
        });
      }
    }

    return result;
  }

  /**
   * Register specific TypeScript node into map with first ESTree node provided
   */
  private registerTSNodeInNodeMap(
    node: ts.Node,
    result: TSESTree.Node | null,
  ): void {
    if (result && this.options.shouldPreserveNodeMaps) {
      if (!this.tsNodeToESTreeNodeMap.has(node)) {
        this.tsNodeToESTreeNodeMap.set(node, result);
      }
    }
  }

  /**
   * Converts a TypeScript node into an ESTree node.
   * @param child the child ts.Node
   * @param parent parentNode
   * @returns the converted ESTree node
   */
  private convertPattern(child?: ts.Node, parent?: ts.Node): any | null {
    return this.converter(child, parent, true);
  }

  /**
   * Converts a TypeScript node into an ESTree node.
   * @param child the child ts.Node
   * @param parent parentNode
   * @returns the converted ESTree node
   */
  private convertChild(child?: ts.Node, parent?: ts.Node): any | null {
    return this.converter(child, parent, false);
  }

  private createNode<T extends TSESTree.Node = TSESTree.Node>(
    // The 'parent' property will be added later if specified
    node: Omit<TSESTreeToTSNode<T>, 'parent'>,
    data: Omit<TSESTree.OptionalRangeAndLoc<T>, 'parent'>,
  ): T {
    const result = data;
    result.range ??= getRange(node, this.ast);
    result.loc ??= getLocFor(result.range[0], result.range[1], this.ast);

    if (result && this.options.shouldPreserveNodeMaps) {
      this.esTreeNodeToTSNodeMap.set(result, node);
    }
    return result as T;
  }

  private convertBindingNameWithTypeAnnotation(
    name: ts.BindingName,
    tsType: ts.TypeNode | undefined,
    parent?: ts.Node,
  ): TSESTree.BindingName {
    const id = this.convertPattern(name) as TSESTree.BindingName;

    if (tsType) {
      id.typeAnnotation = this.convertTypeAnnotation(tsType, parent);
      this.fixParentLocation(id, id.typeAnnotation.range);
    }

    return id;
  }

  /**
   * Converts a child into a type annotation. This creates an intermediary
   * TypeAnnotation node to match what Flow does.
   * @param child The TypeScript AST node to convert.
   * @param parent parentNode
   * @returns The type annotation node.
   */
  private convertTypeAnnotation(
    child: ts.TypeNode,
    parent: ts.Node | undefined,
  ): TSESTree.TSTypeAnnotation {
    // in FunctionType and ConstructorType typeAnnotation has 2 characters `=>` and in other places is just colon
    const offset =
      parent?.kind === SyntaxKind.FunctionType ||
      parent?.kind === SyntaxKind.ConstructorType
        ? 2
        : 1;
    const annotationStartCol = child.getFullStart() - offset;

    const loc = getLocFor(annotationStartCol, child.end, this.ast);
    return {
      type: AST_NODE_TYPES.TSTypeAnnotation,
      loc,
      range: [annotationStartCol, child.end],
      typeAnnotation: this.convertChild(child),
    } as TSESTree.TSTypeAnnotation;
  }

  /**
   * Coverts body Nodes and add a directive field to StringLiterals
   * @param nodes of ts.Node
   * @param parent parentNode
   * @returns Array of body statements
   */
  private convertBodyExpressions(
    nodes: ts.NodeArray<ts.Statement>,
    parent:
      | ts.SourceFile
      | ts.Block
      | ts.ModuleBlock
      | ts.ClassStaticBlockDeclaration,
  ): TSESTree.Statement[] {
    let allowDirectives = canContainDirective(parent);

    return (
      nodes
        .map(statement => {
          const child = this.convertChild(statement);
          if (allowDirectives) {
            if (
              child?.expression &&
              ts.isExpressionStatement(statement) &&
              ts.isStringLiteral(statement.expression)
            ) {
              const raw = child.expression.raw;
              child.directive = raw.slice(1, -1);
              return child; // child can be null, but it's filtered below
            } else {
              allowDirectives = false;
            }
          }
          return child; // child can be null, but it's filtered below
        })
        // filter out unknown nodes for now
        .filter(statement => statement)
    );
  }

  /**
   * Converts a ts.Node's typeArguments to TSTypeParameterInstantiation node
   * @param typeArguments ts.NodeArray typeArguments
   * @param node parent used to create this node
   * @returns TypeParameterInstantiation node
   */
  private convertTypeArgumentsToTypeParameterInstantiation(
    typeArguments: ts.NodeArray<ts.TypeNode>,
    node: TSESTreeToTSNode<TSESTree.TSTypeParameterInstantiation>,
  ): TSESTree.TSTypeParameterInstantiation {
    const greaterThanToken = findNextToken(typeArguments, this.ast, this.ast)!;

    return this.createNode<TSESTree.TSTypeParameterInstantiation>(node, {
      type: AST_NODE_TYPES.TSTypeParameterInstantiation,
      range: [typeArguments.pos - 1, greaterThanToken.end],
      params: typeArguments.map(typeArgument =>
        this.convertChild(typeArgument),
      ),
    });
  }

  /**
   * Converts a ts.Node's typeParameters to TSTypeParameterDeclaration node
   * @param typeParameters ts.Node typeParameters
   * @returns TypeParameterDeclaration node
   */
  private convertTSTypeParametersToTypeParametersDeclaration(
    typeParameters: ts.NodeArray<ts.TypeParameterDeclaration>,
  ): TSESTree.TSTypeParameterDeclaration {
    const greaterThanToken = findNextToken(typeParameters, this.ast, this.ast)!;

    return {
      type: AST_NODE_TYPES.TSTypeParameterDeclaration,
      range: [typeParameters.pos - 1, greaterThanToken.end],
      loc: getLocFor(typeParameters.pos - 1, greaterThanToken.end, this.ast),
      params: typeParameters.map(typeParameter =>
        this.convertChild(typeParameter),
      ),
    } as TSESTree.TSTypeParameterDeclaration;
  }

  /**
   * Converts an array of ts.Node parameters into an array of ESTreeNode params
   * @param parameters An array of ts.Node params to be converted
   * @returns an array of converted ESTreeNode params
   */
  private convertParameters(
    parameters: ts.NodeArray<ts.ParameterDeclaration>,
  ): TSESTree.Parameter[] {
    if (!parameters?.length) {
      return [];
    }
    return parameters.map(param => {
      const convertedParam = this.convertChild(param) as TSESTree.Parameter;

      convertedParam.decorators =
        getDecorators(param)?.map(el => this.convertChild(el)) ?? [];

      return convertedParam;
    });
  }

  private convertChainExpression(
    node: TSESTree.ChainElement,
    tsNode:
      | ts.PropertyAccessExpression
      | ts.ElementAccessExpression
      | ts.CallExpression
      | ts.NonNullExpression,
  ): TSESTree.ChainExpression | TSESTree.ChainElement {
    const { child, isOptional } = ((): {
      child: TSESTree.Node;
      isOptional: boolean;
    } => {
      if (node.type === AST_NODE_TYPES.MemberExpression) {
        return { child: node.object, isOptional: node.optional };
      }
      if (node.type === AST_NODE_TYPES.CallExpression) {
        return { child: node.callee, isOptional: node.optional };
      }
      return { child: node.expression, isOptional: false };
    })();
    const isChildUnwrappable = isChildUnwrappableOptionalChain(tsNode, child);

    if (!isChildUnwrappable && !isOptional) {
      return node;
    }

    if (isChildUnwrappable && isChainExpression(child)) {
      // unwrap the chain expression child
      const newChild = child.expression;
      if (node.type === AST_NODE_TYPES.MemberExpression) {
        node.object = newChild;
      } else if (node.type === AST_NODE_TYPES.CallExpression) {
        node.callee = newChild;
      } else {
        node.expression = newChild;
      }
    }

    return this.createNode<TSESTree.ChainExpression>(tsNode, {
      type: AST_NODE_TYPES.ChainExpression,
      expression: node,
    });
  }

  /**
   * For nodes that are copied directly from the TypeScript AST into
   * ESTree mostly as-is. The only difference is the addition of a type
   * property instead of a kind property. Recursively copies all children.
   */
  private deeplyCopy(node: TSNode): any {
    if (node.kind === ts.SyntaxKind.JSDocFunctionType) {
      this.#throwError(
        node,
        'JSDoc types can only be used inside documentation comments.',
      );
    }

    const customType = `TS${SyntaxKind[node.kind]}` as AST_NODE_TYPES;

    /**
     * If the "errorOnUnknownASTType" option is set to true, throw an error,
     * otherwise fallback to just including the unknown type as-is.
     */
    if (this.options.errorOnUnknownASTType && !AST_NODE_TYPES[customType]) {
      throw new Error(`Unknown AST_NODE_TYPE: "${customType}"`);
    }

    const result = this.createNode<any>(node, {
      type: customType,
    });

    if ('type' in node) {
      result.typeAnnotation =
        node.type && 'kind' in node.type && ts.isTypeNode(node.type)
          ? this.convertTypeAnnotation(node.type, node)
          : null;
    }
    if ('typeArguments' in node) {
      result.typeArguments = result.typeParameters =
        node.typeArguments && 'pos' in node.typeArguments
          ? this.convertTypeArgumentsToTypeParameterInstantiation(
              node.typeArguments,
              node,
            )
          : null;
    }
    if ('typeParameters' in node) {
      result.typeParameters =
        node.typeParameters && 'pos' in node.typeParameters
          ? this.convertTSTypeParametersToTypeParametersDeclaration(
              node.typeParameters,
            )
          : null;
    }
    const decorators = getDecorators(node);
    if (decorators?.length) {
      result.decorators = decorators.map(el => this.convertChild(el));
    }

    // keys we never want to clone from the base typescript node as they
    // introduce garbage into our AST
    const KEYS_TO_NOT_COPY = new Set([
      '_children',
      'decorators',
      'end',
      'flags',
      'illegalDecorators',
      'heritageClauses',
      'locals',
      'localSymbol',
      'jsDoc',
      'kind',
      'modifierFlagsCache',
      'modifiers',
      'nextContainer',
      'parent',
      'pos',
      'symbol',
      'transformFlags',
      'type',
      'typeArguments',
      'typeParameters',
    ]);

    Object.entries<any>(node)
      .filter(([key]) => !KEYS_TO_NOT_COPY.has(key))
      .forEach(([key, value]) => {
        if (Array.isArray(value)) {
          result[key] = value.map(el => this.convertChild(el as TSNode));
        } else if (value && typeof value === 'object' && value.kind) {
          // need to check node[key].kind to ensure we don't try to convert a symbol
          result[key] = this.convertChild(value as TSNode);
        } else {
          result[key] = value;
        }
      });
    return result;
  }

  private convertJSXIdentifier(
    node: ts.Identifier | ts.ThisExpression,
  ): TSESTree.JSXIdentifier {
    const result = this.createNode<TSESTree.JSXIdentifier>(node, {
      type: AST_NODE_TYPES.JSXIdentifier,
      name: node.getText(),
    });
    this.registerTSNodeInNodeMap(node, result);
    return result;
  }

  private convertJSXNamespaceOrIdentifier(
    node: ts.Identifier | ts.ThisExpression,
  ): TSESTree.JSXIdentifier | TSESTree.JSXNamespacedName {
    const text = node.getText();
    const colonIndex = text.indexOf(':');
    // this is intentional we can ignore conversion if `:` is in first character
    if (colonIndex > 0) {
      const range = getRange(node, this.ast);
      const result = this.createNode<TSESTree.JSXNamespacedName>(node, {
        type: AST_NODE_TYPES.JSXNamespacedName,
        namespace: this.createNode<TSESTree.JSXIdentifier>(node, {
          type: AST_NODE_TYPES.JSXIdentifier,
          name: text.slice(0, colonIndex),
          range: [range[0], range[0] + colonIndex],
        }),
        name: this.createNode<TSESTree.JSXIdentifier>(node, {
          type: AST_NODE_TYPES.JSXIdentifier,
          name: text.slice(colonIndex + 1),
          range: [range[0] + colonIndex + 1, range[1]],
        }),
        range,
      });
      this.registerTSNodeInNodeMap(node, result);
      return result;
    }

    return this.convertJSXIdentifier(node);
  }

  /**
   * Converts a TypeScript JSX node.tagName into an ESTree node.name
   * @param node the tagName object from a JSX ts.Node
   * @param parent
   * @returns the converted ESTree name object
   */
  private convertJSXTagName(
    node: ts.JsxTagNameExpression,
    parent: ts.Node,
  ): TSESTree.JSXTagNameExpression {
    let result: TSESTree.JSXTagNameExpression;
    switch (node.kind) {
      case SyntaxKind.PropertyAccessExpression:
        if (node.name.kind === SyntaxKind.PrivateIdentifier) {
          // This is one of the few times where TS explicitly errors, and doesn't even gracefully handle the syntax.
          // So we shouldn't ever get into this state to begin with.
          this.#throwError(node.name, 'Non-private identifier expected.');
        }

        result = this.createNode<TSESTree.JSXMemberExpression>(node, {
          type: AST_NODE_TYPES.JSXMemberExpression,
          object: this.convertJSXTagName(node.expression, parent),
          property: this.convertJSXIdentifier(node.name),
        });
        break;

      case SyntaxKind.ThisKeyword:
      case SyntaxKind.Identifier:
      default:
        return this.convertJSXNamespaceOrIdentifier(node);
    }

    this.registerTSNodeInNodeMap(node, result);
    return result;
  }

  private convertMethodSignature(
    node:
      | ts.MethodSignature
      | ts.GetAccessorDeclaration
      | ts.SetAccessorDeclaration,
  ): TSESTree.TSMethodSignature {
<<<<<<< HEAD
    const exportKeyword = getModifier(SyntaxKind.ExportKeyword, node);
    if (exportKeyword) {
      this.#throwError(
        exportKeyword,
=======
    if (hasModifier(SyntaxKind.ExportKeyword, node)) {
      this.#throwUnlessAllowInvalidAST(
        node.pos,
>>>>>>> a3b177d5
        'A method signature cannot have an export modifier.',
      );
    }

    return this.createNode<TSESTree.TSMethodSignature>(node, {
      type: AST_NODE_TYPES.TSMethodSignature,
      accessibility: getTSNodeAccessibility(node),
      computed: isComputedProperty(node.name),
      key: this.convertChild(node.name),
      kind: ((): 'get' | 'set' | 'method' => {
        switch (node.kind) {
          case SyntaxKind.GetAccessor:
            return 'get';

          case SyntaxKind.SetAccessor:
            return 'set';

          case SyntaxKind.MethodSignature:
            return 'method';
        }
      })(),
      optional: isOptional(node),
      params: this.convertParameters(node.parameters),
      returnType: node.type && this.convertTypeAnnotation(node.type, node),
      readonly: hasModifier(SyntaxKind.ReadonlyKeyword, node),
      static: hasModifier(SyntaxKind.StaticKeyword, node),
      typeParameters:
        node.typeParameters &&
        this.convertTSTypeParametersToTypeParametersDeclaration(
          node.typeParameters,
        ),
    });
  }

  private convertAssertClasue(
    node: ts.AssertClause | undefined,
  ): TSESTree.ImportAttribute[] {
    return node === undefined
      ? []
      : node.elements.map(element => this.convertChild(element));
  }

  /**
   * Uses the provided range location to adjust the location data of the given Node
   * @param result The node that will have its location data mutated
   * @param childRange The child node range used to expand location
   */
  private fixParentLocation(
    result: TSESTree.BaseNode,
    childRange: [number, number],
  ): void {
    if (childRange[0] < result.range[0]) {
      result.range[0] = childRange[0];
      result.loc.start = getLineAndCharacterFor(result.range[0], this.ast);
    }
    if (childRange[1] > result.range[1]) {
      result.range[1] = childRange[1];
      result.loc.end = getLineAndCharacterFor(result.range[1], this.ast);
    }
  }

  private assertModuleSpecifier(
    node: ts.ExportDeclaration | ts.ImportDeclaration,
    allowNull: boolean,
  ): void {
    if (!allowNull && node.moduleSpecifier == null) {
<<<<<<< HEAD
      this.#throwError(node, 'Module specifier must be a string literal.');
=======
      this.#throwUnlessAllowInvalidAST(
        node.pos,
        'Module specifier must be a string literal.',
      );
>>>>>>> a3b177d5
    }

    if (
      node.moduleSpecifier &&
      node.moduleSpecifier?.kind !== SyntaxKind.StringLiteral
    ) {
<<<<<<< HEAD
      this.#throwError(
        node.moduleSpecifier,
=======
      this.#throwUnlessAllowInvalidAST(
        node.moduleSpecifier.pos,
>>>>>>> a3b177d5
        'Module specifier must be a string literal.',
      );
    }
  }

  /**
   * Converts a TypeScript node into an ESTree node.
   * The core of the conversion logic:
   * Identify and convert each relevant TypeScript SyntaxKind
   * @param node the child ts.Node
   * @param parent parentNode
   * @returns the converted ESTree node
   */
  private convertNode(node: TSNode, parent: TSNode): TSESTree.Node | null {
    switch (node.kind) {
      case SyntaxKind.SourceFile: {
        return this.createNode<TSESTree.Program>(node, {
          type: AST_NODE_TYPES.Program,
          body: this.convertBodyExpressions(node.statements, node),
          comments: undefined,
          range: [node.getStart(this.ast), node.endOfFileToken.end],
          sourceType: node.externalModuleIndicator ? 'module' : 'script',
          tokens: undefined,
        });
      }

      case SyntaxKind.Block: {
        return this.createNode<TSESTree.BlockStatement>(node, {
          type: AST_NODE_TYPES.BlockStatement,
          body: this.convertBodyExpressions(node.statements, node),
        });
      }

      case SyntaxKind.Identifier: {
        if (isThisInTypeQuery(node)) {
          // special case for `typeof this.foo` - TS emits an Identifier for `this`
          // but we want to treat it as a ThisExpression for consistency
          return this.createNode<TSESTree.ThisExpression>(node, {
            type: AST_NODE_TYPES.ThisExpression,
          });
        }
        return this.createNode<TSESTree.Identifier>(node, {
          type: AST_NODE_TYPES.Identifier,
          decorators: [],
          name: node.text,
          optional: false,
          typeAnnotation: undefined,
        });
      }

      case SyntaxKind.PrivateIdentifier: {
        return this.createNode<TSESTree.PrivateIdentifier>(node, {
          type: AST_NODE_TYPES.PrivateIdentifier,
          // typescript includes the `#` in the text
          name: node.text.slice(1),
        });
      }

      case SyntaxKind.WithStatement:
        return this.createNode<TSESTree.WithStatement>(node, {
          type: AST_NODE_TYPES.WithStatement,
          object: this.convertChild(node.expression),
          body: this.convertChild(node.statement),
        });

      // Control Flow

      case SyntaxKind.ReturnStatement:
        return this.createNode<TSESTree.ReturnStatement>(node, {
          type: AST_NODE_TYPES.ReturnStatement,
          argument: this.convertChild(node.expression),
        });

      case SyntaxKind.LabeledStatement:
        return this.createNode<TSESTree.LabeledStatement>(node, {
          type: AST_NODE_TYPES.LabeledStatement,
          label: this.convertChild(node.label),
          body: this.convertChild(node.statement),
        });

      case SyntaxKind.ContinueStatement:
        return this.createNode<TSESTree.ContinueStatement>(node, {
          type: AST_NODE_TYPES.ContinueStatement,
          label: this.convertChild(node.label),
        });

      case SyntaxKind.BreakStatement:
        return this.createNode<TSESTree.BreakStatement>(node, {
          type: AST_NODE_TYPES.BreakStatement,
          label: this.convertChild(node.label),
        });

      // Choice

      case SyntaxKind.IfStatement:
        return this.createNode<TSESTree.IfStatement>(node, {
          type: AST_NODE_TYPES.IfStatement,
          test: this.convertChild(node.expression),
          consequent: this.convertChild(node.thenStatement),
          alternate: this.convertChild(node.elseStatement),
        });

      case SyntaxKind.SwitchStatement:
        return this.createNode<TSESTree.SwitchStatement>(node, {
          type: AST_NODE_TYPES.SwitchStatement,
          discriminant: this.convertChild(node.expression),
          cases: node.caseBlock.clauses.map(el => this.convertChild(el)),
        });

      case SyntaxKind.CaseClause:
      case SyntaxKind.DefaultClause:
        return this.createNode<TSESTree.SwitchCase>(node, {
          type: AST_NODE_TYPES.SwitchCase,
          // expression is present in case only
          test:
            node.kind === SyntaxKind.CaseClause
              ? this.convertChild(node.expression)
              : null,
          consequent: node.statements.map(el => this.convertChild(el)),
        });

      // Exceptions

      case SyntaxKind.ThrowStatement:
        if (node.expression.end === node.expression.pos) {
          this.#throwUnlessAllowInvalidAST(
            node.pos,
            'A throw statement must throw an expression.',
          );
        }

        return this.createNode<TSESTree.ThrowStatement>(node, {
          type: AST_NODE_TYPES.ThrowStatement,
          argument: this.convertChild(node.expression),
        });

      case SyntaxKind.TryStatement:
        return this.createNode<TSESTree.TryStatement>(node, {
          type: AST_NODE_TYPES.TryStatement,
          block: this.convertChild(node.tryBlock),
          handler: this.convertChild(node.catchClause),
          finalizer: this.convertChild(node.finallyBlock),
        });

      case SyntaxKind.CatchClause:
        return this.createNode<TSESTree.CatchClause>(node, {
          type: AST_NODE_TYPES.CatchClause,
          param: node.variableDeclaration
            ? this.convertBindingNameWithTypeAnnotation(
                node.variableDeclaration.name,
                node.variableDeclaration.type,
              )
            : null,
          body: this.convertChild(node.block),
        });

      // Loops

      case SyntaxKind.WhileStatement:
        return this.createNode<TSESTree.WhileStatement>(node, {
          type: AST_NODE_TYPES.WhileStatement,
          test: this.convertChild(node.expression),
          body: this.convertChild(node.statement),
        });

      /**
       * Unlike other parsers, TypeScript calls a "DoWhileStatement"
       * a "DoStatement"
       */
      case SyntaxKind.DoStatement:
        return this.createNode<TSESTree.DoWhileStatement>(node, {
          type: AST_NODE_TYPES.DoWhileStatement,
          test: this.convertChild(node.expression),
          body: this.convertChild(node.statement),
        });

      case SyntaxKind.ForStatement:
        return this.createNode<TSESTree.ForStatement>(node, {
          type: AST_NODE_TYPES.ForStatement,
          init: this.convertChild(node.initializer),
          test: this.convertChild(node.condition),
          update: this.convertChild(node.incrementor),
          body: this.convertChild(node.statement),
        });

      case SyntaxKind.ForInStatement:
        return this.createNode<TSESTree.ForInStatement>(node, {
          type: AST_NODE_TYPES.ForInStatement,
          left: this.convertPattern(node.initializer),
          right: this.convertChild(node.expression),
          body: this.convertChild(node.statement),
        });

      case SyntaxKind.ForOfStatement:
        return this.createNode<TSESTree.ForOfStatement>(node, {
          type: AST_NODE_TYPES.ForOfStatement,
          left: this.convertPattern(node.initializer),
          right: this.convertChild(node.expression),
          body: this.convertChild(node.statement),
          await: Boolean(
            node.awaitModifier &&
              node.awaitModifier.kind === SyntaxKind.AwaitKeyword,
          ),
        });

      // Declarations

      case SyntaxKind.FunctionDeclaration: {
        const isDeclare = hasModifier(SyntaxKind.DeclareKeyword, node);

        const result = this.createNode<
          TSESTree.TSDeclareFunction | TSESTree.FunctionDeclaration
        >(node, {
          type:
            isDeclare || !node.body
              ? AST_NODE_TYPES.TSDeclareFunction
              : AST_NODE_TYPES.FunctionDeclaration,
          async: hasModifier(SyntaxKind.AsyncKeyword, node),
          body: this.convertChild(node.body) || undefined,
          declare: isDeclare,
          expression: false,
          generator: !!node.asteriskToken,
          id: this.convertChild(node.name),
          params: this.convertParameters(node.parameters),
          returnType: node.type && this.convertTypeAnnotation(node.type, node),
          typeParameters:
            node.typeParameters &&
            this.convertTSTypeParametersToTypeParametersDeclaration(
              node.typeParameters,
            ),
        });

        return this.fixExports(node, result);
      }

      case SyntaxKind.VariableDeclaration: {
        return this.createNode<TSESTree.VariableDeclarator>(node, {
          type: AST_NODE_TYPES.VariableDeclarator,
          definite: !!node.exclamationToken,
          id: this.convertBindingNameWithTypeAnnotation(
            node.name,
            node.type,
            node,
          ),
          init: this.convertChild(node.initializer),
        });
      }

      case SyntaxKind.VariableStatement: {
        this.#checkIllegalDecorators(node);

        const result = this.createNode<TSESTree.VariableDeclaration>(node, {
          type: AST_NODE_TYPES.VariableDeclaration,
          declarations: node.declarationList.declarations.map(el =>
            this.convertChild(el),
          ),
          declare: hasModifier(SyntaxKind.DeclareKeyword, node),
          kind: getDeclarationKind(node.declarationList),
        });

        if (!result.declarations.length) {
          this.#throwUnlessAllowInvalidAST(
            node.pos,
            'A variable declaration list must have at least one variable declarator.',
          );
        }

        /**
         * Semantically, decorators are not allowed on variable declarations,
         * Pre 4.8 TS would include them in the AST, so we did as well.
         * However as of 4.8 TS no longer includes it (as it is, well, invalid).
         *
         * So for consistency across versions, we no longer include it either.
         */
        return this.fixExports(node, result);
      }

      // mostly for for-of, for-in
      case SyntaxKind.VariableDeclarationList:
        return this.createNode<TSESTree.VariableDeclaration>(node, {
          type: AST_NODE_TYPES.VariableDeclaration,
          declarations: node.declarations.map(el => this.convertChild(el)),
          declare: false,
          kind: getDeclarationKind(node),
        });

      // Expressions

      case SyntaxKind.ExpressionStatement:
        return this.createNode<TSESTree.ExpressionStatement>(node, {
          type: AST_NODE_TYPES.ExpressionStatement,
          directive: undefined,
          expression: this.convertChild(node.expression),
        });

      case SyntaxKind.ThisKeyword:
        return this.createNode<TSESTree.ThisExpression>(node, {
          type: AST_NODE_TYPES.ThisExpression,
        });

      case SyntaxKind.ArrayLiteralExpression: {
        // TypeScript uses ArrayLiteralExpression in destructuring assignment, too
        if (this.allowPattern) {
          return this.createNode<TSESTree.ArrayPattern>(node, {
            type: AST_NODE_TYPES.ArrayPattern,
            decorators: [],
            elements: node.elements.map(el => this.convertPattern(el)),
            optional: false,
            typeAnnotation: undefined,
          });
        } else {
          return this.createNode<TSESTree.ArrayExpression>(node, {
            type: AST_NODE_TYPES.ArrayExpression,
            elements: node.elements.map(el => this.convertChild(el)),
          });
        }
      }

      case SyntaxKind.ObjectLiteralExpression: {
        // TypeScript uses ObjectLiteralExpression in destructuring assignment, too
        if (this.allowPattern) {
          return this.createNode<TSESTree.ObjectPattern>(node, {
            type: AST_NODE_TYPES.ObjectPattern,
            decorators: [],
            optional: false,
            properties: node.properties.map(el => this.convertPattern(el)),
            typeAnnotation: undefined,
          });
        } else {
          return this.createNode<TSESTree.ObjectExpression>(node, {
            type: AST_NODE_TYPES.ObjectExpression,
            properties: node.properties.map(el => this.convertChild(el)),
          });
        }
      }

      case SyntaxKind.PropertyAssignment: {
        // eslint-disable-next-line deprecation/deprecation
        const { questionToken, exclamationToken } = node;

        if (questionToken) {
          this.#throwError(
            questionToken,
            'A property assignment cannot have a question token.',
          );
        }

        if (exclamationToken) {
          this.#throwError(
            exclamationToken,
            'A property assignment cannot have a question token.',
          );
        }

        return this.createNode<TSESTree.Property>(node, {
          type: AST_NODE_TYPES.Property,
          key: this.convertChild(node.name),
          value: this.converter(node.initializer, node, this.allowPattern),
          computed: isComputedProperty(node.name),
          method: false,
          optional: false,
          shorthand: false,
          kind: 'init',
        });
      }

      case SyntaxKind.ShorthandPropertyAssignment: {
        // eslint-disable-next-line deprecation/deprecation
        const { modifiers, questionToken, exclamationToken } = node;

        if (modifiers) {
          this.#throwError(
            modifiers[0],
            'A shorthand property assignment cannot have modifiers.',
          );
        }

        if (questionToken) {
          this.#throwError(
            questionToken,
            'A shorthand property assignment cannot have a question token.',
          );
        }

        if (exclamationToken) {
          this.#throwError(
            exclamationToken,
            'A shorthand property assignment cannot have an exclamation token.',
          );
        }

        if (node.objectAssignmentInitializer) {
          return this.createNode<TSESTree.Property>(node, {
            type: AST_NODE_TYPES.Property,
            key: this.convertChild(node.name),
            value: this.createNode<TSESTree.AssignmentPattern>(node, {
              type: AST_NODE_TYPES.AssignmentPattern,
              decorators: [],
              left: this.convertPattern(node.name),
              optional: false,
              right: this.convertChild(node.objectAssignmentInitializer),
              typeAnnotation: undefined,
            }),
            computed: false,
            method: false,
            optional: false,
            shorthand: true,
            kind: 'init',
          });
        } else {
          return this.createNode<TSESTree.Property>(node, {
            type: AST_NODE_TYPES.Property,
            computed: false,
            key: this.convertChild(node.name),
            kind: 'init',
            method: false,
            optional: false,
            shorthand: true,
            value: this.convertChild(node.name),
          });
        }
      }

      case SyntaxKind.ComputedPropertyName:
        return this.convertChild(node.expression);

      case SyntaxKind.PropertyDeclaration: {
        const isAbstract = hasModifier(SyntaxKind.AbstractKeyword, node);
        const isAccessor = hasModifier(SyntaxKind.AccessorKeyword, node);

        // eslint-disable-next-line @typescript-eslint/explicit-function-return-type -- TODO - add ignore IIFE option
        const type = (() => {
          if (isAccessor) {
            if (isAbstract) {
              return AST_NODE_TYPES.TSAbstractAccessorProperty;
            }
            return AST_NODE_TYPES.AccessorProperty;
          }

          if (isAbstract) {
            return AST_NODE_TYPES.TSAbstractPropertyDefinition;
          }
          return AST_NODE_TYPES.PropertyDefinition;
        })();

        const key = this.convertChild(node.name);

        return this.createNode<
          | TSESTree.TSAbstractAccessorProperty
          | TSESTree.TSAbstractPropertyDefinition
          | TSESTree.PropertyDefinition
          | TSESTree.AccessorProperty
        >(node, {
          type,
          key,
          accessibility: getTSNodeAccessibility(node),
          value: isAbstract ? null : this.convertChild(node.initializer),
          computed: isComputedProperty(node.name),
          static: hasModifier(SyntaxKind.StaticKeyword, node),
          readonly: hasModifier(SyntaxKind.ReadonlyKeyword, node),
          decorators:
            getDecorators(node)?.map(el => this.convertChild(el)) ?? [],

          declare: hasModifier(SyntaxKind.DeclareKeyword, node),
          override: hasModifier(SyntaxKind.OverrideKeyword, node),
          typeAnnotation:
            node.type && this.convertTypeAnnotation(node.type, node),
          optional:
            (key.type === AST_NODE_TYPES.Literal ||
              node.name.kind === SyntaxKind.Identifier ||
              node.name.kind === SyntaxKind.ComputedPropertyName ||
              node.name.kind === SyntaxKind.PrivateIdentifier) &&
            !!node.questionToken,
          definite: !!node.exclamationToken,
        });
      }

      case SyntaxKind.GetAccessor:
      case SyntaxKind.SetAccessor: {
        if (
          node.parent.kind === SyntaxKind.InterfaceDeclaration ||
          node.parent.kind === SyntaxKind.TypeLiteral
        ) {
          return this.convertMethodSignature(node);
        }
      }
      // otherwise, it is a non-type accessor - intentional fallthrough
      case SyntaxKind.MethodDeclaration: {
        const method = this.createNode<
          TSESTree.TSEmptyBodyFunctionExpression | TSESTree.FunctionExpression
        >(node, {
          type: !node.body
            ? AST_NODE_TYPES.TSEmptyBodyFunctionExpression
            : AST_NODE_TYPES.FunctionExpression,
          id: null,
          generator: !!node.asteriskToken,
          expression: false, // ESTreeNode as ESTreeNode here
          async: hasModifier(SyntaxKind.AsyncKeyword, node),
          body: this.convertChild(node.body),
          declare: false,
          range: [node.parameters.pos - 1, node.end],
          params: [],
          returnType: node.type && this.convertTypeAnnotation(node.type, node),
          typeParameters:
            node.typeParameters &&
            this.convertTSTypeParametersToTypeParametersDeclaration(
              node.typeParameters,
            ),
        });

        if (method.typeParameters) {
          this.fixParentLocation(method, method.typeParameters.range);
        }

        let result:
          | TSESTree.Property
          | TSESTree.TSAbstractMethodDefinition
          | TSESTree.MethodDefinition;

        if (parent.kind === SyntaxKind.ObjectLiteralExpression) {
          method.params = node.parameters.map(el => this.convertChild(el));

          result = this.createNode<TSESTree.Property>(node, {
            type: AST_NODE_TYPES.Property,
            key: this.convertChild(node.name),
            value: method,
            computed: isComputedProperty(node.name),
            optional: !!node.questionToken,
            method: node.kind === SyntaxKind.MethodDeclaration,
            shorthand: false,
            kind: 'init',
          });
        } else {
          // class

          /**
           * Unlike in object literal methods, class method params can have decorators
           */
          method.params = this.convertParameters(node.parameters);

          /**
           * TypeScript class methods can be defined as "abstract"
           */
          const methodDefinitionType = hasModifier(
            SyntaxKind.AbstractKeyword,
            node,
          )
            ? AST_NODE_TYPES.TSAbstractMethodDefinition
            : AST_NODE_TYPES.MethodDefinition;

          result = this.createNode<
            TSESTree.TSAbstractMethodDefinition | TSESTree.MethodDefinition
          >(node, {
            type: methodDefinitionType,
            accessibility: getTSNodeAccessibility(node),
            computed: isComputedProperty(node.name),
            decorators:
              getDecorators(node)?.map(el => this.convertChild(el)) ?? [],
            key: this.convertChild(node.name),
            kind: 'method',
            optional: !!node.questionToken,
            override: hasModifier(SyntaxKind.OverrideKeyword, node),
            static: hasModifier(SyntaxKind.StaticKeyword, node),
            value: method,
          });
        }

        if (node.kind === SyntaxKind.GetAccessor) {
          result.kind = 'get';
        } else if (node.kind === SyntaxKind.SetAccessor) {
          result.kind = 'set';
        } else if (
          !(result as TSESTree.MethodDefinition).static &&
          node.name.kind === SyntaxKind.StringLiteral &&
          node.name.text === 'constructor' &&
          result.type !== AST_NODE_TYPES.Property
        ) {
          result.kind = 'constructor';
        }
        return result;
      }

      // TypeScript uses this even for static methods named "constructor"
      case SyntaxKind.Constructor: {
        const lastModifier = getLastModifier(node);
        const constructorToken =
          (lastModifier && findNextToken(lastModifier, node, this.ast)) ||
          node.getFirstToken()!;

        const constructor = this.createNode<
          TSESTree.TSEmptyBodyFunctionExpression | TSESTree.FunctionExpression
        >(node, {
          type: !node.body
            ? AST_NODE_TYPES.TSEmptyBodyFunctionExpression
            : AST_NODE_TYPES.FunctionExpression,
          async: false,
          body: this.convertChild(node.body),
          declare: false,
          expression: false, // is not present in ESTreeNode
          generator: false,
          id: null,
          params: this.convertParameters(node.parameters),
          range: [node.parameters.pos - 1, node.end],
          returnType: node.type && this.convertTypeAnnotation(node.type, node),
          typeParameters:
            node.typeParameters &&
            this.convertTSTypeParametersToTypeParametersDeclaration(
              node.typeParameters,
            ),
        });

        if (constructor.typeParameters) {
          this.fixParentLocation(constructor, constructor.typeParameters.range);
        }

        const constructorKey = this.createNode<TSESTree.Identifier>(node, {
          type: AST_NODE_TYPES.Identifier,
          decorators: [],
          name: 'constructor',
          optional: false,
          range: [constructorToken.getStart(this.ast), constructorToken.end],
          typeAnnotation: undefined,
        });

        const isStatic = hasModifier(SyntaxKind.StaticKeyword, node);

        return this.createNode<
          TSESTree.TSAbstractMethodDefinition | TSESTree.MethodDefinition
        >(node, {
          type: hasModifier(SyntaxKind.AbstractKeyword, node)
            ? AST_NODE_TYPES.TSAbstractMethodDefinition
            : AST_NODE_TYPES.MethodDefinition,
          accessibility: getTSNodeAccessibility(node),
          computed: false,
          decorators: [],
          optional: false,
          key: constructorKey,
          kind: isStatic ? 'method' : 'constructor',
          override: false,
          static: isStatic,
          value: constructor,
        });
      }

      case SyntaxKind.FunctionExpression: {
        return this.createNode<TSESTree.FunctionExpression>(node, {
          type: AST_NODE_TYPES.FunctionExpression,
          async: hasModifier(SyntaxKind.AsyncKeyword, node),
          body: this.convertChild(node.body),
          declare: false,
          expression: false,
          generator: !!node.asteriskToken,
          id: this.convertChild(node.name),
          params: this.convertParameters(node.parameters),
          returnType: node.type && this.convertTypeAnnotation(node.type, node),
          typeParameters:
            node.typeParameters &&
            this.convertTSTypeParametersToTypeParametersDeclaration(
              node.typeParameters,
            ),
        });
      }

      case SyntaxKind.SuperKeyword:
        return this.createNode<TSESTree.Super>(node, {
          type: AST_NODE_TYPES.Super,
        });

      case SyntaxKind.ArrayBindingPattern:
        return this.createNode<TSESTree.ArrayPattern>(node, {
          type: AST_NODE_TYPES.ArrayPattern,
          decorators: [],
          elements: node.elements.map(el => this.convertPattern(el)),
          optional: false,
          typeAnnotation: undefined,
        });

      // occurs with missing array elements like [,]
      case SyntaxKind.OmittedExpression:
        return null;

      case SyntaxKind.ObjectBindingPattern:
        return this.createNode<TSESTree.ObjectPattern>(node, {
          type: AST_NODE_TYPES.ObjectPattern,
          decorators: [],
          optional: false,
          properties: node.elements.map(el => this.convertPattern(el)),
          typeAnnotation: undefined,
        });

      case SyntaxKind.BindingElement: {
        if (parent.kind === SyntaxKind.ArrayBindingPattern) {
          const arrayItem = this.convertChild(node.name, parent);

          if (node.initializer) {
            return this.createNode<TSESTree.AssignmentPattern>(node, {
              type: AST_NODE_TYPES.AssignmentPattern,
              decorators: [],
              left: arrayItem,
              optional: false,
              right: this.convertChild(node.initializer),
              typeAnnotation: undefined,
            });
          } else if (node.dotDotDotToken) {
            return this.createNode<TSESTree.RestElement>(node, {
              type: AST_NODE_TYPES.RestElement,
              argument: arrayItem,
              decorators: [],
              optional: false,
              typeAnnotation: undefined,
              value: undefined,
            });
          } else {
            return arrayItem;
          }
        } else {
          let result: TSESTree.RestElement | TSESTree.Property;
          if (node.dotDotDotToken) {
            result = this.createNode<TSESTree.RestElement>(node, {
              type: AST_NODE_TYPES.RestElement,
              argument: this.convertChild(node.propertyName ?? node.name),
              decorators: [],
              optional: false,
              typeAnnotation: undefined,
              value: undefined,
            });
          } else {
            result = this.createNode<TSESTree.Property>(node, {
              type: AST_NODE_TYPES.Property,
              key: this.convertChild(node.propertyName ?? node.name),
              value: this.convertChild(node.name),
              computed: Boolean(
                node.propertyName &&
                  node.propertyName.kind === SyntaxKind.ComputedPropertyName,
              ),
              method: false,
              optional: false,
              shorthand: !node.propertyName,
              kind: 'init',
            });
          }

          if (node.initializer) {
            result.value = this.createNode<TSESTree.AssignmentPattern>(node, {
              type: AST_NODE_TYPES.AssignmentPattern,
              decorators: [],
              left: this.convertChild(node.name),
              optional: false,
              range: [node.name.getStart(this.ast), node.initializer.end],
              right: this.convertChild(node.initializer),
              typeAnnotation: undefined,
            });
          }
          return result;
        }
      }

      case SyntaxKind.ArrowFunction: {
        return this.createNode<TSESTree.ArrowFunctionExpression>(node, {
          type: AST_NODE_TYPES.ArrowFunctionExpression,
          generator: false,
          id: null,
          params: this.convertParameters(node.parameters),
          body: this.convertChild(node.body),
          async: hasModifier(SyntaxKind.AsyncKeyword, node),
          expression: node.body.kind !== SyntaxKind.Block,
          returnType: node.type && this.convertTypeAnnotation(node.type, node),
          typeParameters:
            node.typeParameters &&
            this.convertTSTypeParametersToTypeParametersDeclaration(
              node.typeParameters,
            ),
        });
      }

      case SyntaxKind.YieldExpression:
        return this.createNode<TSESTree.YieldExpression>(node, {
          type: AST_NODE_TYPES.YieldExpression,
          delegate: !!node.asteriskToken,
          argument: this.convertChild(node.expression),
        });

      case SyntaxKind.AwaitExpression:
        return this.createNode<TSESTree.AwaitExpression>(node, {
          type: AST_NODE_TYPES.AwaitExpression,
          argument: this.convertChild(node.expression),
        });

      // Template Literals

      case SyntaxKind.NoSubstitutionTemplateLiteral:
        return this.createNode<TSESTree.TemplateLiteral>(node, {
          type: AST_NODE_TYPES.TemplateLiteral,
          quasis: [
            this.createNode<TSESTree.TemplateElement>(node, {
              type: AST_NODE_TYPES.TemplateElement,
              value: {
                raw: this.ast.text.slice(
                  node.getStart(this.ast) + 1,
                  node.end - 1,
                ),
                cooked: node.text,
              },
              tail: true,
            }),
          ],
          expressions: [],
        });

      case SyntaxKind.TemplateExpression: {
        const result = this.createNode<TSESTree.TemplateLiteral>(node, {
          type: AST_NODE_TYPES.TemplateLiteral,
          quasis: [this.convertChild(node.head)],
          expressions: [],
        });

        node.templateSpans.forEach(templateSpan => {
          result.expressions.push(
            this.convertChild(templateSpan.expression) as TSESTree.Expression,
          );
          result.quasis.push(
            this.convertChild(templateSpan.literal) as TSESTree.TemplateElement,
          );
        });
        return result;
      }

      case SyntaxKind.TaggedTemplateExpression: {
        const typeArguments = node.typeArguments
          ? this.convertTypeArgumentsToTypeParameterInstantiation(
              node.typeArguments,
              node,
            )
          : undefined;
        return this.createNode<TSESTree.TaggedTemplateExpression>(node, {
          type: AST_NODE_TYPES.TaggedTemplateExpression,
          typeArguments,
          typeParameters: typeArguments,
          tag: this.convertChild(node.tag),
          quasi: this.convertChild(node.template),
        });
      }

      case SyntaxKind.TemplateHead:
      case SyntaxKind.TemplateMiddle:
      case SyntaxKind.TemplateTail: {
        const tail = node.kind === SyntaxKind.TemplateTail;
        return this.createNode<TSESTree.TemplateElement>(node, {
          type: AST_NODE_TYPES.TemplateElement,
          value: {
            raw: this.ast.text.slice(
              node.getStart(this.ast) + 1,
              node.end - (tail ? 1 : 2),
            ),
            cooked: node.text,
          },
          tail,
        });
      }

      // Patterns

      case SyntaxKind.SpreadAssignment:
      case SyntaxKind.SpreadElement: {
        if (this.allowPattern) {
          return this.createNode<TSESTree.RestElement>(node, {
            type: AST_NODE_TYPES.RestElement,
            argument: this.convertPattern(node.expression),
            decorators: [],
            optional: false,
            typeAnnotation: undefined,
            value: undefined,
          });
        } else {
          return this.createNode<TSESTree.SpreadElement>(node, {
            type: AST_NODE_TYPES.SpreadElement,
            argument: this.convertChild(node.expression),
          });
        }
      }

      case SyntaxKind.Parameter: {
        let parameter: TSESTree.RestElement | TSESTree.BindingName;
        let result: TSESTree.RestElement | TSESTree.AssignmentPattern;

        if (node.dotDotDotToken) {
          parameter = result = this.createNode<TSESTree.RestElement>(node, {
            type: AST_NODE_TYPES.RestElement,
            argument: this.convertChild(node.name),
            decorators: [],
            optional: false,
            typeAnnotation: undefined,
            value: undefined,
          });
        } else if (node.initializer) {
          parameter = this.convertChild(node.name) as TSESTree.BindingName;
          result = this.createNode<TSESTree.AssignmentPattern>(node, {
            type: AST_NODE_TYPES.AssignmentPattern,
            decorators: [],
            left: parameter,
            optional: false,
            right: this.convertChild(node.initializer),
            typeAnnotation: undefined,
          });

          const modifiers = getModifiers(node);
          if (modifiers) {
            // AssignmentPattern should not contain modifiers in range
            result.range[0] = parameter.range[0];
            result.loc = getLocFor(result.range[0], result.range[1], this.ast);
          }
        } else {
          parameter = result = this.convertChild(node.name, parent);
        }

        if (node.type) {
          parameter.typeAnnotation = this.convertTypeAnnotation(
            node.type,
            node,
          );
          this.fixParentLocation(parameter, parameter.typeAnnotation.range);
        }

        if (node.questionToken) {
          if (node.questionToken.end > parameter.range[1]) {
            parameter.range[1] = node.questionToken.end;
            parameter.loc.end = getLineAndCharacterFor(
              parameter.range[1],
              this.ast,
            );
          }
          parameter.optional = true;
        }

        const modifiers = getModifiers(node);
        if (modifiers) {
<<<<<<< HEAD
          const exportKeyword = getModifier(SyntaxKind.ExportKeyword, node);
          if (exportKeyword) {
            this.#throwError(
              exportKeyword,
=======
          if (hasModifier(SyntaxKind.ExportKeyword, node)) {
            this.#throwUnlessAllowInvalidAST(
              node.pos,
>>>>>>> a3b177d5
              'A parameter cannot have an export modifier.',
            );
          }

          return this.createNode<TSESTree.TSParameterProperty>(node, {
            type: AST_NODE_TYPES.TSParameterProperty,
            accessibility: getTSNodeAccessibility(node),
            decorators: [],
            override: hasModifier(SyntaxKind.OverrideKeyword, node),
            parameter: result,
            readonly: hasModifier(SyntaxKind.ReadonlyKeyword, node),
            static: hasModifier(SyntaxKind.StaticKeyword, node),
          });
        }
        return result;
      }

      // Classes

      case SyntaxKind.ClassDeclaration:
        if (
          !node.name &&
          (!hasModifier(ts.SyntaxKind.ExportKeyword, node) ||
            !hasModifier(ts.SyntaxKind.DefaultKeyword, node))
        ) {
          this.#throwUnlessAllowInvalidAST(
            node.pos,
            "A class declaration without the 'default' modifier must have a name.",
          );
        }
      /* intentional fallthrough */
      case SyntaxKind.ClassExpression: {
        const heritageClauses = node.heritageClauses ?? [];
        const classNodeType =
          node.kind === SyntaxKind.ClassDeclaration
            ? AST_NODE_TYPES.ClassDeclaration
            : AST_NODE_TYPES.ClassExpression;

        const superClass = heritageClauses.find(
          clause => clause.token === SyntaxKind.ExtendsKeyword,
        );

<<<<<<< HEAD
        if (superClass?.types && superClass.types.length > 1) {
          this.#throwError(
            superClass.types[1],
=======
        if (superClass && superClass.types.length > 1) {
          this.#throwUnlessAllowInvalidAST(
            superClass.types[1].pos,
>>>>>>> a3b177d5
            'Classes can only extend a single class.',
          );
        }

        const implementsClause = heritageClauses.find(
          clause => clause.token === SyntaxKind.ImplementsKeyword,
        );

        const result = this.createNode<
          TSESTree.ClassDeclaration | TSESTree.ClassExpression
        >(node, {
          type: classNodeType,
          abstract: hasModifier(SyntaxKind.AbstractKeyword, node),
          body: this.createNode<TSESTree.ClassBody>(node, {
            type: AST_NODE_TYPES.ClassBody,
            body: node.members
              .filter(isESTreeClassMember)
              .map(el => this.convertChild(el)),
            range: [node.members.pos - 1, node.end],
          }),
          declare: hasModifier(SyntaxKind.DeclareKeyword, node),
          decorators:
            getDecorators(node)?.map(el => this.convertChild(el)) ?? [],
          id: this.convertChild(node.name),
          implements:
            implementsClause?.types.map(el => this.convertChild(el)) ?? [],
          superClass: superClass?.types[0]
            ? this.convertChild(superClass.types[0].expression)
            : null,
          superTypeArguments: undefined,
          superTypeParameters: undefined,
          typeParameters:
            node.typeParameters &&
            this.convertTSTypeParametersToTypeParametersDeclaration(
              node.typeParameters,
            ),
        });

        if (superClass) {
          if (superClass.types.length > 1) {
<<<<<<< HEAD
            this.#throwError(
              superClass.types[1],
=======
            this.#throwUnlessAllowInvalidAST(
              superClass.types[1].pos,
>>>>>>> a3b177d5
              'Classes can only extend a single class.',
            );
          }

          if (superClass.types[0]?.typeArguments) {
            // eslint-disable-next-line deprecation/deprecation
            result.superTypeArguments = result.superTypeParameters =
              this.convertTypeArgumentsToTypeParameterInstantiation(
                superClass.types[0].typeArguments,
                superClass.types[0],
              );
          }
        }

        return this.fixExports(node, result);
      }

      // Modules
      case SyntaxKind.ModuleBlock:
        return this.createNode<TSESTree.TSModuleBlock>(node, {
          type: AST_NODE_TYPES.TSModuleBlock,
          body: this.convertBodyExpressions(node.statements, node),
        });

      case SyntaxKind.ImportDeclaration: {
        this.assertModuleSpecifier(node, false);

        const result = this.createNode<TSESTree.ImportDeclaration>(node, {
          type: AST_NODE_TYPES.ImportDeclaration,
          source: this.convertChild(node.moduleSpecifier),
          specifiers: [],
          importKind: 'value',
          assertions: this.convertAssertClasue(node.assertClause),
        });

        if (node.importClause) {
          if (node.importClause.isTypeOnly) {
            result.importKind = 'type';
          }

          if (node.importClause.name) {
            result.specifiers.push(
              this.convertChild(node.importClause) as TSESTree.ImportClause,
            );
          }

          if (node.importClause.namedBindings) {
            switch (node.importClause.namedBindings.kind) {
              case SyntaxKind.NamespaceImport:
                result.specifiers.push(
                  this.convertChild(
                    node.importClause.namedBindings,
                  ) as TSESTree.ImportClause,
                );
                break;
              case SyntaxKind.NamedImports:
                result.specifiers = result.specifiers.concat(
                  node.importClause.namedBindings.elements.map(el =>
                    this.convertChild(el),
                  ),
                );
                break;
            }
          }
        }
        return result;
      }

      case SyntaxKind.NamespaceImport:
        return this.createNode<TSESTree.ImportNamespaceSpecifier>(node, {
          type: AST_NODE_TYPES.ImportNamespaceSpecifier,
          local: this.convertChild(node.name),
        });

      case SyntaxKind.ImportSpecifier:
        return this.createNode<TSESTree.ImportSpecifier>(node, {
          type: AST_NODE_TYPES.ImportSpecifier,
          local: this.convertChild(node.name),
          imported: this.convertChild(node.propertyName ?? node.name),
          importKind: node.isTypeOnly ? 'type' : 'value',
        });

      case SyntaxKind.ImportClause: {
        const local = this.convertChild(node.name);
        return this.createNode<TSESTree.ImportDefaultSpecifier>(node, {
          type: AST_NODE_TYPES.ImportDefaultSpecifier,
          local,
          range: local.range,
        });
      }

      case SyntaxKind.ExportDeclaration: {
        if (node.exportClause?.kind === SyntaxKind.NamedExports) {
          this.assertModuleSpecifier(node, true);
          return this.createNode<TSESTree.ExportNamedDeclaration>(node, {
            type: AST_NODE_TYPES.ExportNamedDeclaration,
            source: this.convertChild(node.moduleSpecifier),
            specifiers: node.exportClause.elements.map(el =>
              this.convertChild(el),
            ),
            exportKind: node.isTypeOnly ? 'type' : 'value',
            declaration: null,
            assertions: this.convertAssertClasue(node.assertClause),
          });
        } else {
          this.assertModuleSpecifier(node, false);
          return this.createNode<TSESTree.ExportAllDeclaration>(node, {
            type: AST_NODE_TYPES.ExportAllDeclaration,
            source: this.convertChild(node.moduleSpecifier),
            exportKind: node.isTypeOnly ? 'type' : 'value',
            exported:
              // note - for compat with 3.7.x, where node.exportClause is always undefined and
              //        SyntaxKind.NamespaceExport does not exist yet (i.e. is undefined), this
              //        cannot be shortened to an optional chain, or else you end up with
              //        undefined === undefined, and the true path will hard error at runtime
              node.exportClause &&
              node.exportClause.kind === SyntaxKind.NamespaceExport
                ? this.convertChild(node.exportClause.name)
                : null,
            assertions: this.convertAssertClasue(node.assertClause),
          });
        }
      }

      case SyntaxKind.ExportSpecifier:
        return this.createNode<TSESTree.ExportSpecifier>(node, {
          type: AST_NODE_TYPES.ExportSpecifier,
          local: this.convertChild(node.propertyName ?? node.name),
          exported: this.convertChild(node.name),
          exportKind: node.isTypeOnly ? 'type' : 'value',
        });

      case SyntaxKind.ExportAssignment:
        if (node.isExportEquals) {
          return this.createNode<TSESTree.TSExportAssignment>(node, {
            type: AST_NODE_TYPES.TSExportAssignment,
            expression: this.convertChild(node.expression),
          });
        } else {
          return this.createNode<TSESTree.ExportDefaultDeclaration>(node, {
            type: AST_NODE_TYPES.ExportDefaultDeclaration,
            declaration: this.convertChild(node.expression),
            exportKind: 'value',
          });
        }

      // Unary Operations

      case SyntaxKind.PrefixUnaryExpression:
      case SyntaxKind.PostfixUnaryExpression: {
        const operator = getTextForTokenKind(node.operator);
        /**
         * ESTree uses UpdateExpression for ++/--
         */
        if (operator === '++' || operator === '--') {
          return this.createNode<TSESTree.UpdateExpression>(node, {
            type: AST_NODE_TYPES.UpdateExpression,
            operator,
            prefix: node.kind === SyntaxKind.PrefixUnaryExpression,
            argument: this.convertChild(node.operand),
          });
        } else {
          return this.createNode<TSESTree.UnaryExpression>(node, {
            type: AST_NODE_TYPES.UnaryExpression,
            operator,
            prefix: node.kind === SyntaxKind.PrefixUnaryExpression,
            argument: this.convertChild(node.operand),
          });
        }
      }

      case SyntaxKind.DeleteExpression:
        return this.createNode<TSESTree.UnaryExpression>(node, {
          type: AST_NODE_TYPES.UnaryExpression,
          operator: 'delete',
          prefix: true,
          argument: this.convertChild(node.expression),
        });

      case SyntaxKind.VoidExpression:
        return this.createNode<TSESTree.UnaryExpression>(node, {
          type: AST_NODE_TYPES.UnaryExpression,
          operator: 'void',
          prefix: true,
          argument: this.convertChild(node.expression),
        });

      case SyntaxKind.TypeOfExpression:
        return this.createNode<TSESTree.UnaryExpression>(node, {
          type: AST_NODE_TYPES.UnaryExpression,
          operator: 'typeof',
          prefix: true,
          argument: this.convertChild(node.expression),
        });

      case SyntaxKind.TypeOperator:
        return this.createNode<TSESTree.TSTypeOperator>(node, {
          type: AST_NODE_TYPES.TSTypeOperator,
          operator: getTextForTokenKind(node.operator),
          typeAnnotation: this.convertChild(node.type),
        });

      // Binary Operations

      case SyntaxKind.BinaryExpression: {
        // TypeScript uses BinaryExpression for sequences as well
        if (isComma(node.operatorToken)) {
          const result = this.createNode<TSESTree.SequenceExpression>(node, {
            type: AST_NODE_TYPES.SequenceExpression,
            expressions: [],
          });

          const left = this.convertChild(node.left) as TSESTree.Expression;
          if (
            left.type === AST_NODE_TYPES.SequenceExpression &&
            node.left.kind !== SyntaxKind.ParenthesizedExpression
          ) {
            result.expressions = result.expressions.concat(left.expressions);
          } else {
            result.expressions.push(left);
          }

          result.expressions.push(
            this.convertChild(node.right) as TSESTree.Expression,
          );
          return result;
        } else {
          const type = getBinaryExpressionType(node.operatorToken);
          if (
            this.allowPattern &&
            type === AST_NODE_TYPES.AssignmentExpression
          ) {
            return this.createNode<TSESTree.AssignmentPattern>(node, {
              type: AST_NODE_TYPES.AssignmentPattern,
              decorators: [],
              left: this.convertPattern(node.left, node),
              optional: false,
              right: this.convertChild(node.right),
              typeAnnotation: undefined,
            });
          }
          return this.createNode<
            | TSESTree.AssignmentExpression
            | TSESTree.LogicalExpression
            | TSESTree.BinaryExpression
          >(node, {
            type,
            operator: getTextForTokenKind(node.operatorToken.kind),
            left: this.converter(
              node.left,
              node,
              type === AST_NODE_TYPES.AssignmentExpression,
            ),
            right: this.convertChild(node.right),
          });
        }
      }

      case SyntaxKind.PropertyAccessExpression: {
        const object = this.convertChild(node.expression);
        const property = this.convertChild(node.name);
        const computed = false;

        const result = this.createNode<TSESTree.MemberExpression>(node, {
          type: AST_NODE_TYPES.MemberExpression,
          object,
          property,
          computed,
          optional: node.questionDotToken !== undefined,
        });

        return this.convertChainExpression(result, node);
      }

      case SyntaxKind.ElementAccessExpression: {
        const object = this.convertChild(node.expression);
        const property = this.convertChild(node.argumentExpression);
        const computed = true;

        const result = this.createNode<TSESTree.MemberExpression>(node, {
          type: AST_NODE_TYPES.MemberExpression,
          object,
          property,
          computed,
          optional: node.questionDotToken !== undefined,
        });

        return this.convertChainExpression(result, node);
      }

      case SyntaxKind.CallExpression: {
        if (node.expression.kind === SyntaxKind.ImportKeyword) {
          if (node.arguments.length !== 1 && node.arguments.length !== 2) {
<<<<<<< HEAD
            this.#throwError(
              node,
=======
            this.#throwUnlessAllowInvalidAST(
              node.arguments.pos,
>>>>>>> a3b177d5
              'Dynamic import requires exactly one or two arguments.',
            );
          }
          return this.createNode<TSESTree.ImportExpression>(node, {
            type: AST_NODE_TYPES.ImportExpression,
            source: this.convertChild(node.arguments[0]),
            attributes: node.arguments[1]
              ? this.convertChild(node.arguments[1])
              : null,
          });
        }

        const callee = this.convertChild(node.expression);
        const args = node.arguments.map(el => this.convertChild(el));
        const typeArguments =
          node.typeArguments &&
          this.convertTypeArgumentsToTypeParameterInstantiation(
            node.typeArguments,
            node,
          );

        const result = this.createNode<TSESTree.CallExpression>(node, {
          type: AST_NODE_TYPES.CallExpression,
          callee,
          arguments: args,
          optional: node.questionDotToken !== undefined,
          typeArguments,
          typeParameters: typeArguments,
        });

        return this.convertChainExpression(result, node);
      }

      case SyntaxKind.NewExpression: {
        const typeArguments =
          node.typeArguments &&
          this.convertTypeArgumentsToTypeParameterInstantiation(
            node.typeArguments,
            node,
          );

        // NOTE - NewExpression cannot have an optional chain in it
        return this.createNode<TSESTree.NewExpression>(node, {
          type: AST_NODE_TYPES.NewExpression,
          arguments: node.arguments
            ? node.arguments.map(el => this.convertChild(el))
            : [],
          callee: this.convertChild(node.expression),
          typeArguments,
          typeParameters: typeArguments,
        });
      }

      case SyntaxKind.ConditionalExpression:
        return this.createNode<TSESTree.ConditionalExpression>(node, {
          type: AST_NODE_TYPES.ConditionalExpression,
          test: this.convertChild(node.condition),
          consequent: this.convertChild(node.whenTrue),
          alternate: this.convertChild(node.whenFalse),
        });

      case SyntaxKind.MetaProperty: {
        return this.createNode<TSESTree.MetaProperty>(node, {
          type: AST_NODE_TYPES.MetaProperty,
          meta: this.createNode<TSESTree.Identifier>(
            // TODO: do we really want to convert it to Token?
            node.getFirstToken()! as ts.Token<typeof node.keywordToken>,
            {
              type: AST_NODE_TYPES.Identifier,
              decorators: [],
              name: getTextForTokenKind(node.keywordToken),
              optional: false,
              typeAnnotation: undefined,
            },
          ),
          property: this.convertChild(node.name),
        });
      }

      case SyntaxKind.Decorator: {
        return this.createNode<TSESTree.Decorator>(node, {
          type: AST_NODE_TYPES.Decorator,
          expression: this.convertChild(node.expression),
        });
      }

      // Literals

      case SyntaxKind.StringLiteral: {
        return this.createNode<TSESTree.StringLiteral>(node, {
          type: AST_NODE_TYPES.Literal,
          value:
            parent.kind === SyntaxKind.JsxAttribute
              ? unescapeStringLiteralText(node.text)
              : node.text,
          raw: node.getText(),
        });
      }

      case SyntaxKind.NumericLiteral: {
        return this.createNode<TSESTree.NumberLiteral>(node, {
          type: AST_NODE_TYPES.Literal,
          value: Number(node.text),
          raw: node.getText(),
        });
      }

      case SyntaxKind.BigIntLiteral: {
        const range = getRange(node, this.ast);
        const rawValue = this.ast.text.slice(range[0], range[1]);
        const bigint = rawValue
          // remove suffix `n`
          .slice(0, -1)
          // `BigInt` doesn't accept numeric separator
          // and `bigint` property should not include numeric separator
          .replace(/_/g, '');
        const value = typeof BigInt !== 'undefined' ? BigInt(bigint) : null;
        return this.createNode<TSESTree.BigIntLiteral>(node, {
          type: AST_NODE_TYPES.Literal,
          raw: rawValue,
          value: value,
          bigint: value == null ? bigint : String(value),
          range,
        });
      }

      case SyntaxKind.RegularExpressionLiteral: {
        const pattern = node.text.slice(1, node.text.lastIndexOf('/'));
        const flags = node.text.slice(node.text.lastIndexOf('/') + 1);

        let regex = null;
        try {
          regex = new RegExp(pattern, flags);
        } catch {
          // Intentionally blank, so regex stays null
        }

        return this.createNode<TSESTree.RegExpLiteral>(node, {
          type: AST_NODE_TYPES.Literal,
          value: regex,
          raw: node.text,
          regex: {
            pattern,
            flags,
          },
        });
      }

      case SyntaxKind.TrueKeyword:
        return this.createNode<TSESTree.BooleanLiteral>(node, {
          type: AST_NODE_TYPES.Literal,
          value: true,
          raw: 'true',
        });

      case SyntaxKind.FalseKeyword:
        return this.createNode<TSESTree.BooleanLiteral>(node, {
          type: AST_NODE_TYPES.Literal,
          value: false,
          raw: 'false',
        });

      case SyntaxKind.NullKeyword: {
        return this.createNode<TSESTree.NullLiteral>(node, {
          type: AST_NODE_TYPES.Literal,
          value: null,
          raw: 'null',
        });
      }

      case SyntaxKind.EmptyStatement:
        return this.createNode<TSESTree.EmptyStatement>(node, {
          type: AST_NODE_TYPES.EmptyStatement,
        });

      case SyntaxKind.DebuggerStatement:
        return this.createNode<TSESTree.DebuggerStatement>(node, {
          type: AST_NODE_TYPES.DebuggerStatement,
        });

      // JSX

      case SyntaxKind.JsxElement:
        return this.createNode<TSESTree.JSXElement>(node, {
          type: AST_NODE_TYPES.JSXElement,
          openingElement: this.convertChild(node.openingElement),
          closingElement: this.convertChild(node.closingElement),
          children: node.children.map(el => this.convertChild(el)),
        });

      case SyntaxKind.JsxFragment:
        return this.createNode<TSESTree.JSXFragment>(node, {
          type: AST_NODE_TYPES.JSXFragment,
          openingFragment: this.convertChild(node.openingFragment),
          closingFragment: this.convertChild(node.closingFragment),
          children: node.children.map(el => this.convertChild(el)),
        });

      case SyntaxKind.JsxSelfClosingElement: {
        const typeArguments = node.typeArguments
          ? this.convertTypeArgumentsToTypeParameterInstantiation(
              node.typeArguments,
              node,
            )
          : undefined;
        return this.createNode<TSESTree.JSXElement>(node, {
          type: AST_NODE_TYPES.JSXElement,
          /**
           * Convert SyntaxKind.JsxSelfClosingElement to SyntaxKind.JsxOpeningElement,
           * TypeScript does not seem to have the idea of openingElement when tag is self-closing
           */
          openingElement: this.createNode<TSESTree.JSXOpeningElement>(node, {
            type: AST_NODE_TYPES.JSXOpeningElement,
            typeArguments,
            typeParameters: typeArguments,
            selfClosing: true,
            name: this.convertJSXTagName(node.tagName, node),
            attributes: node.attributes.properties.map(el =>
              this.convertChild(el),
            ),
            range: getRange(node, this.ast),
          }),
          closingElement: null,
          children: [],
        });
      }

      case SyntaxKind.JsxOpeningElement: {
        const typeArguments =
          node.typeArguments &&
          this.convertTypeArgumentsToTypeParameterInstantiation(
            node.typeArguments,
            node,
          );

        return this.createNode<TSESTree.JSXOpeningElement>(node, {
          type: AST_NODE_TYPES.JSXOpeningElement,
          typeArguments,
          typeParameters: typeArguments,
          selfClosing: false,
          name: this.convertJSXTagName(node.tagName, node),
          attributes: node.attributes.properties.map(el =>
            this.convertChild(el),
          ),
        });
      }

      case SyntaxKind.JsxClosingElement:
        return this.createNode<TSESTree.JSXClosingElement>(node, {
          type: AST_NODE_TYPES.JSXClosingElement,
          name: this.convertJSXTagName(node.tagName, node),
        });

      case SyntaxKind.JsxOpeningFragment:
        return this.createNode<TSESTree.JSXOpeningFragment>(node, {
          type: AST_NODE_TYPES.JSXOpeningFragment,
        });

      case SyntaxKind.JsxClosingFragment:
        return this.createNode<TSESTree.JSXClosingFragment>(node, {
          type: AST_NODE_TYPES.JSXClosingFragment,
        });

      case SyntaxKind.JsxExpression: {
        const expression = node.expression
          ? this.convertChild(node.expression)
          : this.createNode<TSESTree.JSXEmptyExpression>(node, {
              type: AST_NODE_TYPES.JSXEmptyExpression,
              range: [node.getStart(this.ast) + 1, node.getEnd() - 1],
            });

        if (node.dotDotDotToken) {
          return this.createNode<TSESTree.JSXSpreadChild>(node, {
            type: AST_NODE_TYPES.JSXSpreadChild,
            expression,
          });
        } else {
          return this.createNode<TSESTree.JSXExpressionContainer>(node, {
            type: AST_NODE_TYPES.JSXExpressionContainer,
            expression,
          });
        }
      }

      case SyntaxKind.JsxAttribute: {
        return this.createNode<TSESTree.JSXAttribute>(node, {
          type: AST_NODE_TYPES.JSXAttribute,
          name: this.convertJSXNamespaceOrIdentifier(node.name),
          value: this.convertChild(node.initializer),
        });
      }

      case SyntaxKind.JsxText: {
        const start = node.getFullStart();
        const end = node.getEnd();
        const text = this.ast.text.slice(start, end);

        return this.createNode<TSESTree.JSXText>(node, {
          type: AST_NODE_TYPES.JSXText,
          value: unescapeStringLiteralText(text),
          raw: text,
          range: [start, end],
        });
      }

      case SyntaxKind.JsxSpreadAttribute:
        return this.createNode<TSESTree.JSXSpreadAttribute>(node, {
          type: AST_NODE_TYPES.JSXSpreadAttribute,
          argument: this.convertChild(node.expression),
        });

      case SyntaxKind.QualifiedName: {
        return this.createNode<TSESTree.TSQualifiedName>(node, {
          type: AST_NODE_TYPES.TSQualifiedName,
          left: this.convertChild(node.left),
          right: this.convertChild(node.right),
        });
      }

      // TypeScript specific

      case SyntaxKind.TypeReference: {
        const typeArguments = node.typeArguments
          ? this.convertTypeArgumentsToTypeParameterInstantiation(
              node.typeArguments,
              node,
            )
          : undefined;
        return this.createNode<TSESTree.TSTypeReference>(node, {
          type: AST_NODE_TYPES.TSTypeReference,
          typeName: this.convertChild(node.typeName),
          typeArguments,
          typeParameters: typeArguments,
        });
      }

      case SyntaxKind.TypeParameter: {
        return this.createNode<TSESTree.TSTypeParameter>(node, {
          type: AST_NODE_TYPES.TSTypeParameter,
          name: this.convertChild(node.name),
          constraint: node.constraint && this.convertChild(node.constraint),
          default: node.default ? this.convertChild(node.default) : undefined,
          in: hasModifier(SyntaxKind.InKeyword, node),
          out: hasModifier(SyntaxKind.OutKeyword, node),
        });
      }

      case SyntaxKind.ThisType:
        return this.createNode<TSESTree.TSThisType>(node, {
          type: AST_NODE_TYPES.TSThisType,
        });

      case SyntaxKind.AnyKeyword:
      case SyntaxKind.BigIntKeyword:
      case SyntaxKind.BooleanKeyword:
      case SyntaxKind.NeverKeyword:
      case SyntaxKind.NumberKeyword:
      case SyntaxKind.ObjectKeyword:
      case SyntaxKind.StringKeyword:
      case SyntaxKind.SymbolKeyword:
      case SyntaxKind.UnknownKeyword:
      case SyntaxKind.VoidKeyword:
      case SyntaxKind.UndefinedKeyword:
      case SyntaxKind.IntrinsicKeyword: {
        return this.createNode<any>(node, {
          type: AST_NODE_TYPES[`TS${SyntaxKind[node.kind]}` as AST_NODE_TYPES],
        });
      }

      case SyntaxKind.NonNullExpression: {
        const nnExpr = this.createNode<TSESTree.TSNonNullExpression>(node, {
          type: AST_NODE_TYPES.TSNonNullExpression,
          expression: this.convertChild(node.expression),
        });

        return this.convertChainExpression(nnExpr, node);
      }

      case SyntaxKind.TypeLiteral: {
        return this.createNode<TSESTree.TSTypeLiteral>(node, {
          type: AST_NODE_TYPES.TSTypeLiteral,
          members: node.members.map(el => this.convertChild(el)),
        });
      }

      case SyntaxKind.ArrayType: {
        return this.createNode<TSESTree.TSArrayType>(node, {
          type: AST_NODE_TYPES.TSArrayType,
          elementType: this.convertChild(node.elementType),
        });
      }

      case SyntaxKind.IndexedAccessType: {
        return this.createNode<TSESTree.TSIndexedAccessType>(node, {
          type: AST_NODE_TYPES.TSIndexedAccessType,
          objectType: this.convertChild(node.objectType),
          indexType: this.convertChild(node.indexType),
        });
      }

      case SyntaxKind.ConditionalType: {
        return this.createNode<TSESTree.TSConditionalType>(node, {
          type: AST_NODE_TYPES.TSConditionalType,
          checkType: this.convertChild(node.checkType),
          extendsType: this.convertChild(node.extendsType),
          trueType: this.convertChild(node.trueType),
          falseType: this.convertChild(node.falseType),
        });
      }

      case SyntaxKind.TypeQuery: {
        const typeArguments =
          node.typeArguments &&
          this.convertTypeArgumentsToTypeParameterInstantiation(
            node.typeArguments,
            node,
          );
        return this.createNode<TSESTree.TSTypeQuery>(node, {
          type: AST_NODE_TYPES.TSTypeQuery,
          exprName: this.convertChild(node.exprName),
          typeArguments,
          typeParameters: typeArguments,
        });
      }

      case SyntaxKind.MappedType: {
        return this.createNode<TSESTree.TSMappedType>(node, {
          type: AST_NODE_TYPES.TSMappedType,
          nameType: this.convertChild(node.nameType) ?? null,
          optional:
            node.questionToken &&
            (node.questionToken.kind === SyntaxKind.QuestionToken ||
              getTextForTokenKind(node.questionToken.kind)),
          readonly:
            node.readonlyToken &&
            (node.readonlyToken.kind === SyntaxKind.ReadonlyKeyword ||
              getTextForTokenKind(node.readonlyToken.kind)),
          typeAnnotation: node.type && this.convertChild(node.type),
          typeParameter: this.convertChild(node.typeParameter),
        });
      }

      case SyntaxKind.ParenthesizedExpression:
        return this.convertChild(node.expression, parent);

      case SyntaxKind.TypeAliasDeclaration: {
        this.#checkIllegalDecorators(node);

        const result = this.createNode<TSESTree.TSTypeAliasDeclaration>(node, {
          type: AST_NODE_TYPES.TSTypeAliasDeclaration,
          declare: hasModifier(SyntaxKind.DeclareKeyword, node),
          id: this.convertChild(node.name),
          typeAnnotation: this.convertChild(node.type),
          typeParameters:
            node.typeParameters &&
            this.convertTSTypeParametersToTypeParametersDeclaration(
              node.typeParameters,
            ),
        });

        return this.fixExports(node, result);
      }

      case SyntaxKind.MethodSignature: {
        return this.convertMethodSignature(node);
      }

      case SyntaxKind.PropertySignature: {
        // eslint-disable-next-line deprecation/deprecation
        const { initializer } = node;
        if (initializer) {
          this.#throwError(
            initializer,
            'A property signature cannot have an initializer.',
          );
        }

<<<<<<< HEAD
        const exportKeyword = getModifier(SyntaxKind.ExportKeyword, node);
        if (exportKeyword) {
          this.#throwError(
            exportKeyword,
=======
        if (hasModifier(SyntaxKind.ExportKeyword, node)) {
          this.#throwUnlessAllowInvalidAST(
            node.pos,
>>>>>>> a3b177d5
            'A property signature cannot have an export modifier.',
          );
        }

        return this.createNode<TSESTree.TSPropertySignature>(node, {
          type: AST_NODE_TYPES.TSPropertySignature,
          accessibility: getTSNodeAccessibility(node),
          computed: isComputedProperty(node.name),
          key: this.convertChild(node.name),
          optional: isOptional(node),
          readonly: hasModifier(SyntaxKind.ReadonlyKeyword, node),
          static: hasModifier(SyntaxKind.StaticKeyword, node),
          typeAnnotation:
            node.type && this.convertTypeAnnotation(node.type, node),
        });
      }

      case SyntaxKind.IndexSignature: {
<<<<<<< HEAD
        const exportKeyword = getModifier(SyntaxKind.ExportKeyword, node);
        if (exportKeyword) {
          this.#throwError(
            exportKeyword,
=======
        if (hasModifier(SyntaxKind.ExportKeyword, node)) {
          this.#throwUnlessAllowInvalidAST(
            node.pos,
>>>>>>> a3b177d5
            'An index signature cannot have an export modifier.',
          );
        }

        return this.createNode<TSESTree.TSIndexSignature>(node, {
          type: AST_NODE_TYPES.TSIndexSignature,
          accessibility: getTSNodeAccessibility(node),
          parameters: node.parameters.map(el => this.convertChild(el)),
          readonly: hasModifier(SyntaxKind.ReadonlyKeyword, node),
          static: hasModifier(SyntaxKind.StaticKeyword, node),
          typeAnnotation:
            node.type && this.convertTypeAnnotation(node.type, node),
        });
      }

      case SyntaxKind.ConstructorType: {
        return this.createNode<TSESTree.TSConstructorType>(node, {
          type: AST_NODE_TYPES.TSConstructorType,
          abstract: hasModifier(SyntaxKind.AbstractKeyword, node),
          params: this.convertParameters(node.parameters),
          returnType: node.type && this.convertTypeAnnotation(node.type, node),
          typeParameters:
            node.typeParameters &&
            this.convertTSTypeParametersToTypeParametersDeclaration(
              node.typeParameters,
            ),
        });
      }

      case SyntaxKind.FunctionType: {
        // eslint-disable-next-line deprecation/deprecation
        const { modifiers } = node;
        if (modifiers) {
          this.#throwError(
            modifiers[0],
            'A function type cannot have modifiers.',
          );
        }
      }
      // intentional fallthrough
      case SyntaxKind.ConstructSignature:
      case SyntaxKind.CallSignature: {
        const type =
          node.kind === SyntaxKind.ConstructSignature
            ? AST_NODE_TYPES.TSConstructSignatureDeclaration
            : node.kind === SyntaxKind.CallSignature
            ? AST_NODE_TYPES.TSCallSignatureDeclaration
            : AST_NODE_TYPES.TSFunctionType;

        return this.createNode<
          | TSESTree.TSFunctionType
          | TSESTree.TSCallSignatureDeclaration
          | TSESTree.TSConstructSignatureDeclaration
        >(node, {
          type,
          params: this.convertParameters(node.parameters),
          returnType: node.type && this.convertTypeAnnotation(node.type, node),
          typeParameters:
            node.typeParameters &&
            this.convertTSTypeParametersToTypeParametersDeclaration(
              node.typeParameters,
            ),
        });
      }

      case SyntaxKind.ExpressionWithTypeArguments: {
        const parentKind = parent.kind;
        const type =
          parentKind === SyntaxKind.InterfaceDeclaration
            ? AST_NODE_TYPES.TSInterfaceHeritage
            : parentKind === SyntaxKind.HeritageClause
            ? AST_NODE_TYPES.TSClassImplements
            : AST_NODE_TYPES.TSInstantiationExpression;

        const typeArguments =
          node.typeArguments &&
          this.convertTypeArgumentsToTypeParameterInstantiation(
            node.typeArguments,
            node,
          );

        const result = this.createNode<
          | TSESTree.TSInterfaceHeritage
          | TSESTree.TSClassImplements
          | TSESTree.TSInstantiationExpression
        >(node, {
          type,
          expression: this.convertChild(node.expression),
          typeArguments,
          typeParameters: typeArguments,
        });

        return result;
      }

      case SyntaxKind.InterfaceDeclaration: {
        this.#checkIllegalDecorators(node);

        const interfaceHeritageClauses = node.heritageClauses ?? [];
        const result = this.createNode<TSESTree.TSInterfaceDeclaration>(node, {
          type: AST_NODE_TYPES.TSInterfaceDeclaration,
          body: this.createNode<TSESTree.TSInterfaceBody>(node, {
            type: AST_NODE_TYPES.TSInterfaceBody,
            body: node.members.map(member => this.convertChild(member)),
            range: [node.members.pos - 1, node.end],
          }),
          declare: hasModifier(SyntaxKind.DeclareKeyword, node),
          extends: interfaceHeritageClauses
            .filter(
              heritageClause =>
                heritageClause.token === SyntaxKind.ExtendsKeyword,
            )
            .flatMap(heritageClause =>
              heritageClause.types.map(
                n => this.convertChild(n, node) as TSESTree.TSInterfaceHeritage,
              ),
            ),

          id: this.convertChild(node.name),
          typeParameters:
            node.typeParameters &&
            this.convertTSTypeParametersToTypeParametersDeclaration(
              node.typeParameters,
            ),
        });

        return this.fixExports(node, result);
      }

      case SyntaxKind.TypePredicate: {
        const result = this.createNode<TSESTree.TSTypePredicate>(node, {
          type: AST_NODE_TYPES.TSTypePredicate,
          asserts: node.assertsModifier !== undefined,
          parameterName: this.convertChild(node.parameterName),
          typeAnnotation: null,
        });
        /**
         * Specific fix for type-guard location data
         */
        if (node.type) {
          result.typeAnnotation = this.convertTypeAnnotation(node.type, node);
          result.typeAnnotation.loc = result.typeAnnotation.typeAnnotation.loc;
          result.typeAnnotation.range =
            result.typeAnnotation.typeAnnotation.range;
        }
        return result;
      }

      case SyntaxKind.ImportType: {
        const range = getRange(node, this.ast);
        if (node.isTypeOf) {
          const token = findNextToken(node.getFirstToken()!, node, this.ast)!;
          range[0] = token.getStart(this.ast);
        }
        const typeArguments = node.typeArguments
          ? this.convertTypeArgumentsToTypeParameterInstantiation(
              node.typeArguments,
              node,
            )
          : null;
        const result = this.createNode<TSESTree.TSImportType>(node, {
          type: AST_NODE_TYPES.TSImportType,
          argument: this.convertChild(node.argument),
          qualifier: this.convertChild(node.qualifier),
          typeArguments,
          typeParameters: typeArguments,
          range: range,
        });
        if (node.isTypeOf) {
          return this.createNode<TSESTree.TSTypeQuery>(node, {
            type: AST_NODE_TYPES.TSTypeQuery,
            exprName: result,
            typeArguments: undefined,
            typeParameters: undefined,
          });
        }
        return result;
      }

      case SyntaxKind.EnumDeclaration: {
        this.#checkIllegalDecorators(node);

        const result = this.createNode<TSESTree.TSEnumDeclaration>(node, {
          type: AST_NODE_TYPES.TSEnumDeclaration,
          const: hasModifier(SyntaxKind.ConstKeyword, node),
          declare: hasModifier(SyntaxKind.DeclareKeyword, node),
          id: this.convertChild(node.name),
          members: node.members.map(el => this.convertChild(el)),
        });

        return this.fixExports(node, result);
      }

      case SyntaxKind.EnumMember: {
        return this.createNode<TSESTree.TSEnumMember>(node, {
          type: AST_NODE_TYPES.TSEnumMember,
          computed: node.name.kind === ts.SyntaxKind.ComputedPropertyName,
          id: this.convertChild(node.name),
          initializer: node.initializer && this.convertChild(node.initializer),
        });
      }

      case SyntaxKind.ModuleDeclaration: {
        const result = this.createNode<TSESTree.TSModuleDeclaration>(node, {
          type: AST_NODE_TYPES.TSModuleDeclaration,
          ...((): TSESTree.OptionalRangeAndLoc<
            Omit<TSESTree.TSModuleDeclaration, 'parent' | 'type'>
          > => {
            // the constraints checked by this function are syntactically enforced by TS
            // the checks mostly exist for type's sake

            if (node.flags & ts.NodeFlags.GlobalAugmentation) {
              const id: TSESTree.Identifier | TSESTree.StringLiteral =
                this.convertChild(node.name);
              const body:
                | TSESTree.TSModuleBlock
                | TSESTree.TSModuleDeclaration
                | null = this.convertChild(node.body);

              if (
                body == null ||
                body.type === AST_NODE_TYPES.TSModuleDeclaration
              ) {
                this.#throwUnlessAllowInvalidAST(
                  (node.body ?? node).pos,
                  'Expected a valid module body',
                );
              }
              if (id.type !== AST_NODE_TYPES.Identifier) {
                this.#throwUnlessAllowInvalidAST(
                  node.name.pos,
                  'global module augmentation must have an Identifier id',
                );
              }
              return {
                kind: 'global',
                body: body as TSESTree.TSModuleBlock,
                declare: false,
                global: false,
                id,
              };
            }

            if (!(node.flags & ts.NodeFlags.Namespace)) {
              const body: TSESTree.TSModuleBlock | null = this.convertChild(
                node.body,
              );
              return {
                kind: 'module',
                ...(body != null ? { body } : {}),
                declare: false,
                global: false,
                id: this.convertChild(node.name),
              };
            }

            // Nested module declarations are stored in TypeScript as nested tree nodes.
            // We "unravel" them here by making our own nested TSQualifiedName,
            // with the innermost node's body as the actual node body.

            if (node.body == null) {
              this.#throwUnlessAllowInvalidAST(
                node.pos,
                'Expected a module body',
              );
            }
            if (node.name.kind !== ts.SyntaxKind.Identifier) {
              this.#throwUnlessAllowInvalidAST(
                node.name.pos,
                '`namespace`s must have an Identifier id',
              );
            }

            let name: TSESTree.Identifier | TSESTree.TSQualifiedName =
              this.createNode<TSESTree.Identifier>(node.name as ts.Identifier, {
                decorators: [],
                name: node.name.text,
                optional: false,
                range: [node.name.getStart(this.ast), node.name.getEnd()],
                type: AST_NODE_TYPES.Identifier,
                typeAnnotation: undefined,
              });

            while (
              node.body &&
              ts.isModuleDeclaration(node.body) &&
              node.body.name
            ) {
              node = node.body;

              const nextName = node.name as ts.Identifier;

              const right = this.createNode<TSESTree.Identifier>(nextName, {
                decorators: [],
                name: nextName.text,
                optional: false,
                range: [nextName.getStart(this.ast), nextName.getEnd()],
                type: AST_NODE_TYPES.Identifier,
                typeAnnotation: undefined,
              });

              name = this.createNode<TSESTree.TSQualifiedName>(nextName, {
                left: name,
                right: right,
                range: [name.range[0], right.range[1]],
                type: AST_NODE_TYPES.TSQualifiedName,
              });
            }

            return {
              kind: 'namespace',
              body: this.convertChild(node.body),
              declare: false,
              global: false,
              id: name,
            };
          })(),
        });

        if (hasModifier(SyntaxKind.DeclareKeyword, node)) {
          result.declare = true;
        }

        if (node.flags & ts.NodeFlags.GlobalAugmentation) {
          result.global = true;
        }

        return this.fixExports(node, result);
      }

      // TypeScript specific types
      case SyntaxKind.ParenthesizedType: {
        return this.convertChild(node.type);
      }
      case SyntaxKind.UnionType: {
        return this.createNode<TSESTree.TSUnionType>(node, {
          type: AST_NODE_TYPES.TSUnionType,
          types: node.types.map(el => this.convertChild(el)),
        });
      }
      case SyntaxKind.IntersectionType: {
        return this.createNode<TSESTree.TSIntersectionType>(node, {
          type: AST_NODE_TYPES.TSIntersectionType,
          types: node.types.map(el => this.convertChild(el)),
        });
      }
      case SyntaxKind.AsExpression: {
        return this.createNode<TSESTree.TSAsExpression>(node, {
          type: AST_NODE_TYPES.TSAsExpression,
          expression: this.convertChild(node.expression),
          typeAnnotation: this.convertChild(node.type),
        });
      }
      case SyntaxKind.InferType: {
        return this.createNode<TSESTree.TSInferType>(node, {
          type: AST_NODE_TYPES.TSInferType,
          typeParameter: this.convertChild(node.typeParameter),
        });
      }
      case SyntaxKind.LiteralType: {
        if (node.literal.kind === SyntaxKind.NullKeyword) {
          // 4.0 started nesting null types inside a LiteralType node
          // but our AST is designed around the old way of null being a keyword
          return this.createNode<TSESTree.TSNullKeyword>(
            node.literal as ts.NullLiteral,
            {
              type: AST_NODE_TYPES.TSNullKeyword,
            },
          );
        } else {
          return this.createNode<TSESTree.TSLiteralType>(node, {
            type: AST_NODE_TYPES.TSLiteralType,
            literal: this.convertChild(node.literal),
          });
        }
      }
      case SyntaxKind.TypeAssertionExpression: {
        return this.createNode<TSESTree.TSTypeAssertion>(node, {
          type: AST_NODE_TYPES.TSTypeAssertion,
          typeAnnotation: this.convertChild(node.type),
          expression: this.convertChild(node.expression),
        });
      }
      case SyntaxKind.ImportEqualsDeclaration: {
        return this.fixExports(
          node,
          this.createNode<TSESTree.TSImportEqualsDeclaration>(node, {
            type: AST_NODE_TYPES.TSImportEqualsDeclaration,
            id: this.convertChild(node.name),
            importKind: node.isTypeOnly ? 'type' : 'value',
            moduleReference: this.convertChild(node.moduleReference),
          }),
        );
      }
      case SyntaxKind.ExternalModuleReference: {
        return this.createNode<TSESTree.TSExternalModuleReference>(node, {
          type: AST_NODE_TYPES.TSExternalModuleReference,
          expression: this.convertChild(node.expression),
        });
      }
      case SyntaxKind.NamespaceExportDeclaration: {
        return this.createNode<TSESTree.TSNamespaceExportDeclaration>(node, {
          type: AST_NODE_TYPES.TSNamespaceExportDeclaration,
          id: this.convertChild(node.name),
        });
      }
      case SyntaxKind.AbstractKeyword: {
        return this.createNode<TSESTree.TSAbstractKeyword>(node, {
          type: AST_NODE_TYPES.TSAbstractKeyword,
        });
      }

      // Tuple
      case SyntaxKind.TupleType: {
        // In TS 4.0, the `elementTypes` property was changed to `elements`.
        // To support both at compile time, we cast to access the newer version
        // if the former does not exist.
        const elementTypes =
          'elementTypes' in node
            ? (node as any).elementTypes.map((el: ts.Node) =>
                this.convertChild(el),
              )
            : node.elements.map(el => this.convertChild(el));

        return this.createNode<TSESTree.TSTupleType>(node, {
          type: AST_NODE_TYPES.TSTupleType,
          elementTypes,
        });
      }
      case SyntaxKind.NamedTupleMember: {
        const member = this.createNode<TSESTree.TSNamedTupleMember>(node, {
          type: AST_NODE_TYPES.TSNamedTupleMember,
          elementType: this.convertChild(node.type, node),
          label: this.convertChild(node.name, node),
          optional: node.questionToken != null,
        });

        if (node.dotDotDotToken) {
          // adjust the start to account for the "..."
          member.range[0] = member.label.range[0];
          member.loc.start = member.label.loc.start;
          return this.createNode<TSESTree.TSRestType>(node, {
            type: AST_NODE_TYPES.TSRestType,
            typeAnnotation: member,
          });
        }

        return member;
      }
      case SyntaxKind.OptionalType: {
        return this.createNode<TSESTree.TSOptionalType>(node, {
          type: AST_NODE_TYPES.TSOptionalType,
          typeAnnotation: this.convertChild(node.type),
        });
      }
      case SyntaxKind.RestType: {
        return this.createNode<TSESTree.TSRestType>(node, {
          type: AST_NODE_TYPES.TSRestType,
          typeAnnotation: this.convertChild(node.type),
        });
      }

      // Template Literal Types
      case SyntaxKind.TemplateLiteralType: {
        const result = this.createNode<TSESTree.TSTemplateLiteralType>(node, {
          type: AST_NODE_TYPES.TSTemplateLiteralType,
          quasis: [this.convertChild(node.head)],
          types: [],
        });

        node.templateSpans.forEach(templateSpan => {
          result.types.push(
            this.convertChild(templateSpan.type) as TSESTree.TypeNode,
          );
          result.quasis.push(
            this.convertChild(templateSpan.literal) as TSESTree.TemplateElement,
          );
        });
        return result;
      }

      case SyntaxKind.ClassStaticBlockDeclaration: {
        return this.createNode<TSESTree.StaticBlock>(node, {
          type: AST_NODE_TYPES.StaticBlock,
          body: this.convertBodyExpressions(node.body.statements, node),
        });
      }

      case SyntaxKind.AssertEntry: {
        return this.createNode<TSESTree.ImportAttribute>(node, {
          type: AST_NODE_TYPES.ImportAttribute,
          key: this.convertChild(node.name),
          value: this.convertChild(node.value),
        });
      }

      case SyntaxKind.SatisfiesExpression: {
        return this.createNode<TSESTree.TSSatisfiesExpression>(node, {
          type: AST_NODE_TYPES.TSSatisfiesExpression,
          expression: this.convertChild(node.expression),
          typeAnnotation: this.convertChild(node.type),
        });
      }

      default:
        return this.deeplyCopy(node);
    }
  }

<<<<<<< HEAD
  #throwError(node: ts.Node | number, message: string): asserts node is never {
    let start: number;
    let end: number;
    if (typeof node === 'number') {
      start = node;
      end = node;
    } else {
      start = node.getStart();
      end = node.getEnd();
=======
  #checkIllegalDecorators(node: ts.Node): void {
    if (nodeHasIllegalDecorators(node)) {
      this.#throwUnlessAllowInvalidAST(
        node.pos,
        'Decorators are not valid here.',
      );
    }
  }

  #throwUnlessAllowInvalidAST(pos: number, message: string): void {
    if (!this.options.allowInvalidAST) {
      throw createError(this.ast, pos, message);
    }
  }

  #throwErrorIfDeprecatedPropertyExists<Node extends ts.Node>(
    node: Node,
    property: unknown,
    message: string,
  ): void {
    if (property) {
      throw createError(this.ast, node.pos, message);
>>>>>>> a3b177d5
    }

    throw createError(message, this.ast, start, end);
  }
}<|MERGE_RESOLUTION|>--- conflicted
+++ resolved
@@ -447,7 +447,7 @@
    */
   private deeplyCopy(node: TSNode): any {
     if (node.kind === ts.SyntaxKind.JSDocFunctionType) {
-      this.#throwError(
+      this.#throwUnlessAllowInvalidAST(
         node,
         'JSDoc types can only be used inside documentation comments.',
       );
@@ -591,7 +591,10 @@
         if (node.name.kind === SyntaxKind.PrivateIdentifier) {
           // This is one of the few times where TS explicitly errors, and doesn't even gracefully handle the syntax.
           // So we shouldn't ever get into this state to begin with.
-          this.#throwError(node.name, 'Non-private identifier expected.');
+          this.#throwUnlessAllowInvalidAST(
+            node.name,
+            'Non-private identifier expected.',
+          );
         }
 
         result = this.createNode<TSESTree.JSXMemberExpression>(node, {
@@ -617,16 +620,10 @@
       | ts.GetAccessorDeclaration
       | ts.SetAccessorDeclaration,
   ): TSESTree.TSMethodSignature {
-<<<<<<< HEAD
     const exportKeyword = getModifier(SyntaxKind.ExportKeyword, node);
     if (exportKeyword) {
-      this.#throwError(
+      this.#throwUnlessAllowInvalidAST(
         exportKeyword,
-=======
-    if (hasModifier(SyntaxKind.ExportKeyword, node)) {
-      this.#throwUnlessAllowInvalidAST(
-        node.pos,
->>>>>>> a3b177d5
         'A method signature cannot have an export modifier.',
       );
     }
@@ -693,27 +690,18 @@
     allowNull: boolean,
   ): void {
     if (!allowNull && node.moduleSpecifier == null) {
-<<<<<<< HEAD
-      this.#throwError(node, 'Module specifier must be a string literal.');
-=======
       this.#throwUnlessAllowInvalidAST(
-        node.pos,
+        node,
         'Module specifier must be a string literal.',
       );
->>>>>>> a3b177d5
     }
 
     if (
       node.moduleSpecifier &&
       node.moduleSpecifier?.kind !== SyntaxKind.StringLiteral
     ) {
-<<<<<<< HEAD
-      this.#throwError(
+      this.#throwUnlessAllowInvalidAST(
         node.moduleSpecifier,
-=======
-      this.#throwUnlessAllowInvalidAST(
-        node.moduleSpecifier.pos,
->>>>>>> a3b177d5
         'Module specifier must be a string literal.',
       );
     }
@@ -840,7 +828,7 @@
       case SyntaxKind.ThrowStatement:
         if (node.expression.end === node.expression.pos) {
           this.#throwUnlessAllowInvalidAST(
-            node.pos,
+            node,
             'A throw statement must throw an expression.',
           );
         }
@@ -976,7 +964,7 @@
 
         if (!result.declarations.length) {
           this.#throwUnlessAllowInvalidAST(
-            node.pos,
+            node,
             'A variable declaration list must have at least one variable declarator.',
           );
         }
@@ -1064,7 +1052,7 @@
         if (exclamationToken) {
           this.#throwError(
             exclamationToken,
-            'A property assignment cannot have a question token.',
+            'A property assignment cannot have an exclamation token.',
           );
         }
 
@@ -1650,16 +1638,10 @@
 
         const modifiers = getModifiers(node);
         if (modifiers) {
-<<<<<<< HEAD
           const exportKeyword = getModifier(SyntaxKind.ExportKeyword, node);
           if (exportKeyword) {
-            this.#throwError(
+            this.#throwUnlessAllowInvalidAST(
               exportKeyword,
-=======
-          if (hasModifier(SyntaxKind.ExportKeyword, node)) {
-            this.#throwUnlessAllowInvalidAST(
-              node.pos,
->>>>>>> a3b177d5
               'A parameter cannot have an export modifier.',
             );
           }
@@ -1686,7 +1668,7 @@
             !hasModifier(ts.SyntaxKind.DefaultKeyword, node))
         ) {
           this.#throwUnlessAllowInvalidAST(
-            node.pos,
+            node,
             "A class declaration without the 'default' modifier must have a name.",
           );
         }
@@ -1702,15 +1684,9 @@
           clause => clause.token === SyntaxKind.ExtendsKeyword,
         );
 
-<<<<<<< HEAD
-        if (superClass?.types && superClass.types.length > 1) {
-          this.#throwError(
-            superClass.types[1],
-=======
         if (superClass && superClass.types.length > 1) {
           this.#throwUnlessAllowInvalidAST(
-            superClass.types[1].pos,
->>>>>>> a3b177d5
+            superClass.types[1],
             'Classes can only extend a single class.',
           );
         }
@@ -1751,13 +1727,8 @@
 
         if (superClass) {
           if (superClass.types.length > 1) {
-<<<<<<< HEAD
-            this.#throwError(
+            this.#throwUnlessAllowInvalidAST(
               superClass.types[1],
-=======
-            this.#throwUnlessAllowInvalidAST(
-              superClass.types[1].pos,
->>>>>>> a3b177d5
               'Classes can only extend a single class.',
             );
           }
@@ -2051,13 +2022,8 @@
       case SyntaxKind.CallExpression: {
         if (node.expression.kind === SyntaxKind.ImportKeyword) {
           if (node.arguments.length !== 1 && node.arguments.length !== 2) {
-<<<<<<< HEAD
-            this.#throwError(
-              node,
-=======
             this.#throwUnlessAllowInvalidAST(
-              node.arguments.pos,
->>>>>>> a3b177d5
+              node.arguments[0],
               'Dynamic import requires exactly one or two arguments.',
             );
           }
@@ -2535,16 +2501,10 @@
           );
         }
 
-<<<<<<< HEAD
         const exportKeyword = getModifier(SyntaxKind.ExportKeyword, node);
         if (exportKeyword) {
-          this.#throwError(
+          this.#throwUnlessAllowInvalidAST(
             exportKeyword,
-=======
-        if (hasModifier(SyntaxKind.ExportKeyword, node)) {
-          this.#throwUnlessAllowInvalidAST(
-            node.pos,
->>>>>>> a3b177d5
             'A property signature cannot have an export modifier.',
           );
         }
@@ -2563,16 +2523,10 @@
       }
 
       case SyntaxKind.IndexSignature: {
-<<<<<<< HEAD
         const exportKeyword = getModifier(SyntaxKind.ExportKeyword, node);
         if (exportKeyword) {
-          this.#throwError(
+          this.#throwUnlessAllowInvalidAST(
             exportKeyword,
-=======
-        if (hasModifier(SyntaxKind.ExportKeyword, node)) {
-          this.#throwUnlessAllowInvalidAST(
-            node.pos,
->>>>>>> a3b177d5
             'An index signature cannot have an export modifier.',
           );
         }
@@ -2797,13 +2751,13 @@
                 body.type === AST_NODE_TYPES.TSModuleDeclaration
               ) {
                 this.#throwUnlessAllowInvalidAST(
-                  (node.body ?? node).pos,
+                  node.body ?? node,
                   'Expected a valid module body',
                 );
               }
               if (id.type !== AST_NODE_TYPES.Identifier) {
                 this.#throwUnlessAllowInvalidAST(
-                  node.name.pos,
+                  node.name,
                   'global module augmentation must have an Identifier id',
                 );
               }
@@ -2834,20 +2788,17 @@
             // with the innermost node's body as the actual node body.
 
             if (node.body == null) {
-              this.#throwUnlessAllowInvalidAST(
-                node.pos,
-                'Expected a module body',
-              );
+              this.#throwUnlessAllowInvalidAST(node, 'Expected a module body');
             }
             if (node.name.kind !== ts.SyntaxKind.Identifier) {
               this.#throwUnlessAllowInvalidAST(
-                node.name.pos,
+                node.name,
                 '`namespace`s must have an Identifier id',
               );
             }
 
             let name: TSESTree.Identifier | TSESTree.TSQualifiedName =
-              this.createNode<TSESTree.Identifier>(node.name as ts.Identifier, {
+              this.createNode<TSESTree.Identifier>(node.name, {
                 decorators: [],
                 name: node.name.text,
                 optional: false,
@@ -3082,42 +3033,26 @@
     }
   }
 
-<<<<<<< HEAD
-  #throwError(node: ts.Node | number, message: string): asserts node is never {
-    let start: number;
-    let end: number;
-    if (typeof node === 'number') {
-      start = node;
-      end = node;
-    } else {
-      start = node.getStart();
-      end = node.getEnd();
-=======
   #checkIllegalDecorators(node: ts.Node): void {
     if (nodeHasIllegalDecorators(node)) {
       this.#throwUnlessAllowInvalidAST(
-        node.pos,
+        // eslint-disable-next-line deprecation/deprecation
+        node.decorators?.[0] ?? node,
         'Decorators are not valid here.',
       );
     }
   }
 
-  #throwUnlessAllowInvalidAST(pos: number, message: string): void {
+  #throwUnlessAllowInvalidAST(
+    node: ts.Node,
+    message: string,
+  ): asserts node is never {
     if (!this.options.allowInvalidAST) {
-      throw createError(this.ast, pos, message);
+      this.#throwError(node, message);
     }
   }
 
-  #throwErrorIfDeprecatedPropertyExists<Node extends ts.Node>(
-    node: Node,
-    property: unknown,
-    message: string,
-  ): void {
-    if (property) {
-      throw createError(this.ast, node.pos, message);
->>>>>>> a3b177d5
-    }
-
-    throw createError(message, this.ast, start, end);
+  #throwError(node: ts.Node, message: string): asserts node is never {
+    throw createError(message, this.ast, node.getStart(), node.getEnd());
   }
 }