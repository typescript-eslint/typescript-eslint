--- conflicted
+++ resolved
@@ -2644,6 +2644,8 @@
           this.#withDeprecatedGetter(
             {
               type: AST_NODE_TYPES.TSMappedType,
+              constraint: this.convertChild(node.typeParameter.constraint),
+              key: this.convertChild(node.typeParameter.name),
               nameType: this.convertChild(node.nameType) ?? null,
               optional:
                 node.questionToken &&
@@ -2654,12 +2656,10 @@
                 (node.readonlyToken.kind === SyntaxKind.ReadonlyKeyword ||
                   getTextForTokenKind(node.readonlyToken.kind)),
               typeAnnotation: node.type && this.convertChild(node.type),
-              constraint: this.convertChild(node.typeParameter.constraint),
-              key: this.convertChild(node.typeParameter.name),
             },
             'typeParameter',
+            "'constraint' and 'key'",
             this.convertChild(node.typeParameter),
-            "'constraint' and 'key'",
           ),
         );
       }
@@ -3498,45 +3498,55 @@
     valueKey: ValueKey,
     suppressWarnings = false,
   ): Properties & Record<AliasKey, Properties[ValueKey]> {
-<<<<<<< HEAD
-    return this.#withDeprecatedGetter(
-      node,
-      aliasKey,
-      node[valueKey],
-      `'${valueKey}'`,
-    );
+    let warned = suppressWarnings;
+
+    Object.defineProperty(node, aliasKey, {
+      configurable: true,
+      get: this.options.suppressDeprecatedPropertyWarnings
+        ? (): Properties[typeof valueKey] => node[valueKey]
+        : (): Properties[typeof valueKey] => {
+            if (!warned) {
+              process.emitWarning(
+                `The '${aliasKey}' property is deprecated on ${node.type} nodes. Use '${valueKey}' instead. See https://typescript-eslint.io/linting/troubleshooting#the-key-property-is-deprecated-on-type-nodes-use-key-instead-warnings.`,
+                'DeprecationWarning',
+              );
+              warned = true;
+            }
+
+            return node[valueKey];
+          },
+      set(value): void {
+        Object.defineProperty(node, aliasKey, {
+          enumerable: true,
+          writable: true,
+          value,
+        });
+      },
+    });
+
+    return node as Properties & Record<AliasKey, Properties[ValueKey]>;
   }
 
-  /**
-   * Creates a getter for a property under key, returning the value.
-   * If suppressDeprecatedPropertyWarnings is not enabled, the
-   * getter also console warns about the deprecation.
-   *
-   * @see https://github.com/typescript-eslint/typescript-eslint/issues/6469
-   */
   #withDeprecatedGetter<
     Properties extends { type: string },
     Key extends string,
     Value,
   >(
     node: Properties,
-    key: Key,
+    deprecatedKey: Key,
+    preferredKey: string,
     value: Value,
-    instead: string,
   ): Properties & Record<Key, Value> {
     let warned = false;
-=======
-    let warned = suppressWarnings;
->>>>>>> 2db8f4ef
-
-    Object.defineProperty(node, key, {
+
+    Object.defineProperty(node, deprecatedKey, {
       configurable: true,
       get: this.options.suppressDeprecatedPropertyWarnings
         ? (): Value => value
         : (): Value => {
             if (!warned) {
               process.emitWarning(
-                `The '${key}' property is deprecated on ${node.type} nodes. Use ${instead} instead. See https://typescript-eslint.io/linting/troubleshooting#the-key-property-is-deprecated-on-type-nodes-use-key-instead-warnings.`,
+                `The '${deprecatedKey}' property is deprecated on ${node.type} nodes. Use ${preferredKey} instead. See https://typescript-eslint.io/linting/troubleshooting#the-key-property-is-deprecated-on-type-nodes-use-key-instead-warnings.`,
                 'DeprecationWarning',
               );
               warned = true;
@@ -3544,11 +3554,11 @@
 
             return value;
           },
-      set(newValue): void {
-        Object.defineProperty(node, key, {
+      set(value): void {
+        Object.defineProperty(node, deprecatedKey, {
           enumerable: true,
           writable: true,
-          value: newValue,
+          value,
         });
       },
     });
