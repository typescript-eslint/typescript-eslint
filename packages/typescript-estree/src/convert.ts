// There's lots of funny stuff due to the typing of ts.Node
/* eslint-disable @typescript-eslint/no-explicit-any, @typescript-eslint/no-unsafe-assignment, @typescript-eslint/no-unsafe-call, @typescript-eslint/no-unsafe-return, @typescript-eslint/no-unsafe-member-access */
import * as ts from 'typescript';

import { getDecorators, getModifiers } from './getModifiers';
import type { TSError } from './node-utils';
import {
  canContainDirective,
  createError,
  findNextToken,
  getBinaryExpressionType,
  getDeclarationKind,
  getLastModifier,
  getLineAndCharacterFor,
  getLocFor,
  getRange,
  getTextForTokenKind,
  getTSNodeAccessibility,
  hasModifier,
  isChainExpression,
  isChildUnwrappableOptionalChain,
  isComma,
  isComputedProperty,
  isESTreeClassMember,
  isOptional,
  isThisInTypeQuery,
  unescapeStringLiteralText,
} from './node-utils';
import type {
  ParserWeakMap,
  ParserWeakMapESTreeToTSNode,
} from './parser-options';
import type { SemanticOrSyntacticError } from './semantic-or-syntactic-errors';
import type { TSESTree, TSESTreeToTSNode, TSNode } from './ts-estree';
import { AST_NODE_TYPES } from './ts-estree';
import { typescriptVersionIsAtLeast } from './version-check';

const SyntaxKind = ts.SyntaxKind;

interface ConverterOptions {
  errorOnUnknownASTType: boolean;
  shouldPreserveNodeMaps: boolean;
}

/**
 * Extends and formats a given error object
 * @param error the error object
 * @returns converted error object
 */
export function convertError(
  error: ts.DiagnosticWithLocation | SemanticOrSyntacticError,
): TSError {
  return createError(
    error.file!,
    error.start!,
    ('message' in error && error.message) || (error.messageText as string),
  );
}

export interface ASTMaps {
  esTreeNodeToTSNodeMap: ParserWeakMapESTreeToTSNode;
  tsNodeToESTreeNodeMap: ParserWeakMap<TSNode, TSESTree.Node>;
}

export class Converter {
  private readonly ast: ts.SourceFile;
  private readonly options: ConverterOptions;
  private readonly esTreeNodeToTSNodeMap = new WeakMap();
  private readonly tsNodeToESTreeNodeMap = new WeakMap();

  private allowPattern = false;
  private inTypeMode = false;

  /**
   * Converts a TypeScript node into an ESTree node
   * @param ast the full TypeScript AST
   * @param options additional options for the conversion
   * @returns the converted ESTreeNode
   */
  constructor(ast: ts.SourceFile, options: ConverterOptions) {
    this.ast = ast;
    this.options = { ...options };
  }

  getASTMaps(): ASTMaps {
    return {
      esTreeNodeToTSNodeMap: this.esTreeNodeToTSNodeMap,
      tsNodeToESTreeNodeMap: this.tsNodeToESTreeNodeMap,
    };
  }

  convertProgram(): TSESTree.Program {
    return this.converter(this.ast) as TSESTree.Program;
  }

  /**
   * Converts a TypeScript node into an ESTree node.
   * @param node the child ts.Node
   * @param parent parentNode
   * @param inTypeMode flag to determine if we are in typeMode
   * @param allowPattern flag to determine if patterns are allowed
   * @returns the converted ESTree node
   */
  private converter(
    node?: ts.Node,
    parent?: ts.Node,
    inTypeMode?: boolean,
    allowPattern?: boolean,
  ): any {
    /**
     * Exit early for null and undefined
     */
    if (!node) {
      return null;
    }

    const typeMode = this.inTypeMode;
    const pattern = this.allowPattern;
    if (inTypeMode !== undefined) {
      this.inTypeMode = inTypeMode;
    }
    if (allowPattern !== undefined) {
      this.allowPattern = allowPattern;
    }

    const result = this.convertNode(
      node as TSNode,
      (parent ?? node.parent) as TSNode,
    );

    this.registerTSNodeInNodeMap(node, result);

    this.inTypeMode = typeMode;
    this.allowPattern = pattern;
    return result;
  }

  /**
   * Fixes the exports of the given ts.Node
   * @param node the ts.Node
   * @param result result
   * @returns the ESTreeNode with fixed exports
   */
  private fixExports<
    T extends
      | TSESTree.DefaultExportDeclarations
      | TSESTree.NamedExportDeclarations,
  >(
    node:
      | ts.FunctionDeclaration
      | ts.VariableStatement
      | ts.ClassDeclaration
      | ts.ClassExpression
      | ts.TypeAliasDeclaration
      | ts.InterfaceDeclaration
      | ts.EnumDeclaration
      | ts.ModuleDeclaration,
    result: T,
  ): TSESTree.ExportDefaultDeclaration | TSESTree.ExportNamedDeclaration | T {
    // check for exports
    const modifiers = getModifiers(node);
    if (modifiers?.[0].kind === SyntaxKind.ExportKeyword) {
      /**
       * Make sure that original node is registered instead of export
       */
      this.registerTSNodeInNodeMap(node, result);

      const exportKeyword = modifiers[0];
      const nextModifier = modifiers[1];
      const declarationIsDefault =
        nextModifier && nextModifier.kind === SyntaxKind.DefaultKeyword;

      const varToken = declarationIsDefault
        ? findNextToken(nextModifier, this.ast, this.ast)
        : findNextToken(exportKeyword, this.ast, this.ast);

      result.range[0] = varToken!.getStart(this.ast);
      result.loc = getLocFor(result.range[0], result.range[1], this.ast);

      if (declarationIsDefault) {
        return this.createNode<TSESTree.ExportDefaultDeclaration>(node, {
          type: AST_NODE_TYPES.ExportDefaultDeclaration,
          declaration: result,
          range: [exportKeyword.getStart(this.ast), result.range[1]],
          exportKind: 'value',
        });
      } else {
        const isType =
          result.type === AST_NODE_TYPES.TSInterfaceDeclaration ||
          result.type === AST_NODE_TYPES.TSTypeAliasDeclaration;
        const isDeclare = 'declare' in result && result.declare === true;
        return this.createNode<TSESTree.ExportNamedDeclaration>(node, {
          type: AST_NODE_TYPES.ExportNamedDeclaration,
          // @ts-expect-error - TODO, narrow the types here
          declaration: result,
          specifiers: [],
          source: null,
          exportKind: isType || isDeclare ? 'type' : 'value',
          range: [exportKeyword.getStart(this.ast), result.range[1]],
          assertions: [],
        });
      }
    }

    return result;
  }

  /**
   * Register specific TypeScript node into map with first ESTree node provided
   */
  private registerTSNodeInNodeMap(
    node: ts.Node,
    result: TSESTree.Node | null,
  ): void {
    if (result && this.options.shouldPreserveNodeMaps) {
      if (!this.tsNodeToESTreeNodeMap.has(node)) {
        this.tsNodeToESTreeNodeMap.set(node, result);
      }
    }
  }

  /**
   * Converts a TypeScript node into an ESTree node.
   * @param child the child ts.Node
   * @param parent parentNode
   * @returns the converted ESTree node
   */
  private convertPattern(child?: ts.Node, parent?: ts.Node): any | null {
    return this.converter(child, parent, this.inTypeMode, true);
  }

  /**
   * Converts a TypeScript node into an ESTree node.
   * @param child the child ts.Node
   * @param parent parentNode
   * @returns the converted ESTree node
   */
  private convertChild(child?: ts.Node, parent?: ts.Node): any | null {
    return this.converter(child, parent, this.inTypeMode, false);
  }

  /**
   * Converts a TypeScript node into an ESTree node.
   * @param child the child ts.Node
   * @param parent parentNode
   * @returns the converted ESTree node
   */
  private convertType(child?: ts.Node, parent?: ts.Node): any | null {
    return this.converter(child, parent, true, false);
  }

  private createNode<T extends TSESTree.Node = TSESTree.Node>(
    node: TSESTreeToTSNode<T>,
    data: TSESTree.OptionalRangeAndLoc<T>,
  ): T {
    const result = data;
    if (!result.range) {
      result.range = getRange(
        // this is completely valid, but TS hates it
        node as never,
        this.ast,
      );
    }
    if (!result.loc) {
      result.loc = getLocFor(result.range[0], result.range[1], this.ast);
    }

    if (result && this.options.shouldPreserveNodeMaps) {
      this.esTreeNodeToTSNodeMap.set(result, node);
    }
    return result as T;
  }

  private convertBindingNameWithTypeAnnotation(
    name: ts.BindingName,
    tsType: ts.TypeNode | undefined,
    parent?: ts.Node,
  ): TSESTree.BindingName {
    const id = this.convertPattern(name) as TSESTree.BindingName;

    if (tsType) {
      id.typeAnnotation = this.convertTypeAnnotation(tsType, parent);
      this.fixParentLocation(id, id.typeAnnotation.range);
    }

    return id;
  }

  /**
   * Converts a child into a type annotation. This creates an intermediary
   * TypeAnnotation node to match what Flow does.
   * @param child The TypeScript AST node to convert.
   * @param parent parentNode
   * @returns The type annotation node.
   */
  private convertTypeAnnotation(
    child: ts.TypeNode,
    parent: ts.Node | undefined,
  ): TSESTree.TSTypeAnnotation {
    // in FunctionType and ConstructorType typeAnnotation has 2 characters `=>` and in other places is just colon
    const offset =
      parent?.kind === SyntaxKind.FunctionType ||
      parent?.kind === SyntaxKind.ConstructorType
        ? 2
        : 1;
    const annotationStartCol = child.getFullStart() - offset;

    const loc = getLocFor(annotationStartCol, child.end, this.ast);
    return {
      type: AST_NODE_TYPES.TSTypeAnnotation,
      loc,
      range: [annotationStartCol, child.end],
      typeAnnotation: this.convertType(child),
    };
  }

  /**
   * Coverts body Nodes and add a directive field to StringLiterals
   * @param nodes of ts.Node
   * @param parent parentNode
   * @returns Array of body statements
   */
  private convertBodyExpressions(
    nodes: ts.NodeArray<ts.Statement>,
    parent:
      | ts.SourceFile
      | ts.Block
      | ts.ModuleBlock
      | ts.ClassStaticBlockDeclaration,
  ): TSESTree.Statement[] {
    let allowDirectives = canContainDirective(parent);

    return (
      nodes
        .map(statement => {
          const child = this.convertChild(statement);
          if (allowDirectives) {
            if (
              child?.expression &&
              ts.isExpressionStatement(statement) &&
              ts.isStringLiteral(statement.expression)
            ) {
              const raw = child.expression.raw;
              child.directive = raw.slice(1, -1);
              return child; // child can be null, but it's filtered below
            } else {
              allowDirectives = false;
            }
          }
          return child; // child can be null, but it's filtered below
        })
        // filter out unknown nodes for now
        .filter(statement => statement)
    );
  }

  /**
   * Converts a ts.Node's typeArguments to TSTypeParameterInstantiation node
   * @param typeArguments ts.NodeArray typeArguments
   * @param node parent used to create this node
   * @returns TypeParameterInstantiation node
   */
  private convertTypeArgumentsToTypeParameters(
    typeArguments: ts.NodeArray<ts.TypeNode>,
    node: TSESTreeToTSNode<TSESTree.TSTypeParameterInstantiation>,
  ): TSESTree.TSTypeParameterInstantiation {
    const greaterThanToken = findNextToken(typeArguments, this.ast, this.ast)!;

    return this.createNode<TSESTree.TSTypeParameterInstantiation>(node, {
      type: AST_NODE_TYPES.TSTypeParameterInstantiation,
      range: [typeArguments.pos - 1, greaterThanToken.end],
      params: typeArguments.map(typeArgument => this.convertType(typeArgument)),
    });
  }

  /**
   * Converts a ts.Node's typeParameters to TSTypeParameterDeclaration node
   * @param typeParameters ts.Node typeParameters
   * @returns TypeParameterDeclaration node
   */
  private convertTSTypeParametersToTypeParametersDeclaration(
    typeParameters: ts.NodeArray<ts.TypeParameterDeclaration>,
  ): TSESTree.TSTypeParameterDeclaration {
    const greaterThanToken = findNextToken(typeParameters, this.ast, this.ast)!;

    return {
      type: AST_NODE_TYPES.TSTypeParameterDeclaration,
      range: [typeParameters.pos - 1, greaterThanToken.end],
      loc: getLocFor(typeParameters.pos - 1, greaterThanToken.end, this.ast),
      params: typeParameters.map(typeParameter =>
        this.convertType(typeParameter),
      ),
    };
  }

  /**
   * Converts an array of ts.Node parameters into an array of ESTreeNode params
   * @param parameters An array of ts.Node params to be converted
   * @returns an array of converted ESTreeNode params
   */
  private convertParameters(
    parameters: ts.NodeArray<ts.ParameterDeclaration>,
  ): TSESTree.Parameter[] {
    if (!parameters?.length) {
      return [];
    }
    return parameters.map(param => {
      const convertedParam = this.convertChild(param) as TSESTree.Parameter;

      const decorators = getDecorators(param);
      if (decorators?.length) {
        convertedParam.decorators = decorators.map(el => this.convertChild(el));
      }
      return convertedParam;
    });
  }

  private convertChainExpression(
    node: TSESTree.ChainElement,
    tsNode:
      | ts.PropertyAccessExpression
      | ts.ElementAccessExpression
      | ts.CallExpression
      | ts.NonNullExpression,
  ): TSESTree.ChainExpression | TSESTree.ChainElement {
    const { child, isOptional } = ((): {
      child: TSESTree.Node;
      isOptional: boolean;
    } => {
      if (node.type === AST_NODE_TYPES.MemberExpression) {
        return { child: node.object, isOptional: node.optional };
      }
      if (node.type === AST_NODE_TYPES.CallExpression) {
        return { child: node.callee, isOptional: node.optional };
      }
      return { child: node.expression, isOptional: false };
    })();
    const isChildUnwrappable = isChildUnwrappableOptionalChain(tsNode, child);

    if (!isChildUnwrappable && !isOptional) {
      return node;
    }

    if (isChildUnwrappable && isChainExpression(child)) {
      // unwrap the chain expression child
      const newChild = child.expression;
      if (node.type === AST_NODE_TYPES.MemberExpression) {
        node.object = newChild;
      } else if (node.type === AST_NODE_TYPES.CallExpression) {
        node.callee = newChild;
      } else {
        node.expression = newChild;
      }
    }

    return this.createNode<TSESTree.ChainExpression>(tsNode, {
      type: AST_NODE_TYPES.ChainExpression,
      expression: node,
    });
  }

  /**
   * For nodes that are copied directly from the TypeScript AST into
   * ESTree mostly as-is. The only difference is the addition of a type
   * property instead of a kind property. Recursively copies all children.
   */
  private deeplyCopy(node: TSNode): any {
    if (node.kind === ts.SyntaxKind.JSDocFunctionType) {
      throw createError(
        this.ast,
        node.pos,
        'JSDoc types can only be used inside documentation comments.',
      );
    }

    const customType = `TS${SyntaxKind[node.kind]}` as AST_NODE_TYPES;

    /**
     * If the "errorOnUnknownASTType" option is set to true, throw an error,
     * otherwise fallback to just including the unknown type as-is.
     */
    if (this.options.errorOnUnknownASTType && !AST_NODE_TYPES[customType]) {
      throw new Error(`Unknown AST_NODE_TYPE: "${customType}"`);
    }

    const result = this.createNode<any>(node, {
      type: customType,
    });

    if ('type' in node) {
      result.typeAnnotation =
        node.type && 'kind' in node.type && ts.isTypeNode(node.type)
          ? this.convertTypeAnnotation(node.type, node)
          : null;
    }
    if ('typeArguments' in node) {
      result.typeParameters =
        node.typeArguments && 'pos' in node.typeArguments
          ? this.convertTypeArgumentsToTypeParameters(node.typeArguments, node)
          : null;
    }
    if ('typeParameters' in node) {
      result.typeParameters =
        node.typeParameters && 'pos' in node.typeParameters
          ? this.convertTSTypeParametersToTypeParametersDeclaration(
              node.typeParameters,
            )
          : null;
    }
    const decorators = getDecorators(node);
    if (decorators?.length) {
      result.decorators = decorators.map(el => this.convertChild(el));
    }

    // keys we never want to clone from the base typescript node as they
    // introduce garbage into our AST
    const KEYS_TO_NOT_COPY = new Set([
      '_children',
      'decorators',
      'end',
      'flags',
      'illegalDecorators',
      'heritageClauses',
      'locals',
      'localSymbol',
      'jsDoc',
      'kind',
      'modifierFlagsCache',
      'modifiers',
      'nextContainer',
      'parent',
      'pos',
      'symbol',
      'transformFlags',
      'type',
      'typeArguments',
      'typeParameters',
    ]);

    Object.entries<any>(node)
      .filter(([key]) => !KEYS_TO_NOT_COPY.has(key))
      .forEach(([key, value]) => {
        if (Array.isArray(value)) {
          result[key] = value.map(el => this.convertChild(el as TSNode));
        } else if (value && typeof value === 'object' && value.kind) {
          // need to check node[key].kind to ensure we don't try to convert a symbol
          result[key] = this.convertChild(value as TSNode);
        } else {
          result[key] = value;
        }
      });
    return result;
  }

  private convertJSXIdentifier(
    node: ts.Identifier | ts.ThisExpression,
  ): TSESTree.JSXIdentifier {
    const result = this.createNode<TSESTree.JSXIdentifier>(node, {
      type: AST_NODE_TYPES.JSXIdentifier,
      name: node.getText(),
    });
    this.registerTSNodeInNodeMap(node, result);
    return result;
  }

  private convertJSXNamespaceOrIdentifier(
    node: ts.Identifier | ts.ThisExpression,
  ): TSESTree.JSXIdentifier | TSESTree.JSXNamespacedName {
    const text = node.getText();
    const colonIndex = text.indexOf(':');
    // this is intentional we can ignore conversion if `:` is in first character
    if (colonIndex > 0) {
      const range = getRange(node, this.ast);
      const result = this.createNode<TSESTree.JSXNamespacedName>(node, {
        type: AST_NODE_TYPES.JSXNamespacedName,
        namespace: this.createNode<TSESTree.JSXIdentifier>(node, {
          type: AST_NODE_TYPES.JSXIdentifier,
          name: text.slice(0, colonIndex),
          range: [range[0], range[0] + colonIndex],
        }),
        name: this.createNode<TSESTree.JSXIdentifier>(node, {
          type: AST_NODE_TYPES.JSXIdentifier,
          name: text.slice(colonIndex + 1),
          range: [range[0] + colonIndex + 1, range[1]],
        }),
        range,
      });
      this.registerTSNodeInNodeMap(node, result);
      return result;
    }

    return this.convertJSXIdentifier(node);
  }

  /**
   * Converts a TypeScript JSX node.tagName into an ESTree node.name
   * @param node the tagName object from a JSX ts.Node
   * @param parent
   * @returns the converted ESTree name object
   */
  private convertJSXTagName(
    node: ts.JsxTagNameExpression,
    parent: ts.Node,
  ): TSESTree.JSXTagNameExpression {
    let result: TSESTree.JSXTagNameExpression;
    switch (node.kind) {
      case SyntaxKind.PropertyAccessExpression:
        if (node.name.kind === SyntaxKind.PrivateIdentifier) {
          // This is one of the few times where TS explicitly errors, and doesn't even gracefully handle the syntax.
          // So we shouldn't ever get into this state to begin with.
          throw new Error('Non-private identifier expected.');
        }

        result = this.createNode<TSESTree.JSXMemberExpression>(node, {
          type: AST_NODE_TYPES.JSXMemberExpression,
          object: this.convertJSXTagName(node.expression, parent),
          property: this.convertJSXIdentifier(node.name),
        });
        break;

      case SyntaxKind.ThisKeyword:
      case SyntaxKind.Identifier:
      default:
        return this.convertJSXNamespaceOrIdentifier(node);
    }

    this.registerTSNodeInNodeMap(node, result);
    return result;
  }

  private convertMethodSignature(
    node:
      | ts.MethodSignature
      | ts.GetAccessorDeclaration
      | ts.SetAccessorDeclaration,
  ): TSESTree.TSMethodSignature {
    const result = this.createNode<TSESTree.TSMethodSignature>(node, {
      type: AST_NODE_TYPES.TSMethodSignature,
      computed: isComputedProperty(node.name),
      key: this.convertChild(node.name),
      params: this.convertParameters(node.parameters),
      kind: ((): 'get' | 'set' | 'method' => {
        switch (node.kind) {
          case SyntaxKind.GetAccessor:
            return 'get';

          case SyntaxKind.SetAccessor:
            return 'set';

          case SyntaxKind.MethodSignature:
            return 'method';
        }
      })(),
    });

    if (isOptional(node)) {
      result.optional = true;
    }

    if (node.type) {
      result.returnType = this.convertTypeAnnotation(node.type, node);
    }

    if (hasModifier(SyntaxKind.ReadonlyKeyword, node)) {
      result.readonly = true;
    }

    if (node.typeParameters) {
      result.typeParameters =
        this.convertTSTypeParametersToTypeParametersDeclaration(
          node.typeParameters,
        );
    }

    const accessibility = getTSNodeAccessibility(node);
    if (accessibility) {
      result.accessibility = accessibility;
    }

    if (hasModifier(SyntaxKind.ExportKeyword, node)) {
      result.export = true;
    }

    if (hasModifier(SyntaxKind.StaticKeyword, node)) {
      result.static = true;
    }

    return result;
  }

  private convertAssertClasue(
    node: ts.AssertClause | undefined,
  ): TSESTree.ImportAttribute[] {
    return node === undefined
      ? []
      : node.elements.map(element => this.convertChild(element));
  }

  /**
<<<<<<< HEAD
=======
   * Applies the given TS modifiers to the given result object.
   *
   * This method adds not standardized `modifiers` property in nodes
   *
   * @param result
   * @param modifiers original ts.Nodes from the node.modifiers array
   * @returns the current result object will be mutated
   */
  private applyModifiersToResult(
    result: TSESTree.TSEnumDeclaration | TSESTree.TSModuleDeclaration,
    modifiers: Iterable<ts.Modifier> | undefined,
  ): void {
    if (!modifiers) {
      return;
    }

    const remainingModifiers: TSESTree.Modifier[] = [];
    /**
     * Some modifiers are explicitly handled by applying them as
     * boolean values on the result node. As well as adding them
     * to the result, we remove them from the array, so that they
     * are not handled twice.
     */
    for (const modifier of modifiers) {
      switch (modifier.kind) {
        /**
         * Ignore ExportKeyword and DefaultKeyword, they are handled
         * via the fixExports utility function
         */
        case SyntaxKind.ExportKeyword:
        case SyntaxKind.DefaultKeyword:
          break;
        case SyntaxKind.ConstKeyword:
          (result as any).const = true;
          break;
        case SyntaxKind.DeclareKeyword:
          result.declare = true;
          break;
        default:
          remainingModifiers.push(
            this.convertChild(modifier) as TSESTree.Modifier,
          );
          break;
      }
    }
    /**
     * If there are still valid modifiers available which have
     * not been explicitly handled above, we just convert and
     * add the modifiers array to the result node.
     */
    if (remainingModifiers.length > 0) {
      result.modifiers = remainingModifiers;
    }
  }

  /**
>>>>>>> 04488c2b
   * Uses the provided range location to adjust the location data of the given Node
   * @param result The node that will have its location data mutated
   * @param childRange The child node range used to expand location
   */
  private fixParentLocation(
    result: TSESTree.BaseNode,
    childRange: [number, number],
  ): void {
    if (childRange[0] < result.range[0]) {
      result.range[0] = childRange[0];
      result.loc.start = getLineAndCharacterFor(result.range[0], this.ast);
    }
    if (childRange[1] > result.range[1]) {
      result.range[1] = childRange[1];
      result.loc.end = getLineAndCharacterFor(result.range[1], this.ast);
    }
  }

  private assertModuleSpecifier(
    node: ts.ExportDeclaration | ts.ImportDeclaration,
    allowNull: boolean,
  ): void {
    if (!allowNull && node.moduleSpecifier == null) {
      throw createError(
        this.ast,
        node.pos,
        'Module specifier must be a string literal.',
      );
    }

    if (
      node.moduleSpecifier &&
      node.moduleSpecifier?.kind !== SyntaxKind.StringLiteral
    ) {
      throw createError(
        this.ast,
        node.moduleSpecifier.pos,
        'Module specifier must be a string literal.',
      );
    }
  }

  /**
   * Converts a TypeScript node into an ESTree node.
   * The core of the conversion logic:
   * Identify and convert each relevant TypeScript SyntaxKind
   * @param node the child ts.Node
   * @param parent parentNode
   * @returns the converted ESTree node
   */
  private convertNode(node: TSNode, parent: TSNode): TSESTree.Node | null {
    switch (node.kind) {
      case SyntaxKind.SourceFile: {
        return this.createNode<TSESTree.Program>(node, {
          type: AST_NODE_TYPES.Program,
          body: this.convertBodyExpressions(node.statements, node),
          sourceType: node.externalModuleIndicator ? 'module' : 'script',
          range: [node.getStart(this.ast), node.endOfFileToken.end],
        });
      }

      case SyntaxKind.Block: {
        return this.createNode<TSESTree.BlockStatement>(node, {
          type: AST_NODE_TYPES.BlockStatement,
          body: this.convertBodyExpressions(node.statements, node),
        });
      }

      case SyntaxKind.Identifier: {
        if (isThisInTypeQuery(node)) {
          // special case for `typeof this.foo` - TS emits an Identifier for `this`
          // but we want to treat it as a ThisExpression for consistency
          return this.createNode<TSESTree.ThisExpression>(node, {
            type: AST_NODE_TYPES.ThisExpression,
          });
        }
        return this.createNode<TSESTree.Identifier>(node, {
          type: AST_NODE_TYPES.Identifier,
          name: node.text,
        });
      }

      case SyntaxKind.PrivateIdentifier: {
        return this.createNode<TSESTree.PrivateIdentifier>(node, {
          type: AST_NODE_TYPES.PrivateIdentifier,
          // typescript includes the `#` in the text
          name: node.text.slice(1),
        });
      }

      case SyntaxKind.WithStatement:
        return this.createNode<TSESTree.WithStatement>(node, {
          type: AST_NODE_TYPES.WithStatement,
          object: this.convertChild(node.expression),
          body: this.convertChild(node.statement),
        });

      // Control Flow

      case SyntaxKind.ReturnStatement:
        return this.createNode<TSESTree.ReturnStatement>(node, {
          type: AST_NODE_TYPES.ReturnStatement,
          argument: this.convertChild(node.expression),
        });

      case SyntaxKind.LabeledStatement:
        return this.createNode<TSESTree.LabeledStatement>(node, {
          type: AST_NODE_TYPES.LabeledStatement,
          label: this.convertChild(node.label),
          body: this.convertChild(node.statement),
        });

      case SyntaxKind.ContinueStatement:
        return this.createNode<TSESTree.ContinueStatement>(node, {
          type: AST_NODE_TYPES.ContinueStatement,
          label: this.convertChild(node.label),
        });

      case SyntaxKind.BreakStatement:
        return this.createNode<TSESTree.BreakStatement>(node, {
          type: AST_NODE_TYPES.BreakStatement,
          label: this.convertChild(node.label),
        });

      // Choice

      case SyntaxKind.IfStatement:
        return this.createNode<TSESTree.IfStatement>(node, {
          type: AST_NODE_TYPES.IfStatement,
          test: this.convertChild(node.expression),
          consequent: this.convertChild(node.thenStatement),
          alternate: this.convertChild(node.elseStatement),
        });

      case SyntaxKind.SwitchStatement:
        return this.createNode<TSESTree.SwitchStatement>(node, {
          type: AST_NODE_TYPES.SwitchStatement,
          discriminant: this.convertChild(node.expression),
          cases: node.caseBlock.clauses.map(el => this.convertChild(el)),
        });

      case SyntaxKind.CaseClause:
      case SyntaxKind.DefaultClause:
        return this.createNode<TSESTree.SwitchCase>(node, {
          type: AST_NODE_TYPES.SwitchCase,
          // expression is present in case only
          test:
            node.kind === SyntaxKind.CaseClause
              ? this.convertChild(node.expression)
              : null,
          consequent: node.statements.map(el => this.convertChild(el)),
        });

      // Exceptions

      case SyntaxKind.ThrowStatement:
        return this.createNode<TSESTree.ThrowStatement>(node, {
          type: AST_NODE_TYPES.ThrowStatement,
          argument: this.convertChild(node.expression),
        });

      case SyntaxKind.TryStatement:
        return this.createNode<TSESTree.TryStatement>(node, {
          type: AST_NODE_TYPES.TryStatement,
          block: this.convertChild(node.tryBlock),
          handler: this.convertChild(node.catchClause),
          finalizer: this.convertChild(node.finallyBlock),
        });

      case SyntaxKind.CatchClause:
        return this.createNode<TSESTree.CatchClause>(node, {
          type: AST_NODE_TYPES.CatchClause,
          param: node.variableDeclaration
            ? this.convertBindingNameWithTypeAnnotation(
                node.variableDeclaration.name,
                node.variableDeclaration.type,
              )
            : null,
          body: this.convertChild(node.block),
        });

      // Loops

      case SyntaxKind.WhileStatement:
        return this.createNode<TSESTree.WhileStatement>(node, {
          type: AST_NODE_TYPES.WhileStatement,
          test: this.convertChild(node.expression),
          body: this.convertChild(node.statement),
        });

      /**
       * Unlike other parsers, TypeScript calls a "DoWhileStatement"
       * a "DoStatement"
       */
      case SyntaxKind.DoStatement:
        return this.createNode<TSESTree.DoWhileStatement>(node, {
          type: AST_NODE_TYPES.DoWhileStatement,
          test: this.convertChild(node.expression),
          body: this.convertChild(node.statement),
        });

      case SyntaxKind.ForStatement:
        return this.createNode<TSESTree.ForStatement>(node, {
          type: AST_NODE_TYPES.ForStatement,
          init: this.convertChild(node.initializer),
          test: this.convertChild(node.condition),
          update: this.convertChild(node.incrementor),
          body: this.convertChild(node.statement),
        });

      case SyntaxKind.ForInStatement:
        return this.createNode<TSESTree.ForInStatement>(node, {
          type: AST_NODE_TYPES.ForInStatement,
          left: this.convertPattern(node.initializer),
          right: this.convertChild(node.expression),
          body: this.convertChild(node.statement),
        });

      case SyntaxKind.ForOfStatement:
        return this.createNode<TSESTree.ForOfStatement>(node, {
          type: AST_NODE_TYPES.ForOfStatement,
          left: this.convertPattern(node.initializer),
          right: this.convertChild(node.expression),
          body: this.convertChild(node.statement),
          await: Boolean(
            node.awaitModifier &&
              node.awaitModifier.kind === SyntaxKind.AwaitKeyword,
          ),
        });

      // Declarations

      case SyntaxKind.FunctionDeclaration: {
        const isDeclare = hasModifier(SyntaxKind.DeclareKeyword, node);

        const result = this.createNode<
          TSESTree.TSDeclareFunction | TSESTree.FunctionDeclaration
        >(node, {
          type:
            isDeclare || !node.body
              ? AST_NODE_TYPES.TSDeclareFunction
              : AST_NODE_TYPES.FunctionDeclaration,
          id: this.convertChild(node.name),
          generator: !!node.asteriskToken,
          expression: false,
          async: hasModifier(SyntaxKind.AsyncKeyword, node),
          params: this.convertParameters(node.parameters),
          body: this.convertChild(node.body) || undefined,
        });

        // Process returnType
        if (node.type) {
          result.returnType = this.convertTypeAnnotation(node.type, node);
        }

        // Process typeParameters
        if (node.typeParameters) {
          result.typeParameters =
            this.convertTSTypeParametersToTypeParametersDeclaration(
              node.typeParameters,
            );
        }

        if (isDeclare) {
          result.declare = true;
        }

        // check for exports
        return this.fixExports(node, result);
      }

      case SyntaxKind.VariableDeclaration: {
        const result = this.createNode<TSESTree.VariableDeclarator>(node, {
          type: AST_NODE_TYPES.VariableDeclarator,
          id: this.convertBindingNameWithTypeAnnotation(
            node.name,
            node.type,
            node,
          ),
          init: this.convertChild(node.initializer),
        });

        if (node.exclamationToken) {
          result.definite = true;
        }

        return result;
      }

      case SyntaxKind.VariableStatement: {
        const result = this.createNode<TSESTree.VariableDeclaration>(node, {
          type: AST_NODE_TYPES.VariableDeclaration,
          declarations: node.declarationList.declarations.map(el =>
            this.convertChild(el),
          ),
          kind: getDeclarationKind(node.declarationList),
        });

        /**
         * Semantically, decorators are not allowed on variable declarations,
         * Pre 4.8 TS would include them in the AST, so we did as well.
         * However as of 4.8 TS no longer includes it (as it is, well, invalid).
         *
         * So for consistency across versions, we no longer include it either.
         */

        if (hasModifier(SyntaxKind.DeclareKeyword, node)) {
          result.declare = true;
        }

        // check for exports
        return this.fixExports(node, result);
      }

      // mostly for for-of, for-in
      case SyntaxKind.VariableDeclarationList:
        return this.createNode<TSESTree.VariableDeclaration>(node, {
          type: AST_NODE_TYPES.VariableDeclaration,
          declarations: node.declarations.map(el => this.convertChild(el)),
          kind: getDeclarationKind(node),
        });

      // Expressions

      case SyntaxKind.ExpressionStatement:
        return this.createNode<TSESTree.ExpressionStatement>(node, {
          type: AST_NODE_TYPES.ExpressionStatement,
          expression: this.convertChild(node.expression),
        });

      case SyntaxKind.ThisKeyword:
        return this.createNode<TSESTree.ThisExpression>(node, {
          type: AST_NODE_TYPES.ThisExpression,
        });

      case SyntaxKind.ArrayLiteralExpression: {
        // TypeScript uses ArrayLiteralExpression in destructuring assignment, too
        if (this.allowPattern) {
          return this.createNode<TSESTree.ArrayPattern>(node, {
            type: AST_NODE_TYPES.ArrayPattern,
            elements: node.elements.map(el => this.convertPattern(el)),
          });
        } else {
          return this.createNode<TSESTree.ArrayExpression>(node, {
            type: AST_NODE_TYPES.ArrayExpression,
            elements: node.elements.map(el => this.convertChild(el)),
          });
        }
      }

      case SyntaxKind.ObjectLiteralExpression: {
        // TypeScript uses ObjectLiteralExpression in destructuring assignment, too
        if (this.allowPattern) {
          return this.createNode<TSESTree.ObjectPattern>(node, {
            type: AST_NODE_TYPES.ObjectPattern,
            properties: node.properties.map(el => this.convertPattern(el)),
          });
        } else {
          return this.createNode<TSESTree.ObjectExpression>(node, {
            type: AST_NODE_TYPES.ObjectExpression,
            properties: node.properties.map(el => this.convertChild(el)),
          });
        }
      }

      case SyntaxKind.PropertyAssignment:
        return this.createNode<TSESTree.Property>(node, {
          type: AST_NODE_TYPES.Property,
          key: this.convertChild(node.name),
          value: this.converter(
            node.initializer,
            node,
            this.inTypeMode,
            this.allowPattern,
          ),
          computed: isComputedProperty(node.name),
          method: false,
          shorthand: false,
          kind: 'init',
        });

      case SyntaxKind.ShorthandPropertyAssignment: {
        if (node.objectAssignmentInitializer) {
          return this.createNode<TSESTree.Property>(node, {
            type: AST_NODE_TYPES.Property,
            key: this.convertChild(node.name),
            value: this.createNode<TSESTree.AssignmentPattern>(node, {
              type: AST_NODE_TYPES.AssignmentPattern,
              left: this.convertPattern(node.name),
              right: this.convertChild(node.objectAssignmentInitializer),
            }),
            computed: false,
            method: false,
            shorthand: true,
            kind: 'init',
          });
        } else {
          return this.createNode<TSESTree.Property>(node, {
            type: AST_NODE_TYPES.Property,
            key: this.convertChild(node.name),
            value: this.convertChild(node.name),
            computed: false,
            method: false,
            shorthand: true,
            kind: 'init',
          });
        }
      }

      case SyntaxKind.ComputedPropertyName:
        return this.convertChild(node.expression);

      case SyntaxKind.PropertyDeclaration: {
        const isAbstract = hasModifier(SyntaxKind.AbstractKeyword, node);
        const result = this.createNode<
          TSESTree.TSAbstractPropertyDefinition | TSESTree.PropertyDefinition
        >(node, {
          type: isAbstract
            ? AST_NODE_TYPES.TSAbstractPropertyDefinition
            : AST_NODE_TYPES.PropertyDefinition,
          key: this.convertChild(node.name),
          value: isAbstract ? null : this.convertChild(node.initializer),
          computed: isComputedProperty(node.name),
          static: hasModifier(SyntaxKind.StaticKeyword, node),
          readonly: hasModifier(SyntaxKind.ReadonlyKeyword, node) || undefined,
          declare: hasModifier(SyntaxKind.DeclareKeyword, node),
          override: hasModifier(SyntaxKind.OverrideKeyword, node),
        });

        if (node.type) {
          result.typeAnnotation = this.convertTypeAnnotation(node.type, node);
        }

        const decorators = getDecorators(node);
        if (decorators) {
          result.decorators = decorators.map(el => this.convertChild(el));
        }

        const accessibility = getTSNodeAccessibility(node);
        if (accessibility) {
          result.accessibility = accessibility;
        }

        if (
          (node.name.kind === SyntaxKind.Identifier ||
            node.name.kind === SyntaxKind.ComputedPropertyName ||
            node.name.kind === SyntaxKind.PrivateIdentifier) &&
          node.questionToken
        ) {
          result.optional = true;
        }

        if (node.exclamationToken) {
          result.definite = true;
        }

        if (result.key.type === AST_NODE_TYPES.Literal && node.questionToken) {
          result.optional = true;
        }
        return result;
      }

      case SyntaxKind.GetAccessor:
      case SyntaxKind.SetAccessor: {
        if (
          node.parent.kind === SyntaxKind.InterfaceDeclaration ||
          node.parent.kind === SyntaxKind.TypeLiteral
        ) {
          return this.convertMethodSignature(node);
        }
      }
      // otherwise, it is a non-type accessor - intentional fallthrough
      case SyntaxKind.MethodDeclaration: {
        const method = this.createNode<
          TSESTree.TSEmptyBodyFunctionExpression | TSESTree.FunctionExpression
        >(node, {
          type: !node.body
            ? AST_NODE_TYPES.TSEmptyBodyFunctionExpression
            : AST_NODE_TYPES.FunctionExpression,
          id: null,
          generator: !!node.asteriskToken,
          expression: false, // ESTreeNode as ESTreeNode here
          async: hasModifier(SyntaxKind.AsyncKeyword, node),
          body: this.convertChild(node.body),
          range: [node.parameters.pos - 1, node.end],
          params: [],
        });

        if (node.type) {
          method.returnType = this.convertTypeAnnotation(node.type, node);
        }

        // Process typeParameters
        if (node.typeParameters) {
          method.typeParameters =
            this.convertTSTypeParametersToTypeParametersDeclaration(
              node.typeParameters,
            );
          this.fixParentLocation(method, method.typeParameters.range);
        }

        let result:
          | TSESTree.Property
          | TSESTree.TSAbstractMethodDefinition
          | TSESTree.MethodDefinition;

        if (parent.kind === SyntaxKind.ObjectLiteralExpression) {
          method.params = node.parameters.map(el => this.convertChild(el));

          result = this.createNode<TSESTree.Property>(node, {
            type: AST_NODE_TYPES.Property,
            key: this.convertChild(node.name),
            value: method,
            computed: isComputedProperty(node.name),
            method: node.kind === SyntaxKind.MethodDeclaration,
            shorthand: false,
            kind: 'init',
          });
        } else {
          // class

          /**
           * Unlike in object literal methods, class method params can have decorators
           */
          method.params = this.convertParameters(node.parameters);

          /**
           * TypeScript class methods can be defined as "abstract"
           */
          const methodDefinitionType = hasModifier(
            SyntaxKind.AbstractKeyword,
            node,
          )
            ? AST_NODE_TYPES.TSAbstractMethodDefinition
            : AST_NODE_TYPES.MethodDefinition;

          result = this.createNode<
            TSESTree.TSAbstractMethodDefinition | TSESTree.MethodDefinition
          >(node, {
            type: methodDefinitionType,
            key: this.convertChild(node.name),
            value: method,
            computed: isComputedProperty(node.name),
            static: hasModifier(SyntaxKind.StaticKeyword, node),
            kind: 'method',
            override: hasModifier(SyntaxKind.OverrideKeyword, node),
          });

          const decorators = getDecorators(node);
          if (decorators) {
            result.decorators = decorators.map(el => this.convertChild(el));
          }

          const accessibility = getTSNodeAccessibility(node);
          if (accessibility) {
            result.accessibility = accessibility;
          }
        }

        if (node.questionToken) {
          result.optional = true;
        }

        if (node.kind === SyntaxKind.GetAccessor) {
          result.kind = 'get';
        } else if (node.kind === SyntaxKind.SetAccessor) {
          result.kind = 'set';
        } else if (
          !(result as TSESTree.MethodDefinition).static &&
          node.name.kind === SyntaxKind.StringLiteral &&
          node.name.text === 'constructor' &&
          result.type !== AST_NODE_TYPES.Property
        ) {
          result.kind = 'constructor';
        }
        return result;
      }

      // TypeScript uses this even for static methods named "constructor"
      case SyntaxKind.Constructor: {
        const lastModifier = getLastModifier(node);
        const constructorToken =
          (lastModifier && findNextToken(lastModifier, node, this.ast)) ||
          node.getFirstToken()!;

        const constructor = this.createNode<
          TSESTree.TSEmptyBodyFunctionExpression | TSESTree.FunctionExpression
        >(node, {
          type: !node.body
            ? AST_NODE_TYPES.TSEmptyBodyFunctionExpression
            : AST_NODE_TYPES.FunctionExpression,
          id: null,
          params: this.convertParameters(node.parameters),
          generator: false,
          expression: false, // is not present in ESTreeNode
          async: false,
          body: this.convertChild(node.body),
          range: [node.parameters.pos - 1, node.end],
        });

        // Process typeParameters
        if (node.typeParameters) {
          constructor.typeParameters =
            this.convertTSTypeParametersToTypeParametersDeclaration(
              node.typeParameters,
            );
          this.fixParentLocation(constructor, constructor.typeParameters.range);
        }

        // Process returnType
        if (node.type) {
          constructor.returnType = this.convertTypeAnnotation(node.type, node);
        }

        const constructorKey = this.createNode<TSESTree.Identifier>(node, {
          type: AST_NODE_TYPES.Identifier,
          name: 'constructor',
          range: [constructorToken.getStart(this.ast), constructorToken.end],
        });

        const isStatic = hasModifier(SyntaxKind.StaticKeyword, node);
        const result = this.createNode<
          TSESTree.TSAbstractMethodDefinition | TSESTree.MethodDefinition
        >(node, {
          type: hasModifier(SyntaxKind.AbstractKeyword, node)
            ? AST_NODE_TYPES.TSAbstractMethodDefinition
            : AST_NODE_TYPES.MethodDefinition,
          key: constructorKey,
          value: constructor,
          computed: false,
          static: isStatic,
          kind: isStatic ? 'method' : 'constructor',
          override: false,
        });

        const accessibility = getTSNodeAccessibility(node);
        if (accessibility) {
          result.accessibility = accessibility;
        }

        return result;
      }

      case SyntaxKind.FunctionExpression: {
        const result = this.createNode<TSESTree.FunctionExpression>(node, {
          type: AST_NODE_TYPES.FunctionExpression,
          id: this.convertChild(node.name),
          generator: !!node.asteriskToken,
          params: this.convertParameters(node.parameters),
          body: this.convertChild(node.body),
          async: hasModifier(SyntaxKind.AsyncKeyword, node),
          expression: false,
        });

        // Process returnType
        if (node.type) {
          result.returnType = this.convertTypeAnnotation(node.type, node);
        }

        // Process typeParameters
        if (node.typeParameters) {
          result.typeParameters =
            this.convertTSTypeParametersToTypeParametersDeclaration(
              node.typeParameters,
            );
        }
        return result;
      }

      case SyntaxKind.SuperKeyword:
        return this.createNode<TSESTree.Super>(node, {
          type: AST_NODE_TYPES.Super,
        });

      case SyntaxKind.ArrayBindingPattern:
        return this.createNode<TSESTree.ArrayPattern>(node, {
          type: AST_NODE_TYPES.ArrayPattern,
          elements: node.elements.map(el => this.convertPattern(el)),
        });

      // occurs with missing array elements like [,]
      case SyntaxKind.OmittedExpression:
        return null;

      case SyntaxKind.ObjectBindingPattern:
        return this.createNode<TSESTree.ObjectPattern>(node, {
          type: AST_NODE_TYPES.ObjectPattern,
          properties: node.elements.map(el => this.convertPattern(el)),
        });

      case SyntaxKind.BindingElement: {
        if (parent.kind === SyntaxKind.ArrayBindingPattern) {
          const arrayItem = this.convertChild(node.name, parent);

          if (node.initializer) {
            return this.createNode<TSESTree.AssignmentPattern>(node, {
              type: AST_NODE_TYPES.AssignmentPattern,
              left: arrayItem,
              right: this.convertChild(node.initializer),
            });
          } else if (node.dotDotDotToken) {
            return this.createNode<TSESTree.RestElement>(node, {
              type: AST_NODE_TYPES.RestElement,
              argument: arrayItem,
            });
          } else {
            return arrayItem;
          }
        } else {
          let result: TSESTree.RestElement | TSESTree.Property;
          if (node.dotDotDotToken) {
            result = this.createNode<TSESTree.RestElement>(node, {
              type: AST_NODE_TYPES.RestElement,
              argument: this.convertChild(node.propertyName ?? node.name),
            });
          } else {
            result = this.createNode<TSESTree.Property>(node, {
              type: AST_NODE_TYPES.Property,
              key: this.convertChild(node.propertyName ?? node.name),
              value: this.convertChild(node.name),
              computed: Boolean(
                node.propertyName &&
                  node.propertyName.kind === SyntaxKind.ComputedPropertyName,
              ),
              method: false,
              shorthand: !node.propertyName,
              kind: 'init',
            });
          }

          if (node.initializer) {
            result.value = this.createNode<TSESTree.AssignmentPattern>(node, {
              type: AST_NODE_TYPES.AssignmentPattern,
              left: this.convertChild(node.name),
              right: this.convertChild(node.initializer),
              range: [node.name.getStart(this.ast), node.initializer.end],
            });
          }
          return result;
        }
      }

      case SyntaxKind.ArrowFunction: {
        const result = this.createNode<TSESTree.ArrowFunctionExpression>(node, {
          type: AST_NODE_TYPES.ArrowFunctionExpression,
          generator: false,
          id: null,
          params: this.convertParameters(node.parameters),
          body: this.convertChild(node.body),
          async: hasModifier(SyntaxKind.AsyncKeyword, node),
          expression: node.body.kind !== SyntaxKind.Block,
        });

        // Process returnType
        if (node.type) {
          result.returnType = this.convertTypeAnnotation(node.type, node);
        }

        // Process typeParameters
        if (node.typeParameters) {
          result.typeParameters =
            this.convertTSTypeParametersToTypeParametersDeclaration(
              node.typeParameters,
            );
        }
        return result;
      }

      case SyntaxKind.YieldExpression:
        return this.createNode<TSESTree.YieldExpression>(node, {
          type: AST_NODE_TYPES.YieldExpression,
          delegate: !!node.asteriskToken,
          argument: this.convertChild(node.expression),
        });

      case SyntaxKind.AwaitExpression:
        return this.createNode<TSESTree.AwaitExpression>(node, {
          type: AST_NODE_TYPES.AwaitExpression,
          argument: this.convertChild(node.expression),
        });

      // Template Literals

      case SyntaxKind.NoSubstitutionTemplateLiteral:
        return this.createNode<TSESTree.TemplateLiteral>(node, {
          type: AST_NODE_TYPES.TemplateLiteral,
          quasis: [
            this.createNode<TSESTree.TemplateElement>(node, {
              type: AST_NODE_TYPES.TemplateElement,
              value: {
                raw: this.ast.text.slice(
                  node.getStart(this.ast) + 1,
                  node.end - 1,
                ),
                cooked: node.text,
              },
              tail: true,
            }),
          ],
          expressions: [],
        });

      case SyntaxKind.TemplateExpression: {
        const result = this.createNode<TSESTree.TemplateLiteral>(node, {
          type: AST_NODE_TYPES.TemplateLiteral,
          quasis: [this.convertChild(node.head)],
          expressions: [],
        });

        node.templateSpans.forEach(templateSpan => {
          result.expressions.push(
            this.convertChild(templateSpan.expression) as TSESTree.Expression,
          );
          result.quasis.push(
            this.convertChild(templateSpan.literal) as TSESTree.TemplateElement,
          );
        });
        return result;
      }

      case SyntaxKind.TaggedTemplateExpression:
        return this.createNode<TSESTree.TaggedTemplateExpression>(node, {
          type: AST_NODE_TYPES.TaggedTemplateExpression,
          typeParameters: node.typeArguments
            ? this.convertTypeArgumentsToTypeParameters(
                node.typeArguments,
                node,
              )
            : undefined,
          tag: this.convertChild(node.tag),
          quasi: this.convertChild(node.template),
        });

      case SyntaxKind.TemplateHead:
      case SyntaxKind.TemplateMiddle:
      case SyntaxKind.TemplateTail: {
        const tail = node.kind === SyntaxKind.TemplateTail;
        return this.createNode<TSESTree.TemplateElement>(node, {
          type: AST_NODE_TYPES.TemplateElement,
          value: {
            raw: this.ast.text.slice(
              node.getStart(this.ast) + 1,
              node.end - (tail ? 1 : 2),
            ),
            cooked: node.text,
          },
          tail,
        });
      }

      // Patterns

      case SyntaxKind.SpreadAssignment:
      case SyntaxKind.SpreadElement: {
        if (this.allowPattern) {
          return this.createNode<TSESTree.RestElement>(node, {
            type: AST_NODE_TYPES.RestElement,
            argument: this.convertPattern(node.expression),
          });
        } else {
          return this.createNode<TSESTree.SpreadElement>(node, {
            type: AST_NODE_TYPES.SpreadElement,
            argument: this.convertChild(node.expression),
          });
        }
      }

      case SyntaxKind.Parameter: {
        let parameter: TSESTree.RestElement | TSESTree.BindingName;
        let result: TSESTree.RestElement | TSESTree.AssignmentPattern;

        if (node.dotDotDotToken) {
          parameter = result = this.createNode<TSESTree.RestElement>(node, {
            type: AST_NODE_TYPES.RestElement,
            argument: this.convertChild(node.name),
          });
        } else if (node.initializer) {
          parameter = this.convertChild(node.name) as TSESTree.BindingName;
          result = this.createNode<TSESTree.AssignmentPattern>(node, {
            type: AST_NODE_TYPES.AssignmentPattern,
            left: parameter,
            right: this.convertChild(node.initializer),
          });

          const modifiers = getModifiers(node);
          if (modifiers) {
            // AssignmentPattern should not contain modifiers in range
            result.range[0] = parameter.range[0];
            result.loc = getLocFor(result.range[0], result.range[1], this.ast);
          }
        } else {
          parameter = result = this.convertChild(node.name, parent);
        }

        if (node.type) {
          parameter.typeAnnotation = this.convertTypeAnnotation(
            node.type,
            node,
          );
          this.fixParentLocation(parameter, parameter.typeAnnotation.range);
        }

        if (node.questionToken) {
          if (node.questionToken.end > parameter.range[1]) {
            parameter.range[1] = node.questionToken.end;
            parameter.loc.end = getLineAndCharacterFor(
              parameter.range[1],
              this.ast,
            );
          }
          parameter.optional = true;
        }

        const modifiers = getModifiers(node);
        if (modifiers) {
          return this.createNode<TSESTree.TSParameterProperty>(node, {
            type: AST_NODE_TYPES.TSParameterProperty,
            accessibility: getTSNodeAccessibility(node) ?? undefined,
            readonly:
              hasModifier(SyntaxKind.ReadonlyKeyword, node) || undefined,
            static: hasModifier(SyntaxKind.StaticKeyword, node) || undefined,
            export: hasModifier(SyntaxKind.ExportKeyword, node) || undefined,
            override:
              hasModifier(SyntaxKind.OverrideKeyword, node) || undefined,
            parameter: result,
          });
        }
        return result;
      }

      // Classes

      case SyntaxKind.ClassDeclaration:
      case SyntaxKind.ClassExpression: {
        const heritageClauses = node.heritageClauses ?? [];
        const classNodeType =
          node.kind === SyntaxKind.ClassDeclaration
            ? AST_NODE_TYPES.ClassDeclaration
            : AST_NODE_TYPES.ClassExpression;

        const superClass = heritageClauses.find(
          clause => clause.token === SyntaxKind.ExtendsKeyword,
        );

        const implementsClause = heritageClauses.find(
          clause => clause.token === SyntaxKind.ImplementsKeyword,
        );

        const result = this.createNode<
          TSESTree.ClassDeclaration | TSESTree.ClassExpression
        >(node, {
          type: classNodeType,
          id: this.convertChild(node.name),
          body: this.createNode<TSESTree.ClassBody>(node, {
            type: AST_NODE_TYPES.ClassBody,
            body: [],
            range: [node.members.pos - 1, node.end],
          }),
          superClass: superClass?.types[0]
            ? this.convertChild(superClass.types[0].expression)
            : null,
        });

        if (superClass) {
          if (superClass.types.length > 1) {
            throw createError(
              this.ast,
              superClass.types[1].pos,
              'Classes can only extend a single class.',
            );
          }

          if (superClass.types[0]?.typeArguments) {
            result.superTypeParameters =
              this.convertTypeArgumentsToTypeParameters(
                superClass.types[0].typeArguments,
                superClass.types[0],
              );
          }
        }

        if (node.typeParameters) {
          result.typeParameters =
            this.convertTSTypeParametersToTypeParametersDeclaration(
              node.typeParameters,
            );
        }

        if (implementsClause) {
          result.implements = implementsClause.types.map(el =>
            this.convertChild(el),
          );
        }

        /**
         * TypeScript class declarations can be defined as "abstract"
         */
        if (hasModifier(SyntaxKind.AbstractKeyword, node)) {
          result.abstract = true;
        }

        if (hasModifier(SyntaxKind.DeclareKeyword, node)) {
          result.declare = true;
        }

        const decorators = getDecorators(node);
        if (decorators) {
          result.decorators = decorators.map(el => this.convertChild(el));
        }

        const filteredMembers = node.members.filter(isESTreeClassMember);

        if (filteredMembers.length) {
          result.body.body = filteredMembers.map(el => this.convertChild(el));
        }

        // check for exports
        return this.fixExports(node, result);
      }

      // Modules
      case SyntaxKind.ModuleBlock:
        return this.createNode<TSESTree.TSModuleBlock>(node, {
          type: AST_NODE_TYPES.TSModuleBlock,
          body: this.convertBodyExpressions(node.statements, node),
        });

      case SyntaxKind.ImportDeclaration: {
        this.assertModuleSpecifier(node, false);

        const result = this.createNode<TSESTree.ImportDeclaration>(node, {
          type: AST_NODE_TYPES.ImportDeclaration,
          source: this.convertChild(node.moduleSpecifier),
          specifiers: [],
          importKind: 'value',
          assertions: this.convertAssertClasue(node.assertClause),
        });

        if (node.importClause) {
          if (node.importClause.isTypeOnly) {
            result.importKind = 'type';
          }

          if (node.importClause.name) {
            result.specifiers.push(
              this.convertChild(node.importClause) as TSESTree.ImportClause,
            );
          }

          if (node.importClause.namedBindings) {
            switch (node.importClause.namedBindings.kind) {
              case SyntaxKind.NamespaceImport:
                result.specifiers.push(
                  this.convertChild(
                    node.importClause.namedBindings,
                  ) as TSESTree.ImportClause,
                );
                break;
              case SyntaxKind.NamedImports:
                result.specifiers = result.specifiers.concat(
                  node.importClause.namedBindings.elements.map(el =>
                    this.convertChild(el),
                  ),
                );
                break;
            }
          }
        }
        return result;
      }

      case SyntaxKind.NamespaceImport:
        return this.createNode<TSESTree.ImportNamespaceSpecifier>(node, {
          type: AST_NODE_TYPES.ImportNamespaceSpecifier,
          local: this.convertChild(node.name),
        });

      case SyntaxKind.ImportSpecifier:
        return this.createNode<TSESTree.ImportSpecifier>(node, {
          type: AST_NODE_TYPES.ImportSpecifier,
          local: this.convertChild(node.name),
          imported: this.convertChild(node.propertyName ?? node.name),
          importKind: node.isTypeOnly ? 'type' : 'value',
        });

      case SyntaxKind.ImportClause: {
        const local = this.convertChild(node.name);
        return this.createNode<TSESTree.ImportDefaultSpecifier>(node, {
          type: AST_NODE_TYPES.ImportDefaultSpecifier,
          local,
          range: local.range,
        });
      }

      case SyntaxKind.ExportDeclaration: {
        if (node.exportClause?.kind === SyntaxKind.NamedExports) {
          this.assertModuleSpecifier(node, true);
          return this.createNode<TSESTree.ExportNamedDeclaration>(node, {
            type: AST_NODE_TYPES.ExportNamedDeclaration,
            source: this.convertChild(node.moduleSpecifier),
            specifiers: node.exportClause.elements.map(el =>
              this.convertChild(el),
            ),
            exportKind: node.isTypeOnly ? 'type' : 'value',
            declaration: null,
            assertions: this.convertAssertClasue(node.assertClause),
          });
        } else {
          this.assertModuleSpecifier(node, false);
          return this.createNode<TSESTree.ExportAllDeclaration>(node, {
            type: AST_NODE_TYPES.ExportAllDeclaration,
            source: this.convertChild(node.moduleSpecifier),
            exportKind: node.isTypeOnly ? 'type' : 'value',
            exported:
              // note - for compat with 3.7.x, where node.exportClause is always undefined and
              //        SyntaxKind.NamespaceExport does not exist yet (i.e. is undefined), this
              //        cannot be shortened to an optional chain, or else you end up with
              //        undefined === undefined, and the true path will hard error at runtime
              node.exportClause &&
              node.exportClause.kind === SyntaxKind.NamespaceExport
                ? this.convertChild(node.exportClause.name)
                : null,
            assertions: this.convertAssertClasue(node.assertClause),
          });
        }
      }

      case SyntaxKind.ExportSpecifier:
        return this.createNode<TSESTree.ExportSpecifier>(node, {
          type: AST_NODE_TYPES.ExportSpecifier,
          local: this.convertChild(node.propertyName ?? node.name),
          exported: this.convertChild(node.name),
          exportKind: node.isTypeOnly ? 'type' : 'value',
        });

      case SyntaxKind.ExportAssignment:
        if (node.isExportEquals) {
          return this.createNode<TSESTree.TSExportAssignment>(node, {
            type: AST_NODE_TYPES.TSExportAssignment,
            expression: this.convertChild(node.expression),
          });
        } else {
          return this.createNode<TSESTree.ExportDefaultDeclaration>(node, {
            type: AST_NODE_TYPES.ExportDefaultDeclaration,
            declaration: this.convertChild(node.expression),
            exportKind: 'value',
          });
        }

      // Unary Operations

      case SyntaxKind.PrefixUnaryExpression:
      case SyntaxKind.PostfixUnaryExpression: {
        const operator = getTextForTokenKind(node.operator);
        /**
         * ESTree uses UpdateExpression for ++/--
         */
        if (operator === '++' || operator === '--') {
          return this.createNode<TSESTree.UpdateExpression>(node, {
            type: AST_NODE_TYPES.UpdateExpression,
            operator,
            prefix: node.kind === SyntaxKind.PrefixUnaryExpression,
            argument: this.convertChild(node.operand),
          });
        } else {
          return this.createNode<TSESTree.UnaryExpression>(node, {
            type: AST_NODE_TYPES.UnaryExpression,
            operator,
            prefix: node.kind === SyntaxKind.PrefixUnaryExpression,
            argument: this.convertChild(node.operand),
          });
        }
      }

      case SyntaxKind.DeleteExpression:
        return this.createNode<TSESTree.UnaryExpression>(node, {
          type: AST_NODE_TYPES.UnaryExpression,
          operator: 'delete',
          prefix: true,
          argument: this.convertChild(node.expression),
        });

      case SyntaxKind.VoidExpression:
        return this.createNode<TSESTree.UnaryExpression>(node, {
          type: AST_NODE_TYPES.UnaryExpression,
          operator: 'void',
          prefix: true,
          argument: this.convertChild(node.expression),
        });

      case SyntaxKind.TypeOfExpression:
        return this.createNode<TSESTree.UnaryExpression>(node, {
          type: AST_NODE_TYPES.UnaryExpression,
          operator: 'typeof',
          prefix: true,
          argument: this.convertChild(node.expression),
        });

      case SyntaxKind.TypeOperator:
        return this.createNode<TSESTree.TSTypeOperator>(node, {
          type: AST_NODE_TYPES.TSTypeOperator,
          operator: getTextForTokenKind(node.operator),
          typeAnnotation: this.convertChild(node.type),
        });

      // Binary Operations

      case SyntaxKind.BinaryExpression: {
        // TypeScript uses BinaryExpression for sequences as well
        if (isComma(node.operatorToken)) {
          const result = this.createNode<TSESTree.SequenceExpression>(node, {
            type: AST_NODE_TYPES.SequenceExpression,
            expressions: [],
          });

          const left = this.convertChild(node.left) as TSESTree.Expression;
          if (
            left.type === AST_NODE_TYPES.SequenceExpression &&
            node.left.kind !== SyntaxKind.ParenthesizedExpression
          ) {
            result.expressions = result.expressions.concat(left.expressions);
          } else {
            result.expressions.push(left);
          }

          result.expressions.push(
            this.convertChild(node.right) as TSESTree.Expression,
          );
          return result;
        } else {
          const type = getBinaryExpressionType(node.operatorToken);
          if (
            this.allowPattern &&
            type === AST_NODE_TYPES.AssignmentExpression
          ) {
            return this.createNode<TSESTree.AssignmentPattern>(node, {
              type: AST_NODE_TYPES.AssignmentPattern,
              left: this.convertPattern(node.left, node),
              right: this.convertChild(node.right),
            });
          }
          return this.createNode<
            | TSESTree.AssignmentExpression
            | TSESTree.LogicalExpression
            | TSESTree.BinaryExpression
          >(node, {
            type,
            operator: getTextForTokenKind(node.operatorToken.kind),
            left: this.converter(
              node.left,
              node,
              this.inTypeMode,
              type === AST_NODE_TYPES.AssignmentExpression,
            ),
            right: this.convertChild(node.right),
          });
        }
      }

      case SyntaxKind.PropertyAccessExpression: {
        const object = this.convertChild(node.expression);
        const property = this.convertChild(node.name);
        const computed = false;

        const result = this.createNode<TSESTree.MemberExpression>(node, {
          type: AST_NODE_TYPES.MemberExpression,
          object,
          property,
          computed,
          optional: node.questionDotToken !== undefined,
        });

        return this.convertChainExpression(result, node);
      }

      case SyntaxKind.ElementAccessExpression: {
        const object = this.convertChild(node.expression);
        const property = this.convertChild(node.argumentExpression);
        const computed = true;

        const result = this.createNode<TSESTree.MemberExpression>(node, {
          type: AST_NODE_TYPES.MemberExpression,
          object,
          property,
          computed,
          optional: node.questionDotToken !== undefined,
        });

        return this.convertChainExpression(result, node);
      }

      case SyntaxKind.CallExpression: {
        if (node.expression.kind === SyntaxKind.ImportKeyword) {
          if (node.arguments.length !== 1 && node.arguments.length !== 2) {
            throw createError(
              this.ast,
              node.arguments.pos,
              'Dynamic import requires exactly one or two arguments.',
            );
          }
          return this.createNode<TSESTree.ImportExpression>(node, {
            type: AST_NODE_TYPES.ImportExpression,
            source: this.convertChild(node.arguments[0]),
            attributes: node.arguments[1]
              ? this.convertChild(node.arguments[1])
              : null,
          });
        }

        const callee = this.convertChild(node.expression);
        const args = node.arguments.map(el => this.convertChild(el));

        const result = this.createNode<TSESTree.CallExpression>(node, {
          type: AST_NODE_TYPES.CallExpression,
          callee,
          arguments: args,
          optional: node.questionDotToken !== undefined,
        });

        if (node.typeArguments) {
          result.typeParameters = this.convertTypeArgumentsToTypeParameters(
            node.typeArguments,
            node,
          );
        }

        return this.convertChainExpression(result, node);
      }

      case SyntaxKind.NewExpression: {
        // NOTE - NewExpression cannot have an optional chain in it
        const result = this.createNode<TSESTree.NewExpression>(node, {
          type: AST_NODE_TYPES.NewExpression,
          callee: this.convertChild(node.expression),
          arguments: node.arguments
            ? node.arguments.map(el => this.convertChild(el))
            : [],
        });
        if (node.typeArguments) {
          result.typeParameters = this.convertTypeArgumentsToTypeParameters(
            node.typeArguments,
            node,
          );
        }
        return result;
      }

      case SyntaxKind.ConditionalExpression:
        return this.createNode<TSESTree.ConditionalExpression>(node, {
          type: AST_NODE_TYPES.ConditionalExpression,
          test: this.convertChild(node.condition),
          consequent: this.convertChild(node.whenTrue),
          alternate: this.convertChild(node.whenFalse),
        });

      case SyntaxKind.MetaProperty: {
        return this.createNode<TSESTree.MetaProperty>(node, {
          type: AST_NODE_TYPES.MetaProperty,
          meta: this.createNode<TSESTree.Identifier>(
            // TODO: do we really want to convert it to Token?
            node.getFirstToken()! as ts.Token<typeof node.keywordToken>,
            {
              type: AST_NODE_TYPES.Identifier,
              name: getTextForTokenKind(node.keywordToken),
            },
          ),
          property: this.convertChild(node.name),
        });
      }

      case SyntaxKind.Decorator: {
        return this.createNode<TSESTree.Decorator>(node, {
          type: AST_NODE_TYPES.Decorator,
          expression: this.convertChild(node.expression),
        });
      }

      // Literals

      case SyntaxKind.StringLiteral: {
        return this.createNode<TSESTree.StringLiteral>(node, {
          type: AST_NODE_TYPES.Literal,
          value:
            parent.kind === SyntaxKind.JsxAttribute
              ? unescapeStringLiteralText(node.text)
              : node.text,
          raw: node.getText(),
        });
      }

      case SyntaxKind.NumericLiteral: {
        return this.createNode<TSESTree.NumberLiteral>(node, {
          type: AST_NODE_TYPES.Literal,
          value: Number(node.text),
          raw: node.getText(),
        });
      }

      case SyntaxKind.BigIntLiteral: {
        const range = getRange(node, this.ast);
        const rawValue = this.ast.text.slice(range[0], range[1]);
        const bigint = rawValue
          // remove suffix `n`
          .slice(0, -1)
          // `BigInt` doesn't accept numeric separator
          // and `bigint` property should not include numeric separator
          .replace(/_/g, '');
        const value = typeof BigInt !== 'undefined' ? BigInt(bigint) : null;
        return this.createNode<TSESTree.BigIntLiteral>(node, {
          type: AST_NODE_TYPES.Literal,
          raw: rawValue,
          value: value,
          bigint: value === null ? bigint : String(value),
          range,
        });
      }

      case SyntaxKind.RegularExpressionLiteral: {
        const pattern = node.text.slice(1, node.text.lastIndexOf('/'));
        const flags = node.text.slice(node.text.lastIndexOf('/') + 1);

        let regex = null;
        try {
          regex = new RegExp(pattern, flags);
        } catch (exception: unknown) {
          regex = null;
        }

        return this.createNode<TSESTree.RegExpLiteral>(node, {
          type: AST_NODE_TYPES.Literal,
          value: regex,
          raw: node.text,
          regex: {
            pattern,
            flags,
          },
        });
      }

      case SyntaxKind.TrueKeyword:
        return this.createNode<TSESTree.BooleanLiteral>(node, {
          type: AST_NODE_TYPES.Literal,
          value: true,
          raw: 'true',
        });

      case SyntaxKind.FalseKeyword:
        return this.createNode<TSESTree.BooleanLiteral>(node, {
          type: AST_NODE_TYPES.Literal,
          value: false,
          raw: 'false',
        });

      case SyntaxKind.NullKeyword: {
        if (!typescriptVersionIsAtLeast['4.0'] && this.inTypeMode) {
          // 4.0 started nesting null types inside a LiteralType node, but we still need to support pre-4.0
          return this.createNode<TSESTree.TSNullKeyword>(node, {
            type: AST_NODE_TYPES.TSNullKeyword,
          });
        }

        return this.createNode<TSESTree.NullLiteral>(node, {
          type: AST_NODE_TYPES.Literal,
          value: null,
          raw: 'null',
        });
      }

      case SyntaxKind.EmptyStatement:
        return this.createNode<TSESTree.EmptyStatement>(node, {
          type: AST_NODE_TYPES.EmptyStatement,
        });

      case SyntaxKind.DebuggerStatement:
        return this.createNode<TSESTree.DebuggerStatement>(node, {
          type: AST_NODE_TYPES.DebuggerStatement,
        });

      // JSX

      case SyntaxKind.JsxElement:
        return this.createNode<TSESTree.JSXElement>(node, {
          type: AST_NODE_TYPES.JSXElement,
          openingElement: this.convertChild(node.openingElement),
          closingElement: this.convertChild(node.closingElement),
          children: node.children.map(el => this.convertChild(el)),
        });

      case SyntaxKind.JsxFragment:
        return this.createNode<TSESTree.JSXFragment>(node, {
          type: AST_NODE_TYPES.JSXFragment,
          openingFragment: this.convertChild(node.openingFragment),
          closingFragment: this.convertChild(node.closingFragment),
          children: node.children.map(el => this.convertChild(el)),
        });

      case SyntaxKind.JsxSelfClosingElement: {
        return this.createNode<TSESTree.JSXElement>(node, {
          type: AST_NODE_TYPES.JSXElement,
          /**
           * Convert SyntaxKind.JsxSelfClosingElement to SyntaxKind.JsxOpeningElement,
           * TypeScript does not seem to have the idea of openingElement when tag is self-closing
           */
          openingElement: this.createNode<TSESTree.JSXOpeningElement>(node, {
            type: AST_NODE_TYPES.JSXOpeningElement,
            typeParameters: node.typeArguments
              ? this.convertTypeArgumentsToTypeParameters(
                  node.typeArguments,
                  node,
                )
              : undefined,
            selfClosing: true,
            name: this.convertJSXTagName(node.tagName, node),
            attributes: node.attributes.properties.map(el =>
              this.convertChild(el),
            ),
            range: getRange(node, this.ast),
          }),
          closingElement: null,
          children: [],
        });
      }

      case SyntaxKind.JsxOpeningElement:
        return this.createNode<TSESTree.JSXOpeningElement>(node, {
          type: AST_NODE_TYPES.JSXOpeningElement,
          typeParameters: node.typeArguments
            ? this.convertTypeArgumentsToTypeParameters(
                node.typeArguments,
                node,
              )
            : undefined,
          selfClosing: false,
          name: this.convertJSXTagName(node.tagName, node),
          attributes: node.attributes.properties.map(el =>
            this.convertChild(el),
          ),
        });

      case SyntaxKind.JsxClosingElement:
        return this.createNode<TSESTree.JSXClosingElement>(node, {
          type: AST_NODE_TYPES.JSXClosingElement,
          name: this.convertJSXTagName(node.tagName, node),
        });

      case SyntaxKind.JsxOpeningFragment:
        return this.createNode<TSESTree.JSXOpeningFragment>(node, {
          type: AST_NODE_TYPES.JSXOpeningFragment,
        });

      case SyntaxKind.JsxClosingFragment:
        return this.createNode<TSESTree.JSXClosingFragment>(node, {
          type: AST_NODE_TYPES.JSXClosingFragment,
        });

      case SyntaxKind.JsxExpression: {
        const expression = node.expression
          ? this.convertChild(node.expression)
          : this.createNode<TSESTree.JSXEmptyExpression>(node, {
              type: AST_NODE_TYPES.JSXEmptyExpression,
              range: [node.getStart(this.ast) + 1, node.getEnd() - 1],
            });

        if (node.dotDotDotToken) {
          return this.createNode<TSESTree.JSXSpreadChild>(node, {
            type: AST_NODE_TYPES.JSXSpreadChild,
            expression,
          });
        } else {
          return this.createNode<TSESTree.JSXExpressionContainer>(node, {
            type: AST_NODE_TYPES.JSXExpressionContainer,
            expression,
          });
        }
      }

      case SyntaxKind.JsxAttribute: {
        return this.createNode<TSESTree.JSXAttribute>(node, {
          type: AST_NODE_TYPES.JSXAttribute,
          name: this.convertJSXNamespaceOrIdentifier(node.name),
          value: this.convertChild(node.initializer),
        });
      }

      case SyntaxKind.JsxText: {
        const start = node.getFullStart();
        const end = node.getEnd();
        const text = this.ast.text.slice(start, end);

        return this.createNode<TSESTree.JSXText>(node, {
          type: AST_NODE_TYPES.JSXText,
          value: unescapeStringLiteralText(text),
          raw: text,
          range: [start, end],
        });
      }

      case SyntaxKind.JsxSpreadAttribute:
        return this.createNode<TSESTree.JSXSpreadAttribute>(node, {
          type: AST_NODE_TYPES.JSXSpreadAttribute,
          argument: this.convertChild(node.expression),
        });

      case SyntaxKind.QualifiedName: {
        return this.createNode<TSESTree.TSQualifiedName>(node, {
          type: AST_NODE_TYPES.TSQualifiedName,
          left: this.convertChild(node.left),
          right: this.convertChild(node.right),
        });
      }

      // TypeScript specific

      case SyntaxKind.TypeReference: {
        return this.createNode<TSESTree.TSTypeReference>(node, {
          type: AST_NODE_TYPES.TSTypeReference,
          typeName: this.convertType(node.typeName),
          typeParameters: node.typeArguments
            ? this.convertTypeArgumentsToTypeParameters(
                node.typeArguments,
                node,
              )
            : undefined,
        });
      }

      case SyntaxKind.TypeParameter: {
        return this.createNode<TSESTree.TSTypeParameter>(node, {
          type: AST_NODE_TYPES.TSTypeParameter,
          name: this.convertType(node.name),
          constraint: node.constraint
            ? this.convertType(node.constraint)
            : undefined,
          default: node.default ? this.convertType(node.default) : undefined,
          in: hasModifier(SyntaxKind.InKeyword, node),
          out: hasModifier(SyntaxKind.OutKeyword, node),
        });
      }

      case SyntaxKind.ThisType:
        return this.createNode<TSESTree.TSThisType>(node, {
          type: AST_NODE_TYPES.TSThisType,
        });

      case SyntaxKind.AnyKeyword:
      case SyntaxKind.BigIntKeyword:
      case SyntaxKind.BooleanKeyword:
      case SyntaxKind.NeverKeyword:
      case SyntaxKind.NumberKeyword:
      case SyntaxKind.ObjectKeyword:
      case SyntaxKind.StringKeyword:
      case SyntaxKind.SymbolKeyword:
      case SyntaxKind.UnknownKeyword:
      case SyntaxKind.VoidKeyword:
      case SyntaxKind.UndefinedKeyword:
      case SyntaxKind.IntrinsicKeyword: {
        return this.createNode<any>(node, {
          type: AST_NODE_TYPES[`TS${SyntaxKind[node.kind]}` as AST_NODE_TYPES],
        });
      }

      case SyntaxKind.NonNullExpression: {
        const nnExpr = this.createNode<TSESTree.TSNonNullExpression>(node, {
          type: AST_NODE_TYPES.TSNonNullExpression,
          expression: this.convertChild(node.expression),
        });

        return this.convertChainExpression(nnExpr, node);
      }

      case SyntaxKind.TypeLiteral: {
        return this.createNode<TSESTree.TSTypeLiteral>(node, {
          type: AST_NODE_TYPES.TSTypeLiteral,
          members: node.members.map(el => this.convertChild(el)),
        });
      }

      case SyntaxKind.ArrayType: {
        return this.createNode<TSESTree.TSArrayType>(node, {
          type: AST_NODE_TYPES.TSArrayType,
          elementType: this.convertType(node.elementType),
        });
      }

      case SyntaxKind.IndexedAccessType: {
        return this.createNode<TSESTree.TSIndexedAccessType>(node, {
          type: AST_NODE_TYPES.TSIndexedAccessType,
          objectType: this.convertType(node.objectType),
          indexType: this.convertType(node.indexType),
        });
      }

      case SyntaxKind.ConditionalType: {
        return this.createNode<TSESTree.TSConditionalType>(node, {
          type: AST_NODE_TYPES.TSConditionalType,
          checkType: this.convertType(node.checkType),
          extendsType: this.convertType(node.extendsType),
          trueType: this.convertType(node.trueType),
          falseType: this.convertType(node.falseType),
        });
      }

      case SyntaxKind.TypeQuery: {
        return this.createNode<TSESTree.TSTypeQuery>(node, {
          type: AST_NODE_TYPES.TSTypeQuery,
          exprName: this.convertType(node.exprName),
          typeParameters:
            node.typeArguments &&
            this.convertTypeArgumentsToTypeParameters(node.typeArguments, node),
        });
      }

      case SyntaxKind.MappedType: {
        const result = this.createNode<TSESTree.TSMappedType>(node, {
          type: AST_NODE_TYPES.TSMappedType,
          typeParameter: this.convertType(node.typeParameter),
          nameType: this.convertType(node.nameType) ?? null,
        });

        if (node.readonlyToken) {
          if (node.readonlyToken.kind === SyntaxKind.ReadonlyKeyword) {
            result.readonly = true;
          } else {
            result.readonly = getTextForTokenKind(node.readonlyToken.kind);
          }
        }

        if (node.questionToken) {
          if (node.questionToken.kind === SyntaxKind.QuestionToken) {
            result.optional = true;
          } else {
            result.optional = getTextForTokenKind(node.questionToken.kind);
          }
        }

        if (node.type) {
          result.typeAnnotation = this.convertType(node.type);
        }
        return result;
      }

      case SyntaxKind.ParenthesizedExpression:
        return this.convertChild(node.expression, parent);

      case SyntaxKind.TypeAliasDeclaration: {
        const result = this.createNode<TSESTree.TSTypeAliasDeclaration>(node, {
          type: AST_NODE_TYPES.TSTypeAliasDeclaration,
          id: this.convertChild(node.name),
          typeAnnotation: this.convertType(node.type),
        });

        if (hasModifier(SyntaxKind.DeclareKeyword, node)) {
          result.declare = true;
        }

        // Process typeParameters
        if (node.typeParameters) {
          result.typeParameters =
            this.convertTSTypeParametersToTypeParametersDeclaration(
              node.typeParameters,
            );
        }

        // check for exports
        return this.fixExports(node, result);
      }

      case SyntaxKind.MethodSignature: {
        return this.convertMethodSignature(node);
      }

      case SyntaxKind.PropertySignature: {
        const result = this.createNode<TSESTree.TSPropertySignature>(node, {
          type: AST_NODE_TYPES.TSPropertySignature,
          optional: isOptional(node) || undefined,
          computed: isComputedProperty(node.name),
          key: this.convertChild(node.name),
          typeAnnotation: node.type
            ? this.convertTypeAnnotation(node.type, node)
            : undefined,
          initializer:
            this.convertChild(
              // eslint-disable-next-line deprecation/deprecation -- TODO breaking change remove this from the AST
              node.initializer,
            ) || undefined,
          readonly: hasModifier(SyntaxKind.ReadonlyKeyword, node) || undefined,
          static: hasModifier(SyntaxKind.StaticKeyword, node) || undefined,
          export: hasModifier(SyntaxKind.ExportKeyword, node) || undefined,
        });

        const accessibility = getTSNodeAccessibility(node);
        if (accessibility) {
          result.accessibility = accessibility;
        }

        return result;
      }

      case SyntaxKind.IndexSignature: {
        const result = this.createNode<TSESTree.TSIndexSignature>(node, {
          type: AST_NODE_TYPES.TSIndexSignature,
          parameters: node.parameters.map(el => this.convertChild(el)),
        });

        if (node.type) {
          result.typeAnnotation = this.convertTypeAnnotation(node.type, node);
        }

        if (hasModifier(SyntaxKind.ReadonlyKeyword, node)) {
          result.readonly = true;
        }

        const accessibility = getTSNodeAccessibility(node);
        if (accessibility) {
          result.accessibility = accessibility;
        }

        if (hasModifier(SyntaxKind.ExportKeyword, node)) {
          result.export = true;
        }

        if (hasModifier(SyntaxKind.StaticKeyword, node)) {
          result.static = true;
        }
        return result;
      }
      case SyntaxKind.ConstructorType: {
        const result = this.createNode<TSESTree.TSConstructorType>(node, {
          type: AST_NODE_TYPES.TSConstructorType,
          params: this.convertParameters(node.parameters),
          abstract: hasModifier(SyntaxKind.AbstractKeyword, node),
        });
        if (node.type) {
          result.returnType = this.convertTypeAnnotation(node.type, node);
        }
        if (node.typeParameters) {
          result.typeParameters =
            this.convertTSTypeParametersToTypeParametersDeclaration(
              node.typeParameters,
            );
        }
        return result;
      }

      case SyntaxKind.FunctionType:
      case SyntaxKind.ConstructSignature:
      case SyntaxKind.CallSignature: {
        const type =
          node.kind === SyntaxKind.ConstructSignature
            ? AST_NODE_TYPES.TSConstructSignatureDeclaration
            : node.kind === SyntaxKind.CallSignature
            ? AST_NODE_TYPES.TSCallSignatureDeclaration
            : AST_NODE_TYPES.TSFunctionType;
        const result = this.createNode<
          | TSESTree.TSFunctionType
          | TSESTree.TSCallSignatureDeclaration
          | TSESTree.TSConstructSignatureDeclaration
        >(node, {
          type: type,
          params: this.convertParameters(node.parameters),
        });
        if (node.type) {
          result.returnType = this.convertTypeAnnotation(node.type, node);
        }

        if (node.typeParameters) {
          result.typeParameters =
            this.convertTSTypeParametersToTypeParametersDeclaration(
              node.typeParameters,
            );
        }
        return result;
      }

      case SyntaxKind.ExpressionWithTypeArguments: {
        const parentKind = parent.kind;
        const type =
          parentKind === SyntaxKind.InterfaceDeclaration
            ? AST_NODE_TYPES.TSInterfaceHeritage
            : parentKind === SyntaxKind.HeritageClause
            ? AST_NODE_TYPES.TSClassImplements
            : AST_NODE_TYPES.TSInstantiationExpression;
        const result = this.createNode<
          | TSESTree.TSInterfaceHeritage
          | TSESTree.TSClassImplements
          | TSESTree.TSInstantiationExpression
        >(node, {
          type,
          expression: this.convertChild(node.expression),
        });

        if (node.typeArguments) {
          result.typeParameters = this.convertTypeArgumentsToTypeParameters(
            node.typeArguments,
            node,
          );
        }
        return result;
      }

      case SyntaxKind.InterfaceDeclaration: {
        const interfaceHeritageClauses = node.heritageClauses ?? [];
        const result = this.createNode<TSESTree.TSInterfaceDeclaration>(node, {
          type: AST_NODE_TYPES.TSInterfaceDeclaration,
          body: this.createNode<TSESTree.TSInterfaceBody>(node, {
            type: AST_NODE_TYPES.TSInterfaceBody,
            body: node.members.map(member => this.convertChild(member)),
            range: [node.members.pos - 1, node.end],
          }),
          id: this.convertChild(node.name),
        });

        if (node.typeParameters) {
          result.typeParameters =
            this.convertTSTypeParametersToTypeParametersDeclaration(
              node.typeParameters,
            );
        }

        if (interfaceHeritageClauses.length > 0) {
          const interfaceExtends: TSESTree.TSInterfaceHeritage[] = [];

          for (const heritageClause of interfaceHeritageClauses) {
            if (heritageClause.token === SyntaxKind.ExtendsKeyword) {
              for (const n of heritageClause.types) {
                interfaceExtends.push(
                  this.convertChild(n, node) as TSESTree.TSInterfaceHeritage,
                );
              }
            }
          }
          if (interfaceExtends.length > 0) {
            result.extends = interfaceExtends;
          }
        }

        if (hasModifier(SyntaxKind.DeclareKeyword, node)) {
          result.declare = true;
        }
        // check for exports
        return this.fixExports(node, result);
      }

      case SyntaxKind.TypePredicate: {
        const result = this.createNode<TSESTree.TSTypePredicate>(node, {
          type: AST_NODE_TYPES.TSTypePredicate,
          asserts: node.assertsModifier !== undefined,
          parameterName: this.convertChild(node.parameterName),
          typeAnnotation: null,
        });
        /**
         * Specific fix for type-guard location data
         */
        if (node.type) {
          result.typeAnnotation = this.convertTypeAnnotation(node.type, node);
          result.typeAnnotation.loc = result.typeAnnotation.typeAnnotation.loc;
          result.typeAnnotation.range =
            result.typeAnnotation.typeAnnotation.range;
        }
        return result;
      }

      case SyntaxKind.ImportType: {
        const range = getRange(node, this.ast);
        if (node.isTypeOf) {
          const token = findNextToken(node.getFirstToken()!, node, this.ast)!;
          range[0] = token.getStart(this.ast);
        }
        const result = this.createNode<TSESTree.TSImportType>(node, {
          type: AST_NODE_TYPES.TSImportType,
          argument: this.convertChild(node.argument),
          qualifier: this.convertChild(node.qualifier),
          typeParameters: node.typeArguments
            ? this.convertTypeArgumentsToTypeParameters(
                node.typeArguments,
                node,
              )
            : null,
          range: range,
        });
        if (node.isTypeOf) {
          return this.createNode<TSESTree.TSTypeQuery>(node, {
            type: AST_NODE_TYPES.TSTypeQuery,
            exprName: result,
          });
        }
        return result;
      }

      case SyntaxKind.EnumDeclaration: {
        const result = this.createNode<TSESTree.TSEnumDeclaration>(node, {
          type: AST_NODE_TYPES.TSEnumDeclaration,
          id: this.convertChild(node.name),
          members: node.members.map(el => this.convertChild(el)),
        });
        // apply modifiers first...
<<<<<<< HEAD
        if (hasModifier(SyntaxKind.DeclareKeyword, node)) {
          result.declare = true;
        }

        if (hasModifier(SyntaxKind.ConstKeyword, node)) {
          result.const = true;
        }
=======
        this.applyModifiersToResult(result, getModifiers(node));
>>>>>>> 04488c2b
        // ...then check for exports
        return this.fixExports(node, result);
      }

      case SyntaxKind.EnumMember: {
        const result = this.createNode<TSESTree.TSEnumMember>(node, {
          type: AST_NODE_TYPES.TSEnumMember,
          id: this.convertChild(node.name),
        });
        if (node.initializer) {
          result.initializer = this.convertChild(node.initializer);
        }
        if (node.name.kind === ts.SyntaxKind.ComputedPropertyName) {
          result.computed = true;
        }
        return result;
      }

      case SyntaxKind.ModuleDeclaration: {
        const result = this.createNode<TSESTree.TSModuleDeclaration>(node, {
          type: AST_NODE_TYPES.TSModuleDeclaration,
          id: this.convertChild(node.name),
        });
        if (node.body) {
          result.body = this.convertChild(node.body);
        }
<<<<<<< HEAD

        if (hasModifier(SyntaxKind.DeclareKeyword, node)) {
          result.declare = true;
        }
=======
        // apply modifiers first...
        this.applyModifiersToResult(result, getModifiers(node));
>>>>>>> 04488c2b
        if (node.flags & ts.NodeFlags.GlobalAugmentation) {
          result.global = true;
        }
        // ...then check for exports
        return this.fixExports(node, result);
      }

      // TypeScript specific types
      case SyntaxKind.ParenthesizedType: {
        return this.convertType(node.type);
      }
      case SyntaxKind.UnionType: {
        return this.createNode<TSESTree.TSUnionType>(node, {
          type: AST_NODE_TYPES.TSUnionType,
          types: node.types.map(el => this.convertType(el)),
        });
      }
      case SyntaxKind.IntersectionType: {
        return this.createNode<TSESTree.TSIntersectionType>(node, {
          type: AST_NODE_TYPES.TSIntersectionType,
          types: node.types.map(el => this.convertType(el)),
        });
      }
      case SyntaxKind.AsExpression: {
        return this.createNode<TSESTree.TSAsExpression>(node, {
          type: AST_NODE_TYPES.TSAsExpression,
          expression: this.convertChild(node.expression),
          typeAnnotation: this.convertType(node.type),
        });
      }
      case SyntaxKind.InferType: {
        return this.createNode<TSESTree.TSInferType>(node, {
          type: AST_NODE_TYPES.TSInferType,
          typeParameter: this.convertType(node.typeParameter),
        });
      }
      case SyntaxKind.LiteralType: {
        if (
          typescriptVersionIsAtLeast['4.0'] &&
          node.literal.kind === SyntaxKind.NullKeyword
        ) {
          // 4.0 started nesting null types inside a LiteralType node
          // but our AST is designed around the old way of null being a keyword
          return this.createNode<TSESTree.TSNullKeyword>(
            node.literal as ts.NullLiteral,
            {
              type: AST_NODE_TYPES.TSNullKeyword,
            },
          );
        } else {
          return this.createNode<TSESTree.TSLiteralType>(node, {
            type: AST_NODE_TYPES.TSLiteralType,
            literal: this.convertType(node.literal),
          });
        }
      }
      case SyntaxKind.TypeAssertionExpression: {
        return this.createNode<TSESTree.TSTypeAssertion>(node, {
          type: AST_NODE_TYPES.TSTypeAssertion,
          typeAnnotation: this.convertType(node.type),
          expression: this.convertChild(node.expression),
        });
      }
      case SyntaxKind.ImportEqualsDeclaration: {
        return this.createNode<TSESTree.TSImportEqualsDeclaration>(node, {
          type: AST_NODE_TYPES.TSImportEqualsDeclaration,
          id: this.convertChild(node.name),
          moduleReference: this.convertChild(node.moduleReference),
          importKind: node.isTypeOnly ? 'type' : 'value',
          isExport: hasModifier(SyntaxKind.ExportKeyword, node),
        });
      }
      case SyntaxKind.ExternalModuleReference: {
        return this.createNode<TSESTree.TSExternalModuleReference>(node, {
          type: AST_NODE_TYPES.TSExternalModuleReference,
          expression: this.convertChild(node.expression),
        });
      }
      case SyntaxKind.NamespaceExportDeclaration: {
        return this.createNode<TSESTree.TSNamespaceExportDeclaration>(node, {
          type: AST_NODE_TYPES.TSNamespaceExportDeclaration,
          id: this.convertChild(node.name),
        });
      }
      case SyntaxKind.AbstractKeyword: {
        return this.createNode<TSESTree.TSAbstractKeyword>(node, {
          type: AST_NODE_TYPES.TSAbstractKeyword,
        });
      }

      // Tuple
      case SyntaxKind.TupleType: {
        // In TS 4.0, the `elementTypes` property was changed to `elements`.
        // To support both at compile time, we cast to access the newer version
        // if the former does not exist.
        const elementTypes =
          'elementTypes' in node
            ? (node as any).elementTypes.map((el: ts.Node) =>
                this.convertType(el),
              )
            : node.elements.map(el => this.convertType(el));

        return this.createNode<TSESTree.TSTupleType>(node, {
          type: AST_NODE_TYPES.TSTupleType,
          elementTypes,
        });
      }
      case SyntaxKind.NamedTupleMember: {
        const member = this.createNode<TSESTree.TSNamedTupleMember>(node, {
          type: AST_NODE_TYPES.TSNamedTupleMember,
          elementType: this.convertType(node.type, node),
          label: this.convertChild(node.name, node),
          optional: node.questionToken != null,
        });

        if (node.dotDotDotToken) {
          // adjust the start to account for the "..."
          member.range[0] = member.label.range[0];
          member.loc.start = member.label.loc.start;
          return this.createNode<TSESTree.TSRestType>(node, {
            type: AST_NODE_TYPES.TSRestType,
            typeAnnotation: member,
          });
        }

        return member;
      }
      case SyntaxKind.OptionalType: {
        return this.createNode<TSESTree.TSOptionalType>(node, {
          type: AST_NODE_TYPES.TSOptionalType,
          typeAnnotation: this.convertType(node.type),
        });
      }
      case SyntaxKind.RestType: {
        return this.createNode<TSESTree.TSRestType>(node, {
          type: AST_NODE_TYPES.TSRestType,
          typeAnnotation: this.convertType(node.type),
        });
      }

      // Template Literal Types
      case SyntaxKind.TemplateLiteralType: {
        const result = this.createNode<TSESTree.TSTemplateLiteralType>(node, {
          type: AST_NODE_TYPES.TSTemplateLiteralType,
          quasis: [this.convertChild(node.head)],
          types: [],
        });

        node.templateSpans.forEach(templateSpan => {
          result.types.push(
            this.convertChild(templateSpan.type) as TSESTree.TypeNode,
          );
          result.quasis.push(
            this.convertChild(templateSpan.literal) as TSESTree.TemplateElement,
          );
        });
        return result;
      }

      case SyntaxKind.ClassStaticBlockDeclaration: {
        return this.createNode<TSESTree.StaticBlock>(node, {
          type: AST_NODE_TYPES.StaticBlock,
          body: this.convertBodyExpressions(node.body.statements, node),
        });
      }

      case SyntaxKind.AssertEntry: {
        return this.createNode<TSESTree.ImportAttribute>(node, {
          type: AST_NODE_TYPES.ImportAttribute,
          key: this.convertChild(node.name),
          value: this.convertChild(node.value),
        });
      }

      default:
        return this.deeplyCopy(node);
    }
  }
}<|MERGE_RESOLUTION|>--- conflicted
+++ resolved
@@ -697,65 +697,6 @@
   }
 
   /**
-<<<<<<< HEAD
-=======
-   * Applies the given TS modifiers to the given result object.
-   *
-   * This method adds not standardized `modifiers` property in nodes
-   *
-   * @param result
-   * @param modifiers original ts.Nodes from the node.modifiers array
-   * @returns the current result object will be mutated
-   */
-  private applyModifiersToResult(
-    result: TSESTree.TSEnumDeclaration | TSESTree.TSModuleDeclaration,
-    modifiers: Iterable<ts.Modifier> | undefined,
-  ): void {
-    if (!modifiers) {
-      return;
-    }
-
-    const remainingModifiers: TSESTree.Modifier[] = [];
-    /**
-     * Some modifiers are explicitly handled by applying them as
-     * boolean values on the result node. As well as adding them
-     * to the result, we remove them from the array, so that they
-     * are not handled twice.
-     */
-    for (const modifier of modifiers) {
-      switch (modifier.kind) {
-        /**
-         * Ignore ExportKeyword and DefaultKeyword, they are handled
-         * via the fixExports utility function
-         */
-        case SyntaxKind.ExportKeyword:
-        case SyntaxKind.DefaultKeyword:
-          break;
-        case SyntaxKind.ConstKeyword:
-          (result as any).const = true;
-          break;
-        case SyntaxKind.DeclareKeyword:
-          result.declare = true;
-          break;
-        default:
-          remainingModifiers.push(
-            this.convertChild(modifier) as TSESTree.Modifier,
-          );
-          break;
-      }
-    }
-    /**
-     * If there are still valid modifiers available which have
-     * not been explicitly handled above, we just convert and
-     * add the modifiers array to the result node.
-     */
-    if (remainingModifiers.length > 0) {
-      result.modifiers = remainingModifiers;
-    }
-  }
-
-  /**
->>>>>>> 04488c2b
    * Uses the provided range location to adjust the location data of the given Node
    * @param result The node that will have its location data mutated
    * @param childRange The child node range used to expand location
@@ -2687,6 +2628,7 @@
               }
             }
           }
+
           if (interfaceExtends.length > 0) {
             result.extends = interfaceExtends;
           }
@@ -2752,7 +2694,6 @@
           members: node.members.map(el => this.convertChild(el)),
         });
         // apply modifiers first...
-<<<<<<< HEAD
         if (hasModifier(SyntaxKind.DeclareKeyword, node)) {
           result.declare = true;
         }
@@ -2760,9 +2701,7 @@
         if (hasModifier(SyntaxKind.ConstKeyword, node)) {
           result.const = true;
         }
-=======
-        this.applyModifiersToResult(result, getModifiers(node));
->>>>>>> 04488c2b
+
         // ...then check for exports
         return this.fixExports(node, result);
       }
@@ -2789,15 +2728,10 @@
         if (node.body) {
           result.body = this.convertChild(node.body);
         }
-<<<<<<< HEAD
-
+        // apply modifiers first...
         if (hasModifier(SyntaxKind.DeclareKeyword, node)) {
           result.declare = true;
         }
-=======
-        // apply modifiers first...
-        this.applyModifiersToResult(result, getModifiers(node));
->>>>>>> 04488c2b
         if (node.flags & ts.NodeFlags.GlobalAugmentation) {
           result.global = true;
         }
