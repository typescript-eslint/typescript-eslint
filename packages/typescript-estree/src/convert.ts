// There's lots of funny stuff due to the typing of ts.Node
/* eslint-disable @typescript-eslint/no-explicit-any, @typescript-eslint/no-unsafe-assignment, @typescript-eslint/no-unsafe-call, @typescript-eslint/no-unsafe-return, @typescript-eslint/no-unsafe-member-access */
import * as ts from 'typescript';

import { getDecorators, getModifiers } from './getModifiers';
import type { TSError } from './node-utils';
import {
  canContainDirective,
  createError,
  findNextToken,
  getBinaryExpressionType,
  getDeclarationKind,
  getLastModifier,
  getLineAndCharacterFor,
  getLocFor,
  getRange,
  getTextForTokenKind,
  getTSNodeAccessibility,
  hasModifier,
  isChainExpression,
  isChildUnwrappableOptionalChain,
  isComma,
  isComputedProperty,
  isESTreeClassMember,
  isOptional,
  isThisInTypeQuery,
  unescapeStringLiteralText,
} from './node-utils';
import type {
  ParserWeakMap,
  ParserWeakMapESTreeToTSNode,
} from './parser-options';
import type { SemanticOrSyntacticError } from './semantic-or-syntactic-errors';
import type { TSESTree, TSESTreeToTSNode, TSNode } from './ts-estree';
import { AST_NODE_TYPES } from './ts-estree';

const SyntaxKind = ts.SyntaxKind;

interface ConverterOptions {
  errorOnUnknownASTType: boolean;
  shouldPreserveNodeMaps: boolean;
}

/**
 * Extends and formats a given error object
 * @param error the error object
 * @returns converted error object
 */
export function convertError(
  error: ts.DiagnosticWithLocation | SemanticOrSyntacticError,
): TSError {
  return createError(
    error.file!,
    error.start!,
    ('message' in error && error.message) || (error.messageText as string),
  );
}

export interface ASTMaps {
  esTreeNodeToTSNodeMap: ParserWeakMapESTreeToTSNode;
  tsNodeToESTreeNodeMap: ParserWeakMap<TSNode, TSESTree.Node>;
}

export class Converter {
  private readonly ast: ts.SourceFile;
  private readonly options: ConverterOptions;
  private readonly esTreeNodeToTSNodeMap = new WeakMap();
  private readonly tsNodeToESTreeNodeMap = new WeakMap();

  private allowPattern = false;

  /**
   * Converts a TypeScript node into an ESTree node
   * @param ast the full TypeScript AST
   * @param options additional options for the conversion
   * @returns the converted ESTreeNode
   */
  constructor(ast: ts.SourceFile, options: ConverterOptions) {
    this.ast = ast;
    this.options = { ...options };
  }

  getASTMaps(): ASTMaps {
    return {
      esTreeNodeToTSNodeMap: this.esTreeNodeToTSNodeMap,
      tsNodeToESTreeNodeMap: this.tsNodeToESTreeNodeMap,
    };
  }

  convertProgram(): TSESTree.Program {
    return this.converter(this.ast) as TSESTree.Program;
  }

  /**
   * Converts a TypeScript node into an ESTree node.
   * @param node the child ts.Node
   * @param parent parentNode
   * @param allowPattern flag to determine if patterns are allowed
   * @returns the converted ESTree node
   */
  private converter(
    node?: ts.Node,
    parent?: ts.Node,
    allowPattern?: boolean,
  ): any {
    /**
     * Exit early for null and undefined
     */
    if (!node) {
      return null;
    }

    const pattern = this.allowPattern;
    if (allowPattern !== undefined) {
      this.allowPattern = allowPattern;
    }

    const result = this.convertNode(
      node as TSNode,
      (parent ?? node.parent) as TSNode,
    );

    this.registerTSNodeInNodeMap(node, result);

    this.allowPattern = pattern;
    return result;
  }

  /**
   * Fixes the exports of the given ts.Node
   * @param node the ts.Node
   * @param result result
   * @returns the ESTreeNode with fixed exports
   */
  private fixExports<
    T extends
      | TSESTree.DefaultExportDeclarations
      | TSESTree.NamedExportDeclarations,
  >(
    node:
      | ts.FunctionDeclaration
      | ts.VariableStatement
      | ts.ClassDeclaration
      | ts.ClassExpression
      | ts.TypeAliasDeclaration
      | ts.ImportEqualsDeclaration
      | ts.InterfaceDeclaration
      | ts.EnumDeclaration
      | ts.ModuleDeclaration,
    result: T,
  ): TSESTree.ExportDefaultDeclaration | TSESTree.ExportNamedDeclaration | T {
    const modifiers = getModifiers(node);
    if (modifiers?.[0].kind === SyntaxKind.ExportKeyword) {
      /**
       * Make sure that original node is registered instead of export
       */
      this.registerTSNodeInNodeMap(node, result);

      const exportKeyword = modifiers[0];
      const nextModifier = modifiers[1];
      const declarationIsDefault =
        nextModifier?.kind === SyntaxKind.DefaultKeyword;

      const varToken = declarationIsDefault
        ? findNextToken(nextModifier, this.ast, this.ast)
        : findNextToken(exportKeyword, this.ast, this.ast);

      result.range[0] = varToken!.getStart(this.ast);
      result.loc = getLocFor(result.range[0], result.range[1], this.ast);

      if (declarationIsDefault) {
        return this.createNode<TSESTree.ExportDefaultDeclaration>(
          node as Exclude<typeof node, ts.ImportEqualsDeclaration>,
          {
            type: AST_NODE_TYPES.ExportDefaultDeclaration,
            declaration: result as TSESTree.DefaultExportDeclarations,
            range: [exportKeyword.getStart(this.ast), result.range[1]],
            exportKind: 'value',
          },
        );
      } else {
        const isType =
          result.type === AST_NODE_TYPES.TSInterfaceDeclaration ||
          result.type === AST_NODE_TYPES.TSTypeAliasDeclaration;
        const isDeclare = 'declare' in result && result.declare === true;
        return this.createNode<TSESTree.ExportNamedDeclaration>(node, {
          type: AST_NODE_TYPES.ExportNamedDeclaration,
          // @ts-expect-error - TODO, narrow the types here
          declaration: result,
          specifiers: [],
          source: null,
          exportKind: isType || isDeclare ? 'type' : 'value',
          range: [exportKeyword.getStart(this.ast), result.range[1]],
          assertions: [],
        });
      }
    }

    return result;
  }

  /**
   * Register specific TypeScript node into map with first ESTree node provided
   */
  private registerTSNodeInNodeMap(
    node: ts.Node,
    result: TSESTree.Node | null,
  ): void {
    if (result && this.options.shouldPreserveNodeMaps) {
      if (!this.tsNodeToESTreeNodeMap.has(node)) {
        this.tsNodeToESTreeNodeMap.set(node, result);
      }
    }
  }

  /**
   * Converts a TypeScript node into an ESTree node.
   * @param child the child ts.Node
   * @param parent parentNode
   * @returns the converted ESTree node
   */
  private convertPattern(child?: ts.Node, parent?: ts.Node): any | null {
    return this.converter(child, parent, true);
  }

  /**
   * Converts a TypeScript node into an ESTree node.
   * @param child the child ts.Node
   * @param parent parentNode
   * @returns the converted ESTree node
   */
  private convertChild(child?: ts.Node, parent?: ts.Node): any | null {
    return this.converter(child, parent, false);
  }

  private createNode<T extends TSESTree.Node = TSESTree.Node>(
    // The 'parent' property will be added later if specified
    node: Omit<TSESTreeToTSNode<T>, 'parent'>,
    data: Omit<TSESTree.OptionalRangeAndLoc<T>, 'parent'>,
  ): T {
    const result = data;
    if (!result.range) {
      result.range = getRange(node, this.ast);
    }
    if (!result.loc) {
      result.loc = getLocFor(result.range[0], result.range[1], this.ast);
    }

    if (result && this.options.shouldPreserveNodeMaps) {
      this.esTreeNodeToTSNodeMap.set(result, node);
    }
    return result as T;
  }

  private convertBindingNameWithTypeAnnotation(
    name: ts.BindingName,
    tsType: ts.TypeNode | undefined,
    parent?: ts.Node,
  ): TSESTree.BindingName {
    const id = this.convertPattern(name) as TSESTree.BindingName;

    if (tsType) {
      id.typeAnnotation = this.convertTypeAnnotation(tsType, parent);
      this.fixParentLocation(id, id.typeAnnotation.range);
    }

    return id;
  }

  /**
   * Converts a child into a type annotation. This creates an intermediary
   * TypeAnnotation node to match what Flow does.
   * @param child The TypeScript AST node to convert.
   * @param parent parentNode
   * @returns The type annotation node.
   */
  private convertTypeAnnotation(
    child: ts.TypeNode,
    parent: ts.Node | undefined,
  ): TSESTree.TSTypeAnnotation {
    // in FunctionType and ConstructorType typeAnnotation has 2 characters `=>` and in other places is just colon
    const offset =
      parent?.kind === SyntaxKind.FunctionType ||
      parent?.kind === SyntaxKind.ConstructorType
        ? 2
        : 1;
    const annotationStartCol = child.getFullStart() - offset;

    const loc = getLocFor(annotationStartCol, child.end, this.ast);
    return {
      type: AST_NODE_TYPES.TSTypeAnnotation,
      loc,
      range: [annotationStartCol, child.end],
      typeAnnotation: this.convertChild(child),
    } as TSESTree.TSTypeAnnotation;
  }

  /**
   * Coverts body Nodes and add a directive field to StringLiterals
   * @param nodes of ts.Node
   * @param parent parentNode
   * @returns Array of body statements
   */
  private convertBodyExpressions(
    nodes: ts.NodeArray<ts.Statement>,
    parent:
      | ts.SourceFile
      | ts.Block
      | ts.ModuleBlock
      | ts.ClassStaticBlockDeclaration,
  ): TSESTree.Statement[] {
    let allowDirectives = canContainDirective(parent);

    return (
      nodes
        .map(statement => {
          const child = this.convertChild(statement);
          if (allowDirectives) {
            if (
              child?.expression &&
              ts.isExpressionStatement(statement) &&
              ts.isStringLiteral(statement.expression)
            ) {
              const raw = child.expression.raw;
              child.directive = raw.slice(1, -1);
              return child; // child can be null, but it's filtered below
            } else {
              allowDirectives = false;
            }
          }
          return child; // child can be null, but it's filtered below
        })
        // filter out unknown nodes for now
        .filter(statement => statement)
    );
  }

  /**
   * Converts a ts.Node's typeArguments to TSTypeParameterInstantiation node
   * @param typeArguments ts.NodeArray typeArguments
   * @param node parent used to create this node
   * @returns TypeParameterInstantiation node
   */
  private convertTypeArgumentsToTypeParameters(
    typeArguments: ts.NodeArray<ts.TypeNode>,
    node: TSESTreeToTSNode<TSESTree.TSTypeParameterInstantiation>,
  ): TSESTree.TSTypeParameterInstantiation {
    const greaterThanToken = findNextToken(typeArguments, this.ast, this.ast)!;

    return this.createNode<TSESTree.TSTypeParameterInstantiation>(node, {
      type: AST_NODE_TYPES.TSTypeParameterInstantiation,
      range: [typeArguments.pos - 1, greaterThanToken.end],
      params: typeArguments.map(typeArgument =>
        this.convertChild(typeArgument),
      ),
    });
  }

  /**
   * Converts a ts.Node's typeParameters to TSTypeParameterDeclaration node
   * @param typeParameters ts.Node typeParameters
   * @returns TypeParameterDeclaration node
   */
  private convertTSTypeParametersToTypeParametersDeclaration(
    typeParameters: ts.NodeArray<ts.TypeParameterDeclaration>,
  ): TSESTree.TSTypeParameterDeclaration {
    const greaterThanToken = findNextToken(typeParameters, this.ast, this.ast)!;

    return {
      type: AST_NODE_TYPES.TSTypeParameterDeclaration,
      range: [typeParameters.pos - 1, greaterThanToken.end],
      loc: getLocFor(typeParameters.pos - 1, greaterThanToken.end, this.ast),
      params: typeParameters.map(typeParameter =>
        this.convertChild(typeParameter),
      ),
    } as TSESTree.TSTypeParameterDeclaration;
  }

  /**
   * Converts an array of ts.Node parameters into an array of ESTreeNode params
   * @param parameters An array of ts.Node params to be converted
   * @returns an array of converted ESTreeNode params
   */
  private convertParameters(
    parameters: ts.NodeArray<ts.ParameterDeclaration>,
  ): TSESTree.Parameter[] {
    if (!parameters?.length) {
      return [];
    }
    return parameters.map(param => {
      const convertedParam = this.convertChild(param) as TSESTree.Parameter;

      const decorators = getDecorators(param);
      if (decorators?.length) {
        convertedParam.decorators = decorators.map(el => this.convertChild(el));
      }
      return convertedParam;
    });
  }

  private convertChainExpression(
    node: TSESTree.ChainElement,
    tsNode:
      | ts.PropertyAccessExpression
      | ts.ElementAccessExpression
      | ts.CallExpression
      | ts.NonNullExpression,
  ): TSESTree.ChainExpression | TSESTree.ChainElement {
    const { child, isOptional } = ((): {
      child: TSESTree.Node;
      isOptional: boolean;
    } => {
      if (node.type === AST_NODE_TYPES.MemberExpression) {
        return { child: node.object, isOptional: node.optional };
      }
      if (node.type === AST_NODE_TYPES.CallExpression) {
        return { child: node.callee, isOptional: node.optional };
      }
      return { child: node.expression, isOptional: false };
    })();
    const isChildUnwrappable = isChildUnwrappableOptionalChain(tsNode, child);

    if (!isChildUnwrappable && !isOptional) {
      return node;
    }

    if (isChildUnwrappable && isChainExpression(child)) {
      // unwrap the chain expression child
      const newChild = child.expression;
      if (node.type === AST_NODE_TYPES.MemberExpression) {
        node.object = newChild;
      } else if (node.type === AST_NODE_TYPES.CallExpression) {
        node.callee = newChild;
      } else {
        node.expression = newChild;
      }
    }

    return this.createNode<TSESTree.ChainExpression>(tsNode, {
      type: AST_NODE_TYPES.ChainExpression,
      expression: node,
    });
  }

  /**
   * For nodes that are copied directly from the TypeScript AST into
   * ESTree mostly as-is. The only difference is the addition of a type
   * property instead of a kind property. Recursively copies all children.
   */
  private deeplyCopy(node: TSNode): any {
    if (node.kind === ts.SyntaxKind.JSDocFunctionType) {
      throw createError(
        this.ast,
        node.pos,
        'JSDoc types can only be used inside documentation comments.',
      );
    }

    const customType = `TS${SyntaxKind[node.kind]}` as AST_NODE_TYPES;

    /**
     * If the "errorOnUnknownASTType" option is set to true, throw an error,
     * otherwise fallback to just including the unknown type as-is.
     */
    if (this.options.errorOnUnknownASTType && !AST_NODE_TYPES[customType]) {
      throw new Error(`Unknown AST_NODE_TYPE: "${customType}"`);
    }

    const result = this.createNode<any>(node, {
      type: customType,
    });

    if ('type' in node) {
      result.typeAnnotation =
        node.type && 'kind' in node.type && ts.isTypeNode(node.type)
          ? this.convertTypeAnnotation(node.type, node)
          : null;
    }
    if ('typeArguments' in node) {
      result.typeParameters =
        node.typeArguments && 'pos' in node.typeArguments
          ? this.convertTypeArgumentsToTypeParameters(node.typeArguments, node)
          : null;
    }
    if ('typeParameters' in node) {
      result.typeParameters =
        node.typeParameters && 'pos' in node.typeParameters
          ? this.convertTSTypeParametersToTypeParametersDeclaration(
              node.typeParameters,
            )
          : null;
    }
    const decorators = getDecorators(node);
    if (decorators?.length) {
      result.decorators = decorators.map(el => this.convertChild(el));
    }

    // keys we never want to clone from the base typescript node as they
    // introduce garbage into our AST
    const KEYS_TO_NOT_COPY = new Set([
      '_children',
      'decorators',
      'end',
      'flags',
      'illegalDecorators',
      'heritageClauses',
      'locals',
      'localSymbol',
      'jsDoc',
      'kind',
      'modifierFlagsCache',
      'modifiers',
      'nextContainer',
      'parent',
      'pos',
      'symbol',
      'transformFlags',
      'type',
      'typeArguments',
      'typeParameters',
    ]);

    Object.entries<any>(node)
      .filter(([key]) => !KEYS_TO_NOT_COPY.has(key))
      .forEach(([key, value]) => {
        if (Array.isArray(value)) {
          result[key] = value.map(el => this.convertChild(el as TSNode));
        } else if (value && typeof value === 'object' && value.kind) {
          // need to check node[key].kind to ensure we don't try to convert a symbol
          result[key] = this.convertChild(value as TSNode);
        } else {
          result[key] = value;
        }
      });
    return result;
  }

  private convertJSXIdentifier(
    node: ts.Identifier | ts.ThisExpression,
  ): TSESTree.JSXIdentifier {
    const result = this.createNode<TSESTree.JSXIdentifier>(node, {
      type: AST_NODE_TYPES.JSXIdentifier,
      name: node.getText(),
    });
    this.registerTSNodeInNodeMap(node, result);
    return result;
  }

  private convertJSXNamespaceOrIdentifier(
    node: ts.Identifier | ts.ThisExpression,
  ): TSESTree.JSXIdentifier | TSESTree.JSXNamespacedName {
    const text = node.getText();
    const colonIndex = text.indexOf(':');
    // this is intentional we can ignore conversion if `:` is in first character
    if (colonIndex > 0) {
      const range = getRange(node, this.ast);
      const result = this.createNode<TSESTree.JSXNamespacedName>(node, {
        type: AST_NODE_TYPES.JSXNamespacedName,
        namespace: this.createNode<TSESTree.JSXIdentifier>(node, {
          type: AST_NODE_TYPES.JSXIdentifier,
          name: text.slice(0, colonIndex),
          range: [range[0], range[0] + colonIndex],
        }),
        name: this.createNode<TSESTree.JSXIdentifier>(node, {
          type: AST_NODE_TYPES.JSXIdentifier,
          name: text.slice(colonIndex + 1),
          range: [range[0] + colonIndex + 1, range[1]],
        }),
        range,
      });
      this.registerTSNodeInNodeMap(node, result);
      return result;
    }

    return this.convertJSXIdentifier(node);
  }

  /**
   * Converts a TypeScript JSX node.tagName into an ESTree node.name
   * @param node the tagName object from a JSX ts.Node
   * @param parent
   * @returns the converted ESTree name object
   */
  private convertJSXTagName(
    node: ts.JsxTagNameExpression,
    parent: ts.Node,
  ): TSESTree.JSXTagNameExpression {
    let result: TSESTree.JSXTagNameExpression;
    switch (node.kind) {
      case SyntaxKind.PropertyAccessExpression:
        if (node.name.kind === SyntaxKind.PrivateIdentifier) {
          // This is one of the few times where TS explicitly errors, and doesn't even gracefully handle the syntax.
          // So we shouldn't ever get into this state to begin with.
          throw new Error('Non-private identifier expected.');
        }

        result = this.createNode<TSESTree.JSXMemberExpression>(node, {
          type: AST_NODE_TYPES.JSXMemberExpression,
          object: this.convertJSXTagName(node.expression, parent),
          property: this.convertJSXIdentifier(node.name),
        });
        break;

      case SyntaxKind.ThisKeyword:
      case SyntaxKind.Identifier:
      default:
        return this.convertJSXNamespaceOrIdentifier(node);
    }

    this.registerTSNodeInNodeMap(node, result);
    return result;
  }

  private convertMethodSignature(
    node:
      | ts.MethodSignature
      | ts.GetAccessorDeclaration
      | ts.SetAccessorDeclaration,
  ): TSESTree.TSMethodSignature {
    const result = this.createNode<TSESTree.TSMethodSignature>(node, {
      type: AST_NODE_TYPES.TSMethodSignature,
      computed: isComputedProperty(node.name),
      key: this.convertChild(node.name),
      params: this.convertParameters(node.parameters),
      kind: ((): 'get' | 'set' | 'method' => {
        switch (node.kind) {
          case SyntaxKind.GetAccessor:
            return 'get';

          case SyntaxKind.SetAccessor:
            return 'set';

          case SyntaxKind.MethodSignature:
            return 'method';
        }
      })(),
      accessibility: undefined,
      export: false,
      optional: !!isOptional(node),
      readonly: hasModifier(SyntaxKind.ReadonlyKeyword, node),
      returnType: undefined,
      static: false,
      typeParameters: undefined,
    });

    if (node.type) {
      result.returnType = this.convertTypeAnnotation(node.type, node);
    }

    if (node.typeParameters) {
      result.typeParameters =
        this.convertTSTypeParametersToTypeParametersDeclaration(
          node.typeParameters,
        );
    }

    const accessibility = getTSNodeAccessibility(node);
    if (accessibility) {
      result.accessibility = accessibility;
    }

    if (hasModifier(SyntaxKind.ExportKeyword, node)) {
      throw createError(
        this.ast,
        node.pos,
        'A method signature cannot have an export modifier.',
      );
    }

    if (hasModifier(SyntaxKind.StaticKeyword, node)) {
      result.static = true;
    }

    return result;
  }

  private convertAssertClasue(
    node: ts.AssertClause | undefined,
  ): TSESTree.ImportAttribute[] {
    return node === undefined
      ? []
      : node.elements.map(element => this.convertChild(element));
  }

  /**
   * Uses the provided range location to adjust the location data of the given Node
   * @param result The node that will have its location data mutated
   * @param childRange The child node range used to expand location
   */
  private fixParentLocation(
    result: TSESTree.BaseNode,
    childRange: [number, number],
  ): void {
    if (childRange[0] < result.range[0]) {
      result.range[0] = childRange[0];
      result.loc.start = getLineAndCharacterFor(result.range[0], this.ast);
    }
    if (childRange[1] > result.range[1]) {
      result.range[1] = childRange[1];
      result.loc.end = getLineAndCharacterFor(result.range[1], this.ast);
    }
  }

  private assertModuleSpecifier(
    node: ts.ExportDeclaration | ts.ImportDeclaration,
    allowNull: boolean,
  ): void {
    if (!allowNull && node.moduleSpecifier == null) {
      throw createError(
        this.ast,
        node.pos,
        'Module specifier must be a string literal.',
      );
    }

    if (
      node.moduleSpecifier &&
      node.moduleSpecifier?.kind !== SyntaxKind.StringLiteral
    ) {
      throw createError(
        this.ast,
        node.moduleSpecifier.pos,
        'Module specifier must be a string literal.',
      );
    }
  }

  /**
   * Converts a TypeScript node into an ESTree node.
   * The core of the conversion logic:
   * Identify and convert each relevant TypeScript SyntaxKind
   * @param node the child ts.Node
   * @param parent parentNode
   * @returns the converted ESTree node
   */
  private convertNode(node: TSNode, parent: TSNode): TSESTree.Node | null {
    switch (node.kind) {
      case SyntaxKind.SourceFile: {
        return this.createNode<TSESTree.Program>(node, {
          type: AST_NODE_TYPES.Program,
          body: this.convertBodyExpressions(node.statements, node),
          comments: undefined,
          range: [node.getStart(this.ast), node.endOfFileToken.end],
          sourceType: node.externalModuleIndicator ? 'module' : 'script',
          tokens: undefined,
        });
      }

      case SyntaxKind.Block: {
        return this.createNode<TSESTree.BlockStatement>(node, {
          type: AST_NODE_TYPES.BlockStatement,
          body: this.convertBodyExpressions(node.statements, node),
        });
      }

      case SyntaxKind.Identifier: {
        if (isThisInTypeQuery(node)) {
          // special case for `typeof this.foo` - TS emits an Identifier for `this`
          // but we want to treat it as a ThisExpression for consistency
          return this.createNode<TSESTree.ThisExpression>(node, {
            type: AST_NODE_TYPES.ThisExpression,
          });
        }
        return this.createNode<TSESTree.Identifier>(node, {
          type: AST_NODE_TYPES.Identifier,
          decorators: [],
          name: node.text,
          optional: false,
          typeAnnotation: undefined,
        });
      }

      case SyntaxKind.PrivateIdentifier: {
        return this.createNode<TSESTree.PrivateIdentifier>(node, {
          type: AST_NODE_TYPES.PrivateIdentifier,
          // typescript includes the `#` in the text
          name: node.text.slice(1),
        });
      }

      case SyntaxKind.WithStatement:
        return this.createNode<TSESTree.WithStatement>(node, {
          type: AST_NODE_TYPES.WithStatement,
          object: this.convertChild(node.expression),
          body: this.convertChild(node.statement),
        });

      // Control Flow

      case SyntaxKind.ReturnStatement:
        return this.createNode<TSESTree.ReturnStatement>(node, {
          type: AST_NODE_TYPES.ReturnStatement,
          argument: this.convertChild(node.expression),
        });

      case SyntaxKind.LabeledStatement:
        return this.createNode<TSESTree.LabeledStatement>(node, {
          type: AST_NODE_TYPES.LabeledStatement,
          label: this.convertChild(node.label),
          body: this.convertChild(node.statement),
        });

      case SyntaxKind.ContinueStatement:
        return this.createNode<TSESTree.ContinueStatement>(node, {
          type: AST_NODE_TYPES.ContinueStatement,
          label: this.convertChild(node.label),
        });

      case SyntaxKind.BreakStatement:
        return this.createNode<TSESTree.BreakStatement>(node, {
          type: AST_NODE_TYPES.BreakStatement,
          label: this.convertChild(node.label),
        });

      // Choice

      case SyntaxKind.IfStatement:
        return this.createNode<TSESTree.IfStatement>(node, {
          type: AST_NODE_TYPES.IfStatement,
          test: this.convertChild(node.expression),
          consequent: this.convertChild(node.thenStatement),
          alternate: this.convertChild(node.elseStatement),
        });

      case SyntaxKind.SwitchStatement:
        return this.createNode<TSESTree.SwitchStatement>(node, {
          type: AST_NODE_TYPES.SwitchStatement,
          discriminant: this.convertChild(node.expression),
          cases: node.caseBlock.clauses.map(el => this.convertChild(el)),
        });

      case SyntaxKind.CaseClause:
      case SyntaxKind.DefaultClause:
        return this.createNode<TSESTree.SwitchCase>(node, {
          type: AST_NODE_TYPES.SwitchCase,
          // expression is present in case only
          test:
            node.kind === SyntaxKind.CaseClause
              ? this.convertChild(node.expression)
              : null,
          consequent: node.statements.map(el => this.convertChild(el)),
        });

      // Exceptions

      case SyntaxKind.ThrowStatement:
        return this.createNode<TSESTree.ThrowStatement>(node, {
          type: AST_NODE_TYPES.ThrowStatement,
          argument: this.convertChild(node.expression),
        });

      case SyntaxKind.TryStatement:
        return this.createNode<TSESTree.TryStatement>(node, {
          type: AST_NODE_TYPES.TryStatement,
          block: this.convertChild(node.tryBlock),
          handler: this.convertChild(node.catchClause),
          finalizer: this.convertChild(node.finallyBlock),
        });

      case SyntaxKind.CatchClause:
        return this.createNode<TSESTree.CatchClause>(node, {
          type: AST_NODE_TYPES.CatchClause,
          param: node.variableDeclaration
            ? this.convertBindingNameWithTypeAnnotation(
                node.variableDeclaration.name,
                node.variableDeclaration.type,
              )
            : null,
          body: this.convertChild(node.block),
        });

      // Loops

      case SyntaxKind.WhileStatement:
        return this.createNode<TSESTree.WhileStatement>(node, {
          type: AST_NODE_TYPES.WhileStatement,
          test: this.convertChild(node.expression),
          body: this.convertChild(node.statement),
        });

      /**
       * Unlike other parsers, TypeScript calls a "DoWhileStatement"
       * a "DoStatement"
       */
      case SyntaxKind.DoStatement:
        return this.createNode<TSESTree.DoWhileStatement>(node, {
          type: AST_NODE_TYPES.DoWhileStatement,
          test: this.convertChild(node.expression),
          body: this.convertChild(node.statement),
        });

      case SyntaxKind.ForStatement:
        return this.createNode<TSESTree.ForStatement>(node, {
          type: AST_NODE_TYPES.ForStatement,
          init: this.convertChild(node.initializer),
          test: this.convertChild(node.condition),
          update: this.convertChild(node.incrementor),
          body: this.convertChild(node.statement),
        });

      case SyntaxKind.ForInStatement:
        return this.createNode<TSESTree.ForInStatement>(node, {
          type: AST_NODE_TYPES.ForInStatement,
          left: this.convertPattern(node.initializer),
          right: this.convertChild(node.expression),
          body: this.convertChild(node.statement),
        });

      case SyntaxKind.ForOfStatement:
        return this.createNode<TSESTree.ForOfStatement>(node, {
          type: AST_NODE_TYPES.ForOfStatement,
          left: this.convertPattern(node.initializer),
          right: this.convertChild(node.expression),
          body: this.convertChild(node.statement),
          await: Boolean(
            node.awaitModifier &&
              node.awaitModifier.kind === SyntaxKind.AwaitKeyword,
          ),
        });

      // Declarations

      case SyntaxKind.FunctionDeclaration: {
        const isDeclare = hasModifier(SyntaxKind.DeclareKeyword, node);

        const result = this.createNode<
          TSESTree.TSDeclareFunction | TSESTree.FunctionDeclaration
        >(node, {
          type:
            isDeclare || !node.body
              ? AST_NODE_TYPES.TSDeclareFunction
              : AST_NODE_TYPES.FunctionDeclaration,
          declare: false,
          returnType: undefined,
          typeParameters: undefined,
          id: this.convertChild(node.name),
          generator: !!node.asteriskToken,
          expression: false,
          async: hasModifier(SyntaxKind.AsyncKeyword, node),
          params: this.convertParameters(node.parameters),
          body: this.convertChild(node.body) || undefined,
        });

        // Process returnType
        if (node.type) {
          result.returnType = this.convertTypeAnnotation(node.type, node);
        }

        // Process typeParameters
        if (node.typeParameters) {
          result.typeParameters =
            this.convertTSTypeParametersToTypeParametersDeclaration(
              node.typeParameters,
            );
        }

        if (isDeclare) {
          result.declare = true;
        }

        return this.fixExports(node, result);
      }

      case SyntaxKind.VariableDeclaration: {
        const result = this.createNode<TSESTree.VariableDeclarator>(node, {
          type: AST_NODE_TYPES.VariableDeclarator,
          definite: false,
          id: this.convertBindingNameWithTypeAnnotation(
            node.name,
            node.type,
            node,
          ),
          init: this.convertChild(node.initializer),
        });

        if (node.exclamationToken) {
          result.definite = true;
        }

        return result;
      }

      case SyntaxKind.VariableStatement: {
        const result = this.createNode<TSESTree.VariableDeclaration>(node, {
          type: AST_NODE_TYPES.VariableDeclaration,
          declare: false,
          declarations: node.declarationList.declarations.map(el =>
            this.convertChild(el),
          ),
          kind: getDeclarationKind(node.declarationList),
        });

        /**
         * Semantically, decorators are not allowed on variable declarations,
         * Pre 4.8 TS would include them in the AST, so we did as well.
         * However as of 4.8 TS no longer includes it (as it is, well, invalid).
         *
         * So for consistency across versions, we no longer include it either.
         */

        if (hasModifier(SyntaxKind.DeclareKeyword, node)) {
          result.declare = true;
        }

        return this.fixExports(node, result);
      }

      // mostly for for-of, for-in
      case SyntaxKind.VariableDeclarationList:
        return this.createNode<TSESTree.VariableDeclaration>(node, {
          type: AST_NODE_TYPES.VariableDeclaration,
          declare: false,
          declarations: node.declarations.map(el => this.convertChild(el)),
          kind: getDeclarationKind(node),
        });

      // Expressions

      case SyntaxKind.ExpressionStatement:
        return this.createNode<TSESTree.ExpressionStatement>(node, {
          type: AST_NODE_TYPES.ExpressionStatement,
          directive: undefined,
          expression: this.convertChild(node.expression),
        });

      case SyntaxKind.ThisKeyword:
        return this.createNode<TSESTree.ThisExpression>(node, {
          type: AST_NODE_TYPES.ThisExpression,
        });

      case SyntaxKind.ArrayLiteralExpression: {
        // TypeScript uses ArrayLiteralExpression in destructuring assignment, too
        if (this.allowPattern) {
          return this.createNode<TSESTree.ArrayPattern>(node, {
            type: AST_NODE_TYPES.ArrayPattern,
            decorators: [],
            elements: node.elements.map(el => this.convertPattern(el)),
            optional: false,
            typeAnnotation: undefined,
          });
        } else {
          return this.createNode<TSESTree.ArrayExpression>(node, {
            type: AST_NODE_TYPES.ArrayExpression,
            elements: node.elements.map(el => this.convertChild(el)),
          });
        }
      }

      case SyntaxKind.ObjectLiteralExpression: {
        // TypeScript uses ObjectLiteralExpression in destructuring assignment, too
        if (this.allowPattern) {
          return this.createNode<TSESTree.ObjectPattern>(node, {
            type: AST_NODE_TYPES.ObjectPattern,
            decorators: [],
            optional: false,
            properties: node.properties.map(el => this.convertPattern(el)),
            typeAnnotation: undefined,
          });
        } else {
          return this.createNode<TSESTree.ObjectExpression>(node, {
            type: AST_NODE_TYPES.ObjectExpression,
            properties: node.properties.map(el => this.convertChild(el)),
          });
        }
      }

      case SyntaxKind.PropertyAssignment:
        this.#throwErrorIfDeprecatedPropertyExists(
          node,
          // eslint-disable-next-line deprecation/deprecation
          node.questionToken,
          'A property assignment cannot have a question token.',
        );

        this.#throwErrorIfDeprecatedPropertyExists(
          node,
          // eslint-disable-next-line deprecation/deprecation
          node.exclamationToken,
          'A property assignment cannot have an exclamation token.',
        );

        return this.createNode<TSESTree.Property>(node, {
          type: AST_NODE_TYPES.Property,
          key: this.convertChild(node.name),
          value: this.converter(node.initializer, node, this.allowPattern),
          computed: isComputedProperty(node.name),
          method: false,
          optional: false,
          shorthand: false,
          kind: 'init',
        });

      case SyntaxKind.ShorthandPropertyAssignment: {
        this.#throwErrorIfDeprecatedPropertyExists(
          node,
          // eslint-disable-next-line deprecation/deprecation
          node.modifiers,
          'A shorthand property assignment cannot have modifiers.',
        );

        this.#throwErrorIfDeprecatedPropertyExists(
          node,
          // eslint-disable-next-line deprecation/deprecation
          node.questionToken,
          'A shorthand property assignment cannot have a question token.',
        );

        this.#throwErrorIfDeprecatedPropertyExists(
          node,
          // eslint-disable-next-line deprecation/deprecation
          node.exclamationToken,
          'A shorthand property assignment cannot have an exclamation token.',
        );

        if (node.objectAssignmentInitializer) {
          return this.createNode<TSESTree.Property>(node, {
            type: AST_NODE_TYPES.Property,
            key: this.convertChild(node.name),
            value: this.createNode<TSESTree.AssignmentPattern>(node, {
              type: AST_NODE_TYPES.AssignmentPattern,
              decorators: [],
              left: this.convertPattern(node.name),
              optional: false,
              right: this.convertChild(node.objectAssignmentInitializer),
              typeAnnotation: undefined,
            }),
            computed: false,
            optional: false,
            method: false,
            shorthand: true,
            kind: 'init',
          });
        } else {
          return this.createNode<TSESTree.Property>(node, {
            type: AST_NODE_TYPES.Property,
            key: this.convertChild(node.name),
            value: this.convertChild(node.name),
            computed: false,
            method: false,
            optional: false,
            shorthand: true,
            kind: 'init',
          });
        }
      }

      case SyntaxKind.ComputedPropertyName:
        return this.convertChild(node.expression);

      case SyntaxKind.PropertyDeclaration: {
        const isAbstract = hasModifier(SyntaxKind.AbstractKeyword, node);
        const isAccessor = hasModifier(SyntaxKind.AccessorKeyword, node);

        // eslint-disable-next-line @typescript-eslint/explicit-function-return-type -- TODO - add ignore IIFE option
        const type = (() => {
          if (isAccessor) {
            if (isAbstract) {
              return AST_NODE_TYPES.TSAbstractAccessorProperty;
            }
            return AST_NODE_TYPES.AccessorProperty;
          }

          if (isAbstract) {
            return AST_NODE_TYPES.TSAbstractPropertyDefinition;
          }
          return AST_NODE_TYPES.PropertyDefinition;
        })();

        const key = this.convertChild(node.name);
        const result = this.createNode<
          | TSESTree.TSAbstractAccessorProperty
          | TSESTree.TSAbstractPropertyDefinition
          | TSESTree.PropertyDefinition
          | TSESTree.AccessorProperty
        >(node, {
          type,
          accessibility: getTSNodeAccessibility(node),
          computed: isComputedProperty(node.name),
          declare: hasModifier(SyntaxKind.DeclareKeyword, node),
          decorators:
            getDecorators(node)?.map(el => this.convertChild(el)) ?? [],
          definite: !!node.exclamationToken,
          key,
          optional:
            (node.name.kind === SyntaxKind.Identifier ||
              node.name.kind === SyntaxKind.ComputedPropertyName ||
              node.name.kind === SyntaxKind.PrivateIdentifier ||
              key.type === AST_NODE_TYPES.Literal) &&
            !!node.questionToken,
          override: hasModifier(SyntaxKind.OverrideKeyword, node),
          readonly: hasModifier(SyntaxKind.ReadonlyKeyword, node),
          static: hasModifier(SyntaxKind.StaticKeyword, node),
          typeAnnotation:
            node.type && this.convertTypeAnnotation(node.type, node),
          value: isAbstract ? null : this.convertChild(node.initializer),
        });

        if (result.key.type === AST_NODE_TYPES.Literal && node.questionToken) {
          result.optional = true;
        }
        return result;
      }

      case SyntaxKind.GetAccessor:
      case SyntaxKind.SetAccessor: {
        if (
          node.parent.kind === SyntaxKind.InterfaceDeclaration ||
          node.parent.kind === SyntaxKind.TypeLiteral
        ) {
          return this.convertMethodSignature(node);
        }
      }
      // otherwise, it is a non-type accessor - intentional fallthrough
      case SyntaxKind.MethodDeclaration: {
        const method = this.createNode<
          TSESTree.TSEmptyBodyFunctionExpression | TSESTree.FunctionExpression
        >(node, {
          type: !node.body
            ? AST_NODE_TYPES.TSEmptyBodyFunctionExpression
            : AST_NODE_TYPES.FunctionExpression,
          id: null,
          generator: !!node.asteriskToken,
          expression: false, // ESTreeNode as ESTreeNode here
          async: hasModifier(SyntaxKind.AsyncKeyword, node),
          body: this.convertChild(node.body),
          declare: false,
          range: [node.parameters.pos - 1, node.end],
          params: [],
          returnType: node.type && this.convertTypeAnnotation(node.type, node),
          typeParameters:
            node.typeParameters &&
            this.convertTSTypeParametersToTypeParametersDeclaration(
              node.typeParameters,
            ),
        });

        if (method.typeParameters) {
          this.fixParentLocation(method, method.typeParameters.range);
        }

        let result:
          | TSESTree.Property
          | TSESTree.TSAbstractMethodDefinition
          | TSESTree.MethodDefinition;

        if (parent.kind === SyntaxKind.ObjectLiteralExpression) {
          method.params = node.parameters.map(el => this.convertChild(el));

          result = this.createNode<TSESTree.Property>(node, {
            type: AST_NODE_TYPES.Property,
            key: this.convertChild(node.name),
            value: method,
            computed: isComputedProperty(node.name),
            optional: !!node.questionToken,
            method: node.kind === SyntaxKind.MethodDeclaration,
            shorthand: false,
            kind: 'init',
          });
        } else {
          // class

          /**
           * Unlike in object literal methods, class method params can have decorators
           */
          method.params = this.convertParameters(node.parameters);

          /**
           * TypeScript class methods can be defined as "abstract"
           */
          const methodDefinitionType = hasModifier(
            SyntaxKind.AbstractKeyword,
            node,
          )
            ? AST_NODE_TYPES.TSAbstractMethodDefinition
            : AST_NODE_TYPES.MethodDefinition;

          result = this.createNode<
            TSESTree.TSAbstractMethodDefinition | TSESTree.MethodDefinition
          >(node, {
            type: methodDefinitionType,
            accessibility: getTSNodeAccessibility(node),
            computed: isComputedProperty(node.name),
            decorators:
              getDecorators(node)?.map(el => this.convertChild(el)) ?? [],
            key: this.convertChild(node.name),
            kind: 'method',
            optional: !!node.questionToken,
            override: hasModifier(SyntaxKind.OverrideKeyword, node),
            static: hasModifier(SyntaxKind.StaticKeyword, node),
            typeParameters: undefined,
            value: method,
          });
        }

        if (node.kind === SyntaxKind.GetAccessor) {
          result.kind = 'get';
        } else if (node.kind === SyntaxKind.SetAccessor) {
          result.kind = 'set';
        } else if (
          !(result as TSESTree.MethodDefinition).static &&
          node.name.kind === SyntaxKind.StringLiteral &&
          node.name.text === 'constructor' &&
          result.type !== AST_NODE_TYPES.Property
        ) {
          result.kind = 'constructor';
        }
        return result;
      }

      // TypeScript uses this even for static methods named "constructor"
      case SyntaxKind.Constructor: {
        const lastModifier = getLastModifier(node);
        const constructorToken =
          (lastModifier && findNextToken(lastModifier, node, this.ast)) ||
          node.getFirstToken()!;

        const constructor = this.createNode<
          TSESTree.TSEmptyBodyFunctionExpression | TSESTree.FunctionExpression
        >(node, {
          type: !node.body
            ? AST_NODE_TYPES.TSEmptyBodyFunctionExpression
            : AST_NODE_TYPES.FunctionExpression,
          async: false,
          body: this.convertChild(node.body),
          declare: false,
          expression: false,
          generator: false,
          id: null,
          params: this.convertParameters(node.parameters),
          range: [node.parameters.pos - 1, node.end],
          returnType: node.type && this.convertTypeAnnotation(node.type, node),
          typeParameters:
            node.typeParameters &&
            this.convertTSTypeParametersToTypeParametersDeclaration(
              node.typeParameters,
            ),
        });

        if (constructor.typeParameters) {
          this.fixParentLocation(constructor, constructor.typeParameters.range);
        }

        const constructorKey = this.createNode<TSESTree.Identifier>(node, {
          type: AST_NODE_TYPES.Identifier,
          decorators: [],
          name: 'constructor',
          optional: false,
          range: [constructorToken.getStart(this.ast), constructorToken.end],
          typeAnnotation: undefined,
        });

        const isStatic = hasModifier(SyntaxKind.StaticKeyword, node);
        return this.createNode<
          TSESTree.TSAbstractMethodDefinition | TSESTree.MethodDefinition
        >(node, {
          type: hasModifier(SyntaxKind.AbstractKeyword, node)
            ? AST_NODE_TYPES.TSAbstractMethodDefinition
            : AST_NODE_TYPES.MethodDefinition,
          accessibility: getTSNodeAccessibility(node),
          key: constructorKey,
          computed: false,
          decorators: [],
          kind: isStatic ? 'method' : 'constructor',
          optional: false,
          override: false,
          static: isStatic,
          typeParameters: undefined,
          value: constructor,
        });
      }

      case SyntaxKind.FunctionExpression: {
        return this.createNode<TSESTree.FunctionExpression>(node, {
          type: AST_NODE_TYPES.FunctionExpression,
          async: hasModifier(SyntaxKind.AsyncKeyword, node),
          declare: false,
          body: this.convertChild(node.body),
          expression: false,
          generator: !!node.asteriskToken,
          id: this.convertChild(node.name),
          params: this.convertParameters(node.parameters),
          returnType: node.type && this.convertTypeAnnotation(node.type, node),
          typeParameters:
            node.typeParameters &&
            this.convertTSTypeParametersToTypeParametersDeclaration(
              node.typeParameters,
            ),
        });
      }

      case SyntaxKind.SuperKeyword:
        return this.createNode<TSESTree.Super>(node, {
          type: AST_NODE_TYPES.Super,
        });

      case SyntaxKind.ArrayBindingPattern:
        return this.createNode<TSESTree.ArrayPattern>(node, {
          type: AST_NODE_TYPES.ArrayPattern,
          decorators: [],
          elements: node.elements.map(el => this.convertPattern(el)),
          optional: false,
          typeAnnotation: undefined,
        });

      // occurs with missing array elements like [,]
      case SyntaxKind.OmittedExpression:
        return null;

      case SyntaxKind.ObjectBindingPattern:
        return this.createNode<TSESTree.ObjectPattern>(node, {
          type: AST_NODE_TYPES.ObjectPattern,
          decorators: [],
          optional: false,
          properties: node.elements.map(el => this.convertPattern(el)),
          typeAnnotation: undefined,
        });

      case SyntaxKind.BindingElement: {
        if (parent.kind === SyntaxKind.ArrayBindingPattern) {
          const arrayItem = this.convertChild(node.name, parent);

          if (node.initializer) {
            return this.createNode<TSESTree.AssignmentPattern>(node, {
              type: AST_NODE_TYPES.AssignmentPattern,
              decorators: [],
              left: arrayItem,
              optional: false,
              right: this.convertChild(node.initializer),
              typeAnnotation: undefined,
            });
          } else if (node.dotDotDotToken) {
            return this.createNode<TSESTree.RestElement>(node, {
              type: AST_NODE_TYPES.RestElement,
              argument: arrayItem,
              decorators: [],
              optional: false,
              typeAnnotation: undefined,
              value: undefined,
            });
          } else {
            return arrayItem;
          }
        } else {
          let result: TSESTree.RestElement | TSESTree.Property;
          if (node.dotDotDotToken) {
            result = this.createNode<TSESTree.RestElement>(node, {
              type: AST_NODE_TYPES.RestElement,
              argument: this.convertChild(node.propertyName ?? node.name),
              decorators: [],
              optional: false,
              typeAnnotation: undefined,
              value: undefined,
            });
          } else {
            result = this.createNode<TSESTree.Property>(node, {
              type: AST_NODE_TYPES.Property,
              key: this.convertChild(node.propertyName ?? node.name),
              value: this.convertChild(node.name),
              computed: Boolean(
                node.propertyName &&
                  node.propertyName.kind === SyntaxKind.ComputedPropertyName,
              ),
              method: false,
              optional: false,
              shorthand: !node.propertyName,
              kind: 'init',
            });
          }

          if (node.initializer) {
            result.value = this.createNode<TSESTree.AssignmentPattern>(node, {
              type: AST_NODE_TYPES.AssignmentPattern,
              decorators: [],
              left: this.convertChild(node.name),
              optional: false,
              range: [node.name.getStart(this.ast), node.initializer.end],
              right: this.convertChild(node.initializer),
              typeAnnotation: undefined,
            });
          }
          return result;
        }
      }

      case SyntaxKind.ArrowFunction: {
        return this.createNode<TSESTree.ArrowFunctionExpression>(node, {
          type: AST_NODE_TYPES.ArrowFunctionExpression,
          async: hasModifier(SyntaxKind.AsyncKeyword, node),
          body: this.convertChild(node.body),
          expression: node.body.kind !== SyntaxKind.Block,
          generator: false,
          id: null,
          params: this.convertParameters(node.parameters),
          returnType: node.type && this.convertTypeAnnotation(node.type, node),
          typeParameters:
            node.typeParameters &&
            this.convertTSTypeParametersToTypeParametersDeclaration(
              node.typeParameters,
            ),
        });
      }

      case SyntaxKind.YieldExpression:
        return this.createNode<TSESTree.YieldExpression>(node, {
          type: AST_NODE_TYPES.YieldExpression,
          delegate: !!node.asteriskToken,
          argument: this.convertChild(node.expression),
        });

      case SyntaxKind.AwaitExpression:
        return this.createNode<TSESTree.AwaitExpression>(node, {
          type: AST_NODE_TYPES.AwaitExpression,
          argument: this.convertChild(node.expression),
        });

      // Template Literals

      case SyntaxKind.NoSubstitutionTemplateLiteral:
        return this.createNode<TSESTree.TemplateLiteral>(node, {
          type: AST_NODE_TYPES.TemplateLiteral,
          quasis: [
            this.createNode<TSESTree.TemplateElement>(node, {
              type: AST_NODE_TYPES.TemplateElement,
              value: {
                raw: this.ast.text.slice(
                  node.getStart(this.ast) + 1,
                  node.end - 1,
                ),
                cooked: node.text,
              },
              tail: true,
            }),
          ],
          expressions: [],
        });

      case SyntaxKind.TemplateExpression: {
        const result = this.createNode<TSESTree.TemplateLiteral>(node, {
          type: AST_NODE_TYPES.TemplateLiteral,
          quasis: [this.convertChild(node.head)],
          expressions: [],
        });

        node.templateSpans.forEach(templateSpan => {
          result.expressions.push(
            this.convertChild(templateSpan.expression) as TSESTree.Expression,
          );
          result.quasis.push(
            this.convertChild(templateSpan.literal) as TSESTree.TemplateElement,
          );
        });
        return result;
      }

      case SyntaxKind.TaggedTemplateExpression:
        return this.createNode<TSESTree.TaggedTemplateExpression>(node, {
          type: AST_NODE_TYPES.TaggedTemplateExpression,
          typeParameters:
            node.typeArguments &&
            this.convertTypeArgumentsToTypeParameters(node.typeArguments, node),
          tag: this.convertChild(node.tag),
          quasi: this.convertChild(node.template),
        });

      case SyntaxKind.TemplateHead:
      case SyntaxKind.TemplateMiddle:
      case SyntaxKind.TemplateTail: {
        const tail = node.kind === SyntaxKind.TemplateTail;
        return this.createNode<TSESTree.TemplateElement>(node, {
          type: AST_NODE_TYPES.TemplateElement,
          value: {
            raw: this.ast.text.slice(
              node.getStart(this.ast) + 1,
              node.end - (tail ? 1 : 2),
            ),
            cooked: node.text,
          },
          tail,
        });
      }

      // Patterns

      case SyntaxKind.SpreadAssignment:
      case SyntaxKind.SpreadElement: {
        if (this.allowPattern) {
          return this.createNode<TSESTree.RestElement>(node, {
            type: AST_NODE_TYPES.RestElement,
            argument: this.convertPattern(node.expression),
            decorators: [],
            optional: false,
            typeAnnotation: undefined,
            value: undefined,
          });
        } else {
          return this.createNode<TSESTree.SpreadElement>(node, {
            type: AST_NODE_TYPES.SpreadElement,
            argument: this.convertChild(node.expression),
          });
        }
      }

      case SyntaxKind.Parameter: {
        let parameter: TSESTree.RestElement | TSESTree.BindingName;
        let result: TSESTree.RestElement | TSESTree.AssignmentPattern;

        if (node.dotDotDotToken) {
          parameter = result = this.createNode<TSESTree.RestElement>(node, {
            type: AST_NODE_TYPES.RestElement,
            argument: this.convertChild(node.name),
            decorators: [],
            optional: false,
            typeAnnotation: undefined,
            value: undefined,
          });
        } else if (node.initializer) {
          parameter = this.convertChild(node.name) as TSESTree.BindingName;
          result = this.createNode<TSESTree.AssignmentPattern>(node, {
            type: AST_NODE_TYPES.AssignmentPattern,
            decorators: [],
            left: parameter,
            optional: false,
            right: this.convertChild(node.initializer),
            typeAnnotation: undefined,
          });

          const modifiers = getModifiers(node);
          if (modifiers) {
            // AssignmentPattern should not contain modifiers in range
            result.range[0] = parameter.range[0];
            result.loc = getLocFor(result.range[0], result.range[1], this.ast);
          }
        } else {
          parameter = result = this.convertChild(node.name, parent);
        }

        if (node.type) {
          parameter.typeAnnotation = this.convertTypeAnnotation(
            node.type,
            node,
          );
          this.fixParentLocation(parameter, parameter.typeAnnotation.range);
        }

        if (node.questionToken) {
          if (node.questionToken.end > parameter.range[1]) {
            parameter.range[1] = node.questionToken.end;
            parameter.loc.end = getLineAndCharacterFor(
              parameter.range[1],
              this.ast,
            );
          }
          parameter.optional = true;
        }

        const modifiers = getModifiers(node);
        if (modifiers) {
          if (hasModifier(SyntaxKind.ExportKeyword, node)) {
            throw createError(
              this.ast,
              node.pos,
              'A parameter cannot have an export modifier.',
            );
          }

          return this.createNode<TSESTree.TSParameterProperty>(node, {
            type: AST_NODE_TYPES.TSParameterProperty,
            accessibility: getTSNodeAccessibility(node) ?? undefined,
<<<<<<< HEAD
            decorators: [],
            export: hasModifier(SyntaxKind.ExportKeyword, node),
            override: hasModifier(SyntaxKind.OverrideKeyword, node),
=======
            readonly:
              hasModifier(SyntaxKind.ReadonlyKeyword, node) || undefined,
            static: hasModifier(SyntaxKind.StaticKeyword, node) || undefined,
            override:
              hasModifier(SyntaxKind.OverrideKeyword, node) || undefined,
>>>>>>> ff6b1906
            parameter: result,
            readonly: hasModifier(SyntaxKind.ReadonlyKeyword, node),
            static: hasModifier(SyntaxKind.StaticKeyword, node),
          });
        }
        return result;
      }

      // Classes

      case SyntaxKind.ClassDeclaration:
      case SyntaxKind.ClassExpression: {
        const heritageClauses = node.heritageClauses ?? [];
        const classNodeType =
          node.kind === SyntaxKind.ClassDeclaration
            ? AST_NODE_TYPES.ClassDeclaration
            : AST_NODE_TYPES.ClassExpression;

        const superClass = heritageClauses.find(
          clause => clause.token === SyntaxKind.ExtendsKeyword,
        );

        if (superClass?.types && superClass.types.length > 1) {
          throw createError(
            this.ast,
            superClass.types[1].pos,
            'Classes can only extend a single class.',
          );
        }

        const implementsClause = heritageClauses.find(
          clause => clause.token === SyntaxKind.ImplementsKeyword,
        );

        const result = this.createNode<
          TSESTree.ClassDeclaration | TSESTree.ClassExpression
        >(node, {
          type: classNodeType,
          abstract: hasModifier(SyntaxKind.AbstractKeyword, node),
          body: this.createNode<TSESTree.ClassBody>(node, {
            type: AST_NODE_TYPES.ClassBody,
            body: [],
            range: [node.members.pos - 1, node.end],
          }),
          declare: hasModifier(SyntaxKind.DeclareKeyword, node),
          decorators:
            getDecorators(node)?.map(el => this.convertChild(el)) ?? [],
          id: this.convertChild(node.name),
          implements:
            implementsClause?.types.map(el => this.convertChild(el)) ?? [],
          superClass: superClass?.types[0]
            ? this.convertChild(superClass.types[0].expression)
            : null,
          superTypeParameters:
            superClass?.types[0]?.typeArguments &&
            this.convertTypeArgumentsToTypeParameters(
              superClass.types[0].typeArguments,
              superClass.types[0],
            ),
          typeParameters:
            node.typeParameters &&
            this.convertTSTypeParametersToTypeParametersDeclaration(
              node.typeParameters,
            ),
        });

        const filteredMembers = node.members.filter(isESTreeClassMember);

        if (filteredMembers.length) {
          result.body.body = filteredMembers.map(el => this.convertChild(el));
        }

        return this.fixExports(node, result);
      }

      // Modules
      case SyntaxKind.ModuleBlock:
        return this.createNode<TSESTree.TSModuleBlock>(node, {
          type: AST_NODE_TYPES.TSModuleBlock,
          body: this.convertBodyExpressions(node.statements, node),
        });

      case SyntaxKind.ImportDeclaration: {
        this.assertModuleSpecifier(node, false);

        const result = this.createNode<TSESTree.ImportDeclaration>(node, {
          type: AST_NODE_TYPES.ImportDeclaration,
          source: this.convertChild(node.moduleSpecifier),
          specifiers: [],
          importKind: 'value',
          assertions: this.convertAssertClasue(node.assertClause),
        });

        if (node.importClause) {
          if (node.importClause.isTypeOnly) {
            result.importKind = 'type';
          }

          if (node.importClause.name) {
            result.specifiers.push(
              this.convertChild(node.importClause) as TSESTree.ImportClause,
            );
          }

          if (node.importClause.namedBindings) {
            switch (node.importClause.namedBindings.kind) {
              case SyntaxKind.NamespaceImport:
                result.specifiers.push(
                  this.convertChild(
                    node.importClause.namedBindings,
                  ) as TSESTree.ImportClause,
                );
                break;
              case SyntaxKind.NamedImports:
                result.specifiers = result.specifiers.concat(
                  node.importClause.namedBindings.elements.map(el =>
                    this.convertChild(el),
                  ),
                );
                break;
            }
          }
        }
        return result;
      }

      case SyntaxKind.NamespaceImport:
        return this.createNode<TSESTree.ImportNamespaceSpecifier>(node, {
          type: AST_NODE_TYPES.ImportNamespaceSpecifier,
          local: this.convertChild(node.name),
        });

      case SyntaxKind.ImportSpecifier:
        return this.createNode<TSESTree.ImportSpecifier>(node, {
          type: AST_NODE_TYPES.ImportSpecifier,
          local: this.convertChild(node.name),
          imported: this.convertChild(node.propertyName ?? node.name),
          importKind: node.isTypeOnly ? 'type' : 'value',
        });

      case SyntaxKind.ImportClause: {
        const local = this.convertChild(node.name);
        return this.createNode<TSESTree.ImportDefaultSpecifier>(node, {
          type: AST_NODE_TYPES.ImportDefaultSpecifier,
          local,
          range: local.range,
        });
      }

      case SyntaxKind.ExportDeclaration: {
        if (node.exportClause?.kind === SyntaxKind.NamedExports) {
          this.assertModuleSpecifier(node, true);
          return this.createNode<TSESTree.ExportNamedDeclaration>(node, {
            type: AST_NODE_TYPES.ExportNamedDeclaration,
            source: this.convertChild(node.moduleSpecifier),
            specifiers: node.exportClause.elements.map(el =>
              this.convertChild(el),
            ),
            exportKind: node.isTypeOnly ? 'type' : 'value',
            declaration: null,
            assertions: this.convertAssertClasue(node.assertClause),
          });
        } else {
          this.assertModuleSpecifier(node, false);
          return this.createNode<TSESTree.ExportAllDeclaration>(node, {
            type: AST_NODE_TYPES.ExportAllDeclaration,
            source: this.convertChild(node.moduleSpecifier),
            exportKind: node.isTypeOnly ? 'type' : 'value',
            exported:
              // note - for compat with 3.7.x, where node.exportClause is always undefined and
              //        SyntaxKind.NamespaceExport does not exist yet (i.e. is undefined), this
              //        cannot be shortened to an optional chain, or else you end up with
              //        undefined === undefined, and the true path will hard error at runtime
              node.exportClause &&
              node.exportClause.kind === SyntaxKind.NamespaceExport
                ? this.convertChild(node.exportClause.name)
                : null,
            assertions: this.convertAssertClasue(node.assertClause),
          });
        }
      }

      case SyntaxKind.ExportSpecifier:
        return this.createNode<TSESTree.ExportSpecifier>(node, {
          type: AST_NODE_TYPES.ExportSpecifier,
          local: this.convertChild(node.propertyName ?? node.name),
          exported: this.convertChild(node.name),
          exportKind: node.isTypeOnly ? 'type' : 'value',
        });

      case SyntaxKind.ExportAssignment:
        if (node.isExportEquals) {
          return this.createNode<TSESTree.TSExportAssignment>(node, {
            type: AST_NODE_TYPES.TSExportAssignment,
            expression: this.convertChild(node.expression),
          });
        } else {
          return this.createNode<TSESTree.ExportDefaultDeclaration>(node, {
            type: AST_NODE_TYPES.ExportDefaultDeclaration,
            declaration: this.convertChild(node.expression),
            exportKind: 'value',
          });
        }

      // Unary Operations

      case SyntaxKind.PrefixUnaryExpression:
      case SyntaxKind.PostfixUnaryExpression: {
        const operator = getTextForTokenKind(node.operator);
        /**
         * ESTree uses UpdateExpression for ++/--
         */
        if (operator === '++' || operator === '--') {
          return this.createNode<TSESTree.UpdateExpression>(node, {
            type: AST_NODE_TYPES.UpdateExpression,
            operator,
            prefix: node.kind === SyntaxKind.PrefixUnaryExpression,
            argument: this.convertChild(node.operand),
          });
        } else {
          return this.createNode<TSESTree.UnaryExpression>(node, {
            type: AST_NODE_TYPES.UnaryExpression,
            operator,
            prefix: node.kind === SyntaxKind.PrefixUnaryExpression,
            argument: this.convertChild(node.operand),
          });
        }
      }

      case SyntaxKind.DeleteExpression:
        return this.createNode<TSESTree.UnaryExpression>(node, {
          type: AST_NODE_TYPES.UnaryExpression,
          operator: 'delete',
          prefix: true,
          argument: this.convertChild(node.expression),
        });

      case SyntaxKind.VoidExpression:
        return this.createNode<TSESTree.UnaryExpression>(node, {
          type: AST_NODE_TYPES.UnaryExpression,
          operator: 'void',
          prefix: true,
          argument: this.convertChild(node.expression),
        });

      case SyntaxKind.TypeOfExpression:
        return this.createNode<TSESTree.UnaryExpression>(node, {
          type: AST_NODE_TYPES.UnaryExpression,
          operator: 'typeof',
          prefix: true,
          argument: this.convertChild(node.expression),
        });

      case SyntaxKind.TypeOperator:
        return this.createNode<TSESTree.TSTypeOperator>(node, {
          type: AST_NODE_TYPES.TSTypeOperator,
          operator: getTextForTokenKind(node.operator),
          typeAnnotation: this.convertChild(node.type),
        });

      // Binary Operations

      case SyntaxKind.BinaryExpression: {
        // TypeScript uses BinaryExpression for sequences as well
        if (isComma(node.operatorToken)) {
          const result = this.createNode<TSESTree.SequenceExpression>(node, {
            type: AST_NODE_TYPES.SequenceExpression,
            expressions: [],
          });

          const left = this.convertChild(node.left) as TSESTree.Expression;
          if (
            left.type === AST_NODE_TYPES.SequenceExpression &&
            node.left.kind !== SyntaxKind.ParenthesizedExpression
          ) {
            result.expressions = result.expressions.concat(left.expressions);
          } else {
            result.expressions.push(left);
          }

          result.expressions.push(
            this.convertChild(node.right) as TSESTree.Expression,
          );
          return result;
        } else {
          const type = getBinaryExpressionType(node.operatorToken);
          if (
            this.allowPattern &&
            type === AST_NODE_TYPES.AssignmentExpression
          ) {
            return this.createNode<TSESTree.AssignmentPattern>(node, {
              type: AST_NODE_TYPES.AssignmentPattern,
              decorators: [],
              left: this.convertPattern(node.left, node),
              optional: false,
              right: this.convertChild(node.right),
              typeAnnotation: undefined,
            });
          }
          return this.createNode<
            | TSESTree.AssignmentExpression
            | TSESTree.LogicalExpression
            | TSESTree.BinaryExpression
          >(node, {
            type,
            operator: getTextForTokenKind(node.operatorToken.kind),
            left: this.converter(
              node.left,
              node,
              type === AST_NODE_TYPES.AssignmentExpression,
            ),
            right: this.convertChild(node.right),
          });
        }
      }

      case SyntaxKind.PropertyAccessExpression: {
        const object = this.convertChild(node.expression);
        const property = this.convertChild(node.name);
        const computed = false;

        const result = this.createNode<TSESTree.MemberExpression>(node, {
          type: AST_NODE_TYPES.MemberExpression,
          object,
          property,
          computed,
          optional: node.questionDotToken !== undefined,
        });

        return this.convertChainExpression(result, node);
      }

      case SyntaxKind.ElementAccessExpression: {
        const object = this.convertChild(node.expression);
        const property = this.convertChild(node.argumentExpression);
        const computed = true;

        const result = this.createNode<TSESTree.MemberExpression>(node, {
          type: AST_NODE_TYPES.MemberExpression,
          object,
          property,
          computed,
          optional: node.questionDotToken !== undefined,
        });

        return this.convertChainExpression(result, node);
      }

      case SyntaxKind.CallExpression: {
        if (node.expression.kind === SyntaxKind.ImportKeyword) {
          if (node.arguments.length !== 1 && node.arguments.length !== 2) {
            throw createError(
              this.ast,
              node.arguments.pos,
              'Dynamic import requires exactly one or two arguments.',
            );
          }
          return this.createNode<TSESTree.ImportExpression>(node, {
            type: AST_NODE_TYPES.ImportExpression,
            source: this.convertChild(node.arguments[0]),
            attributes: node.arguments[1]
              ? this.convertChild(node.arguments[1])
              : null,
          });
        }

        const callee = this.convertChild(node.expression);
        const args = node.arguments.map(el => this.convertChild(el));

        const result = this.createNode<TSESTree.CallExpression>(node, {
          type: AST_NODE_TYPES.CallExpression,
          callee,
          arguments: args,
          optional: node.questionDotToken !== undefined,
          typeParameters:
            node.typeArguments &&
            this.convertTypeArgumentsToTypeParameters(node.typeArguments, node),
        });

        return this.convertChainExpression(result, node);
      }

      case SyntaxKind.NewExpression: {
        // NOTE - NewExpression cannot have an optional chain in it
        return this.createNode<TSESTree.NewExpression>(node, {
          type: AST_NODE_TYPES.NewExpression,
          callee: this.convertChild(node.expression),
          arguments: node.arguments
            ? node.arguments.map(el => this.convertChild(el))
            : [],
          typeParameters:
            node.typeArguments &&
            this.convertTypeArgumentsToTypeParameters(node.typeArguments, node),
        });
      }

      case SyntaxKind.ConditionalExpression:
        return this.createNode<TSESTree.ConditionalExpression>(node, {
          type: AST_NODE_TYPES.ConditionalExpression,
          test: this.convertChild(node.condition),
          consequent: this.convertChild(node.whenTrue),
          alternate: this.convertChild(node.whenFalse),
        });

      case SyntaxKind.MetaProperty: {
        return this.createNode<TSESTree.MetaProperty>(node, {
          type: AST_NODE_TYPES.MetaProperty,
          meta: this.createNode<TSESTree.Identifier>(
            // TODO: do we really want to convert it to Token?
            node.getFirstToken()! as ts.Token<typeof node.keywordToken>,
            {
              type: AST_NODE_TYPES.Identifier,
              decorators: [],
              name: getTextForTokenKind(node.keywordToken),
              optional: false,
              typeAnnotation: undefined,
            },
          ),
          property: this.convertChild(node.name),
        });
      }

      case SyntaxKind.Decorator: {
        return this.createNode<TSESTree.Decorator>(node, {
          type: AST_NODE_TYPES.Decorator,
          expression: this.convertChild(node.expression),
        });
      }

      // Literals

      case SyntaxKind.StringLiteral: {
        return this.createNode<TSESTree.StringLiteral>(node, {
          type: AST_NODE_TYPES.Literal,
          value:
            parent.kind === SyntaxKind.JsxAttribute
              ? unescapeStringLiteralText(node.text)
              : node.text,
          raw: node.getText(),
        });
      }

      case SyntaxKind.NumericLiteral: {
        return this.createNode<TSESTree.NumberLiteral>(node, {
          type: AST_NODE_TYPES.Literal,
          value: Number(node.text),
          raw: node.getText(),
        });
      }

      case SyntaxKind.BigIntLiteral: {
        const range = getRange(node, this.ast);
        const rawValue = this.ast.text.slice(range[0], range[1]);
        const bigint = rawValue
          // remove suffix `n`
          .slice(0, -1)
          // `BigInt` doesn't accept numeric separator
          // and `bigint` property should not include numeric separator
          .replace(/_/g, '');
        const value = typeof BigInt !== 'undefined' ? BigInt(bigint) : null;
        return this.createNode<TSESTree.BigIntLiteral>(node, {
          type: AST_NODE_TYPES.Literal,
          raw: rawValue,
          value: value,
          bigint: value == null ? bigint : String(value),
          range,
        });
      }

      case SyntaxKind.RegularExpressionLiteral: {
        const pattern = node.text.slice(1, node.text.lastIndexOf('/'));
        const flags = node.text.slice(node.text.lastIndexOf('/') + 1);

        let regex = null;
        try {
          regex = new RegExp(pattern, flags);
        } catch (exception: unknown) {
          regex = null;
        }

        return this.createNode<TSESTree.RegExpLiteral>(node, {
          type: AST_NODE_TYPES.Literal,
          value: regex,
          raw: node.text,
          regex: {
            pattern,
            flags,
          },
        });
      }

      case SyntaxKind.TrueKeyword:
        return this.createNode<TSESTree.BooleanLiteral>(node, {
          type: AST_NODE_TYPES.Literal,
          value: true,
          raw: 'true',
        });

      case SyntaxKind.FalseKeyword:
        return this.createNode<TSESTree.BooleanLiteral>(node, {
          type: AST_NODE_TYPES.Literal,
          value: false,
          raw: 'false',
        });

      case SyntaxKind.NullKeyword: {
        return this.createNode<TSESTree.NullLiteral>(node, {
          type: AST_NODE_TYPES.Literal,
          value: null,
          raw: 'null',
        });
      }

      case SyntaxKind.EmptyStatement:
        return this.createNode<TSESTree.EmptyStatement>(node, {
          type: AST_NODE_TYPES.EmptyStatement,
        });

      case SyntaxKind.DebuggerStatement:
        return this.createNode<TSESTree.DebuggerStatement>(node, {
          type: AST_NODE_TYPES.DebuggerStatement,
        });

      // JSX

      case SyntaxKind.JsxElement:
        return this.createNode<TSESTree.JSXElement>(node, {
          type: AST_NODE_TYPES.JSXElement,
          openingElement: this.convertChild(node.openingElement),
          closingElement: this.convertChild(node.closingElement),
          children: node.children.map(el => this.convertChild(el)),
        });

      case SyntaxKind.JsxFragment:
        return this.createNode<TSESTree.JSXFragment>(node, {
          type: AST_NODE_TYPES.JSXFragment,
          openingFragment: this.convertChild(node.openingFragment),
          closingFragment: this.convertChild(node.closingFragment),
          children: node.children.map(el => this.convertChild(el)),
        });

      case SyntaxKind.JsxSelfClosingElement: {
        return this.createNode<TSESTree.JSXElement>(node, {
          type: AST_NODE_TYPES.JSXElement,
          /**
           * Convert SyntaxKind.JsxSelfClosingElement to SyntaxKind.JsxOpeningElement,
           * TypeScript does not seem to have the idea of openingElement when tag is self-closing
           */
          openingElement: this.createNode<TSESTree.JSXOpeningElement>(node, {
            type: AST_NODE_TYPES.JSXOpeningElement,
            typeParameters:
              node.typeArguments &&
              this.convertTypeArgumentsToTypeParameters(
                node.typeArguments,
                node,
              ),
            selfClosing: true,
            name: this.convertJSXTagName(node.tagName, node),
            attributes: node.attributes.properties.map(el =>
              this.convertChild(el),
            ),
            range: getRange(node, this.ast),
          }),
          closingElement: null,
          children: [],
        });
      }

      case SyntaxKind.JsxOpeningElement:
        return this.createNode<TSESTree.JSXOpeningElement>(node, {
          type: AST_NODE_TYPES.JSXOpeningElement,
          typeParameters:
            node.typeArguments &&
            this.convertTypeArgumentsToTypeParameters(node.typeArguments, node),
          selfClosing: false,
          name: this.convertJSXTagName(node.tagName, node),
          attributes: node.attributes.properties.map(el =>
            this.convertChild(el),
          ),
        });

      case SyntaxKind.JsxClosingElement:
        return this.createNode<TSESTree.JSXClosingElement>(node, {
          type: AST_NODE_TYPES.JSXClosingElement,
          name: this.convertJSXTagName(node.tagName, node),
        });

      case SyntaxKind.JsxOpeningFragment:
        return this.createNode<TSESTree.JSXOpeningFragment>(node, {
          type: AST_NODE_TYPES.JSXOpeningFragment,
        });

      case SyntaxKind.JsxClosingFragment:
        return this.createNode<TSESTree.JSXClosingFragment>(node, {
          type: AST_NODE_TYPES.JSXClosingFragment,
        });

      case SyntaxKind.JsxExpression: {
        const expression = node.expression
          ? this.convertChild(node.expression)
          : this.createNode<TSESTree.JSXEmptyExpression>(node, {
              type: AST_NODE_TYPES.JSXEmptyExpression,
              range: [node.getStart(this.ast) + 1, node.getEnd() - 1],
            });

        if (node.dotDotDotToken) {
          return this.createNode<TSESTree.JSXSpreadChild>(node, {
            type: AST_NODE_TYPES.JSXSpreadChild,
            expression,
          });
        } else {
          return this.createNode<TSESTree.JSXExpressionContainer>(node, {
            type: AST_NODE_TYPES.JSXExpressionContainer,
            expression,
          });
        }
      }

      case SyntaxKind.JsxAttribute: {
        return this.createNode<TSESTree.JSXAttribute>(node, {
          type: AST_NODE_TYPES.JSXAttribute,
          name: this.convertJSXNamespaceOrIdentifier(node.name),
          value: this.convertChild(node.initializer),
        });
      }

      case SyntaxKind.JsxText: {
        const start = node.getFullStart();
        const end = node.getEnd();
        const text = this.ast.text.slice(start, end);

        return this.createNode<TSESTree.JSXText>(node, {
          type: AST_NODE_TYPES.JSXText,
          value: unescapeStringLiteralText(text),
          raw: text,
          range: [start, end],
        });
      }

      case SyntaxKind.JsxSpreadAttribute:
        return this.createNode<TSESTree.JSXSpreadAttribute>(node, {
          type: AST_NODE_TYPES.JSXSpreadAttribute,
          argument: this.convertChild(node.expression),
        });

      case SyntaxKind.QualifiedName: {
        return this.createNode<TSESTree.TSQualifiedName>(node, {
          type: AST_NODE_TYPES.TSQualifiedName,
          left: this.convertChild(node.left),
          right: this.convertChild(node.right),
        });
      }

      // TypeScript specific

      case SyntaxKind.TypeReference: {
        return this.createNode<TSESTree.TSTypeReference>(node, {
          type: AST_NODE_TYPES.TSTypeReference,
<<<<<<< HEAD
          typeName: this.convertType(node.typeName),
          typeParameters:
            node.typeArguments &&
            this.convertTypeArgumentsToTypeParameters(node.typeArguments, node),
=======
          typeName: this.convertChild(node.typeName),
          typeParameters: node.typeArguments
            ? this.convertTypeArgumentsToTypeParameters(
                node.typeArguments,
                node,
              )
            : undefined,
>>>>>>> ff6b1906
        });
      }

      case SyntaxKind.TypeParameter: {
        return this.createNode<TSESTree.TSTypeParameter>(node, {
          type: AST_NODE_TYPES.TSTypeParameter,
<<<<<<< HEAD
          name: this.convertType(node.name),
          constraint: node.constraint && this.convertType(node.constraint),
          default: node.default && this.convertType(node.default),
=======
          name: this.convertChild(node.name),
          constraint: node.constraint
            ? this.convertChild(node.constraint)
            : undefined,
          default: node.default ? this.convertChild(node.default) : undefined,
>>>>>>> ff6b1906
          in: hasModifier(SyntaxKind.InKeyword, node),
          out: hasModifier(SyntaxKind.OutKeyword, node),
        });
      }

      case SyntaxKind.ThisType:
        return this.createNode<TSESTree.TSThisType>(node, {
          type: AST_NODE_TYPES.TSThisType,
        });

      case SyntaxKind.AnyKeyword:
      case SyntaxKind.BigIntKeyword:
      case SyntaxKind.BooleanKeyword:
      case SyntaxKind.NeverKeyword:
      case SyntaxKind.NumberKeyword:
      case SyntaxKind.ObjectKeyword:
      case SyntaxKind.StringKeyword:
      case SyntaxKind.SymbolKeyword:
      case SyntaxKind.UnknownKeyword:
      case SyntaxKind.VoidKeyword:
      case SyntaxKind.UndefinedKeyword:
      case SyntaxKind.IntrinsicKeyword: {
        return this.createNode<any>(node, {
          type: AST_NODE_TYPES[`TS${SyntaxKind[node.kind]}` as AST_NODE_TYPES],
        });
      }

      case SyntaxKind.NonNullExpression: {
        const nnExpr = this.createNode<TSESTree.TSNonNullExpression>(node, {
          type: AST_NODE_TYPES.TSNonNullExpression,
          expression: this.convertChild(node.expression),
        });

        return this.convertChainExpression(nnExpr, node);
      }

      case SyntaxKind.TypeLiteral: {
        return this.createNode<TSESTree.TSTypeLiteral>(node, {
          type: AST_NODE_TYPES.TSTypeLiteral,
          members: node.members.map(el => this.convertChild(el)),
        });
      }

      case SyntaxKind.ArrayType: {
        return this.createNode<TSESTree.TSArrayType>(node, {
          type: AST_NODE_TYPES.TSArrayType,
          elementType: this.convertChild(node.elementType),
        });
      }

      case SyntaxKind.IndexedAccessType: {
        return this.createNode<TSESTree.TSIndexedAccessType>(node, {
          type: AST_NODE_TYPES.TSIndexedAccessType,
          objectType: this.convertChild(node.objectType),
          indexType: this.convertChild(node.indexType),
        });
      }

      case SyntaxKind.ConditionalType: {
        return this.createNode<TSESTree.TSConditionalType>(node, {
          type: AST_NODE_TYPES.TSConditionalType,
          checkType: this.convertChild(node.checkType),
          extendsType: this.convertChild(node.extendsType),
          trueType: this.convertChild(node.trueType),
          falseType: this.convertChild(node.falseType),
        });
      }

      case SyntaxKind.TypeQuery: {
        return this.createNode<TSESTree.TSTypeQuery>(node, {
          type: AST_NODE_TYPES.TSTypeQuery,
          exprName: this.convertChild(node.exprName),
          typeParameters:
            node.typeArguments &&
            this.convertTypeArgumentsToTypeParameters(node.typeArguments, node),
        });
      }

      case SyntaxKind.MappedType: {
        return this.createNode<TSESTree.TSMappedType>(node, {
          type: AST_NODE_TYPES.TSMappedType,
<<<<<<< HEAD
          typeParameter: this.convertType(node.typeParameter),
          nameType: this.convertType(node.nameType) ?? null,
          optional:
            node.questionToken &&
            (node.questionToken.kind === SyntaxKind.QuestionToken ||
              getTextForTokenKind(node.questionToken.kind)),
          readonly:
            node.readonlyToken &&
            (node.readonlyToken.kind === SyntaxKind.ReadonlyKeyword ||
              getTextForTokenKind(node.readonlyToken.kind)),
          typeAnnotation: node.type && this.convertType(node.type),
        });
=======
          typeParameter: this.convertChild(node.typeParameter),
          nameType: this.convertChild(node.nameType) ?? null,
        });

        if (node.readonlyToken) {
          if (node.readonlyToken.kind === SyntaxKind.ReadonlyKeyword) {
            result.readonly = true;
          } else {
            result.readonly = getTextForTokenKind(node.readonlyToken.kind);
          }
        }

        if (node.questionToken) {
          if (node.questionToken.kind === SyntaxKind.QuestionToken) {
            result.optional = true;
          } else {
            result.optional = getTextForTokenKind(node.questionToken.kind);
          }
        }

        if (node.type) {
          result.typeAnnotation = this.convertChild(node.type);
        }
        return result;
>>>>>>> ff6b1906
      }

      case SyntaxKind.ParenthesizedExpression:
        return this.convertChild(node.expression, parent);

      case SyntaxKind.TypeAliasDeclaration: {
        const result = this.createNode<TSESTree.TSTypeAliasDeclaration>(node, {
          type: AST_NODE_TYPES.TSTypeAliasDeclaration,
          declare: hasModifier(SyntaxKind.DeclareKeyword, node),
          id: this.convertChild(node.name),
<<<<<<< HEAD
          typeAnnotation: this.convertType(node.type),
          typeParameters:
            node.typeParameters &&
=======
          typeAnnotation: this.convertChild(node.type),
        });

        if (hasModifier(SyntaxKind.DeclareKeyword, node)) {
          result.declare = true;
        }

        // Process typeParameters
        if (node.typeParameters) {
          result.typeParameters =
>>>>>>> ff6b1906
            this.convertTSTypeParametersToTypeParametersDeclaration(
              node.typeParameters,
            ),
        });

        return this.fixExports(node, result);
      }

      case SyntaxKind.MethodSignature: {
        return this.convertMethodSignature(node);
      }

      case SyntaxKind.PropertySignature: {
<<<<<<< HEAD
        return this.createNode<TSESTree.TSPropertySignature>(node, {
=======
        this.#throwErrorIfDeprecatedPropertyExists(
          node,
          // eslint-disable-next-line deprecation/deprecation
          node.initializer,
          'A property signature cannot have an initializer.',
        );

        if (hasModifier(SyntaxKind.ExportKeyword, node)) {
          throw createError(
            this.ast,
            node.pos,
            'A property signature cannot have an export modifier.',
          );
        }

        const result = this.createNode<TSESTree.TSPropertySignature>(node, {
>>>>>>> ff6b1906
          type: AST_NODE_TYPES.TSPropertySignature,
          accessibility: getTSNodeAccessibility(node),
          optional: isOptional(node),
          computed: isComputedProperty(node.name),
          key: this.convertChild(node.name),
<<<<<<< HEAD
          typeAnnotation:
            node.type && this.convertTypeAnnotation(node.type, node),
          initializer:
            this.convertChild(
              // eslint-disable-next-line deprecation/deprecation -- TODO breaking change remove this from the AST
              node.initializer,
            ) || undefined,
          readonly: hasModifier(SyntaxKind.ReadonlyKeyword, node),
          static: hasModifier(SyntaxKind.StaticKeyword, node),
          export: hasModifier(SyntaxKind.ExportKeyword, node),
=======
          typeAnnotation: node.type
            ? this.convertTypeAnnotation(node.type, node)
            : undefined,
          readonly: hasModifier(SyntaxKind.ReadonlyKeyword, node) || undefined,
          static: hasModifier(SyntaxKind.StaticKeyword, node) || undefined,
>>>>>>> ff6b1906
        });
      }

      case SyntaxKind.IndexSignature: {
        return this.createNode<TSESTree.TSIndexSignature>(node, {
          type: AST_NODE_TYPES.TSIndexSignature,
          accessibility: getTSNodeAccessibility(node),
          export: hasModifier(SyntaxKind.ExportKeyword, node),
          parameters: node.parameters.map(el => this.convertChild(el)),
          readonly: hasModifier(SyntaxKind.ReadonlyKeyword, node),
          static: hasModifier(SyntaxKind.StaticKeyword, node),
          typeAnnotation:
            node.type && this.convertTypeAnnotation(node.type, node),
        });
<<<<<<< HEAD
=======

        if (node.type) {
          result.typeAnnotation = this.convertTypeAnnotation(node.type, node);
        }

        if (hasModifier(SyntaxKind.ReadonlyKeyword, node)) {
          result.readonly = true;
        }

        const accessibility = getTSNodeAccessibility(node);
        if (accessibility) {
          result.accessibility = accessibility;
        }

        if (hasModifier(SyntaxKind.ExportKeyword, node)) {
          throw createError(
            this.ast,
            node.pos,
            'An index signature cannot have an export modifier.',
          );
        }

        if (hasModifier(SyntaxKind.StaticKeyword, node)) {
          result.static = true;
        }
        return result;
>>>>>>> ff6b1906
      }
      case SyntaxKind.ConstructorType: {
        return this.createNode<TSESTree.TSConstructorType>(node, {
          type: AST_NODE_TYPES.TSConstructorType,
          abstract: hasModifier(SyntaxKind.AbstractKeyword, node),
          params: this.convertParameters(node.parameters),
          returnType: node.type && this.convertTypeAnnotation(node.type, node),
          typeParameters:
            node.typeParameters &&
            this.convertTSTypeParametersToTypeParametersDeclaration(
              node.typeParameters,
            ),
        });
      }

      case SyntaxKind.FunctionType:
        this.#throwErrorIfDeprecatedPropertyExists(
          node,
          // eslint-disable-next-line deprecation/deprecation
          node.modifiers,
          'A function type cannot have modifiers.',
        );
      // intentional fallthrough
      case SyntaxKind.ConstructSignature:
      case SyntaxKind.CallSignature: {
        const type =
          node.kind === SyntaxKind.ConstructSignature
            ? AST_NODE_TYPES.TSConstructSignatureDeclaration
            : node.kind === SyntaxKind.CallSignature
            ? AST_NODE_TYPES.TSCallSignatureDeclaration
            : AST_NODE_TYPES.TSFunctionType;
        return this.createNode<
          | TSESTree.TSFunctionType
          | TSESTree.TSCallSignatureDeclaration
          | TSESTree.TSConstructSignatureDeclaration
        >(node, {
          type,
          params: this.convertParameters(node.parameters),
          returnType: node.type && this.convertTypeAnnotation(node.type, node),
          typeParameters:
            node.typeParameters &&
            this.convertTSTypeParametersToTypeParametersDeclaration(
              node.typeParameters,
            ),
        });
      }

      case SyntaxKind.ExpressionWithTypeArguments: {
        const parentKind = parent.kind;
        const type =
          parentKind === SyntaxKind.InterfaceDeclaration
            ? AST_NODE_TYPES.TSInterfaceHeritage
            : parentKind === SyntaxKind.HeritageClause
            ? AST_NODE_TYPES.TSClassImplements
            : AST_NODE_TYPES.TSInstantiationExpression;
        return this.createNode<
          | TSESTree.TSInterfaceHeritage
          | TSESTree.TSClassImplements
          | TSESTree.TSInstantiationExpression
        >(node, {
          type,
          expression: this.convertChild(node.expression),
          typeParameters:
            node.typeArguments &&
            this.convertTypeArgumentsToTypeParameters(node.typeArguments, node),
        });
      }

      case SyntaxKind.InterfaceDeclaration: {
        const interfaceHeritageClauses = node.heritageClauses ?? [];
        const result = this.createNode<TSESTree.TSInterfaceDeclaration>(node, {
          type: AST_NODE_TYPES.TSInterfaceDeclaration,
          body: this.createNode<TSESTree.TSInterfaceBody>(node, {
            type: AST_NODE_TYPES.TSInterfaceBody,
            body: node.members.map(member => this.convertChild(member)),
            range: [node.members.pos - 1, node.end],
          }),
          declare: hasModifier(SyntaxKind.DeclareKeyword, node),
          extends: interfaceHeritageClauses
            .filter(
              heritageClause =>
                heritageClause.token === SyntaxKind.ExtendsKeyword,
            )
            .flatMap(heritageClause =>
              heritageClause.types.map(
                n => this.convertChild(n, node) as TSESTree.TSInterfaceHeritage,
              ),
            ),
          id: this.convertChild(node.name),
          typeParameters:
            node.typeParameters &&
            this.convertTSTypeParametersToTypeParametersDeclaration(
              node.typeParameters,
            ),
        });

        return this.fixExports(node, result);
      }

      case SyntaxKind.TypePredicate: {
        const result = this.createNode<TSESTree.TSTypePredicate>(node, {
          type: AST_NODE_TYPES.TSTypePredicate,
          asserts: node.assertsModifier !== undefined,
          parameterName: this.convertChild(node.parameterName),
          typeAnnotation: null,
        });
        /**
         * Specific fix for type-guard location data
         */
        if (node.type) {
          result.typeAnnotation = this.convertTypeAnnotation(node.type, node);
          result.typeAnnotation.loc = result.typeAnnotation.typeAnnotation.loc;
          result.typeAnnotation.range =
            result.typeAnnotation.typeAnnotation.range;
        }
        return result;
      }

      case SyntaxKind.ImportType: {
        const range = getRange(node, this.ast);
        if (node.isTypeOf) {
          const token = findNextToken(node.getFirstToken()!, node, this.ast)!;
          range[0] = token.getStart(this.ast);
        }
        const result = this.createNode<TSESTree.TSImportType>(node, {
          type: AST_NODE_TYPES.TSImportType,
          argument: this.convertChild(node.argument),
          qualifier: this.convertChild(node.qualifier),
          typeParameters: node.typeArguments
            ? this.convertTypeArgumentsToTypeParameters(
                node.typeArguments,
                node,
              )
            : null,
          range: range,
        });
        if (node.isTypeOf) {
          return this.createNode<TSESTree.TSTypeQuery>(node, {
            type: AST_NODE_TYPES.TSTypeQuery,
            exprName: result,
            typeParameters: undefined,
          });
        }
        return result;
      }

      case SyntaxKind.EnumDeclaration: {
        const result = this.createNode<TSESTree.TSEnumDeclaration>(node, {
          type: AST_NODE_TYPES.TSEnumDeclaration,
          const: false,
          declare: false,
          id: this.convertChild(node.name),
          members: node.members.map(el => this.convertChild(el)),
        });
        // apply modifiers first...
        if (hasModifier(SyntaxKind.DeclareKeyword, node)) {
          result.declare = true;
        }

        if (hasModifier(SyntaxKind.ConstKeyword, node)) {
          result.const = true;
        }

        // ...then check for exports
        return this.fixExports(node, result);
      }

      case SyntaxKind.EnumMember: {
        const result = this.createNode<TSESTree.TSEnumMember>(node, {
          type: AST_NODE_TYPES.TSEnumMember,
          computed: false,
          initializer: undefined,
          id: this.convertChild(node.name),
        });
        if (node.initializer) {
          result.initializer = this.convertChild(node.initializer);
        }
        if (node.name.kind === ts.SyntaxKind.ComputedPropertyName) {
          result.computed = true;
        }
        return result;
      }

      case SyntaxKind.ModuleDeclaration: {
        const result = this.createNode<TSESTree.TSModuleDeclaration>(node, {
          type: AST_NODE_TYPES.TSModuleDeclaration,
<<<<<<< HEAD
          declare: false,
          global: false,
          id: this.convertChild(node.name),
=======
          // eslint-disable-next-line @typescript-eslint/explicit-function-return-type -- TODO - add ignore IIFE option
          ...(() => {
            const id: TSESTree.Identifier | TSESTree.StringLiteral =
              this.convertChild(node.name);
            const body:
              | TSESTree.TSModuleBlock
              | TSESTree.TSModuleDeclaration
              | null = this.convertChild(node.body);

            // the constraints checked by this function are syntactically enforced by TS
            // the checks mostly exist for type's sake

            if (node.flags & ts.NodeFlags.GlobalAugmentation) {
              if (
                body == null ||
                body.type === AST_NODE_TYPES.TSModuleDeclaration
              ) {
                throw new Error('Expected a valid module body');
              }
              if (id.type !== AST_NODE_TYPES.Identifier) {
                throw new Error(
                  'global module augmentation must have an Identifier id',
                );
              }
              return {
                kind: 'global',
                id,
                body,
                global: true,
              } satisfies TSESTree.OptionalRangeAndLoc<
                Omit<TSESTree.TSModuleDeclarationGlobal, 'parent' | 'type'>
              >;
            } else if (node.flags & ts.NodeFlags.Namespace) {
              if (body == null) {
                throw new Error('Expected a module body');
              }
              if (id.type !== AST_NODE_TYPES.Identifier) {
                throw new Error('`namespace`s must have an Identifier id');
              }
              return {
                kind: 'namespace',
                id,
                body,
              } satisfies TSESTree.OptionalRangeAndLoc<
                Omit<TSESTree.TSModuleDeclarationNamespace, 'parent' | 'type'>
              >;
            } else {
              return {
                kind: 'module',
                id,
                ...(body != null ? { body } : {}),
              } satisfies TSESTree.OptionalRangeAndLoc<
                Omit<TSESTree.TSModuleDeclarationModule, 'parent' | 'type'>
              >;
            }
          })(),
>>>>>>> ff6b1906
        });

        if (hasModifier(SyntaxKind.DeclareKeyword, node)) {
          result.declare = true;
        }
        if (node.flags & ts.NodeFlags.GlobalAugmentation) {
          result.global = true;
        }

        // ...then check for exports
        return this.fixExports(node, result);
      }

      // TypeScript specific types
      case SyntaxKind.ParenthesizedType: {
        return this.convertChild(node.type);
      }
      case SyntaxKind.UnionType: {
        return this.createNode<TSESTree.TSUnionType>(node, {
          type: AST_NODE_TYPES.TSUnionType,
          types: node.types.map(el => this.convertChild(el)),
        });
      }
      case SyntaxKind.IntersectionType: {
        return this.createNode<TSESTree.TSIntersectionType>(node, {
          type: AST_NODE_TYPES.TSIntersectionType,
          types: node.types.map(el => this.convertChild(el)),
        });
      }
      case SyntaxKind.AsExpression: {
        return this.createNode<TSESTree.TSAsExpression>(node, {
          type: AST_NODE_TYPES.TSAsExpression,
          expression: this.convertChild(node.expression),
          typeAnnotation: this.convertChild(node.type),
        });
      }
      case SyntaxKind.InferType: {
        return this.createNode<TSESTree.TSInferType>(node, {
          type: AST_NODE_TYPES.TSInferType,
          typeParameter: this.convertChild(node.typeParameter),
        });
      }
      case SyntaxKind.LiteralType: {
        if (node.literal.kind === SyntaxKind.NullKeyword) {
          // 4.0 started nesting null types inside a LiteralType node
          // but our AST is designed around the old way of null being a keyword
          return this.createNode<TSESTree.TSNullKeyword>(
            node.literal as ts.NullLiteral,
            {
              type: AST_NODE_TYPES.TSNullKeyword,
            },
          );
        } else {
          return this.createNode<TSESTree.TSLiteralType>(node, {
            type: AST_NODE_TYPES.TSLiteralType,
            literal: this.convertChild(node.literal),
          });
        }
      }
      case SyntaxKind.TypeAssertionExpression: {
        return this.createNode<TSESTree.TSTypeAssertion>(node, {
          type: AST_NODE_TYPES.TSTypeAssertion,
          typeAnnotation: this.convertChild(node.type),
          expression: this.convertChild(node.expression),
        });
      }
      case SyntaxKind.ImportEqualsDeclaration: {
        return this.fixExports(
          node,
          this.createNode<TSESTree.TSImportEqualsDeclaration>(node, {
            type: AST_NODE_TYPES.TSImportEqualsDeclaration,
            id: this.convertChild(node.name),
            importKind: node.isTypeOnly ? 'type' : 'value',
            moduleReference: this.convertChild(node.moduleReference),
          }),
        );
      }
      case SyntaxKind.ExternalModuleReference: {
        return this.createNode<TSESTree.TSExternalModuleReference>(node, {
          type: AST_NODE_TYPES.TSExternalModuleReference,
          expression: this.convertChild(node.expression),
        });
      }
      case SyntaxKind.NamespaceExportDeclaration: {
        return this.createNode<TSESTree.TSNamespaceExportDeclaration>(node, {
          type: AST_NODE_TYPES.TSNamespaceExportDeclaration,
          id: this.convertChild(node.name),
        });
      }
      case SyntaxKind.AbstractKeyword: {
        return this.createNode<TSESTree.TSAbstractKeyword>(node, {
          type: AST_NODE_TYPES.TSAbstractKeyword,
        });
      }

      // Tuple
      case SyntaxKind.TupleType: {
        // In TS 4.0, the `elementTypes` property was changed to `elements`.
        // To support both at compile time, we cast to access the newer version
        // if the former does not exist.
        const elementTypes =
          'elementTypes' in node
            ? (node as any).elementTypes.map((el: ts.Node) =>
                this.convertChild(el),
              )
            : node.elements.map(el => this.convertChild(el));

        return this.createNode<TSESTree.TSTupleType>(node, {
          type: AST_NODE_TYPES.TSTupleType,
          elementTypes,
        });
      }
      case SyntaxKind.NamedTupleMember: {
        const member = this.createNode<TSESTree.TSNamedTupleMember>(node, {
          type: AST_NODE_TYPES.TSNamedTupleMember,
          elementType: this.convertChild(node.type, node),
          label: this.convertChild(node.name, node),
          optional: node.questionToken != null,
        });

        if (node.dotDotDotToken) {
          // adjust the start to account for the "..."
          member.range[0] = member.label.range[0];
          member.loc.start = member.label.loc.start;
          return this.createNode<TSESTree.TSRestType>(node, {
            type: AST_NODE_TYPES.TSRestType,
            typeAnnotation: member,
          });
        }

        return member;
      }
      case SyntaxKind.OptionalType: {
        return this.createNode<TSESTree.TSOptionalType>(node, {
          type: AST_NODE_TYPES.TSOptionalType,
          typeAnnotation: this.convertChild(node.type),
        });
      }
      case SyntaxKind.RestType: {
        return this.createNode<TSESTree.TSRestType>(node, {
          type: AST_NODE_TYPES.TSRestType,
          typeAnnotation: this.convertChild(node.type),
        });
      }

      // Template Literal Types
      case SyntaxKind.TemplateLiteralType: {
        const result = this.createNode<TSESTree.TSTemplateLiteralType>(node, {
          type: AST_NODE_TYPES.TSTemplateLiteralType,
          quasis: [this.convertChild(node.head)],
          types: [],
        });

        node.templateSpans.forEach(templateSpan => {
          result.types.push(
            this.convertChild(templateSpan.type) as TSESTree.TypeNode,
          );
          result.quasis.push(
            this.convertChild(templateSpan.literal) as TSESTree.TemplateElement,
          );
        });
        return result;
      }

      case SyntaxKind.ClassStaticBlockDeclaration: {
        return this.createNode<TSESTree.StaticBlock>(node, {
          type: AST_NODE_TYPES.StaticBlock,
          body: this.convertBodyExpressions(node.body.statements, node),
        });
      }

      case SyntaxKind.AssertEntry: {
        return this.createNode<TSESTree.ImportAttribute>(node, {
          type: AST_NODE_TYPES.ImportAttribute,
          key: this.convertChild(node.name),
          value: this.convertChild(node.value),
        });
      }

      case SyntaxKind.SatisfiesExpression: {
        return this.createNode<TSESTree.TSSatisfiesExpression>(node, {
          type: AST_NODE_TYPES.TSSatisfiesExpression,
          expression: this.convertChild(node.expression),
          typeAnnotation: this.convertChild(node.type),
        });
      }

      default:
        return this.deeplyCopy(node);
    }
  }

  #throwErrorIfDeprecatedPropertyExists<Node extends ts.Node>(
    node: Node,
    property: unknown,
    message: string,
  ): void {
    if (property) {
      throw createError(this.ast, node.pos, message);
    }
  }
}<|MERGE_RESOLUTION|>--- conflicted
+++ resolved
@@ -617,48 +617,6 @@
       | ts.GetAccessorDeclaration
       | ts.SetAccessorDeclaration,
   ): TSESTree.TSMethodSignature {
-    const result = this.createNode<TSESTree.TSMethodSignature>(node, {
-      type: AST_NODE_TYPES.TSMethodSignature,
-      computed: isComputedProperty(node.name),
-      key: this.convertChild(node.name),
-      params: this.convertParameters(node.parameters),
-      kind: ((): 'get' | 'set' | 'method' => {
-        switch (node.kind) {
-          case SyntaxKind.GetAccessor:
-            return 'get';
-
-          case SyntaxKind.SetAccessor:
-            return 'set';
-
-          case SyntaxKind.MethodSignature:
-            return 'method';
-        }
-      })(),
-      accessibility: undefined,
-      export: false,
-      optional: !!isOptional(node),
-      readonly: hasModifier(SyntaxKind.ReadonlyKeyword, node),
-      returnType: undefined,
-      static: false,
-      typeParameters: undefined,
-    });
-
-    if (node.type) {
-      result.returnType = this.convertTypeAnnotation(node.type, node);
-    }
-
-    if (node.typeParameters) {
-      result.typeParameters =
-        this.convertTSTypeParametersToTypeParametersDeclaration(
-          node.typeParameters,
-        );
-    }
-
-    const accessibility = getTSNodeAccessibility(node);
-    if (accessibility) {
-      result.accessibility = accessibility;
-    }
-
     if (hasModifier(SyntaxKind.ExportKeyword, node)) {
       throw createError(
         this.ast,
@@ -667,11 +625,34 @@
       );
     }
 
-    if (hasModifier(SyntaxKind.StaticKeyword, node)) {
-      result.static = true;
-    }
-
-    return result;
+    return this.createNode<TSESTree.TSMethodSignature>(node, {
+      type: AST_NODE_TYPES.TSMethodSignature,
+      accessibility: getTSNodeAccessibility(node),
+      computed: isComputedProperty(node.name),
+      key: this.convertChild(node.name),
+      kind: ((): 'get' | 'set' | 'method' => {
+        switch (node.kind) {
+          case SyntaxKind.GetAccessor:
+            return 'get';
+
+          case SyntaxKind.SetAccessor:
+            return 'set';
+
+          case SyntaxKind.MethodSignature:
+            return 'method';
+        }
+      })(),
+      optional: isOptional(node),
+      params: this.convertParameters(node.parameters),
+      returnType: node.type && this.convertTypeAnnotation(node.type, node),
+      readonly: hasModifier(SyntaxKind.ReadonlyKeyword, node),
+      static: hasModifier(SyntaxKind.StaticKeyword, node),
+      typeParameters:
+        node.typeParameters &&
+        this.convertTSTypeParametersToTypeParametersDeclaration(
+          node.typeParameters,
+        ),
+    });
   }
 
   private convertAssertClasue(
@@ -930,15 +911,15 @@
             isDeclare || !node.body
               ? AST_NODE_TYPES.TSDeclareFunction
               : AST_NODE_TYPES.FunctionDeclaration,
+          async: hasModifier(SyntaxKind.AsyncKeyword, node),
+          body: this.convertChild(node.body) || undefined,
           declare: false,
+          expression: false,
+          generator: !!node.asteriskToken,
+          id: this.convertChild(node.name),
+          params: this.convertParameters(node.parameters),
           returnType: undefined,
           typeParameters: undefined,
-          id: this.convertChild(node.name),
-          generator: !!node.asteriskToken,
-          expression: false,
-          async: hasModifier(SyntaxKind.AsyncKeyword, node),
-          params: this.convertParameters(node.parameters),
-          body: this.convertChild(node.body) || undefined,
         });
 
         // Process returnType
@@ -962,9 +943,9 @@
       }
 
       case SyntaxKind.VariableDeclaration: {
-        const result = this.createNode<TSESTree.VariableDeclarator>(node, {
+        return this.createNode<TSESTree.VariableDeclarator>(node, {
           type: AST_NODE_TYPES.VariableDeclarator,
-          definite: false,
+          definite: !!node.exclamationToken,
           id: this.convertBindingNameWithTypeAnnotation(
             node.name,
             node.type,
@@ -972,21 +953,15 @@
           ),
           init: this.convertChild(node.initializer),
         });
-
-        if (node.exclamationToken) {
-          result.definite = true;
-        }
-
-        return result;
       }
 
       case SyntaxKind.VariableStatement: {
         const result = this.createNode<TSESTree.VariableDeclaration>(node, {
           type: AST_NODE_TYPES.VariableDeclaration,
-          declare: false,
           declarations: node.declarationList.declarations.map(el =>
             this.convertChild(el),
           ),
+          declare: hasModifier(SyntaxKind.DeclareKeyword, node),
           kind: getDeclarationKind(node.declarationList),
         });
 
@@ -997,11 +972,6 @@
          *
          * So for consistency across versions, we no longer include it either.
          */
-
-        if (hasModifier(SyntaxKind.DeclareKeyword, node)) {
-          result.declare = true;
-        }
-
         return this.fixExports(node, result);
       }
 
@@ -1009,8 +979,8 @@
       case SyntaxKind.VariableDeclarationList:
         return this.createNode<TSESTree.VariableDeclaration>(node, {
           type: AST_NODE_TYPES.VariableDeclaration,
+          declarations: node.declarations.map(el => this.convertChild(el)),
           declare: false,
-          declarations: node.declarations.map(el => this.convertChild(el)),
           kind: getDeclarationKind(node),
         });
 
@@ -1125,21 +1095,21 @@
               typeAnnotation: undefined,
             }),
             computed: false,
+            method: false,
             optional: false,
-            method: false,
             shorthand: true,
             kind: 'init',
           });
         } else {
           return this.createNode<TSESTree.Property>(node, {
             type: AST_NODE_TYPES.Property,
+            computed: false,
             key: this.convertChild(node.name),
-            value: this.convertChild(node.name),
-            computed: false,
+            kind: 'init',
             method: false,
             optional: false,
             shorthand: true,
-            kind: 'init',
+            value: this.convertChild(node.name),
           });
         }
       }
@@ -1167,38 +1137,35 @@
         })();
 
         const key = this.convertChild(node.name);
-        const result = this.createNode<
+
+        return this.createNode<
           | TSESTree.TSAbstractAccessorProperty
           | TSESTree.TSAbstractPropertyDefinition
           | TSESTree.PropertyDefinition
           | TSESTree.AccessorProperty
         >(node, {
           type,
+          key,
           accessibility: getTSNodeAccessibility(node),
+          value: isAbstract ? null : this.convertChild(node.initializer),
           computed: isComputedProperty(node.name),
-          declare: hasModifier(SyntaxKind.DeclareKeyword, node),
+          static: hasModifier(SyntaxKind.StaticKeyword, node),
+          readonly: hasModifier(SyntaxKind.ReadonlyKeyword, node),
           decorators:
             getDecorators(node)?.map(el => this.convertChild(el)) ?? [],
-          definite: !!node.exclamationToken,
-          key,
-          optional:
-            (node.name.kind === SyntaxKind.Identifier ||
-              node.name.kind === SyntaxKind.ComputedPropertyName ||
-              node.name.kind === SyntaxKind.PrivateIdentifier ||
-              key.type === AST_NODE_TYPES.Literal) &&
-            !!node.questionToken,
+
+          declare: hasModifier(SyntaxKind.DeclareKeyword, node),
           override: hasModifier(SyntaxKind.OverrideKeyword, node),
-          readonly: hasModifier(SyntaxKind.ReadonlyKeyword, node),
-          static: hasModifier(SyntaxKind.StaticKeyword, node),
           typeAnnotation:
             node.type && this.convertTypeAnnotation(node.type, node),
-          value: isAbstract ? null : this.convertChild(node.initializer),
-        });
-
-        if (result.key.type === AST_NODE_TYPES.Literal && node.questionToken) {
-          result.optional = true;
-        }
-        return result;
+          optional:
+            (key.type === AST_NODE_TYPES.Literal ||
+              node.name.kind === SyntaxKind.Identifier ||
+              node.name.kind === SyntaxKind.ComputedPropertyName ||
+              node.name.kind === SyntaxKind.PrivateIdentifier) &&
+            !!node.questionToken,
+          definite: !!node.exclamationToken,
+        });
       }
 
       case SyntaxKind.GetAccessor:
@@ -1287,7 +1254,6 @@
             optional: !!node.questionToken,
             override: hasModifier(SyntaxKind.OverrideKeyword, node),
             static: hasModifier(SyntaxKind.StaticKeyword, node),
-            typeParameters: undefined,
             value: method,
           });
         }
@@ -1323,7 +1289,7 @@
           async: false,
           body: this.convertChild(node.body),
           declare: false,
-          expression: false,
+          expression: false, // is not present in ESTreeNode
           generator: false,
           id: null,
           params: this.convertParameters(node.parameters),
@@ -1350,6 +1316,7 @@
         });
 
         const isStatic = hasModifier(SyntaxKind.StaticKeyword, node);
+
         return this.createNode<
           TSESTree.TSAbstractMethodDefinition | TSESTree.MethodDefinition
         >(node, {
@@ -1357,14 +1324,13 @@
             ? AST_NODE_TYPES.TSAbstractMethodDefinition
             : AST_NODE_TYPES.MethodDefinition,
           accessibility: getTSNodeAccessibility(node),
-          key: constructorKey,
           computed: false,
           decorators: [],
+          optional: false,
+          key: constructorKey,
           kind: isStatic ? 'method' : 'constructor',
-          optional: false,
           override: false,
           static: isStatic,
-          typeParameters: undefined,
           value: constructor,
         });
       }
@@ -1373,8 +1339,8 @@
         return this.createNode<TSESTree.FunctionExpression>(node, {
           type: AST_NODE_TYPES.FunctionExpression,
           async: hasModifier(SyntaxKind.AsyncKeyword, node),
+          body: this.convertChild(node.body),
           declare: false,
-          body: this.convertChild(node.body),
           expression: false,
           generator: !!node.asteriskToken,
           id: this.convertChild(node.name),
@@ -1485,12 +1451,12 @@
       case SyntaxKind.ArrowFunction: {
         return this.createNode<TSESTree.ArrowFunctionExpression>(node, {
           type: AST_NODE_TYPES.ArrowFunctionExpression,
-          async: hasModifier(SyntaxKind.AsyncKeyword, node),
-          body: this.convertChild(node.body),
-          expression: node.body.kind !== SyntaxKind.Block,
           generator: false,
           id: null,
           params: this.convertParameters(node.parameters),
+          body: this.convertChild(node.body),
+          async: hasModifier(SyntaxKind.AsyncKeyword, node),
+          expression: node.body.kind !== SyntaxKind.Block,
           returnType: node.type && this.convertTypeAnnotation(node.type, node),
           typeParameters:
             node.typeParameters &&
@@ -1555,9 +1521,12 @@
       case SyntaxKind.TaggedTemplateExpression:
         return this.createNode<TSESTree.TaggedTemplateExpression>(node, {
           type: AST_NODE_TYPES.TaggedTemplateExpression,
-          typeParameters:
-            node.typeArguments &&
-            this.convertTypeArgumentsToTypeParameters(node.typeArguments, node),
+          typeParameters: node.typeArguments
+            ? this.convertTypeArgumentsToTypeParameters(
+                node.typeArguments,
+                node,
+              )
+            : undefined,
           tag: this.convertChild(node.tag),
           quasi: this.convertChild(node.template),
         });
@@ -1665,18 +1634,9 @@
 
           return this.createNode<TSESTree.TSParameterProperty>(node, {
             type: AST_NODE_TYPES.TSParameterProperty,
-            accessibility: getTSNodeAccessibility(node) ?? undefined,
-<<<<<<< HEAD
+            accessibility: getTSNodeAccessibility(node),
             decorators: [],
-            export: hasModifier(SyntaxKind.ExportKeyword, node),
             override: hasModifier(SyntaxKind.OverrideKeyword, node),
-=======
-            readonly:
-              hasModifier(SyntaxKind.ReadonlyKeyword, node) || undefined,
-            static: hasModifier(SyntaxKind.StaticKeyword, node) || undefined,
-            override:
-              hasModifier(SyntaxKind.OverrideKeyword, node) || undefined,
->>>>>>> ff6b1906
             parameter: result,
             readonly: hasModifier(SyntaxKind.ReadonlyKeyword, node),
             static: hasModifier(SyntaxKind.StaticKeyword, node),
@@ -1718,7 +1678,9 @@
           abstract: hasModifier(SyntaxKind.AbstractKeyword, node),
           body: this.createNode<TSESTree.ClassBody>(node, {
             type: AST_NODE_TYPES.ClassBody,
-            body: [],
+            body: node.members
+              .filter(isESTreeClassMember)
+              .map(el => this.convertChild(el)),
             range: [node.members.pos - 1, node.end],
           }),
           declare: hasModifier(SyntaxKind.DeclareKeyword, node),
@@ -1742,12 +1704,6 @@
               node.typeParameters,
             ),
         });
-
-        const filteredMembers = node.members.filter(isESTreeClassMember);
-
-        if (filteredMembers.length) {
-          result.body.body = filteredMembers.map(el => this.convertChild(el));
-        }
 
         return this.fixExports(node, result);
       }
@@ -2063,10 +2019,10 @@
         // NOTE - NewExpression cannot have an optional chain in it
         return this.createNode<TSESTree.NewExpression>(node, {
           type: AST_NODE_TYPES.NewExpression,
-          callee: this.convertChild(node.expression),
           arguments: node.arguments
             ? node.arguments.map(el => this.convertChild(el))
             : [],
+          callee: this.convertChild(node.expression),
           typeParameters:
             node.typeArguments &&
             this.convertTypeArgumentsToTypeParameters(node.typeArguments, node),
@@ -2153,9 +2109,7 @@
         let regex = null;
         try {
           regex = new RegExp(pattern, flags);
-        } catch (exception: unknown) {
-          regex = null;
-        }
+        } catch {}
 
         return this.createNode<TSESTree.RegExpLiteral>(node, {
           type: AST_NODE_TYPES.Literal,
@@ -2335,37 +2289,19 @@
       case SyntaxKind.TypeReference: {
         return this.createNode<TSESTree.TSTypeReference>(node, {
           type: AST_NODE_TYPES.TSTypeReference,
-<<<<<<< HEAD
-          typeName: this.convertType(node.typeName),
+          typeName: this.convertChild(node.typeName),
           typeParameters:
             node.typeArguments &&
             this.convertTypeArgumentsToTypeParameters(node.typeArguments, node),
-=======
-          typeName: this.convertChild(node.typeName),
-          typeParameters: node.typeArguments
-            ? this.convertTypeArgumentsToTypeParameters(
-                node.typeArguments,
-                node,
-              )
-            : undefined,
->>>>>>> ff6b1906
         });
       }
 
       case SyntaxKind.TypeParameter: {
         return this.createNode<TSESTree.TSTypeParameter>(node, {
           type: AST_NODE_TYPES.TSTypeParameter,
-<<<<<<< HEAD
-          name: this.convertType(node.name),
-          constraint: node.constraint && this.convertType(node.constraint),
-          default: node.default && this.convertType(node.default),
-=======
           name: this.convertChild(node.name),
-          constraint: node.constraint
-            ? this.convertChild(node.constraint)
-            : undefined,
+          constraint: node.constraint && this.convertChild(node.constraint),
           default: node.default ? this.convertChild(node.default) : undefined,
->>>>>>> ff6b1906
           in: hasModifier(SyntaxKind.InKeyword, node),
           out: hasModifier(SyntaxKind.OutKeyword, node),
         });
@@ -2447,9 +2383,7 @@
       case SyntaxKind.MappedType: {
         return this.createNode<TSESTree.TSMappedType>(node, {
           type: AST_NODE_TYPES.TSMappedType,
-<<<<<<< HEAD
-          typeParameter: this.convertType(node.typeParameter),
-          nameType: this.convertType(node.nameType) ?? null,
+          nameType: this.convertChild(node.nameType) ?? null,
           optional:
             node.questionToken &&
             (node.questionToken.kind === SyntaxKind.QuestionToken ||
@@ -2458,34 +2392,9 @@
             node.readonlyToken &&
             (node.readonlyToken.kind === SyntaxKind.ReadonlyKeyword ||
               getTextForTokenKind(node.readonlyToken.kind)),
-          typeAnnotation: node.type && this.convertType(node.type),
-        });
-=======
+          typeAnnotation: node.type && this.convertChild(node.type),
           typeParameter: this.convertChild(node.typeParameter),
-          nameType: this.convertChild(node.nameType) ?? null,
-        });
-
-        if (node.readonlyToken) {
-          if (node.readonlyToken.kind === SyntaxKind.ReadonlyKeyword) {
-            result.readonly = true;
-          } else {
-            result.readonly = getTextForTokenKind(node.readonlyToken.kind);
-          }
-        }
-
-        if (node.questionToken) {
-          if (node.questionToken.kind === SyntaxKind.QuestionToken) {
-            result.optional = true;
-          } else {
-            result.optional = getTextForTokenKind(node.questionToken.kind);
-          }
-        }
-
-        if (node.type) {
-          result.typeAnnotation = this.convertChild(node.type);
-        }
-        return result;
->>>>>>> ff6b1906
+        });
       }
 
       case SyntaxKind.ParenthesizedExpression:
@@ -2496,22 +2405,9 @@
           type: AST_NODE_TYPES.TSTypeAliasDeclaration,
           declare: hasModifier(SyntaxKind.DeclareKeyword, node),
           id: this.convertChild(node.name),
-<<<<<<< HEAD
-          typeAnnotation: this.convertType(node.type),
+          typeAnnotation: this.convertChild(node.type),
           typeParameters:
             node.typeParameters &&
-=======
-          typeAnnotation: this.convertChild(node.type),
-        });
-
-        if (hasModifier(SyntaxKind.DeclareKeyword, node)) {
-          result.declare = true;
-        }
-
-        // Process typeParameters
-        if (node.typeParameters) {
-          result.typeParameters =
->>>>>>> ff6b1906
             this.convertTSTypeParametersToTypeParametersDeclaration(
               node.typeParameters,
             ),
@@ -2525,9 +2421,6 @@
       }
 
       case SyntaxKind.PropertySignature: {
-<<<<<<< HEAD
-        return this.createNode<TSESTree.TSPropertySignature>(node, {
-=======
         this.#throwErrorIfDeprecatedPropertyExists(
           node,
           // eslint-disable-next-line deprecation/deprecation
@@ -2543,61 +2436,20 @@
           );
         }
 
-        const result = this.createNode<TSESTree.TSPropertySignature>(node, {
->>>>>>> ff6b1906
+        return this.createNode<TSESTree.TSPropertySignature>(node, {
           type: AST_NODE_TYPES.TSPropertySignature,
           accessibility: getTSNodeAccessibility(node),
-          optional: isOptional(node),
           computed: isComputedProperty(node.name),
           key: this.convertChild(node.name),
-<<<<<<< HEAD
-          typeAnnotation:
-            node.type && this.convertTypeAnnotation(node.type, node),
-          initializer:
-            this.convertChild(
-              // eslint-disable-next-line deprecation/deprecation -- TODO breaking change remove this from the AST
-              node.initializer,
-            ) || undefined,
-          readonly: hasModifier(SyntaxKind.ReadonlyKeyword, node),
-          static: hasModifier(SyntaxKind.StaticKeyword, node),
-          export: hasModifier(SyntaxKind.ExportKeyword, node),
-=======
-          typeAnnotation: node.type
-            ? this.convertTypeAnnotation(node.type, node)
-            : undefined,
-          readonly: hasModifier(SyntaxKind.ReadonlyKeyword, node) || undefined,
-          static: hasModifier(SyntaxKind.StaticKeyword, node) || undefined,
->>>>>>> ff6b1906
-        });
-      }
-
-      case SyntaxKind.IndexSignature: {
-        return this.createNode<TSESTree.TSIndexSignature>(node, {
-          type: AST_NODE_TYPES.TSIndexSignature,
-          accessibility: getTSNodeAccessibility(node),
-          export: hasModifier(SyntaxKind.ExportKeyword, node),
-          parameters: node.parameters.map(el => this.convertChild(el)),
+          optional: isOptional(node),
           readonly: hasModifier(SyntaxKind.ReadonlyKeyword, node),
           static: hasModifier(SyntaxKind.StaticKeyword, node),
           typeAnnotation:
             node.type && this.convertTypeAnnotation(node.type, node),
         });
-<<<<<<< HEAD
-=======
-
-        if (node.type) {
-          result.typeAnnotation = this.convertTypeAnnotation(node.type, node);
-        }
-
-        if (hasModifier(SyntaxKind.ReadonlyKeyword, node)) {
-          result.readonly = true;
-        }
-
-        const accessibility = getTSNodeAccessibility(node);
-        if (accessibility) {
-          result.accessibility = accessibility;
-        }
-
+      }
+
+      case SyntaxKind.IndexSignature: {
         if (hasModifier(SyntaxKind.ExportKeyword, node)) {
           throw createError(
             this.ast,
@@ -2606,12 +2458,17 @@
           );
         }
 
-        if (hasModifier(SyntaxKind.StaticKeyword, node)) {
-          result.static = true;
-        }
-        return result;
->>>>>>> ff6b1906
-      }
+        return this.createNode<TSESTree.TSIndexSignature>(node, {
+          type: AST_NODE_TYPES.TSIndexSignature,
+          accessibility: getTSNodeAccessibility(node),
+          parameters: node.parameters.map(el => this.convertChild(el)),
+          readonly: hasModifier(SyntaxKind.ReadonlyKeyword, node),
+          static: hasModifier(SyntaxKind.StaticKeyword, node),
+          typeAnnotation:
+            node.type && this.convertTypeAnnotation(node.type, node),
+        });
+      }
+
       case SyntaxKind.ConstructorType: {
         return this.createNode<TSESTree.TSConstructorType>(node, {
           type: AST_NODE_TYPES.TSConstructorType,
@@ -2642,6 +2499,7 @@
             : node.kind === SyntaxKind.CallSignature
             ? AST_NODE_TYPES.TSCallSignatureDeclaration
             : AST_NODE_TYPES.TSFunctionType;
+
         return this.createNode<
           | TSESTree.TSFunctionType
           | TSESTree.TSCallSignatureDeclaration
@@ -2699,6 +2557,7 @@
                 n => this.convertChild(n, node) as TSESTree.TSInterfaceHeritage,
               ),
             ),
+
           id: this.convertChild(node.name),
           typeParameters:
             node.typeParameters &&
@@ -2760,48 +2619,28 @@
       case SyntaxKind.EnumDeclaration: {
         const result = this.createNode<TSESTree.TSEnumDeclaration>(node, {
           type: AST_NODE_TYPES.TSEnumDeclaration,
-          const: false,
-          declare: false,
+          const: hasModifier(SyntaxKind.ConstKeyword, node),
+          declare: hasModifier(SyntaxKind.DeclareKeyword, node),
           id: this.convertChild(node.name),
           members: node.members.map(el => this.convertChild(el)),
         });
-        // apply modifiers first...
-        if (hasModifier(SyntaxKind.DeclareKeyword, node)) {
-          result.declare = true;
-        }
-
-        if (hasModifier(SyntaxKind.ConstKeyword, node)) {
-          result.const = true;
-        }
-
-        // ...then check for exports
+
         return this.fixExports(node, result);
       }
 
       case SyntaxKind.EnumMember: {
-        const result = this.createNode<TSESTree.TSEnumMember>(node, {
+        return this.createNode<TSESTree.TSEnumMember>(node, {
           type: AST_NODE_TYPES.TSEnumMember,
-          computed: false,
-          initializer: undefined,
+          computed: node.name.kind === ts.SyntaxKind.ComputedPropertyName,
           id: this.convertChild(node.name),
-        });
-        if (node.initializer) {
-          result.initializer = this.convertChild(node.initializer);
-        }
-        if (node.name.kind === ts.SyntaxKind.ComputedPropertyName) {
-          result.computed = true;
-        }
-        return result;
+          initializer: node.initializer && this.convertChild(node.initializer),
+        });
       }
 
       case SyntaxKind.ModuleDeclaration: {
         const result = this.createNode<TSESTree.TSModuleDeclaration>(node, {
           type: AST_NODE_TYPES.TSModuleDeclaration,
-<<<<<<< HEAD
-          declare: false,
-          global: false,
-          id: this.convertChild(node.name),
-=======
+
           // eslint-disable-next-line @typescript-eslint/explicit-function-return-type -- TODO - add ignore IIFE option
           ...(() => {
             const id: TSESTree.Identifier | TSESTree.StringLiteral =
@@ -2830,6 +2669,7 @@
                 kind: 'global',
                 id,
                 body,
+                declare: false,
                 global: true,
               } satisfies TSESTree.OptionalRangeAndLoc<
                 Omit<TSESTree.TSModuleDeclarationGlobal, 'parent' | 'type'>
@@ -2843,14 +2683,18 @@
               }
               return {
                 kind: 'namespace',
+                body,
+                declare: false,
+                global: false,
                 id,
-                body,
               } satisfies TSESTree.OptionalRangeAndLoc<
                 Omit<TSESTree.TSModuleDeclarationNamespace, 'parent' | 'type'>
               >;
             } else {
               return {
                 kind: 'module',
+                declare: false,
+                global: false,
                 id,
                 ...(body != null ? { body } : {}),
               } satisfies TSESTree.OptionalRangeAndLoc<
@@ -2858,7 +2702,6 @@
               >;
             }
           })(),
->>>>>>> ff6b1906
         });
 
         if (hasModifier(SyntaxKind.DeclareKeyword, node)) {
@@ -2868,7 +2711,6 @@
           result.global = true;
         }
 
-        // ...then check for exports
         return this.fixExports(node, result);
       }
 
