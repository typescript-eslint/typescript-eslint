--- conflicted
+++ resolved
@@ -6,12 +6,8 @@
 
 export function getModifiers(
   node: ts.Node | null | undefined,
-<<<<<<< HEAD
+  includeIllegalModifiers = false,
 ): ts.Modifier[] | undefined {
-=======
-  includeIllegalModifiers = false,
-): undefined | ts.Modifier[] {
->>>>>>> e2a0a768
   if (node == null) {
     return undefined;
   }
@@ -37,12 +33,8 @@
 
 export function getDecorators(
   node: ts.Node | null | undefined,
-<<<<<<< HEAD
+  includeIllegalDecorators = false,
 ): ts.Decorator[] | undefined {
-=======
-  includeIllegalDecorators = false,
-): undefined | ts.Decorator[] {
->>>>>>> e2a0a768
   if (node == null) {
     return undefined;
   }
