import unescape from 'lodash.unescape';
import * as ts from 'typescript';
import { AST_NODE_TYPES, AST_TOKEN_TYPES, TSESTree } from './ts-estree';

const SyntaxKind = ts.SyntaxKind;

const ASSIGNMENT_OPERATORS: ts.AssignmentOperator[] = [
  SyntaxKind.EqualsToken,
  SyntaxKind.PlusEqualsToken,
  SyntaxKind.MinusEqualsToken,
  SyntaxKind.AsteriskEqualsToken,
  SyntaxKind.AsteriskAsteriskEqualsToken,
  SyntaxKind.SlashEqualsToken,
  SyntaxKind.PercentEqualsToken,
  SyntaxKind.LessThanLessThanEqualsToken,
  SyntaxKind.GreaterThanGreaterThanEqualsToken,
  SyntaxKind.GreaterThanGreaterThanGreaterThanEqualsToken,
  SyntaxKind.AmpersandEqualsToken,
  SyntaxKind.BarEqualsToken,
  SyntaxKind.CaretEqualsToken,
];

const LOGICAL_OPERATORS: (
  | ts.LogicalOperator
  | ts.SyntaxKind.QuestionQuestionToken
)[] = [
  SyntaxKind.BarBarToken,
  SyntaxKind.AmpersandAmpersandToken,
  SyntaxKind.QuestionQuestionToken,
];

const TOKEN_TO_TEXT = {
  [SyntaxKind.OpenBraceToken]: '{' as '{',
  [SyntaxKind.CloseBraceToken]: '}' as '}',
  [SyntaxKind.OpenParenToken]: '(' as '(',
  [SyntaxKind.CloseParenToken]: ')' as ')',
  [SyntaxKind.OpenBracketToken]: '[' as '[',
  [SyntaxKind.CloseBracketToken]: ']' as ']',
  [SyntaxKind.DotToken]: '.' as '.',
  [SyntaxKind.DotDotDotToken]: '...' as '...',
  [SyntaxKind.SemicolonToken]: ';' as ';',
  [SyntaxKind.CommaToken]: ',' as ',',
  [SyntaxKind.LessThanToken]: '<' as '<',
  [SyntaxKind.GreaterThanToken]: '>' as '>',
  [SyntaxKind.LessThanEqualsToken]: '<=' as '<=',
  [SyntaxKind.GreaterThanEqualsToken]: '>=' as '>=',
  [SyntaxKind.EqualsEqualsToken]: '==' as '==',
  [SyntaxKind.ExclamationEqualsToken]: '!=' as '!=',
  [SyntaxKind.EqualsEqualsEqualsToken]: '===' as '===',
  [SyntaxKind.InstanceOfKeyword]: 'instanceof' as 'instanceof',
  [SyntaxKind.ExclamationEqualsEqualsToken]: '!==' as '!==',
  [SyntaxKind.EqualsGreaterThanToken]: '=>' as '=>',
  [SyntaxKind.PlusToken]: '+' as '+',
  [SyntaxKind.MinusToken]: '-' as '-',
  [SyntaxKind.AsteriskToken]: '*' as '*',
  [SyntaxKind.AsteriskAsteriskToken]: '**' as '**',
  [SyntaxKind.SlashToken]: '/' as '/',
  [SyntaxKind.PercentToken]: '%' as '%',
  [SyntaxKind.PlusPlusToken]: '++' as '++',
  [SyntaxKind.MinusMinusToken]: '--' as '--',
  [SyntaxKind.LessThanLessThanToken]: '<<' as '<<',
  [SyntaxKind.LessThanSlashToken]: '</' as '</',
  [SyntaxKind.GreaterThanGreaterThanToken]: '>>' as '>>',
  [SyntaxKind.GreaterThanGreaterThanGreaterThanToken]: '>>>' as '>>>',
  [SyntaxKind.AmpersandToken]: '&' as '&',
  [SyntaxKind.BarToken]: '|' as '|',
  [SyntaxKind.CaretToken]: '^' as '^',
  [SyntaxKind.ExclamationToken]: '!' as '!',
  [SyntaxKind.TildeToken]: '~' as '~',
  [SyntaxKind.AmpersandAmpersandToken]: '&&' as '&&',
  [SyntaxKind.BarBarToken]: '||' as '||',
  [SyntaxKind.QuestionToken]: '?' as '?',
  [SyntaxKind.ColonToken]: ':' as ':',
  [SyntaxKind.EqualsToken]: '=' as '=',
  [SyntaxKind.PlusEqualsToken]: '+=' as '+=',
  [SyntaxKind.MinusEqualsToken]: '-=' as '-=',
  [SyntaxKind.AsteriskEqualsToken]: '*=' as '*=',
  [SyntaxKind.AsteriskAsteriskEqualsToken]: '**=' as '**=',
  [SyntaxKind.SlashEqualsToken]: '/=' as '/=',
  [SyntaxKind.PercentEqualsToken]: '%=' as '%=',
  [SyntaxKind.LessThanLessThanEqualsToken]: '<<=' as '<<=',
  [SyntaxKind.GreaterThanGreaterThanEqualsToken]: '>>=' as '>>=',
  [SyntaxKind.GreaterThanGreaterThanGreaterThanEqualsToken]: '>>>=' as '>>>=',
  [SyntaxKind.AmpersandEqualsToken]: '&=' as '&=',
  [SyntaxKind.BarEqualsToken]: '|=' as '|=',
  [SyntaxKind.CaretEqualsToken]: '^=' as '^=',
  [SyntaxKind.AtToken]: '@' as '@',
  [SyntaxKind.InKeyword]: 'in' as 'in',
  [SyntaxKind.UniqueKeyword]: 'unique' as 'unique',
  [SyntaxKind.KeyOfKeyword]: 'keyof' as 'keyof',
  [SyntaxKind.NewKeyword]: 'new' as 'new',
  [SyntaxKind.ImportKeyword]: 'import' as 'import',
  [SyntaxKind.ReadonlyKeyword]: 'readonly' as 'readonly',
  [SyntaxKind.QuestionQuestionToken]: '??' as '??',
  [SyntaxKind.QuestionDotToken]: '?.' as '?.',
};

/**
 * Returns true if the given ts.Token is the assignment operator
 * @param operator the operator token
 * @returns is assignment
 */
export function isAssignmentOperator<T extends ts.SyntaxKind>(
  operator: ts.Token<T>,
): boolean {
  return (ASSIGNMENT_OPERATORS as ts.SyntaxKind[]).includes(operator.kind);
}

/**
 * Returns true if the given ts.Token is a logical operator
 * @param operator the operator token
 * @returns is a logical operator
 */
export function isLogicalOperator<T extends ts.SyntaxKind>(
  operator: ts.Token<T>,
): boolean {
  return (LOGICAL_OPERATORS as ts.SyntaxKind[]).includes(operator.kind);
}

/**
 * Returns the string form of the given TSToken SyntaxKind
 * @param kind the token's SyntaxKind
 * @returns the token applicable token as a string
 */
export function getTextForTokenKind<T extends ts.SyntaxKind>(
  kind: T,
): T extends keyof typeof TOKEN_TO_TEXT ? typeof TOKEN_TO_TEXT[T] : undefined {
  // eslint-disable-next-line @typescript-eslint/no-explicit-any
  return kind in TOKEN_TO_TEXT ? (TOKEN_TO_TEXT as any)[kind] : undefined;
}

/**
 * Returns true if the given ts.Node is a valid ESTree class member
 * @param node TypeScript AST node
 * @returns is valid ESTree class member
 */
export function isESTreeClassMember(node: ts.Node): boolean {
  return node.kind !== SyntaxKind.SemicolonClassElement;
}

/**
 * Checks if a ts.Node has a modifier
 * @param modifierKind TypeScript SyntaxKind modifier
 * @param node TypeScript AST node
 * @returns has the modifier specified
 */
export function hasModifier(
  modifierKind: ts.KeywordSyntaxKind,
  node: ts.Node,
): boolean {
  return (
    !!node.modifiers &&
    !!node.modifiers.length &&
    node.modifiers.some(modifier => modifier.kind === modifierKind)
  );
}

/**
 * Get last last modifier in ast
 * @param node TypeScript AST node
 * @returns returns last modifier if present or null
 */
export function getLastModifier(node: ts.Node): ts.Modifier | null {
  return (
    (!!node.modifiers &&
      !!node.modifiers.length &&
      node.modifiers[node.modifiers.length - 1]) ||
    null
  );
}

/**
 * Returns true if the given ts.Token is a comma
 * @param token the TypeScript token
 * @returns is comma
 */
export function isComma(token: ts.Node): boolean {
  return token.kind === SyntaxKind.CommaToken;
}

/**
 * Returns true if the given ts.Node is a comment
 * @param node the TypeScript node
 * @returns is comment
 */
export function isComment(node: ts.Node): boolean {
  return (
    node.kind === SyntaxKind.SingleLineCommentTrivia ||
    node.kind === SyntaxKind.MultiLineCommentTrivia
  );
}

/**
 * Returns true if the given ts.Node is a JSDoc comment
 * @param node the TypeScript node
 * @returns is JSDoc comment
 */
export function isJSDocComment(node: ts.Node): boolean {
  return node.kind === SyntaxKind.JSDocComment;
}

/**
 * Returns the binary expression type of the given ts.Token
 * @param operator the operator token
 * @returns the binary expression type
 */
export function getBinaryExpressionType<T extends ts.SyntaxKind>(
  operator: ts.Token<T>,
):
  | AST_NODE_TYPES.AssignmentExpression
  | AST_NODE_TYPES.LogicalExpression
  | AST_NODE_TYPES.BinaryExpression {
  if (isAssignmentOperator(operator)) {
    return AST_NODE_TYPES.AssignmentExpression;
  } else if (isLogicalOperator(operator)) {
    return AST_NODE_TYPES.LogicalExpression;
  }
  return AST_NODE_TYPES.BinaryExpression;
}

/**
 * Returns line and column data for the given positions,
 * @param pos position to check
 * @param ast the AST object
 * @returns line and column
 */
export function getLineAndCharacterFor(
  pos: number,
  ast: ts.SourceFile,
): TSESTree.LineAndColumnData {
  const loc = ast.getLineAndCharacterOfPosition(pos);
  return {
    line: loc.line + 1,
    column: loc.character,
  };
}

/**
 * Returns line and column data for the given start and end positions,
 * for the given AST
 * @param start start data
 * @param end   end data
 * @param ast   the AST object
 * @returns the loc data
 */
export function getLocFor(
  start: number,
  end: number,
  ast: ts.SourceFile,
): TSESTree.SourceLocation {
  return {
    start: getLineAndCharacterFor(start, ast),
    end: getLineAndCharacterFor(end, ast),
  };
}

/**
 * Check whatever node can contain directive
 * @param node
 * @returns returns true if node can contain directive
 */
export function canContainDirective(
  node: ts.SourceFile | ts.Block | ts.ModuleBlock,
): boolean {
  if (node.kind === ts.SyntaxKind.Block) {
    switch (node.parent.kind) {
      case ts.SyntaxKind.Constructor:
      case ts.SyntaxKind.GetAccessor:
      case ts.SyntaxKind.SetAccessor:
      case ts.SyntaxKind.ArrowFunction:
      case ts.SyntaxKind.FunctionExpression:
      case ts.SyntaxKind.FunctionDeclaration:
      case ts.SyntaxKind.MethodDeclaration:
        return true;
      default:
        return false;
    }
  }
  return true;
}

/**
 * Returns range for the given ts.Node
 * @param node the ts.Node or ts.Token
 * @param ast the AST object
 * @returns the range data
 */
export function getRange(node: ts.Node, ast: ts.SourceFile): [number, number] {
  return [node.getStart(ast), node.getEnd()];
}

/**
 * Returns true if a given ts.Node is a token
 * @param node the ts.Node
 * @returns is a token
 */
export function isToken(node: ts.Node): boolean {
  return (
    node.kind >= SyntaxKind.FirstToken && node.kind <= SyntaxKind.LastToken
  );
}

/**
 * Returns true if a given ts.Node is a JSX token
 * @param node ts.Node to be checked
 * @returns is a JSX token
 */
export function isJSXToken(node: ts.Node): boolean {
  return (
    node.kind >= SyntaxKind.JsxElement && node.kind <= SyntaxKind.JsxAttribute
  );
}

/**
 * Returns the declaration kind of the given ts.Node
 * @param node TypeScript AST node
 * @returns declaration kind
 */
export function getDeclarationKind(
  node: ts.VariableDeclarationList,
): 'let' | 'const' | 'var' {
  if (node.flags & ts.NodeFlags.Let) {
    return 'let';
  }
  if (node.flags & ts.NodeFlags.Const) {
    return 'const';
  }
  return 'var';
}

/**
 * Gets a ts.Node's accessibility level
 * @param node The ts.Node
 * @returns accessibility "public", "protected", "private", or null
 */
export function getTSNodeAccessibility(
  node: ts.Node,
): 'public' | 'protected' | 'private' | null {
  const modifiers = node.modifiers;
  if (!modifiers) {
    return null;
  }
  for (let i = 0; i < modifiers.length; i++) {
    const modifier = modifiers[i];
    switch (modifier.kind) {
      case SyntaxKind.PublicKeyword:
        return 'public';
      case SyntaxKind.ProtectedKeyword:
        return 'protected';
      case SyntaxKind.PrivateKeyword:
        return 'private';
      default:
        break;
    }
  }
  return null;
}

/**
 * Finds the next token based on the previous one and its parent
 * Had to copy this from TS instead of using TS's version because theirs doesn't pass the ast to getChildren
 * @param previousToken The previous TSToken
 * @param parent The parent TSNode
 * @param ast The TS AST
 * @returns the next TSToken
 */
export function findNextToken(
  previousToken: ts.TextRange,
  parent: ts.Node,
  ast: ts.SourceFile,
): ts.Node | undefined {
  return find(parent);

  function find(n: ts.Node): ts.Node | undefined {
    if (ts.isToken(n) && n.pos === previousToken.end) {
      // this is token that starts at the end of previous token - return it
      return n;
    }
    return firstDefined(n.getChildren(ast), (child: ts.Node) => {
      const shouldDiveInChildNode =
        // previous token is enclosed somewhere in the child
        (child.pos <= previousToken.pos && child.end > previousToken.end) ||
        // previous token ends exactly at the beginning of child
        child.pos === previousToken.end;
      return shouldDiveInChildNode && nodeHasTokens(child, ast)
        ? find(child)
        : undefined;
    });
  }
}

/**
 * Find the first matching ancestor based on the given predicate function.
 * @param node The current ts.Node
 * @param predicate The predicate function to apply to each checked ancestor
 * @returns a matching parent ts.Node
 */
export function findFirstMatchingAncestor(
  node: ts.Node,
  predicate: (node: ts.Node) => boolean,
): ts.Node | undefined {
  while (node) {
    if (predicate(node)) {
      return node;
    }
    node = node.parent;
  }
  return undefined;
}

/**
 * Returns true if a given ts.Node has a JSX token within its hierarchy
 * @param node ts.Node to be checked
 * @returns has JSX ancestor
 */
export function hasJSXAncestor(node: ts.Node): boolean {
  return !!findFirstMatchingAncestor(node, isJSXToken);
}

/**
 * Unescape the text content of string literals, e.g. &amp; -> &
 * @param text The escaped string literal text.
 * @returns The unescaped string literal text.
 */
export function unescapeStringLiteralText(text: string): string {
  return unescape(text);
}

/**
 * Returns true if a given ts.Node is a computed property
 * @param node ts.Node to be checked
 * @returns is Computed Property
 */
export function isComputedProperty(node: ts.Node): boolean {
  return node.kind === SyntaxKind.ComputedPropertyName;
}

/**
 * Returns true if a given ts.Node is optional (has QuestionToken)
 * @param node ts.Node to be checked
 * @returns is Optional
 */
export function isOptional(node: {
  questionToken?: ts.QuestionToken;
}): boolean {
  return node.questionToken
    ? node.questionToken.kind === SyntaxKind.QuestionToken
    : false;
}

/**
 * Returns the type of a given ts.Token
 * @param token the ts.Token
 * @returns the token type
 */
export function getTokenType(
  token: ts.Identifier | ts.Token<ts.SyntaxKind>,
): AST_TOKEN_TYPES {
  // Need two checks for keywords since some are also identifiers
  if ('originalKeywordKind' in token && token.originalKeywordKind) {
    switch (token.originalKeywordKind) {
      case SyntaxKind.NullKeyword:
        return AST_TOKEN_TYPES.Null;

      case SyntaxKind.GetKeyword:
      case SyntaxKind.SetKeyword:
      case SyntaxKind.TypeKeyword:
      case SyntaxKind.ModuleKeyword:
      case SyntaxKind.AsyncKeyword:
      case SyntaxKind.IsKeyword:
        return AST_TOKEN_TYPES.Identifier;

      default:
        return AST_TOKEN_TYPES.Keyword;
    }
  }

  if (
    token.kind >= SyntaxKind.FirstKeyword &&
    token.kind <= SyntaxKind.LastFutureReservedWord
  ) {
    if (
      token.kind === SyntaxKind.FalseKeyword ||
      token.kind === SyntaxKind.TrueKeyword
    ) {
      return AST_TOKEN_TYPES.Boolean;
    }

    return AST_TOKEN_TYPES.Keyword;
  }

  if (
    token.kind >= SyntaxKind.FirstPunctuation &&
    token.kind <= SyntaxKind.LastBinaryOperator
  ) {
    return AST_TOKEN_TYPES.Punctuator;
  }

  if (
    token.kind >= SyntaxKind.NoSubstitutionTemplateLiteral &&
    token.kind <= SyntaxKind.TemplateTail
  ) {
    return AST_TOKEN_TYPES.Template;
  }

  switch (token.kind) {
    case SyntaxKind.NumericLiteral:
      return AST_TOKEN_TYPES.Numeric;

    case SyntaxKind.JsxText:
      return AST_TOKEN_TYPES.JSXText;

    case SyntaxKind.StringLiteral:
      // A TypeScript-StringLiteral token with a TypeScript-JsxAttribute or TypeScript-JsxElement parent,
      // must actually be an ESTree-JSXText token
      if (
        token.parent &&
        (token.parent.kind === SyntaxKind.JsxAttribute ||
          token.parent.kind === SyntaxKind.JsxElement)
      ) {
        return AST_TOKEN_TYPES.JSXText;
      }

      return AST_TOKEN_TYPES.String;

    case SyntaxKind.RegularExpressionLiteral:
      return AST_TOKEN_TYPES.RegularExpression;

    case SyntaxKind.Identifier:
    case SyntaxKind.ConstructorKeyword:
    case SyntaxKind.GetKeyword:
    case SyntaxKind.SetKeyword:

    // falls through
    default:
  }

  // Some JSX tokens have to be determined based on their parent
  if (token.parent && token.kind === SyntaxKind.Identifier) {
    if (isJSXToken(token.parent)) {
      return AST_TOKEN_TYPES.JSXIdentifier;
    }

    if (
      token.parent.kind === SyntaxKind.PropertyAccessExpression &&
      hasJSXAncestor(token)
    ) {
      return AST_TOKEN_TYPES.JSXIdentifier;
    }
  }

  return AST_TOKEN_TYPES.Identifier;
}

/**
 * Extends and formats a given ts.Token, for a given AST
 * @param token the ts.Token
 * @param ast   the AST object
 * @returns the converted Token
 */
export function convertToken(
  token: ts.Node,
  ast: ts.SourceFile,
): TSESTree.Token {
  const start =
    token.kind === SyntaxKind.JsxText
      ? token.getFullStart()
      : token.getStart(ast);
  const end = token.getEnd();
  const value = ast.text.slice(start, end);
  const newToken: TSESTree.Token = {
    type: getTokenType(token),
    value,
    range: [start, end],
    loc: getLocFor(start, end, ast),
  };

  if (newToken.type === AST_TOKEN_TYPES.RegularExpression) {
    newToken.regex = {
      pattern: value.slice(1, value.lastIndexOf('/')),
      flags: value.slice(value.lastIndexOf('/') + 1),
    };
  }

  return newToken;
}

/**
 * Converts all tokens for the given AST
 * @param ast the AST object
 * @returns the converted Tokens
 */
export function convertTokens(ast: ts.SourceFile): TSESTree.Token[] {
  const result: TSESTree.Token[] = [];
  /**
   * @param node the ts.Node
   */
  function walk(node: ts.Node): void {
    // TypeScript generates tokens for types in JSDoc blocks. Comment tokens
    // and their children should not be walked or added to the resulting tokens list.
    if (isComment(node) || isJSDocComment(node)) {
      return;
    }

    if (isToken(node) && node.kind !== SyntaxKind.EndOfFileToken) {
      const converted = convertToken(node, ast);

      if (converted) {
        result.push(converted);
      }
    } else {
      node.getChildren(ast).forEach(walk);
    }
  }
  walk(ast);
  return result;
}

<<<<<<< HEAD
/**
 * Get container token node between range
 * @param ast the AST object
 * @param start The index at which the comment starts.
 * @param end The index at which the comment ends.
 * @returns typescript container token
 * @private
 */
export function getNodeContainer(
  ast: ts.SourceFile,
  start: number,
  end: number,
): ts.Node | null {
  let container: ts.Node | null = null;

  /**
   * @param node the ts.Node
   */
  function walk(node: ts.Node): void {
    const nodeStart = node.pos;
    const nodeEnd = node.end;

    if (start >= nodeStart && end <= nodeEnd) {
      if (isToken(node)) {
        container = node;
      } else {
        node.getChildren().forEach(walk);
      }
    }
  }
  walk(ast);

  return container;
}

=======
>>>>>>> a37ff9f3
export interface TSError {
  index: number;
  lineNumber: number;
  column: number;
  message: string;
}

/**
 * @param ast     the AST object
 * @param start      the index at which the error starts
 * @param message the error message
 * @returns converted error object
 */
export function createError(
  ast: ts.SourceFile,
  start: number,
  message: string,
): TSError {
  const loc = ast.getLineAndCharacterOfPosition(start);
  return {
    index: start,
    lineNumber: loc.line + 1,
    column: loc.character,
    message,
  };
}

/**
 * @param n the TSNode
 * @param ast the TS AST
 */
export function nodeHasTokens(n: ts.Node, ast: ts.SourceFile): boolean {
  // If we have a token or node that has a non-zero width, it must have tokens.
  // Note: getWidth() does not take trivia into account.
  return n.kind === SyntaxKind.EndOfFileToken
    ? // eslint-disable-next-line @typescript-eslint/no-explicit-any
      !!(n as any).jsDoc
    : n.getWidth(ast) !== 0;
}

/**
 * Like `forEach`, but suitable for use with numbers and strings (which may be falsy).
 * @template T
 * @template U
 * @param array
 * @param callback
 */
export function firstDefined<T, U>(
  array: readonly T[] | undefined,
  callback: (element: T, index: number) => U | undefined,
): U | undefined {
  if (array === undefined) {
    return undefined;
  }

  for (let i = 0; i < array.length; i++) {
    const result = callback(array[i], i);
    if (result !== undefined) {
      return result;
    }
  }
  return undefined;
}<|MERGE_RESOLUTION|>--- conflicted
+++ resolved
@@ -616,44 +616,6 @@
   return result;
 }
 
-<<<<<<< HEAD
-/**
- * Get container token node between range
- * @param ast the AST object
- * @param start The index at which the comment starts.
- * @param end The index at which the comment ends.
- * @returns typescript container token
- * @private
- */
-export function getNodeContainer(
-  ast: ts.SourceFile,
-  start: number,
-  end: number,
-): ts.Node | null {
-  let container: ts.Node | null = null;
-
-  /**
-   * @param node the ts.Node
-   */
-  function walk(node: ts.Node): void {
-    const nodeStart = node.pos;
-    const nodeEnd = node.end;
-
-    if (start >= nodeStart && end <= nodeEnd) {
-      if (isToken(node)) {
-        container = node;
-      } else {
-        node.getChildren().forEach(walk);
-      }
-    }
-  }
-  walk(ast);
-
-  return container;
-}
-
-=======
->>>>>>> a37ff9f3
 export interface TSError {
   index: number;
   lineNumber: number;
