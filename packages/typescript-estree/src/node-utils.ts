--- conflicted
+++ resolved
@@ -448,57 +448,6 @@
 }
 
 /**
-<<<<<<< HEAD
- * Fixes the exports of the given ts.Node
- * @param node   the ts.Node
- * @param result result
- * @param ast    the AST
- * @returns the ESTreeNode with fixed exports
- */
-export function fixExports<T extends TSESTree.BaseNode>(
-  node: ts.Node,
-  result: T,
-  ast: ts.SourceFile,
-): TSESTree.ExportDefaultDeclaration | TSESTree.ExportNamedDeclaration | T {
-  // check for exports
-  if (node.modifiers && node.modifiers[0].kind === SyntaxKind.ExportKeyword) {
-    const exportKeyword = node.modifiers[0];
-    const nextModifier = node.modifiers[1];
-    const declarationIsDefault =
-      nextModifier && nextModifier.kind === SyntaxKind.DefaultKeyword;
-
-    const varToken = declarationIsDefault
-      ? findNextToken(nextModifier, ast, ast)
-      : findNextToken(exportKeyword, ast, ast);
-
-    result.range![0] = varToken!.getStart(ast);
-    result.loc = getLocFor(result.range![0], result.range![1], ast);
-
-    if (declarationIsDefault) {
-      return {
-        type: AST_NODE_TYPES.ExportDefaultDeclaration,
-        declaration: result as any,
-        range: [exportKeyword.getStart(ast), result.range![1]],
-        loc: getLocFor(exportKeyword.getStart(ast), result.range![1], ast),
-      };
-    } else {
-      return {
-        type: AST_NODE_TYPES.ExportNamedDeclaration,
-        declaration: result as any,
-        range: [exportKeyword.getStart(ast), result.range![1]],
-        loc: getLocFor(exportKeyword.getStart(ast), result.range![1], ast),
-        specifiers: [],
-        source: null,
-      };
-    }
-  }
-
-  return result;
-}
-
-/**
-=======
->>>>>>> 7bf4342d
  * Returns the type of a given ts.Token
  * @param token the ts.Token
  * @returns the token type
