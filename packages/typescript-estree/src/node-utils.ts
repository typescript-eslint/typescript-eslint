--- conflicted
+++ resolved
@@ -6,13 +6,8 @@
  */
 import ts from 'typescript';
 import unescape from 'lodash.unescape';
-<<<<<<< HEAD
-import * as es from './typedefs';
+import * as TSESTree from './ts-estree';
 import { AST_NODE_TYPES, AST_TOKEN_TYPES } from './ast-node-types';
-=======
-import { TSESTree } from './ts-estree';
-import { AST_NODE_TYPES } from './ast-node-types';
->>>>>>> d1784992
 
 const SyntaxKind = ts.SyntaxKind;
 
@@ -506,11 +501,7 @@
  * @param token the ts.Token
  * @returns the token type
  */
-<<<<<<< HEAD
 export function getTokenType(token: any): AST_TOKEN_TYPES {
-=======
-export function getTokenType(token: any): TSESTree.TokenType {
->>>>>>> d1784992
   // Need two checks for keywords since some are also identifiers
   if (token.originalKeywordKind) {
     switch (token.originalKeywordKind) {
