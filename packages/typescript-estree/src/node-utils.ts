import * as ts from 'typescript';

import { getModifiers } from './getModifiers';
import { xhtmlEntities } from './jsx/xhtml-entities';
import type { TSESTree, TSNode } from './ts-estree';
import { AST_NODE_TYPES, AST_TOKEN_TYPES } from './ts-estree';
import { typescriptVersionIsAtLeast } from './version-check';

const isAtLeast50 = typescriptVersionIsAtLeast['5.0'];

const SyntaxKind = ts.SyntaxKind;

type LogicalOperatorKind =
  | ts.SyntaxKind.AmpersandAmpersandToken
  | ts.SyntaxKind.BarBarToken
  | ts.SyntaxKind.QuestionQuestionToken;
const LOGICAL_OPERATORS: ReadonlySet<LogicalOperatorKind> = new Set([
  SyntaxKind.BarBarToken,
  SyntaxKind.AmpersandAmpersandToken,
  SyntaxKind.QuestionQuestionToken,
]);

interface TokenToText
  extends TSESTree.PunctuatorTokenToText,
    TSESTree.BinaryOperatorToText {
  [SyntaxKind.ImportKeyword]: 'import';
  [SyntaxKind.NewKeyword]: 'new';
  [SyntaxKind.KeyOfKeyword]: 'keyof';
  [SyntaxKind.ReadonlyKeyword]: 'readonly';
  [SyntaxKind.UniqueKeyword]: 'unique';
}

type AssignmentOperatorKind = keyof TSESTree.AssignmentOperatorToText;
const ASSIGNMENT_OPERATORS: ReadonlySet<AssignmentOperatorKind> = new Set([
  ts.SyntaxKind.EqualsToken,
  ts.SyntaxKind.PlusEqualsToken,
  ts.SyntaxKind.MinusEqualsToken,
  ts.SyntaxKind.AsteriskEqualsToken,
  ts.SyntaxKind.AsteriskAsteriskEqualsToken,
  ts.SyntaxKind.SlashEqualsToken,
  ts.SyntaxKind.PercentEqualsToken,
  ts.SyntaxKind.LessThanLessThanEqualsToken,
  ts.SyntaxKind.GreaterThanGreaterThanEqualsToken,
  ts.SyntaxKind.GreaterThanGreaterThanGreaterThanEqualsToken,
  ts.SyntaxKind.AmpersandEqualsToken,
  ts.SyntaxKind.BarEqualsToken,
  ts.SyntaxKind.BarBarEqualsToken,
  ts.SyntaxKind.AmpersandAmpersandEqualsToken,
  ts.SyntaxKind.QuestionQuestionEqualsToken,
  ts.SyntaxKind.CaretEqualsToken,
]);

type BinaryOperatorKind = keyof TSESTree.BinaryOperatorToText;
const BINARY_OPERATORS: ReadonlySet<BinaryOperatorKind> = new Set([
  SyntaxKind.InstanceOfKeyword,
  SyntaxKind.InKeyword,
  SyntaxKind.AsteriskAsteriskToken,
  SyntaxKind.AsteriskToken,
  SyntaxKind.SlashToken,
  SyntaxKind.PercentToken,
  SyntaxKind.PlusToken,
  SyntaxKind.MinusToken,
  SyntaxKind.AmpersandToken,
  SyntaxKind.BarToken,
  SyntaxKind.CaretToken,
  SyntaxKind.LessThanLessThanToken,
  SyntaxKind.GreaterThanGreaterThanToken,
  SyntaxKind.GreaterThanGreaterThanGreaterThanToken,
  SyntaxKind.AmpersandAmpersandToken,
  SyntaxKind.BarBarToken,
  SyntaxKind.LessThanToken,
  SyntaxKind.LessThanEqualsToken,
  SyntaxKind.GreaterThanToken,
  SyntaxKind.GreaterThanEqualsToken,
  SyntaxKind.EqualsEqualsToken,
  SyntaxKind.EqualsEqualsEqualsToken,
  SyntaxKind.ExclamationEqualsEqualsToken,
  SyntaxKind.ExclamationEqualsToken,
]);

/**
 * Returns true if the given ts.Token is the assignment operator
 * @param operator the operator token
 * @returns is assignment
 */
function isAssignmentOperator(
  operator: ts.BinaryOperatorToken,
): operator is ts.Token<AssignmentOperatorKind> {
  return (ASSIGNMENT_OPERATORS as ReadonlySet<ts.SyntaxKind>).has(
    operator.kind,
  );
}

/**
 * Returns true if the given ts.Token is a logical operator
 * @param operator the operator token
 * @returns is a logical operator
 */
export function isLogicalOperator(
  operator: ts.BinaryOperatorToken,
): operator is ts.Token<LogicalOperatorKind> {
  return (LOGICAL_OPERATORS as ReadonlySet<ts.SyntaxKind>).has(operator.kind);
}

export function isESTreeBinaryOperator(
  operator: ts.BinaryOperatorToken,
): operator is ts.Token<BinaryOperatorKind> {
  return (BINARY_OPERATORS as ReadonlySet<ts.SyntaxKind>).has(operator.kind);
}

type TokenForTokenKind<T extends ts.SyntaxKind> = T extends keyof TokenToText
  ? TokenToText[T]
  : string | undefined;
/**
 * Returns the string form of the given TSToken SyntaxKind
 * @param kind the token's SyntaxKind
 * @returns the token applicable token as a string
 */
export function getTextForTokenKind<T extends ts.SyntaxKind>(
  kind: T,
): TokenForTokenKind<T> {
  return ts.tokenToString(kind) as T extends keyof TokenToText
    ? TokenToText[T]
    : string | undefined;
}

/**
 * Returns true if the given ts.Node is a valid ESTree class member
 * @param node TypeScript AST node
 * @returns is valid ESTree class member
 */
export function isESTreeClassMember(node: ts.Node): boolean {
  return node.kind !== SyntaxKind.SemicolonClassElement;
}

/**
 * Checks if a ts.Node has a modifier
 * @param modifierKind TypeScript SyntaxKind modifier
 * @param node TypeScript AST node
 * @returns has the modifier specified
 */
export function hasModifier(
  modifierKind: ts.KeywordSyntaxKind,
  node: ts.Node,
): boolean {
  const modifiers = getModifiers(node);
  return modifiers?.some(modifier => modifier.kind === modifierKind) === true;
}

/**
 * Get last last modifier in ast
 * @param node TypeScript AST node
 * @returns returns last modifier if present or null
 */
export function getLastModifier(node: ts.Node): ts.Modifier | null {
  const modifiers = getModifiers(node);
  if (modifiers == null) {
    return null;
  }
  return modifiers[modifiers.length - 1] ?? null;
}

/**
 * Returns true if the given ts.Token is a comma
 * @param token the TypeScript token
 * @returns is comma
 */
export function isComma(
  token: ts.Node,
): token is ts.Token<ts.SyntaxKind.CommaToken> {
  return token.kind === SyntaxKind.CommaToken;
}

/**
 * Returns true if the given ts.Node is a comment
 * @param node the TypeScript node
 * @returns is comment
 */
export function isComment(node: ts.Node): boolean {
  return (
    node.kind === SyntaxKind.SingleLineCommentTrivia ||
    node.kind === SyntaxKind.MultiLineCommentTrivia
  );
}

/**
 * Returns true if the given ts.Node is a JSDoc comment
 * @param node the TypeScript node
 * @returns is JSDoc comment
 */
function isJSDocComment(node: ts.Node): node is ts.JSDoc {
  return node.kind === SyntaxKind.JSDocComment;
}

/**
 * Returns the binary expression type of the given ts.Token
 * @param operator the operator token
 * @returns the binary expression type
 */
<<<<<<< HEAD
export function getBinaryExpressionType(operator: ts.BinaryOperatorToken):
  | {
      type: AST_NODE_TYPES.AssignmentExpression;
      operator: TokenForTokenKind<AssignmentOperatorKind>;
    }
  | {
      type: AST_NODE_TYPES.LogicalExpression;
      operator: TokenForTokenKind<LogicalOperatorKind>;
    }
  | {
      type: AST_NODE_TYPES.BinaryExpression;
      operator: TokenForTokenKind<BinaryOperatorKind>;
    } {
=======
export function getBinaryExpressionType<T extends ts.SyntaxKind>(
  operator: ts.Token<T>,
):
  | AST_NODE_TYPES.AssignmentExpression
  | AST_NODE_TYPES.BinaryExpression
  | AST_NODE_TYPES.LogicalExpression {
>>>>>>> 41d68ea3
  if (isAssignmentOperator(operator)) {
    return {
      type: AST_NODE_TYPES.AssignmentExpression,
      operator: getTextForTokenKind(operator.kind),
    };
  } else if (isLogicalOperator(operator)) {
    return {
      type: AST_NODE_TYPES.LogicalExpression,
      operator: getTextForTokenKind(operator.kind),
    };
  } else if (isESTreeBinaryOperator(operator)) {
    return {
      type: AST_NODE_TYPES.BinaryExpression,
      operator: getTextForTokenKind(operator.kind),
    };
  }

  throw new Error(
    `Unexpected binary operator ${ts.tokenToString(operator.kind)}`,
  );
}

/**
 * Returns line and column data for the given positions,
 * @param pos position to check
 * @param ast the AST object
 * @returns line and column
 */
export function getLineAndCharacterFor(
  pos: number,
  ast: ts.SourceFile,
): TSESTree.Position {
  const loc = ast.getLineAndCharacterOfPosition(pos);
  return {
    line: loc.line + 1,
    column: loc.character,
  };
}

/**
 * Returns line and column data for the given start and end positions,
 * for the given AST
 * @param range start end data
 * @param ast   the AST object
 * @returns the loc data
 */
export function getLocFor(
  range: TSESTree.Range,
  ast: ts.SourceFile,
): TSESTree.SourceLocation {
  const [start, end] = range.map(pos => getLineAndCharacterFor(pos, ast));
  return { start, end };
}

/**
 * Check whatever node can contain directive
 * @param node
 * @returns returns true if node can contain directive
 */
export function canContainDirective(
  node:
    | ts.Block
    | ts.ClassStaticBlockDeclaration
    | ts.ModuleBlock
    | ts.SourceFile,
): boolean {
  if (node.kind === ts.SyntaxKind.Block) {
    switch (node.parent.kind) {
      case ts.SyntaxKind.Constructor:
      case ts.SyntaxKind.GetAccessor:
      case ts.SyntaxKind.SetAccessor:
      case ts.SyntaxKind.ArrowFunction:
      case ts.SyntaxKind.FunctionExpression:
      case ts.SyntaxKind.FunctionDeclaration:
      case ts.SyntaxKind.MethodDeclaration:
        return true;
      default:
        return false;
    }
  }
  return true;
}

/**
 * Returns range for the given ts.Node
 * @param node the ts.Node or ts.Token
 * @param ast the AST object
 * @returns the range data
 */
export function getRange(
  node: Pick<ts.Node, 'getEnd' | 'getStart'>,
  ast: ts.SourceFile,
): [number, number] {
  return [node.getStart(ast), node.getEnd()];
}

/**
 * Returns true if a given ts.Node is a token
 * @param node the ts.Node
 * @returns is a token
 */
function isToken(node: ts.Node): node is ts.Token<ts.TokenSyntaxKind> {
  return (
    node.kind >= SyntaxKind.FirstToken && node.kind <= SyntaxKind.LastToken
  );
}

/**
 * Returns true if a given ts.Node is a JSX token
 * @param node ts.Node to be checked
 * @returns is a JSX token
 */
export function isJSXToken(node: ts.Node): boolean {
  return (
    node.kind >= SyntaxKind.JsxElement && node.kind <= SyntaxKind.JsxAttribute
  );
}

/**
 * Returns the declaration kind of the given ts.Node
 * @param node TypeScript AST node
 * @returns declaration kind
 */
export function getDeclarationKind(
  node: ts.VariableDeclarationList,
): 'const' | 'let' | 'var' {
  if (node.flags & ts.NodeFlags.Let) {
    return 'let';
  }
  if (node.flags & ts.NodeFlags.Const) {
    return 'const';
  }
  return 'var';
}

/**
 * Gets a ts.Node's accessibility level
 * @param node The ts.Node
 * @returns accessibility "public", "protected", "private", or null
 */
export function getTSNodeAccessibility(
  node: ts.Node,
): 'private' | 'protected' | 'public' | undefined {
  const modifiers = getModifiers(node);
  if (modifiers == null) {
    return undefined;
  }
  for (const modifier of modifiers) {
    switch (modifier.kind) {
      case SyntaxKind.PublicKeyword:
        return 'public';
      case SyntaxKind.ProtectedKeyword:
        return 'protected';
      case SyntaxKind.PrivateKeyword:
        return 'private';
      default:
        break;
    }
  }
  return undefined;
}

/**
 * Finds the next token based on the previous one and its parent
 * Had to copy this from TS instead of using TS's version because theirs doesn't pass the ast to getChildren
 * @param previousToken The previous TSToken
 * @param parent The parent TSNode
 * @param ast The TS AST
 * @returns the next TSToken
 */
export function findNextToken(
  previousToken: ts.TextRange,
  parent: ts.Node,
  ast: ts.SourceFile,
): ts.Node | undefined {
  return find(parent);

  function find(n: ts.Node): ts.Node | undefined {
    if (ts.isToken(n) && n.pos === previousToken.end) {
      // this is token that starts at the end of previous token - return it
      return n;
    }
    return firstDefined(n.getChildren(ast), (child: ts.Node) => {
      const shouldDiveInChildNode =
        // previous token is enclosed somewhere in the child
        (child.pos <= previousToken.pos && child.end > previousToken.end) ||
        // previous token ends exactly at the beginning of child
        child.pos === previousToken.end;
      return shouldDiveInChildNode && nodeHasTokens(child, ast)
        ? find(child)
        : undefined;
    });
  }
}

/**
 * Find the first matching ancestor based on the given predicate function.
 * @param node The current ts.Node
 * @param predicate The predicate function to apply to each checked ancestor
 * @returns a matching parent ts.Node
 */
export function findFirstMatchingAncestor(
  node: ts.Node,
  predicate: (node: ts.Node) => boolean,
): ts.Node | undefined {
  while (node) {
    if (predicate(node)) {
      return node;
    }
    node = node.parent;
  }
  return undefined;
}

/**
 * Returns true if a given ts.Node has a JSX token within its hierarchy
 * @param node ts.Node to be checked
 * @returns has JSX ancestor
 */
export function hasJSXAncestor(node: ts.Node): boolean {
  return !!findFirstMatchingAncestor(node, isJSXToken);
}

/**
 * Unescape the text content of string literals, e.g. &amp; -> &
 * @param text The escaped string literal text.
 * @returns The unescaped string literal text.
 */
export function unescapeStringLiteralText(text: string): string {
  return text.replace(/&(?:#\d+|#x[\da-fA-F]+|[0-9a-zA-Z]+);/g, entity => {
    const item = entity.slice(1, -1);
    if (item[0] === '#') {
      const codePoint =
        item[1] === 'x'
          ? parseInt(item.slice(2), 16)
          : parseInt(item.slice(1), 10);
      return codePoint > 0x10ffff // RangeError: Invalid code point
        ? entity
        : String.fromCodePoint(codePoint);
    }
    return xhtmlEntities[item] || entity;
  });
}

/**
 * Returns true if a given ts.Node is a computed property
 * @param node ts.Node to be checked
 * @returns is Computed Property
 */
export function isComputedProperty(
  node: ts.Node,
): node is ts.ComputedPropertyName {
  return node.kind === SyntaxKind.ComputedPropertyName;
}

/**
 * Returns true if a given ts.Node is optional (has QuestionToken)
 * @param node ts.Node to be checked
 * @returns is Optional
 */
export function isOptional(node: {
  questionToken?: ts.QuestionToken;
}): boolean {
  return node.questionToken
    ? node.questionToken.kind === SyntaxKind.QuestionToken
    : false;
}

/**
 * Returns true if the node is an optional chain node
 */
export function isChainExpression(
  node: TSESTree.Node,
): node is TSESTree.ChainExpression {
  return node.type === AST_NODE_TYPES.ChainExpression;
}

/**
 * Returns true of the child of property access expression is an optional chain
 */
export function isChildUnwrappableOptionalChain(
  node:
    | ts.CallExpression
    | ts.ElementAccessExpression
    | ts.NonNullExpression
    | ts.PropertyAccessExpression,
  child: TSESTree.Node,
): boolean {
  return (
    isChainExpression(child) &&
    // (x?.y).z is semantically different, and as such .z is no longer optional
    node.expression.kind !== ts.SyntaxKind.ParenthesizedExpression
  );
}

/**
 * Returns the type of a given ts.Token
 * @param token the ts.Token
 * @returns the token type
 */
export function getTokenType(
  token: ts.Identifier | ts.Token<ts.SyntaxKind>,
): Exclude<AST_TOKEN_TYPES, AST_TOKEN_TYPES.Block | AST_TOKEN_TYPES.Line> {
  let keywordKind: ts.SyntaxKind | undefined;
  if (isAtLeast50 && token.kind === SyntaxKind.Identifier) {
    keywordKind = ts.identifierToKeywordKind(token as ts.Identifier);
  } else if ('originalKeywordKind' in token) {
    // eslint-disable-next-line deprecation/deprecation -- intentional fallback for older TS versions
    keywordKind = token.originalKeywordKind;
  }
  if (keywordKind) {
    if (keywordKind === SyntaxKind.NullKeyword) {
      return AST_TOKEN_TYPES.Null;
    } else if (
      keywordKind >= SyntaxKind.FirstFutureReservedWord &&
      keywordKind <= SyntaxKind.LastKeyword
    ) {
      return AST_TOKEN_TYPES.Identifier;
    }
    return AST_TOKEN_TYPES.Keyword;
  }

  if (
    token.kind >= SyntaxKind.FirstKeyword &&
    token.kind <= SyntaxKind.LastFutureReservedWord
  ) {
    if (
      token.kind === SyntaxKind.FalseKeyword ||
      token.kind === SyntaxKind.TrueKeyword
    ) {
      return AST_TOKEN_TYPES.Boolean;
    }

    return AST_TOKEN_TYPES.Keyword;
  }

  if (
    token.kind >= SyntaxKind.FirstPunctuation &&
    token.kind <= SyntaxKind.LastPunctuation
  ) {
    return AST_TOKEN_TYPES.Punctuator;
  }

  if (
    token.kind >= SyntaxKind.NoSubstitutionTemplateLiteral &&
    token.kind <= SyntaxKind.TemplateTail
  ) {
    return AST_TOKEN_TYPES.Template;
  }

  switch (token.kind) {
    case SyntaxKind.NumericLiteral:
      return AST_TOKEN_TYPES.Numeric;

    case SyntaxKind.JsxText:
      return AST_TOKEN_TYPES.JSXText;

    case SyntaxKind.StringLiteral:
      // A TypeScript-StringLiteral token with a TypeScript-JsxAttribute or TypeScript-JsxElement parent,
      // must actually be an ESTree-JSXText token
      if (
        token.parent.kind === SyntaxKind.JsxAttribute ||
        token.parent.kind === SyntaxKind.JsxElement
      ) {
        return AST_TOKEN_TYPES.JSXText;
      }

      return AST_TOKEN_TYPES.String;

    case SyntaxKind.RegularExpressionLiteral:
      return AST_TOKEN_TYPES.RegularExpression;

    case SyntaxKind.Identifier:
    case SyntaxKind.ConstructorKeyword:
    case SyntaxKind.GetKeyword:
    case SyntaxKind.SetKeyword:

    // intentional fallthrough
    default:
  }

  // Some JSX tokens have to be determined based on their parent
  if (token.kind === SyntaxKind.Identifier) {
    if (isJSXToken(token.parent)) {
      return AST_TOKEN_TYPES.JSXIdentifier;
    }

    if (
      token.parent.kind === SyntaxKind.PropertyAccessExpression &&
      hasJSXAncestor(token)
    ) {
      return AST_TOKEN_TYPES.JSXIdentifier;
    }
  }

  return AST_TOKEN_TYPES.Identifier;
}

/**
 * Extends and formats a given ts.Token, for a given AST
 * @param token the ts.Token
 * @param ast   the AST object
 * @returns the converted Token
 */
export function convertToken(
  token: ts.Token<ts.TokenSyntaxKind>,
  ast: ts.SourceFile,
): TSESTree.Token {
  const start =
    token.kind === SyntaxKind.JsxText
      ? token.getFullStart()
      : token.getStart(ast);
  const end = token.getEnd();
  const value = ast.text.slice(start, end);
  const tokenType = getTokenType(token);
  const range: TSESTree.Range = [start, end];
  const loc = getLocFor(range, ast);

  if (tokenType === AST_TOKEN_TYPES.RegularExpression) {
    return {
      type: tokenType,
      value,
      range,
      loc,
      regex: {
        pattern: value.slice(1, value.lastIndexOf('/')),
        flags: value.slice(value.lastIndexOf('/') + 1),
      },
    };
  } else {
    // @ts-expect-error TS is complaining about `value` not being the correct
    // type but it is
    return {
      type: tokenType,
      value,
      range,
      loc,
    };
  }
}

/**
 * Converts all tokens for the given AST
 * @param ast the AST object
 * @returns the converted Tokens
 */
export function convertTokens(ast: ts.SourceFile): TSESTree.Token[] {
  const result: TSESTree.Token[] = [];
  /**
   * @param node the ts.Node
   */
  function walk(node: ts.Node): void {
    // TypeScript generates tokens for types in JSDoc blocks. Comment tokens
    // and their children should not be walked or added to the resulting tokens list.
    if (isComment(node) || isJSDocComment(node)) {
      return;
    }

    if (isToken(node) && node.kind !== SyntaxKind.EndOfFileToken) {
      const converted = convertToken(node, ast);

      if (converted) {
        result.push(converted);
      }
    } else {
      node.getChildren(ast).forEach(walk);
    }
  }
  walk(ast);
  return result;
}

export class TSError extends Error {
  constructor(
    message: string,
    public readonly fileName: string,
    public readonly location: {
      start: {
        line: number;
        column: number;
        offset: number;
      };
      end: {
        line: number;
        column: number;
        offset: number;
      };
    },
  ) {
    super(message);
    Object.defineProperty(this, 'name', {
      value: new.target.name,
      enumerable: false,
      configurable: true,
    });
  }

  // For old version of ESLint https://github.com/typescript-eslint/typescript-eslint/pull/6556#discussion_r1123237311
  get index(): number {
    return this.location.start.offset;
  }

  // https://github.com/eslint/eslint/blob/b09a512107249a4eb19ef5a37b0bd672266eafdb/lib/linter/linter.js#L853
  get lineNumber(): number {
    return this.location.start.line;
  }

  // https://github.com/eslint/eslint/blob/b09a512107249a4eb19ef5a37b0bd672266eafdb/lib/linter/linter.js#L854
  get column(): number {
    return this.location.start.column;
  }
}

/**
 * @param message the error message
 * @param ast the AST object
 * @param startIndex the index at which the error starts
 * @param endIndex the index at which the error ends
 * @returns converted error object
 */
export function createError(
  message: string,
  ast: ts.SourceFile,
  startIndex: number,
  endIndex: number = startIndex,
): TSError {
  const [start, end] = [startIndex, endIndex].map(offset => {
    const { line, character: column } =
      ast.getLineAndCharacterOfPosition(offset);
    return { line: line + 1, column, offset };
  });
  return new TSError(message, ast.fileName, { start, end });
}

export function nodeHasIllegalDecorators(
  node: ts.Node,
): node is ts.Node & { illegalDecorators: ts.Node[] } {
  return !!(
    'illegalDecorators' in node &&
    (node.illegalDecorators as unknown[] | undefined)?.length
  );
}

/**
 * @param n the TSNode
 * @param ast the TS AST
 */
export function nodeHasTokens(n: ts.Node, ast: ts.SourceFile): boolean {
  // If we have a token or node that has a non-zero width, it must have tokens.
  // Note: getWidth() does not take trivia into account.
  return n.kind === SyntaxKind.EndOfFileToken
    ? !!(n as ts.JSDocContainer).jsDoc
    : n.getWidth(ast) !== 0;
}

/**
 * Like `forEach`, but suitable for use with numbers and strings (which may be falsy).
 * @template T
 * @template U
 * @param array
 * @param callback
 */
export function firstDefined<T, U>(
  array: readonly T[] | undefined,
  callback: (element: T, index: number) => U | undefined,
): U | undefined {
  if (array === undefined) {
    return undefined;
  }

  for (let i = 0; i < array.length; i++) {
    const result = callback(array[i], i);
    if (result !== undefined) {
      return result;
    }
  }
  return undefined;
}

export function identifierIsThisKeyword(id: ts.Identifier): boolean {
  return (
    // eslint-disable-next-line deprecation/deprecation -- intentional for older TS versions
    (isAtLeast50 ? ts.identifierToKeywordKind(id) : id.originalKeywordKind) ===
    SyntaxKind.ThisKeyword
  );
}

export function isThisIdentifier(
  node: ts.Node | undefined,
): node is ts.Identifier {
  return (
    !!node &&
    node.kind === SyntaxKind.Identifier &&
    identifierIsThisKeyword(node as ts.Identifier)
  );
}

export function isThisInTypeQuery(node: ts.Node): boolean {
  if (!isThisIdentifier(node)) {
    return false;
  }

  while (ts.isQualifiedName(node.parent) && node.parent.left === node) {
    node = node.parent;
  }

  return node.parent.kind === SyntaxKind.TypeQuery;
}

// `ts.nodeIsMissing`
function nodeIsMissing(node: ts.Node | undefined): boolean {
  if (node === undefined) {
    return true;
  }
  return (
    node.pos === node.end &&
    node.pos >= 0 &&
    node.kind !== SyntaxKind.EndOfFileToken
  );
}

// `ts.nodeIsPresent`
export function nodeIsPresent(node: ts.Node | undefined): node is ts.Node {
  return !nodeIsMissing(node);
}

// `ts.getContainingFunction`
export function getContainingFunction(
  node: ts.Node,
): ts.SignatureDeclaration | undefined {
  return ts.findAncestor(node.parent, ts.isFunctionLike);
}

// `ts.hasAbstractModifier`
function hasAbstractModifier(node: ts.Node): boolean {
  return hasModifier(SyntaxKind.AbstractKeyword, node);
}

// `ts.getThisParameter`
function getThisParameter(
  signature: ts.SignatureDeclaration,
): ts.ParameterDeclaration | null {
  if (signature.parameters.length && !ts.isJSDocSignature(signature)) {
    const thisParameter = signature.parameters[0];
    if (parameterIsThisKeyword(thisParameter)) {
      return thisParameter;
    }
  }

  return null;
}

// `ts.parameterIsThisKeyword`
function parameterIsThisKeyword(parameter: ts.ParameterDeclaration): boolean {
  return isThisIdentifier(parameter.name);
}

// Rewrite version of `ts.nodeCanBeDecorated`
// Returns `true` for both `useLegacyDecorators: true` and `useLegacyDecorators: false`
export function nodeCanBeDecorated(node: TSNode): boolean {
  switch (node.kind) {
    case SyntaxKind.ClassDeclaration:
      return true;
    case SyntaxKind.ClassExpression:
      // `ts.nodeCanBeDecorated` returns `false` if `useLegacyDecorators: true`
      return true;
    case SyntaxKind.PropertyDeclaration: {
      const { parent } = node;

      // `ts.nodeCanBeDecorated` uses this if `useLegacyDecorators: true`
      if (ts.isClassDeclaration(parent)) {
        return true;
      }

      // `ts.nodeCanBeDecorated` uses this if `useLegacyDecorators: false`
      if (ts.isClassLike(parent) && !hasAbstractModifier(node)) {
        return true;
      }

      return false;
    }
    case SyntaxKind.GetAccessor:
    case SyntaxKind.SetAccessor:
    case SyntaxKind.MethodDeclaration: {
      const { parent } = node;
      // In `ts.nodeCanBeDecorated`
      // when `useLegacyDecorators: true` uses `ts.isClassDeclaration`
      // when `useLegacyDecorators: true` uses `ts.isClassLike`
      return (
        Boolean(node.body) &&
        (ts.isClassDeclaration(parent) || ts.isClassLike(parent))
      );
    }
    case SyntaxKind.Parameter: {
      // `ts.nodeCanBeDecorated` returns `false` if `useLegacyDecorators: false`

      const { parent } = node;
      const grandparent = parent.parent;

      return (
        Boolean(parent) &&
        'body' in parent &&
        Boolean(parent.body) &&
        (parent.kind === SyntaxKind.Constructor ||
          parent.kind === SyntaxKind.MethodDeclaration ||
          parent.kind === SyntaxKind.SetAccessor) &&
        getThisParameter(parent) !== node &&
        Boolean(grandparent) &&
        grandparent.kind === SyntaxKind.ClassDeclaration
      );
    }
  }

  return false;
}<|MERGE_RESOLUTION|>--- conflicted
+++ resolved
@@ -197,28 +197,19 @@
  * @param operator the operator token
  * @returns the binary expression type
  */
-<<<<<<< HEAD
 export function getBinaryExpressionType(operator: ts.BinaryOperatorToken):
   | {
       type: AST_NODE_TYPES.AssignmentExpression;
       operator: TokenForTokenKind<AssignmentOperatorKind>;
     }
   | {
+      type: AST_NODE_TYPES.BinaryExpression;
+      operator: TokenForTokenKind<BinaryOperatorKind>;
+    }
+  | {
       type: AST_NODE_TYPES.LogicalExpression;
       operator: TokenForTokenKind<LogicalOperatorKind>;
-    }
-  | {
-      type: AST_NODE_TYPES.BinaryExpression;
-      operator: TokenForTokenKind<BinaryOperatorKind>;
     } {
-=======
-export function getBinaryExpressionType<T extends ts.SyntaxKind>(
-  operator: ts.Token<T>,
-):
-  | AST_NODE_TYPES.AssignmentExpression
-  | AST_NODE_TYPES.BinaryExpression
-  | AST_NODE_TYPES.LogicalExpression {
->>>>>>> 41d68ea3
   if (isAssignmentOperator(operator)) {
     return {
       type: AST_NODE_TYPES.AssignmentExpression,
