import debug from 'debug';
import { sync as globSync } from 'fast-glob';
import isGlob from 'is-glob';

import type { CanonicalPath } from '../create-program/shared';
import {
  createHash,
  ensureAbsolutePath,
  getCanonicalFileName,
} from '../create-program/shared';
import type { TSESTreeOptions } from '../parser-options';
import {
  DEFAULT_TSCONFIG_CACHE_DURATION_SECONDS,
  ExpiringCache,
} from './ExpiringCache';

const log = debug(
  'typescript-eslint:typescript-estree:parser:parseSettings:resolveProjectList',
);

let RESOLUTION_CACHE: ExpiringCache<
  string,
  ReadonlyMap<CanonicalPath, string>
> | null = null;

export function clearGlobCache(): void {
  RESOLUTION_CACHE?.clear();
}

/**
 * Normalizes, sanitizes, resolves and filters the provided project paths
 */
export function resolveProjectList(
  options: Readonly<{
    cacheLifetime?: TSESTreeOptions['cacheLifetime'];
    project: string[] | null;
    projectFolderIgnoreList: TSESTreeOptions['projectFolderIgnoreList'];
    singleRun: boolean;
    tsconfigRootDir: string;
  }>,
): ReadonlyMap<CanonicalPath, string> {
  const sanitizedProjects: string[] = [];

  // Normalize and sanitize the project paths
  if (options.project != null) {
    for (const project of options.project) {
      if (typeof project === 'string') {
        sanitizedProjects.push(project);
      }
    }
  }

  if (sanitizedProjects.length === 0) {
    return new Map();
  }

  const projectFolderIgnoreList = (
    options.projectFolderIgnoreList ?? ['**/node_modules/**']
<<<<<<< HEAD
  )
    .filter(folder => typeof folder === 'string')
    // prefix with a ! for not match glob
    .map(folder => (folder.startsWith('!') ? folder : `!${folder}`));
=======
  ).reduce<string[]>((acc, folder) => {
    if (typeof folder === 'string') {
      acc.push(
        // prefix with a ! for not match glob
        folder.startsWith('!') ? folder : `!${folder}`,
      );
    }
    return acc;
  }, []);
>>>>>>> ef2eab12

  const cacheKey = getHash({
    project: sanitizedProjects,
    projectFolderIgnoreList,
    tsconfigRootDir: options.tsconfigRootDir,
  });
  if (RESOLUTION_CACHE == null) {
    // note - we initialize the global cache based on the first config we encounter.
    //        this does mean that you can't have multiple lifetimes set per folder
    //        I doubt that anyone will really bother reconfiguring this, let alone
    //        try to do complicated setups, so we'll deal with this later if ever.
    RESOLUTION_CACHE = new ExpiringCache(
      options.singleRun
        ? 'Infinity'
        : options.cacheLifetime?.glob ??
          DEFAULT_TSCONFIG_CACHE_DURATION_SECONDS,
    );
  } else {
    const cached = RESOLUTION_CACHE.get(cacheKey);
    if (cached) {
      return cached;
    }
  }

  // Transform glob patterns into paths
  const nonGlobProjects = sanitizedProjects.filter(project => !isGlob(project));
  const globProjects = sanitizedProjects.filter(project => isGlob(project));

  let globProjectPaths: string[] = [];

  if (globProjects.length > 0) {
    // Although fast-glob supports multiple patterns, fast-glob returns arbitrary order of results
    // to improve performance. To ensure the order is correct, we need to call fast-glob for each pattern
    // separately and then concatenate the results in patterns' order.
    globProjectPaths = globProjects.flatMap(pattern =>
      globSync(pattern, {
        cwd: options.tsconfigRootDir,
        ignore: projectFolderIgnoreList,
      }),
    );
  }

  const uniqueCanonicalProjectPaths = new Map(
    nonGlobProjects
      .concat(globProjectPaths)
      .map(project => [
        getCanonicalFileName(
          ensureAbsolutePath(project, options.tsconfigRootDir),
        ),
        ensureAbsolutePath(project, options.tsconfigRootDir),
      ]),
  );

  log(
    'parserOptions.project (excluding ignored) matched projects: %s',
    uniqueCanonicalProjectPaths,
  );

  RESOLUTION_CACHE.set(cacheKey, uniqueCanonicalProjectPaths);
  return uniqueCanonicalProjectPaths;
}

function getHash({
  project,
  projectFolderIgnoreList,
  tsconfigRootDir,
}: Readonly<{
  project: readonly string[];
  projectFolderIgnoreList: readonly string[];
  tsconfigRootDir: string;
}>): string {
  // create a stable representation of the config
  const hashObject = {
    tsconfigRootDir,
    // the project order does matter and can impact the resolved globs
    project,
    // the ignore order won't doesn't ever matter
    projectFolderIgnoreList: [...projectFolderIgnoreList].sort(),
  };

  return createHash(JSON.stringify(hashObject));
}

/**
 * Exported for testing purposes only
 * @internal
 */
export function clearGlobResolutionCache(): void {
  RESOLUTION_CACHE?.clear();
  RESOLUTION_CACHE = null;
}<|MERGE_RESOLUTION|>--- conflicted
+++ resolved
@@ -56,22 +56,10 @@
 
   const projectFolderIgnoreList = (
     options.projectFolderIgnoreList ?? ['**/node_modules/**']
-<<<<<<< HEAD
   )
     .filter(folder => typeof folder === 'string')
     // prefix with a ! for not match glob
     .map(folder => (folder.startsWith('!') ? folder : `!${folder}`));
-=======
-  ).reduce<string[]>((acc, folder) => {
-    if (typeof folder === 'string') {
-      acc.push(
-        // prefix with a ! for not match glob
-        folder.startsWith('!') ? folder : `!${folder}`,
-      );
-    }
-    return acc;
-  }, []);
->>>>>>> ef2eab12
 
   const cacheKey = getHash({
     project: sanitizedProjects,
