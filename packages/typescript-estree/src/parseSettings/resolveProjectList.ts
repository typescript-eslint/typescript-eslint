import debug from 'debug';
import { sync as globSync } from 'fast-glob';
import isGlob from 'is-glob';

import type { CanonicalPath } from '../create-program/shared';
import {
  createHash,
  ensureAbsolutePath,
  getCanonicalFileName,
} from '../create-program/shared';
import type { TSESTreeOptions } from '../parser-options';
import {
  DEFAULT_TSCONFIG_CACHE_DURATION_SECONDS,
  ExpiringCache,
} from './ExpiringCache';

const log = debug(
  'typescript-eslint:typescript-estree:parser:parseSettings:resolveProjectList',
);

let RESOLUTION_CACHE: ExpiringCache<
  string,
  ReadonlyMap<CanonicalPath, string>
> | null = null;

export function clearGlobCache(): void {
  RESOLUTION_CACHE?.clear();
}

/**
 * Normalizes, sanitizes, resolves and filters the provided project paths
 */
export function resolveProjectList(
  options: Readonly<{
    cacheLifetime?: TSESTreeOptions['cacheLifetime'];
    project: string[] | null;
    projectFolderIgnoreList: TSESTreeOptions['projectFolderIgnoreList'];
    singleRun: boolean;
    tsconfigRootDir: string;
  }>,
): ReadonlyMap<CanonicalPath, string> {
  const sanitizedProjects: string[] = [];

  // Normalize and sanitize the project paths
  if (options.project != null) {
    for (const project of options.project) {
      if (typeof project === 'string') {
        sanitizedProjects.push(project);
      }
    }
  }

  if (sanitizedProjects.length === 0) {
    return new Map();
  }

  const projectFolderIgnoreList = (
    options.projectFolderIgnoreList ?? ['**/node_modules/**']
  ).reduce<string[]>((acc, folder) => {
    if (typeof folder === 'string') {
      acc.push(
        // prefix with a ! for not match glob
        folder.startsWith('!') ? folder : `!${folder}`,
      );
    }
    return acc;
  }, []);

  const cacheKey = getHash({
    project: sanitizedProjects,
    projectFolderIgnoreList,
    tsconfigRootDir: options.tsconfigRootDir,
  });
  if (RESOLUTION_CACHE == null) {
    // note - we initialize the global cache based on the first config we encounter.
    //        this does mean that you can't have multiple lifetimes set per folder
    //        I doubt that anyone will really bother reconfiguring this, let alone
    //        try to do complicated setups, so we'll deal with this later if ever.
    RESOLUTION_CACHE = new ExpiringCache(
      options.singleRun
        ? 'Infinity'
        : options.cacheLifetime?.glob ??
          DEFAULT_TSCONFIG_CACHE_DURATION_SECONDS,
    );
  } else {
    const cached = RESOLUTION_CACHE.get(cacheKey);
    if (cached) {
      return cached;
    }
  }

  // Transform glob patterns into paths
  const nonGlobProjects = sanitizedProjects.filter(project => !isGlob(project));
  const globProjects = sanitizedProjects.filter(project => isGlob(project));

  let globProjectPaths: string[] = [];

  if (globProjects.length > 0) {
    // Although fast-glob supports multiple patterns, fast-glob returns arbitrary order of results
    // to improve performance. To ensure the order is correct, we need to call fast-glob for each pattern
    // separately and then concatenate the results in patterns' order.
    globProjectPaths = globProjects.flatMap(pattern =>
      globSync(pattern, {
        cwd: options.tsconfigRootDir,
        ignore: projectFolderIgnoreList,
      }),
    );
  }

  const uniqueCanonicalProjectPaths = new Map(
<<<<<<< HEAD
    [
      ...nonGlobProjects,
      ...(globProjects.length === 0
        ? []
        : globSync([...globProjects, ...projectFolderIgnoreList], {
            cwd: options.tsconfigRootDir,
            dot: true,
          })),
    ].map(project => [
      getCanonicalFileName(
=======
    nonGlobProjects
      .concat(globProjectPaths)
      .map(project => [
        getCanonicalFileName(
          ensureAbsolutePath(project, options.tsconfigRootDir),
        ),
>>>>>>> fd553581
        ensureAbsolutePath(project, options.tsconfigRootDir),
      ),
      ensureAbsolutePath(project, options.tsconfigRootDir),
    ]),
  );

  log(
    'parserOptions.project (excluding ignored) matched projects: %s',
    uniqueCanonicalProjectPaths,
  );

  RESOLUTION_CACHE.set(cacheKey, uniqueCanonicalProjectPaths);
  return uniqueCanonicalProjectPaths;
}

function getHash({
  project,
  projectFolderIgnoreList,
  tsconfigRootDir,
}: Readonly<{
  project: readonly string[];
  projectFolderIgnoreList: readonly string[];
  tsconfigRootDir: string;
}>): string {
  // create a stable representation of the config
  const hashObject = {
    tsconfigRootDir,
    // the project order does matter and can impact the resolved globs
    project,
    // the ignore order won't doesn't ever matter
    projectFolderIgnoreList: [...projectFolderIgnoreList].sort(),
  };

  return createHash(JSON.stringify(hashObject));
}

/**
 * Exported for testing purposes only
 * @internal
 */
export function clearGlobResolutionCache(): void {
  RESOLUTION_CACHE?.clear();
  RESOLUTION_CACHE = null;
}<|MERGE_RESOLUTION|>--- conflicted
+++ resolved
@@ -108,25 +108,8 @@
   }
 
   const uniqueCanonicalProjectPaths = new Map(
-<<<<<<< HEAD
-    [
-      ...nonGlobProjects,
-      ...(globProjects.length === 0
-        ? []
-        : globSync([...globProjects, ...projectFolderIgnoreList], {
-            cwd: options.tsconfigRootDir,
-            dot: true,
-          })),
-    ].map(project => [
+    [...nonGlobProjects, ...globProjectPaths].map(project => [
       getCanonicalFileName(
-=======
-    nonGlobProjects
-      .concat(globProjectPaths)
-      .map(project => [
-        getCanonicalFileName(
-          ensureAbsolutePath(project, options.tsconfigRootDir),
-        ),
->>>>>>> fd553581
         ensureAbsolutePath(project, options.tsconfigRootDir),
       ),
       ensureAbsolutePath(project, options.tsconfigRootDir),
