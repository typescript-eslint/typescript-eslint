import debug from 'debug';
import * as ts from 'typescript';

import type { ProjectServiceSettings } from '../create-program/createProjectService';
import { createProjectService } from '../create-program/createProjectService';
import { ensureAbsolutePath } from '../create-program/shared';
import type { TSESTreeOptions } from '../parser-options';
import { isSourceFile } from '../source-files';
import {
  DEFAULT_TSCONFIG_CACHE_DURATION_SECONDS,
  ExpiringCache,
} from './ExpiringCache';
import { getProjectConfigFiles } from './getProjectConfigFiles';
import type { MutableParseSettings } from './index';
import { inferSingleRun } from './inferSingleRun';
import { resolveProjectList } from './resolveProjectList';
import { warnAboutTSVersion } from './warnAboutTSVersion';

const log = debug(
  'typescript-eslint:typescript-estree:parser:parseSettings:createParseSettings',
);

let TSCONFIG_MATCH_CACHE: ExpiringCache<string, string> | null;
let TSSERVER_PROJECT_SERVICE: ProjectServiceSettings | null = null;

// NOTE - we intentionally use "unnecessary" `?.` here because in TS<5.3 this enum doesn't exist
// This object exists so we can centralize these for tracking and so we don't proliferate these across the file
// https://github.com/microsoft/TypeScript/issues/56579
/* eslint-disable @typescript-eslint/no-unnecessary-condition */
const JSDocParsingMode = {
  ParseAll: ts.JSDocParsingMode?.ParseAll,
  ParseNone: ts.JSDocParsingMode?.ParseNone,
  ParseForTypeErrors: ts.JSDocParsingMode?.ParseForTypeErrors,
  ParseForTypeInfo: ts.JSDocParsingMode?.ParseForTypeInfo,
} as const;
/* eslint-enable @typescript-eslint/no-unnecessary-condition */

export function createParseSettings(
  code: ts.SourceFile | string,
  tsestreeOptions: Partial<TSESTreeOptions> = {},
): MutableParseSettings {
  const codeFullText = enforceCodeString(code);
  const singleRun = inferSingleRun(tsestreeOptions);
  const tsconfigRootDir =
    typeof tsestreeOptions.tsconfigRootDir === 'string'
      ? tsestreeOptions.tsconfigRootDir
      : process.cwd();
  const passedLoggerFn = typeof tsestreeOptions.loggerFn === 'function';
  const jsDocParsingMode = ((): ts.JSDocParsingMode => {
    switch (tsestreeOptions.jsDocParsingMode) {
      case 'all':
        return JSDocParsingMode.ParseAll;

      case 'none':
        return JSDocParsingMode.ParseNone;

      case 'type-info':
        return JSDocParsingMode.ParseForTypeInfo;

      default:
        return JSDocParsingMode.ParseAll;
    }
  })();

  const parseSettings: MutableParseSettings = {
    allowInvalidAST: tsestreeOptions.allowInvalidAST === true,
    code,
    codeFullText,
    comment: tsestreeOptions.comment === true,
    comments: [],
    debugLevel:
      tsestreeOptions.debugLevel === true
        ? new Set(['typescript-eslint'])
        : Array.isArray(tsestreeOptions.debugLevel)
          ? new Set(tsestreeOptions.debugLevel)
          : new Set(),
    errorOnTypeScriptSyntacticAndSemanticIssues: false,
    errorOnUnknownASTType: tsestreeOptions.errorOnUnknownASTType === true,
<<<<<<< HEAD
    EXPERIMENTAL_projectService:
      tsestreeOptions.EXPERIMENTAL_useProjectService ||
      (tsestreeOptions.project &&
        tsestreeOptions.EXPERIMENTAL_useProjectService !== false &&
        process.env.TYPESCRIPT_ESLINT_EXPERIMENTAL_TSSERVER === 'true')
        ? (TSSERVER_PROJECT_SERVICE ??= createProjectService(
            tsestreeOptions.EXPERIMENTAL_useProjectService,
            jsDocParsingMode,
          ))
        : undefined,
=======
    EXPERIMENTAL_useSourceOfProjectReferenceRedirect:
      tsestreeOptions.EXPERIMENTAL_useSourceOfProjectReferenceRedirect === true,
>>>>>>> c0bf6fc2
    extraFileExtensions:
      Array.isArray(tsestreeOptions.extraFileExtensions) &&
      tsestreeOptions.extraFileExtensions.every(ext => typeof ext === 'string')
        ? tsestreeOptions.extraFileExtensions
        : [],
    filePath: ensureAbsolutePath(
      typeof tsestreeOptions.filePath === 'string' &&
        tsestreeOptions.filePath !== '<input>'
        ? tsestreeOptions.filePath
        : getFileName(tsestreeOptions.jsx),
      tsconfigRootDir,
    ),
    jsDocParsingMode,
    jsx: tsestreeOptions.jsx === true,
    loc: tsestreeOptions.loc === true,
    log:
      typeof tsestreeOptions.loggerFn === 'function'
        ? tsestreeOptions.loggerFn
        : tsestreeOptions.loggerFn === false
          ? (): void => {} // eslint-disable-line @typescript-eslint/no-empty-function
          : console.log, // eslint-disable-line no-console
    preserveNodeMaps: tsestreeOptions.preserveNodeMaps !== false,
    programs: Array.isArray(tsestreeOptions.programs)
      ? tsestreeOptions.programs
      : null,
    projects: new Map(),
<<<<<<< HEAD
=======
    projectService:
      tsestreeOptions.projectService ||
      (tsestreeOptions.project &&
        tsestreeOptions.projectService !== false &&
        process.env.TYPESCRIPT_ESLINT_PROJECT_SERVICE === 'true')
        ? (TSSERVER_PROJECT_SERVICE ??= createProjectService(
            tsestreeOptions.projectService,
            jsDocParsingMode,
          ))
        : undefined,
>>>>>>> c0bf6fc2
    range: tsestreeOptions.range === true,
    singleRun,
    suppressDeprecatedPropertyWarnings:
      tsestreeOptions.suppressDeprecatedPropertyWarnings ??
      process.env.NODE_ENV !== 'test',
    tokens: tsestreeOptions.tokens === true ? [] : null,
    tsconfigMatchCache: (TSCONFIG_MATCH_CACHE ??= new ExpiringCache(
      singleRun
        ? 'Infinity'
        : tsestreeOptions.cacheLifetime?.glob ??
          DEFAULT_TSCONFIG_CACHE_DURATION_SECONDS,
    )),
    tsconfigRootDir,
  };

  // debug doesn't support multiple `enable` calls, so have to do it all at once
  if (parseSettings.debugLevel.size > 0) {
    const namespaces = [];
    if (parseSettings.debugLevel.has('typescript-eslint')) {
      namespaces.push('typescript-eslint:*');
    }
    if (
      parseSettings.debugLevel.has('eslint') ||
      // make sure we don't turn off the eslint debug if it was enabled via --debug
      debug.enabled('eslint:*,-eslint:code-path')
    ) {
      // https://github.com/eslint/eslint/blob/9dfc8501fb1956c90dc11e6377b4cb38a6bea65d/bin/eslint.js#L25
      namespaces.push('eslint:*,-eslint:code-path');
    }
    debug.enable(namespaces.join(','));
  }

  if (Array.isArray(tsestreeOptions.programs)) {
    if (!tsestreeOptions.programs.length) {
      throw new Error(
        `You have set parserOptions.programs to an empty array. This will cause all files to not be found in existing programs. Either provide one or more existing TypeScript Program instances in the array, or remove the parserOptions.programs setting.`,
      );
    }
    log(
      'parserOptions.programs was provided, so parserOptions.project will be ignored.',
    );
  }

  // Providing a program or project service overrides project resolution
  if (!parseSettings.programs && !parseSettings.projectService) {
    parseSettings.projects = resolveProjectList({
      cacheLifetime: tsestreeOptions.cacheLifetime,
      project: getProjectConfigFiles(parseSettings, tsestreeOptions.project),
      projectFolderIgnoreList: tsestreeOptions.projectFolderIgnoreList,
      singleRun: parseSettings.singleRun,
      tsconfigRootDir: tsconfigRootDir,
    });
  }

  // No type-aware linting which means that cross-file (or even same-file) JSDoc is useless
  // So in this specific case we default to 'none' if no value was provided
  if (
    tsestreeOptions.jsDocParsingMode == null &&
    parseSettings.projects.size === 0 &&
    parseSettings.programs == null &&
    parseSettings.projectService == null
  ) {
    parseSettings.jsDocParsingMode = JSDocParsingMode.ParseNone;
  }

  warnAboutTSVersion(parseSettings, passedLoggerFn);

  return parseSettings;
}

export function clearTSConfigMatchCache(): void {
  TSCONFIG_MATCH_CACHE?.clear();
}

export function clearTSServerProjectService(): void {
  TSSERVER_PROJECT_SERVICE = null;
}

/**
 * Ensures source code is a string.
 */
function enforceCodeString(code: unknown): string {
  return isSourceFile(code)
    ? code.getFullText(code)
    : typeof code === 'string'
      ? code
      : String(code);
}

/**
 * Compute the filename based on the parser options.
 *
 * Even if jsx option is set in typescript compiler, filename still has to
 * contain .tsx file extension.
 */
function getFileName(jsx?: boolean): string {
  return jsx ? 'estree.tsx' : 'estree.ts';
}<|MERGE_RESOLUTION|>--- conflicted
+++ resolved
@@ -76,21 +76,6 @@
           : new Set(),
     errorOnTypeScriptSyntacticAndSemanticIssues: false,
     errorOnUnknownASTType: tsestreeOptions.errorOnUnknownASTType === true,
-<<<<<<< HEAD
-    EXPERIMENTAL_projectService:
-      tsestreeOptions.EXPERIMENTAL_useProjectService ||
-      (tsestreeOptions.project &&
-        tsestreeOptions.EXPERIMENTAL_useProjectService !== false &&
-        process.env.TYPESCRIPT_ESLINT_EXPERIMENTAL_TSSERVER === 'true')
-        ? (TSSERVER_PROJECT_SERVICE ??= createProjectService(
-            tsestreeOptions.EXPERIMENTAL_useProjectService,
-            jsDocParsingMode,
-          ))
-        : undefined,
-=======
-    EXPERIMENTAL_useSourceOfProjectReferenceRedirect:
-      tsestreeOptions.EXPERIMENTAL_useSourceOfProjectReferenceRedirect === true,
->>>>>>> c0bf6fc2
     extraFileExtensions:
       Array.isArray(tsestreeOptions.extraFileExtensions) &&
       tsestreeOptions.extraFileExtensions.every(ext => typeof ext === 'string')
@@ -117,8 +102,6 @@
       ? tsestreeOptions.programs
       : null,
     projects: new Map(),
-<<<<<<< HEAD
-=======
     projectService:
       tsestreeOptions.projectService ||
       (tsestreeOptions.project &&
@@ -129,7 +112,6 @@
             jsDocParsingMode,
           ))
         : undefined,
->>>>>>> c0bf6fc2
     range: tsestreeOptions.range === true,
     singleRun,
     suppressDeprecatedPropertyWarnings:
