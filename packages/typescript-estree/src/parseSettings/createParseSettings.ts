import debug from 'debug';
import * as ts from 'typescript';

import type { ProjectServiceSettings } from '../create-program/createProjectService';
import { createProjectService } from '../create-program/createProjectService';
import { ensureAbsolutePath } from '../create-program/shared';
import type { TSESTreeOptions } from '../parser-options';
import { isSourceFile } from '../source-files';
import {
  DEFAULT_TSCONFIG_CACHE_DURATION_SECONDS,
  ExpiringCache,
} from './ExpiringCache';
import { getProjectConfigFiles } from './getProjectConfigFiles';
import type { MutableParseSettings } from './index';
import { inferSingleRun } from './inferSingleRun';
import { resolveProjectList } from './resolveProjectList';
import { warnAboutTSVersion } from './warnAboutTSVersion';

const log = debug(
  'typescript-eslint:typescript-estree:parser:parseSettings:createParseSettings',
);

let TSCONFIG_MATCH_CACHE: ExpiringCache<string, string> | null;
let TSSERVER_PROJECT_SERVICE: ProjectServiceSettings | null = null;

// NOTE - we intentionally use "unnecessary" `?.` here because in TS<5.3 this enum doesn't exist
// This object exists so we can centralize these for tracking and so we don't proliferate these across the file
// https://github.com/microsoft/TypeScript/issues/56579
/* eslint-disable @typescript-eslint/no-unnecessary-condition */
const JSDocParsingMode = {
  ParseAll: ts.JSDocParsingMode?.ParseAll,
  ParseNone: ts.JSDocParsingMode?.ParseNone,
  ParseForTypeErrors: ts.JSDocParsingMode?.ParseForTypeErrors,
  ParseForTypeInfo: ts.JSDocParsingMode?.ParseForTypeInfo,
} as const;
/* eslint-enable @typescript-eslint/no-unnecessary-condition */

export function createParseSettings(
  code: ts.SourceFile | string,
  options: Partial<TSESTreeOptions> = {},
): MutableParseSettings {
  const codeFullText = enforceCodeString(code);
  const singleRun = inferSingleRun(options);
  const tsconfigRootDir =
    typeof options.tsconfigRootDir === 'string'
      ? options.tsconfigRootDir
      : process.cwd();
  const passedLoggerFn = typeof options.loggerFn === 'function';
  const jsDocParsingMode = ((): ts.JSDocParsingMode => {
    switch (options.jsDocParsingMode) {
      case 'all':
        return JSDocParsingMode.ParseAll;

      case 'none':
        return JSDocParsingMode.ParseNone;

      case 'type-info':
        return JSDocParsingMode.ParseForTypeInfo;

      default:
        return JSDocParsingMode.ParseAll;
    }
  })();

  const parseSettings: MutableParseSettings = {
    allowInvalidAST: options.allowInvalidAST === true,
    code,
    codeFullText,
    comment: options.comment === true,
    comments: [],
    DEPRECATED__createDefaultProgram:
      // eslint-disable-next-line deprecation/deprecation -- will be cleaned up with the next major
      options.DEPRECATED__createDefaultProgram === true,
    debugLevel:
      options.debugLevel === true
        ? new Set(['typescript-eslint'])
        : Array.isArray(options.debugLevel)
          ? new Set(options.debugLevel)
          : new Set(),
    errorOnTypeScriptSyntacticAndSemanticIssues: false,
    errorOnUnknownASTType: options.errorOnUnknownASTType === true,
    EXPERIMENTAL_projectService:
      (options.EXPERIMENTAL_useProjectService &&
        process.env.TYPESCRIPT_ESLINT_EXPERIMENTAL_TSSERVER !== 'false') ||
      (process.env.TYPESCRIPT_ESLINT_EXPERIMENTAL_TSSERVER === 'true' &&
        options.EXPERIMENTAL_useProjectService !== false)
<<<<<<< HEAD
        ? (TSSERVER_PROJECT_SERVICE ??= createProjectService(
            options.EXPERIMENTAL_useProjectService,
            tsconfigRootDir,
          ))
=======
        ? (TSSERVER_PROJECT_SERVICE ??= createProjectService(jsDocParsingMode))
>>>>>>> 705370ac
        : undefined,
    EXPERIMENTAL_useSourceOfProjectReferenceRedirect:
      options.EXPERIMENTAL_useSourceOfProjectReferenceRedirect === true,
    extraFileExtensions:
      Array.isArray(options.extraFileExtensions) &&
      options.extraFileExtensions.every(ext => typeof ext === 'string')
        ? options.extraFileExtensions
        : [],
    filePath: ensureAbsolutePath(
      typeof options.filePath === 'string' && options.filePath !== '<input>'
        ? options.filePath
        : getFileName(options.jsx),
      tsconfigRootDir,
    ),
    jsDocParsingMode,
    jsx: options.jsx === true,
    loc: options.loc === true,
    log:
      typeof options.loggerFn === 'function'
        ? options.loggerFn
        : options.loggerFn === false
          ? (): void => {} // eslint-disable-line @typescript-eslint/no-empty-function
          : console.log, // eslint-disable-line no-console
    preserveNodeMaps: options.preserveNodeMaps !== false,
    programs: Array.isArray(options.programs) ? options.programs : null,
    projects: [],
    range: options.range === true,
    singleRun,
    suppressDeprecatedPropertyWarnings:
      options.suppressDeprecatedPropertyWarnings ??
      process.env.NODE_ENV !== 'test',
    tokens: options.tokens === true ? [] : null,
    tsconfigMatchCache: (TSCONFIG_MATCH_CACHE ??= new ExpiringCache(
      singleRun
        ? 'Infinity'
        : options.cacheLifetime?.glob ??
          DEFAULT_TSCONFIG_CACHE_DURATION_SECONDS,
    )),
    tsconfigRootDir,
  };

  // debug doesn't support multiple `enable` calls, so have to do it all at once
  if (parseSettings.debugLevel.size > 0) {
    const namespaces = [];
    if (parseSettings.debugLevel.has('typescript-eslint')) {
      namespaces.push('typescript-eslint:*');
    }
    if (
      parseSettings.debugLevel.has('eslint') ||
      // make sure we don't turn off the eslint debug if it was enabled via --debug
      debug.enabled('eslint:*,-eslint:code-path')
    ) {
      // https://github.com/eslint/eslint/blob/9dfc8501fb1956c90dc11e6377b4cb38a6bea65d/bin/eslint.js#L25
      namespaces.push('eslint:*,-eslint:code-path');
    }
    debug.enable(namespaces.join(','));
  }

  if (Array.isArray(options.programs)) {
    if (!options.programs.length) {
      throw new Error(
        `You have set parserOptions.programs to an empty array. This will cause all files to not be found in existing programs. Either provide one or more existing TypeScript Program instances in the array, or remove the parserOptions.programs setting.`,
      );
    }
    log(
      'parserOptions.programs was provided, so parserOptions.project will be ignored.',
    );
  }

  // Providing a program or project service overrides project resolution
  if (!parseSettings.programs && !parseSettings.EXPERIMENTAL_projectService) {
    parseSettings.projects = resolveProjectList({
      cacheLifetime: options.cacheLifetime,
      project: getProjectConfigFiles(parseSettings, options.project),
      projectFolderIgnoreList: options.projectFolderIgnoreList,
      singleRun: parseSettings.singleRun,
      tsconfigRootDir: tsconfigRootDir,
    });
  }

  // No type-aware linting which means that cross-file (or even same-file) JSDoc is useless
  // So in this specific case we default to 'none' if no value was provided
  if (
    options.jsDocParsingMode == null &&
    parseSettings.projects.length === 0 &&
    parseSettings.programs == null &&
    parseSettings.EXPERIMENTAL_projectService == null
  ) {
    parseSettings.jsDocParsingMode = JSDocParsingMode.ParseNone;
  }

  warnAboutTSVersion(parseSettings, passedLoggerFn);

  return parseSettings;
}

export function clearTSConfigMatchCache(): void {
  TSCONFIG_MATCH_CACHE?.clear();
}

export function clearTSServerProjectService(): void {
  TSSERVER_PROJECT_SERVICE = null;
}

/**
 * Ensures source code is a string.
 */
function enforceCodeString(code: unknown): string {
  return isSourceFile(code)
    ? code.getFullText(code)
    : typeof code === 'string'
      ? code
      : String(code);
}

/**
 * Compute the filename based on the parser options.
 *
 * Even if jsx option is set in typescript compiler, filename still has to
 * contain .tsx file extension.
 *
 * @param options Parser options
 */
function getFileName(jsx?: boolean): string {
  return jsx ? 'estree.tsx' : 'estree.ts';
}<|MERGE_RESOLUTION|>--- conflicted
+++ resolved
@@ -84,14 +84,11 @@
         process.env.TYPESCRIPT_ESLINT_EXPERIMENTAL_TSSERVER !== 'false') ||
       (process.env.TYPESCRIPT_ESLINT_EXPERIMENTAL_TSSERVER === 'true' &&
         options.EXPERIMENTAL_useProjectService !== false)
-<<<<<<< HEAD
         ? (TSSERVER_PROJECT_SERVICE ??= createProjectService(
             options.EXPERIMENTAL_useProjectService,
+            jsDocParsingMode,
             tsconfigRootDir,
           ))
-=======
-        ? (TSSERVER_PROJECT_SERVICE ??= createProjectService(jsDocParsingMode))
->>>>>>> 705370ac
         : undefined,
     EXPERIMENTAL_useSourceOfProjectReferenceRedirect:
       options.EXPERIMENTAL_useSourceOfProjectReferenceRedirect === true,
