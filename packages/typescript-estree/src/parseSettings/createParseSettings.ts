import debug from 'debug';
import * as ts from 'typescript';

import type { ProjectServiceSettings } from '../create-program/createProjectService';
import { createProjectService } from '../create-program/createProjectService';
import { ensureAbsolutePath } from '../create-program/shared';
import type { TSESTreeOptions } from '../parser-options';
import { isSourceFile } from '../source-files';
import {
  DEFAULT_TSCONFIG_CACHE_DURATION_SECONDS,
  ExpiringCache,
} from './ExpiringCache';
import { getProjectConfigFiles } from './getProjectConfigFiles';
import type { MutableParseSettings } from './index';
import { inferSingleRun } from './inferSingleRun';
import { resolveProjectList } from './resolveProjectList';
import { warnAboutTSVersion } from './warnAboutTSVersion';

const log = debug(
  'typescript-eslint:typescript-estree:parser:parseSettings:createParseSettings',
);

let TSCONFIG_MATCH_CACHE: ExpiringCache<string, string> | null;
let TSSERVER_PROJECT_SERVICE: ProjectServiceSettings | null = null;

// NOTE - we intentionally use "unnecessary" `?.` here because in TS<5.3 this enum doesn't exist
// This object exists so we can centralize these for tracking and so we don't proliferate these across the file
// https://github.com/microsoft/TypeScript/issues/56579
/* eslint-disable @typescript-eslint/no-unnecessary-condition */
const JSDocParsingMode = {
  ParseAll: ts.JSDocParsingMode?.ParseAll,
  ParseNone: ts.JSDocParsingMode?.ParseNone,
  ParseForTypeErrors: ts.JSDocParsingMode?.ParseForTypeErrors,
  ParseForTypeInfo: ts.JSDocParsingMode?.ParseForTypeInfo,
} as const;
/* eslint-enable @typescript-eslint/no-unnecessary-condition */

export function createParseSettings(
  code: ts.SourceFile | string,
  tsestreeOptions: Partial<TSESTreeOptions> = {},
): MutableParseSettings {
  const codeFullText = enforceCodeString(code);
  const singleRun = inferSingleRun(tsestreeOptions);
  const tsconfigRootDir =
    typeof tsestreeOptions.tsconfigRootDir === 'string'
      ? tsestreeOptions.tsconfigRootDir
      : process.cwd();
  const passedLoggerFn = typeof tsestreeOptions.loggerFn === 'function';
  const jsDocParsingMode = ((): ts.JSDocParsingMode => {
    switch (tsestreeOptions.jsDocParsingMode) {
      case 'all':
        return JSDocParsingMode.ParseAll;

      case 'none':
        return JSDocParsingMode.ParseNone;

      case 'type-info':
        return JSDocParsingMode.ParseForTypeInfo;

      default:
        return JSDocParsingMode.ParseAll;
    }
  })();

  const parseSettings: MutableParseSettings = {
    allowInvalidAST: tsestreeOptions.allowInvalidAST === true,
    code,
    codeFullText,
    comment: tsestreeOptions.comment === true,
    comments: [],
    debugLevel:
      tsestreeOptions.debugLevel === true
        ? new Set(['typescript-eslint'])
        : Array.isArray(tsestreeOptions.debugLevel)
          ? new Set(tsestreeOptions.debugLevel)
          : new Set(),
    errorOnTypeScriptSyntacticAndSemanticIssues: false,
    errorOnUnknownASTType: tsestreeOptions.errorOnUnknownASTType === true,
    EXPERIMENTAL_projectService:
      tsestreeOptions.EXPERIMENTAL_useProjectService ||
      (tsestreeOptions.project &&
        tsestreeOptions.EXPERIMENTAL_useProjectService !== false &&
        process.env.TYPESCRIPT_ESLINT_EXPERIMENTAL_TSSERVER === 'true')
        ? (TSSERVER_PROJECT_SERVICE ??= createProjectService(
            tsestreeOptions.EXPERIMENTAL_useProjectService,
            jsDocParsingMode,
          ))
        : undefined,
    EXPERIMENTAL_useSourceOfProjectReferenceRedirect:
      tsestreeOptions.EXPERIMENTAL_useSourceOfProjectReferenceRedirect === true,
    extraFileExtensions:
      Array.isArray(tsestreeOptions.extraFileExtensions) &&
      tsestreeOptions.extraFileExtensions.every(ext => typeof ext === 'string')
        ? tsestreeOptions.extraFileExtensions
        : [],
    filePath: ensureAbsolutePath(
      typeof tsestreeOptions.filePath === 'string' &&
        tsestreeOptions.filePath !== '<input>'
        ? tsestreeOptions.filePath
        : getFileName(tsestreeOptions.jsx),
      tsconfigRootDir,
    ),
    jsDocParsingMode,
    jsx: tsestreeOptions.jsx === true,
    loc: tsestreeOptions.loc === true,
    log:
      typeof tsestreeOptions.loggerFn === 'function'
        ? tsestreeOptions.loggerFn
        : tsestreeOptions.loggerFn === false
          ? (): void => {} // eslint-disable-line @typescript-eslint/no-empty-function
          : console.log, // eslint-disable-line no-console
<<<<<<< HEAD
    preserveNodeMaps: tsestreeOptions.preserveNodeMaps !== false,
    programs: Array.isArray(tsestreeOptions.programs)
      ? tsestreeOptions.programs
      : null,
    projects: [],
    range: tsestreeOptions.range === true,
=======
    preserveNodeMaps: options.preserveNodeMaps !== false,
    programs: Array.isArray(options.programs) ? options.programs : null,
    projects: new Map(),
    range: options.range === true,
>>>>>>> af47bc91
    singleRun,
    suppressDeprecatedPropertyWarnings:
      tsestreeOptions.suppressDeprecatedPropertyWarnings ??
      process.env.NODE_ENV !== 'test',
    tokens: tsestreeOptions.tokens === true ? [] : null,
    tsconfigMatchCache: (TSCONFIG_MATCH_CACHE ??= new ExpiringCache(
      singleRun
        ? 'Infinity'
        : tsestreeOptions.cacheLifetime?.glob ??
          DEFAULT_TSCONFIG_CACHE_DURATION_SECONDS,
    )),
    tsconfigRootDir,
  };

  // debug doesn't support multiple `enable` calls, so have to do it all at once
  if (parseSettings.debugLevel.size > 0) {
    const namespaces = [];
    if (parseSettings.debugLevel.has('typescript-eslint')) {
      namespaces.push('typescript-eslint:*');
    }
    if (
      parseSettings.debugLevel.has('eslint') ||
      // make sure we don't turn off the eslint debug if it was enabled via --debug
      debug.enabled('eslint:*,-eslint:code-path')
    ) {
      // https://github.com/eslint/eslint/blob/9dfc8501fb1956c90dc11e6377b4cb38a6bea65d/bin/eslint.js#L25
      namespaces.push('eslint:*,-eslint:code-path');
    }
    debug.enable(namespaces.join(','));
  }

  if (Array.isArray(tsestreeOptions.programs)) {
    if (!tsestreeOptions.programs.length) {
      throw new Error(
        `You have set parserOptions.programs to an empty array. This will cause all files to not be found in existing programs. Either provide one or more existing TypeScript Program instances in the array, or remove the parserOptions.programs setting.`,
      );
    }
    log(
      'parserOptions.programs was provided, so parserOptions.project will be ignored.',
    );
  }

  // Providing a program or project service overrides project resolution
  if (!parseSettings.programs && !parseSettings.EXPERIMENTAL_projectService) {
    parseSettings.projects = resolveProjectList({
      cacheLifetime: tsestreeOptions.cacheLifetime,
      project: getProjectConfigFiles(parseSettings, tsestreeOptions.project),
      projectFolderIgnoreList: tsestreeOptions.projectFolderIgnoreList,
      singleRun: parseSettings.singleRun,
      tsconfigRootDir: tsconfigRootDir,
    });
  }

  // No type-aware linting which means that cross-file (or even same-file) JSDoc is useless
  // So in this specific case we default to 'none' if no value was provided
  if (
<<<<<<< HEAD
    tsestreeOptions.jsDocParsingMode == null &&
    parseSettings.projects.length === 0 &&
=======
    options.jsDocParsingMode == null &&
    parseSettings.projects.size === 0 &&
>>>>>>> af47bc91
    parseSettings.programs == null &&
    parseSettings.EXPERIMENTAL_projectService == null
  ) {
    parseSettings.jsDocParsingMode = JSDocParsingMode.ParseNone;
  }

  warnAboutTSVersion(parseSettings, passedLoggerFn);

  return parseSettings;
}

export function clearTSConfigMatchCache(): void {
  TSCONFIG_MATCH_CACHE?.clear();
}

export function clearTSServerProjectService(): void {
  TSSERVER_PROJECT_SERVICE = null;
}

/**
 * Ensures source code is a string.
 */
function enforceCodeString(code: unknown): string {
  return isSourceFile(code)
    ? code.getFullText(code)
    : typeof code === 'string'
      ? code
      : String(code);
}

/**
 * Compute the filename based on the parser options.
 *
 * Even if jsx option is set in typescript compiler, filename still has to
 * contain .tsx file extension.
 */
function getFileName(jsx?: boolean): string {
  return jsx ? 'estree.tsx' : 'estree.ts';
}<|MERGE_RESOLUTION|>--- conflicted
+++ resolved
@@ -109,19 +109,12 @@
         : tsestreeOptions.loggerFn === false
           ? (): void => {} // eslint-disable-line @typescript-eslint/no-empty-function
           : console.log, // eslint-disable-line no-console
-<<<<<<< HEAD
     preserveNodeMaps: tsestreeOptions.preserveNodeMaps !== false,
     programs: Array.isArray(tsestreeOptions.programs)
       ? tsestreeOptions.programs
       : null,
-    projects: [],
+    projects: new Map(),
     range: tsestreeOptions.range === true,
-=======
-    preserveNodeMaps: options.preserveNodeMaps !== false,
-    programs: Array.isArray(options.programs) ? options.programs : null,
-    projects: new Map(),
-    range: options.range === true,
->>>>>>> af47bc91
     singleRun,
     suppressDeprecatedPropertyWarnings:
       tsestreeOptions.suppressDeprecatedPropertyWarnings ??
@@ -178,13 +171,8 @@
   // No type-aware linting which means that cross-file (or even same-file) JSDoc is useless
   // So in this specific case we default to 'none' if no value was provided
   if (
-<<<<<<< HEAD
     tsestreeOptions.jsDocParsingMode == null &&
-    parseSettings.projects.length === 0 &&
-=======
-    options.jsDocParsingMode == null &&
     parseSettings.projects.size === 0 &&
->>>>>>> af47bc91
     parseSettings.programs == null &&
     parseSettings.EXPERIMENTAL_projectService == null
   ) {
