import debug from 'debug';

import { ensureAbsolutePath } from '../create-program/shared';
import type { TSESTreeOptions } from '../parser-options';
import { getProjectConfigFiles } from './getProjectConfigFiles';
import type { MutableParseSettings } from './index';
import { inferSingleRun } from './inferSingleRun';
import { resolveProjectList } from './resolveProjectList';
import { warnAboutTSVersion } from './warnAboutTSVersion';

const log = debug(
  'typescript-eslint:typescript-estree:parser:parseSettings:createParseSettings',
);

export function createParseSettings(
  code: string,
  options: Partial<TSESTreeOptions> = {},
): MutableParseSettings {
  const tsconfigRootDir =
    typeof options.tsconfigRootDir === 'string'
      ? options.tsconfigRootDir
      : process.cwd();
  const parseSettings: MutableParseSettings = {
    code: enforceString(code),
    comment: options.comment === true,
    comments: [],
    createDefaultProgram: options.createDefaultProgram === true,
    debugLevel:
      options.debugLevel === true
        ? new Set(['typescript-eslint'])
        : Array.isArray(options.debugLevel)
        ? new Set(options.debugLevel)
        : new Set(),
    errorOnTypeScriptSyntacticAndSemanticIssues: false,
    errorOnUnknownASTType: options.errorOnUnknownASTType === true,
    EXPERIMENTAL_useSourceOfProjectReferenceRedirect:
      options.EXPERIMENTAL_useSourceOfProjectReferenceRedirect === true,
    extraFileExtensions:
      Array.isArray(options.extraFileExtensions) &&
      options.extraFileExtensions.every(ext => typeof ext === 'string')
        ? options.extraFileExtensions
        : [],
    filePath: ensureAbsolutePath(
      typeof options.filePath === 'string' && options.filePath !== '<input>'
        ? options.filePath
        : getFileName(options.jsx),
      tsconfigRootDir,
    ),
    jsx: options.jsx === true,
    loc: options.loc === true,
    log:
      typeof options.loggerFn === 'function'
        ? options.loggerFn
        : options.loggerFn === false
        ? (): void => {}
        : console.log, // eslint-disable-line no-console
    moduleResolver: options.moduleResolver ?? '',
    preserveNodeMaps: options.preserveNodeMaps !== false,
    programs: Array.isArray(options.programs) ? options.programs : null,
    projects: [],
    range: options.range === true,
    singleRun: inferSingleRun(options),
    tokens: options.tokens === true ? [] : null,
    tsconfigRootDir,
  };

  // debug doesn't support multiple `enable` calls, so have to do it all at once
  if (parseSettings.debugLevel.size > 0) {
    const namespaces = [];
    if (parseSettings.debugLevel.has('typescript-eslint')) {
      namespaces.push('typescript-eslint:*');
    }
    if (
      parseSettings.debugLevel.has('eslint') ||
      // make sure we don't turn off the eslint debug if it was enabled via --debug
      debug.enabled('eslint:*,-eslint:code-path')
    ) {
      // https://github.com/eslint/eslint/blob/9dfc8501fb1956c90dc11e6377b4cb38a6bea65d/bin/eslint.js#L25
      namespaces.push('eslint:*,-eslint:code-path');
    }
    debug.enable(namespaces.join(','));
  }

  if (Array.isArray(options.programs)) {
    if (!options.programs.length) {
      throw new Error(
        `You have set parserOptions.programs to an empty array. This will cause all files to not be found in existing programs. Either provide one or more existing TypeScript Program instances in the array, or remove the parserOptions.programs setting.`,
      );
    }
    log(
      'parserOptions.programs was provided, so parserOptions.project will be ignored.',
    );
  }

  // Providing a program overrides project resolution
  if (!parseSettings.programs) {
<<<<<<< HEAD
    const projectFolderIgnoreList = (
      options.projectFolderIgnoreList ?? ['**/node_modules/**']
    )
      .reduce<string[]>((acc, folder) => {
        if (typeof folder === 'string') {
          acc.push(folder);
        }
        return acc;
      }, [])
      // prefix with a ! for not match glob
      .map(folder => (folder.startsWith('!') ? folder : `!${folder}`));

    parseSettings.projects = prepareAndTransformProjects(
      tsconfigRootDir,
      getProjectConfigFiles(parseSettings, options.project),
      projectFolderIgnoreList,
    );
=======
    parseSettings.projects = resolveProjectList({
      cacheLifetime: options.cacheLifetime,
      project: options.project,
      projectFolderIgnoreList: options.projectFolderIgnoreList,
      singleRun: parseSettings.singleRun,
      tsconfigRootDir: tsconfigRootDir,
    });
>>>>>>> f330e065
  }

  warnAboutTSVersion(parseSettings);

  return parseSettings;
}

/**
 * Ensures source code is a string.
 */
function enforceString(code: unknown): string {
  if (typeof code !== 'string') {
    return String(code);
  }

  return code;
}

/**
 * Compute the filename based on the parser options.
 *
 * Even if jsx option is set in typescript compiler, filename still has to
 * contain .tsx file extension.
 *
 * @param options Parser options
 */
function getFileName(jsx?: boolean): string {
  return jsx ? 'estree.tsx' : 'estree.ts';
}<|MERGE_RESOLUTION|>--- conflicted
+++ resolved
@@ -2,6 +2,10 @@
 
 import { ensureAbsolutePath } from '../create-program/shared';
 import type { TSESTreeOptions } from '../parser-options';
+import {
+  DEFAULT_TSCONFIG_CACHE_DURATION_SECONDS,
+  ExpiringCache,
+} from './ExpiringCache';
 import { getProjectConfigFiles } from './getProjectConfigFiles';
 import type { MutableParseSettings } from './index';
 import { inferSingleRun } from './inferSingleRun';
@@ -16,6 +20,7 @@
   code: string,
   options: Partial<TSESTreeOptions> = {},
 ): MutableParseSettings {
+  const singleRun = inferSingleRun(options);
   const tsconfigRootDir =
     typeof options.tsconfigRootDir === 'string'
       ? options.tsconfigRootDir
@@ -59,8 +64,14 @@
     programs: Array.isArray(options.programs) ? options.programs : null,
     projects: [],
     range: options.range === true,
-    singleRun: inferSingleRun(options),
+    singleRun,
     tokens: options.tokens === true ? [] : null,
+    tsconfigMatchCache: new ExpiringCache(
+      singleRun
+        ? 'Infinity'
+        : options.cacheLifetime?.glob ??
+          DEFAULT_TSCONFIG_CACHE_DURATION_SECONDS,
+    ),
     tsconfigRootDir,
   };
 
@@ -94,33 +105,13 @@
 
   // Providing a program overrides project resolution
   if (!parseSettings.programs) {
-<<<<<<< HEAD
-    const projectFolderIgnoreList = (
-      options.projectFolderIgnoreList ?? ['**/node_modules/**']
-    )
-      .reduce<string[]>((acc, folder) => {
-        if (typeof folder === 'string') {
-          acc.push(folder);
-        }
-        return acc;
-      }, [])
-      // prefix with a ! for not match glob
-      .map(folder => (folder.startsWith('!') ? folder : `!${folder}`));
-
-    parseSettings.projects = prepareAndTransformProjects(
-      tsconfigRootDir,
-      getProjectConfigFiles(parseSettings, options.project),
-      projectFolderIgnoreList,
-    );
-=======
     parseSettings.projects = resolveProjectList({
       cacheLifetime: options.cacheLifetime,
-      project: options.project,
+      project: getProjectConfigFiles(parseSettings, options.project),
       projectFolderIgnoreList: options.projectFolderIgnoreList,
       singleRun: parseSettings.singleRun,
       tsconfigRootDir: tsconfigRootDir,
     });
->>>>>>> f330e065
   }
 
   warnAboutTSVersion(parseSettings);
