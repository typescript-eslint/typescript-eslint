import debug from 'debug';
import path from 'path';
import * as ts from 'typescript';

import type { ProjectServiceSettings } from '../create-program/createProjectService';
import { createProjectService } from '../create-program/createProjectService';
import { ensureAbsolutePath } from '../create-program/shared';
import type { TSESTreeOptions } from '../parser-options';
import { isSourceFile } from '../source-files';
import {
  DEFAULT_TSCONFIG_CACHE_DURATION_SECONDS,
  ExpiringCache,
} from './ExpiringCache';
import { getProjectConfigFiles } from './getProjectConfigFiles';
import type { MutableParseSettings } from './index';
import { inferSingleRun } from './inferSingleRun';
import { resolveProjectList } from './resolveProjectList';
import { warnAboutTSVersion } from './warnAboutTSVersion';

const log = debug(
  'typescript-eslint:typescript-estree:parser:parseSettings:createParseSettings',
);

let TSCONFIG_MATCH_CACHE: ExpiringCache<string, string> | null;
let TSSERVER_PROJECT_SERVICE: ProjectServiceSettings | null = null;

// NOTE - we intentionally use "unnecessary" `?.` here because in TS<5.3 this enum doesn't exist
// This object exists so we can centralize these for tracking and so we don't proliferate these across the file
// https://github.com/microsoft/TypeScript/issues/56579
/* eslint-disable @typescript-eslint/no-unnecessary-condition */
const JSDocParsingMode = {
  ParseAll: ts.JSDocParsingMode?.ParseAll,
  ParseNone: ts.JSDocParsingMode?.ParseNone,
  ParseForTypeErrors: ts.JSDocParsingMode?.ParseForTypeErrors,
  ParseForTypeInfo: ts.JSDocParsingMode?.ParseForTypeInfo,
} as const;
/* eslint-enable @typescript-eslint/no-unnecessary-condition */

export function createParseSettings(
  code: ts.SourceFile | string,
  tsestreeOptions: Partial<TSESTreeOptions> = {},
): MutableParseSettings {
  const codeFullText = enforceCodeString(code);
  const singleRun = inferSingleRun(tsestreeOptions);
  const tsconfigRootDir =
    typeof tsestreeOptions.tsconfigRootDir === 'string'
      ? tsestreeOptions.tsconfigRootDir
      : process.cwd();
<<<<<<< HEAD
  const passedLoggerFn = typeof options.loggerFn === 'function';
  const filePath = ensureAbsolutePath(
    typeof options.filePath === 'string' && options.filePath !== '<input>'
      ? options.filePath
      : getFileName(options.jsx),
    tsconfigRootDir,
  );
  const extension = path.extname(filePath).toLowerCase() as ts.Extension;
=======
  const passedLoggerFn = typeof tsestreeOptions.loggerFn === 'function';
>>>>>>> 2055cfbb
  const jsDocParsingMode = ((): ts.JSDocParsingMode => {
    switch (tsestreeOptions.jsDocParsingMode) {
      case 'all':
        return JSDocParsingMode.ParseAll;

      case 'none':
        return JSDocParsingMode.ParseNone;

      case 'type-info':
        return JSDocParsingMode.ParseForTypeInfo;

      default:
        return JSDocParsingMode.ParseAll;
    }
  })();

  const parseSettings: MutableParseSettings = {
    allowInvalidAST: tsestreeOptions.allowInvalidAST === true,
    code,
    codeFullText,
    comment: tsestreeOptions.comment === true,
    comments: [],
    debugLevel:
      tsestreeOptions.debugLevel === true
        ? new Set(['typescript-eslint'])
        : Array.isArray(tsestreeOptions.debugLevel)
          ? new Set(tsestreeOptions.debugLevel)
          : new Set(),
    errorOnTypeScriptSyntacticAndSemanticIssues: false,
    errorOnUnknownASTType: tsestreeOptions.errorOnUnknownASTType === true,
    extraFileExtensions:
      Array.isArray(tsestreeOptions.extraFileExtensions) &&
      tsestreeOptions.extraFileExtensions.every(ext => typeof ext === 'string')
        ? tsestreeOptions.extraFileExtensions
        : [],
<<<<<<< HEAD
    filePath: filePath,
    setExternalModuleIndicator:
      options.sourceType === 'module' ||
      (options.sourceType === undefined && extension === ts.Extension.Mjs) ||
      (options.sourceType === undefined && extension === ts.Extension.Mts)
        ? (file): void => {
            file.externalModuleIndicator = true;
          }
        : undefined,
=======
    filePath: ensureAbsolutePath(
      typeof tsestreeOptions.filePath === 'string' &&
        tsestreeOptions.filePath !== '<input>'
        ? tsestreeOptions.filePath
        : getFileName(tsestreeOptions.jsx),
      tsconfigRootDir,
    ),
>>>>>>> 2055cfbb
    jsDocParsingMode,
    jsx: tsestreeOptions.jsx === true,
    loc: tsestreeOptions.loc === true,
    log:
      typeof tsestreeOptions.loggerFn === 'function'
        ? tsestreeOptions.loggerFn
        : tsestreeOptions.loggerFn === false
          ? (): void => {} // eslint-disable-line @typescript-eslint/no-empty-function
          : console.log, // eslint-disable-line no-console
    preserveNodeMaps: tsestreeOptions.preserveNodeMaps !== false,
    programs: Array.isArray(tsestreeOptions.programs)
      ? tsestreeOptions.programs
      : null,
    projects: new Map(),
    projectService:
      tsestreeOptions.projectService ||
      (tsestreeOptions.project &&
        tsestreeOptions.projectService !== false &&
        process.env.TYPESCRIPT_ESLINT_PROJECT_SERVICE === 'true')
        ? (TSSERVER_PROJECT_SERVICE ??= createProjectService(
            tsestreeOptions.projectService,
            jsDocParsingMode,
            tsconfigRootDir,
          ))
        : undefined,
    range: tsestreeOptions.range === true,
    singleRun,
    suppressDeprecatedPropertyWarnings:
      tsestreeOptions.suppressDeprecatedPropertyWarnings ??
      process.env.NODE_ENV !== 'test',
    tokens: tsestreeOptions.tokens === true ? [] : null,
    tsconfigMatchCache: (TSCONFIG_MATCH_CACHE ??= new ExpiringCache(
      singleRun
        ? 'Infinity'
        : tsestreeOptions.cacheLifetime?.glob ??
          DEFAULT_TSCONFIG_CACHE_DURATION_SECONDS,
    )),
    tsconfigRootDir,
  };

  // debug doesn't support multiple `enable` calls, so have to do it all at once
  if (parseSettings.debugLevel.size > 0) {
    const namespaces = [];
    if (parseSettings.debugLevel.has('typescript-eslint')) {
      namespaces.push('typescript-eslint:*');
    }
    if (
      parseSettings.debugLevel.has('eslint') ||
      // make sure we don't turn off the eslint debug if it was enabled via --debug
      debug.enabled('eslint:*,-eslint:code-path')
    ) {
      // https://github.com/eslint/eslint/blob/9dfc8501fb1956c90dc11e6377b4cb38a6bea65d/bin/eslint.js#L25
      namespaces.push('eslint:*,-eslint:code-path');
    }
    debug.enable(namespaces.join(','));
  }

  if (Array.isArray(tsestreeOptions.programs)) {
    if (!tsestreeOptions.programs.length) {
      throw new Error(
        `You have set parserOptions.programs to an empty array. This will cause all files to not be found in existing programs. Either provide one or more existing TypeScript Program instances in the array, or remove the parserOptions.programs setting.`,
      );
    }
    log(
      'parserOptions.programs was provided, so parserOptions.project will be ignored.',
    );
  }

  // Providing a program or project service overrides project resolution
  if (!parseSettings.programs && !parseSettings.projectService) {
    parseSettings.projects = resolveProjectList({
      cacheLifetime: tsestreeOptions.cacheLifetime,
      project: getProjectConfigFiles(parseSettings, tsestreeOptions.project),
      projectFolderIgnoreList: tsestreeOptions.projectFolderIgnoreList,
      singleRun: parseSettings.singleRun,
      tsconfigRootDir,
    });
  }

  // No type-aware linting which means that cross-file (or even same-file) JSDoc is useless
  // So in this specific case we default to 'none' if no value was provided
  if (
    tsestreeOptions.jsDocParsingMode == null &&
    parseSettings.projects.size === 0 &&
    parseSettings.programs == null &&
    parseSettings.projectService == null
  ) {
    parseSettings.jsDocParsingMode = JSDocParsingMode.ParseNone;
  }

  warnAboutTSVersion(parseSettings, passedLoggerFn);

  return parseSettings;
}

export function clearTSConfigMatchCache(): void {
  TSCONFIG_MATCH_CACHE?.clear();
}

export function clearTSServerProjectService(): void {
  TSSERVER_PROJECT_SERVICE = null;
}

/**
 * Ensures source code is a string.
 */
function enforceCodeString(code: unknown): string {
  return isSourceFile(code)
    ? code.getFullText(code)
    : typeof code === 'string'
      ? code
      : String(code);
}

/**
 * Compute the filename based on the parser options.
 *
 * Even if jsx option is set in typescript compiler, filename still has to
 * contain .tsx file extension.
 */
function getFileName(jsx?: boolean): string {
  return jsx ? 'estree.tsx' : 'estree.ts';
}<|MERGE_RESOLUTION|>--- conflicted
+++ resolved
@@ -46,18 +46,15 @@
     typeof tsestreeOptions.tsconfigRootDir === 'string'
       ? tsestreeOptions.tsconfigRootDir
       : process.cwd();
-<<<<<<< HEAD
-  const passedLoggerFn = typeof options.loggerFn === 'function';
+  const passedLoggerFn = typeof tsestreeOptions.loggerFn === 'function';
   const filePath = ensureAbsolutePath(
-    typeof options.filePath === 'string' && options.filePath !== '<input>'
-      ? options.filePath
-      : getFileName(options.jsx),
+    typeof tsestreeOptions.filePath === 'string' &&
+      tsestreeOptions.filePath !== '<input>'
+      ? tsestreeOptions.filePath
+      : getFileName(tsestreeOptions.jsx),
     tsconfigRootDir,
   );
   const extension = path.extname(filePath).toLowerCase() as ts.Extension;
-=======
-  const passedLoggerFn = typeof tsestreeOptions.loggerFn === 'function';
->>>>>>> 2055cfbb
   const jsDocParsingMode = ((): ts.JSDocParsingMode => {
     switch (tsestreeOptions.jsDocParsingMode) {
       case 'all':
@@ -93,25 +90,17 @@
       tsestreeOptions.extraFileExtensions.every(ext => typeof ext === 'string')
         ? tsestreeOptions.extraFileExtensions
         : [],
-<<<<<<< HEAD
     filePath: filePath,
     setExternalModuleIndicator:
-      options.sourceType === 'module' ||
-      (options.sourceType === undefined && extension === ts.Extension.Mjs) ||
-      (options.sourceType === undefined && extension === ts.Extension.Mts)
+      tsestreeOptions.sourceType === 'module' ||
+      (tsestreeOptions.sourceType === undefined &&
+        extension === ts.Extension.Mjs) ||
+      (tsestreeOptions.sourceType === undefined &&
+        extension === ts.Extension.Mts)
         ? (file): void => {
             file.externalModuleIndicator = true;
           }
         : undefined,
-=======
-    filePath: ensureAbsolutePath(
-      typeof tsestreeOptions.filePath === 'string' &&
-        tsestreeOptions.filePath !== '<input>'
-        ? tsestreeOptions.filePath
-        : getFileName(tsestreeOptions.jsx),
-      tsconfigRootDir,
-    ),
->>>>>>> 2055cfbb
     jsDocParsingMode,
     jsx: tsestreeOptions.jsx === true,
     loc: tsestreeOptions.loc === true,
