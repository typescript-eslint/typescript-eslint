import debug from 'debug';
import * as ts from 'typescript';

import type { ProjectServiceSettings } from '../create-program/createProjectService';
import { createProjectService } from '../create-program/createProjectService';
import { ensureAbsolutePath } from '../create-program/shared';
import type { TSESTreeOptions } from '../parser-options';
import { isSourceFile } from '../source-files';
import {
  DEFAULT_TSCONFIG_CACHE_DURATION_SECONDS,
  ExpiringCache,
} from './ExpiringCache';
import { getProjectConfigFiles } from './getProjectConfigFiles';
import type { MutableParseSettings } from './index';
import { inferSingleRun } from './inferSingleRun';
import { resolveProjectList } from './resolveProjectList';
import { warnAboutTSVersion } from './warnAboutTSVersion';

const log = debug(
  'typescript-eslint:typescript-estree:parser:parseSettings:createParseSettings',
);

let TSCONFIG_MATCH_CACHE: ExpiringCache<string, string> | null;
let TSSERVER_PROJECT_SERVICE: ProjectServiceSettings | null = null;

// NOTE - we intentionally use "unnecessary" `?.` here because in TS<5.3 this enum doesn't exist
// This object exists so we can centralize these for tracking and so we don't proliferate these across the file
// https://github.com/microsoft/TypeScript/issues/56579
/* eslint-disable @typescript-eslint/no-unnecessary-condition */
const JSDocParsingMode = {
  ParseAll: ts.JSDocParsingMode?.ParseAll,
  ParseNone: ts.JSDocParsingMode?.ParseNone,
  ParseForTypeErrors: ts.JSDocParsingMode?.ParseForTypeErrors,
  ParseForTypeInfo: ts.JSDocParsingMode?.ParseForTypeInfo,
} as const;
/* eslint-enable @typescript-eslint/no-unnecessary-condition */

export function createParseSettings(
  code: ts.SourceFile | string,
  tsestreeOptions: Partial<TSESTreeOptions> = {},
): MutableParseSettings {
  const codeFullText = enforceCodeString(code);
  const singleRun = inferSingleRun(tsestreeOptions);
  const tsconfigRootDir =
    typeof tsestreeOptions.tsconfigRootDir === 'string'
      ? tsestreeOptions.tsconfigRootDir
      : process.cwd();
  const passedLoggerFn = typeof tsestreeOptions.loggerFn === 'function';
  const jsDocParsingMode = ((): ts.JSDocParsingMode => {
    switch (tsestreeOptions.jsDocParsingMode) {
      case 'all':
        return JSDocParsingMode.ParseAll;

      case 'none':
        return JSDocParsingMode.ParseNone;

      case 'type-info':
        return JSDocParsingMode.ParseForTypeInfo;

      default:
        return JSDocParsingMode.ParseAll;
    }
  })();

  const parseSettings: MutableParseSettings = {
    allowInvalidAST: tsestreeOptions.allowInvalidAST === true,
    code,
    codeFullText,
    comment: tsestreeOptions.comment === true,
    comments: [],
<<<<<<< HEAD
    DEPRECATED__createDefaultProgram:
      // eslint-disable-next-line deprecation/deprecation -- will be cleaned up with the next major
      tsestreeOptions.DEPRECATED__createDefaultProgram === true,
=======
>>>>>>> f9520fed
    debugLevel:
      tsestreeOptions.debugLevel === true
        ? new Set(['typescript-eslint'])
        : Array.isArray(tsestreeOptions.debugLevel)
          ? new Set(tsestreeOptions.debugLevel)
          : new Set(),
    errorOnTypeScriptSyntacticAndSemanticIssues: false,
    errorOnUnknownASTType: tsestreeOptions.errorOnUnknownASTType === true,
    EXPERIMENTAL_projectService:
      tsestreeOptions.EXPERIMENTAL_useProjectService ||
      (tsestreeOptions.project &&
        tsestreeOptions.EXPERIMENTAL_useProjectService !== false &&
        process.env.TYPESCRIPT_ESLINT_EXPERIMENTAL_TSSERVER === 'true')
        ? (TSSERVER_PROJECT_SERVICE ??= createProjectService(
            tsestreeOptions.EXPERIMENTAL_useProjectService,
            jsDocParsingMode,
          ))
        : undefined,
    EXPERIMENTAL_useSourceOfProjectReferenceRedirect:
      tsestreeOptions.EXPERIMENTAL_useSourceOfProjectReferenceRedirect === true,
    extraFileExtensions:
      Array.isArray(tsestreeOptions.extraFileExtensions) &&
      tsestreeOptions.extraFileExtensions.every(ext => typeof ext === 'string')
        ? tsestreeOptions.extraFileExtensions
        : [],
    filePath: ensureAbsolutePath(
      typeof tsestreeOptions.filePath === 'string' &&
        tsestreeOptions.filePath !== '<input>'
        ? tsestreeOptions.filePath
        : getFileName(tsestreeOptions.jsx),
      tsconfigRootDir,
    ),
    jsDocParsingMode,
    jsx: tsestreeOptions.jsx === true,
    loc: tsestreeOptions.loc === true,
    log:
      typeof tsestreeOptions.loggerFn === 'function'
        ? tsestreeOptions.loggerFn
        : tsestreeOptions.loggerFn === false
          ? (): void => {} // eslint-disable-line @typescript-eslint/no-empty-function
          : console.log, // eslint-disable-line no-console
    preserveNodeMaps: tsestreeOptions.preserveNodeMaps !== false,
    programs: Array.isArray(tsestreeOptions.programs)
      ? tsestreeOptions.programs
      : null,
    projects: [],
    range: tsestreeOptions.range === true,
    singleRun,
    suppressDeprecatedPropertyWarnings:
      tsestreeOptions.suppressDeprecatedPropertyWarnings ??
      process.env.NODE_ENV !== 'test',
    tokens: tsestreeOptions.tokens === true ? [] : null,
    tsconfigMatchCache: (TSCONFIG_MATCH_CACHE ??= new ExpiringCache(
      singleRun
        ? 'Infinity'
        : tsestreeOptions.cacheLifetime?.glob ??
          DEFAULT_TSCONFIG_CACHE_DURATION_SECONDS,
    )),
    tsconfigRootDir,
  };

  // debug doesn't support multiple `enable` calls, so have to do it all at once
  if (parseSettings.debugLevel.size > 0) {
    const namespaces = [];
    if (parseSettings.debugLevel.has('typescript-eslint')) {
      namespaces.push('typescript-eslint:*');
    }
    if (
      parseSettings.debugLevel.has('eslint') ||
      // make sure we don't turn off the eslint debug if it was enabled via --debug
      debug.enabled('eslint:*,-eslint:code-path')
    ) {
      // https://github.com/eslint/eslint/blob/9dfc8501fb1956c90dc11e6377b4cb38a6bea65d/bin/eslint.js#L25
      namespaces.push('eslint:*,-eslint:code-path');
    }
    debug.enable(namespaces.join(','));
  }

  if (Array.isArray(tsestreeOptions.programs)) {
    if (!tsestreeOptions.programs.length) {
      throw new Error(
        `You have set parserOptions.programs to an empty array. This will cause all files to not be found in existing programs. Either provide one or more existing TypeScript Program instances in the array, or remove the parserOptions.programs setting.`,
      );
    }
    log(
      'parserOptions.programs was provided, so parserOptions.project will be ignored.',
    );
  }

  // Providing a program or project service overrides project resolution
  if (!parseSettings.programs && !parseSettings.EXPERIMENTAL_projectService) {
    parseSettings.projects = resolveProjectList({
      cacheLifetime: tsestreeOptions.cacheLifetime,
      project: getProjectConfigFiles(parseSettings, tsestreeOptions.project),
      projectFolderIgnoreList: tsestreeOptions.projectFolderIgnoreList,
      singleRun: parseSettings.singleRun,
      tsconfigRootDir: tsconfigRootDir,
    });
  }

  // No type-aware linting which means that cross-file (or even same-file) JSDoc is useless
  // So in this specific case we default to 'none' if no value was provided
  if (
    tsestreeOptions.jsDocParsingMode == null &&
    parseSettings.projects.length === 0 &&
    parseSettings.programs == null &&
    parseSettings.EXPERIMENTAL_projectService == null
  ) {
    parseSettings.jsDocParsingMode = JSDocParsingMode.ParseNone;
  }

  warnAboutTSVersion(parseSettings, passedLoggerFn);

  return parseSettings;
}

export function clearTSConfigMatchCache(): void {
  TSCONFIG_MATCH_CACHE?.clear();
}

export function clearTSServerProjectService(): void {
  TSSERVER_PROJECT_SERVICE = null;
}

/**
 * Ensures source code is a string.
 */
function enforceCodeString(code: unknown): string {
  return isSourceFile(code)
    ? code.getFullText(code)
    : typeof code === 'string'
      ? code
      : String(code);
}

/**
 * Compute the filename based on the parser options.
 *
 * Even if jsx option is set in typescript compiler, filename still has to
 * contain .tsx file extension.
 */
function getFileName(jsx?: boolean): string {
  return jsx ? 'estree.tsx' : 'estree.ts';
}<|MERGE_RESOLUTION|>--- conflicted
+++ resolved
@@ -68,12 +68,6 @@
     codeFullText,
     comment: tsestreeOptions.comment === true,
     comments: [],
-<<<<<<< HEAD
-    DEPRECATED__createDefaultProgram:
-      // eslint-disable-next-line deprecation/deprecation -- will be cleaned up with the next major
-      tsestreeOptions.DEPRECATED__createDefaultProgram === true,
-=======
->>>>>>> f9520fed
     debugLevel:
       tsestreeOptions.debugLevel === true
         ? new Set(['typescript-eslint'])
