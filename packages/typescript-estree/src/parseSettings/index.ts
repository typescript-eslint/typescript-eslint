import type * as ts from 'typescript';

import type { ProjectServiceSettings } from '../create-program/createProjectService';
import type { CanonicalPath } from '../create-program/shared';
import type { TSESTree } from '../ts-estree';
import type { CacheLike } from './ExpiringCache';

type DebugModule = 'eslint' | 'typescript-eslint' | 'typescript';

// Workaround to support new TS version features for consumers on old TS versions
declare module 'typescript' {
  // Added in TypeScript 5.3
  enum JSDocParsingMode {}
}
// https://github.com/typescript-eslint/typescript-eslint/issues/8172
declare module 'typescript/lib/tsserverlibrary' {
  // Added in TypeScript 5.3
  enum JSDocParsingMode {}
}

/**
 * Internal settings used by the parser to run on a file.
 */
export interface MutableParseSettings {
  /**
   * Prevents the parser from throwing an error if it receives an invalid AST from TypeScript.
   */
  allowInvalidAST: boolean;

  /**
   * Code of the file being parsed, or raw source file containing it.
   */
  code: ts.SourceFile | string;

  /**
   * Full text of the file being parsed.
   */
  codeFullText: string;

  /**
   * Whether the `comment` parse option is enabled.
   */
  comment: boolean;

  /**
   * If the `comment` parse option is enabled, retrieved comments.
   */
  comments: TSESTree.Comment[];

  /**
   * Which debug areas should be logged.
   */
  debugLevel: Set<DebugModule>;

  /**
   * Whether to error if TypeScript reports a semantic or syntactic error diagnostic.
   */
  errorOnTypeScriptSyntacticAndSemanticIssues: boolean;

  /**
   * Whether to error if an unknown AST node type is encountered.
   */
  errorOnUnknownASTType: boolean;

  /**
<<<<<<< HEAD
   * Experimental: TypeScript server to power program creation.
   */
  EXPERIMENTAL_projectService: ProjectServiceSettings | undefined;
=======
   * Whether TS should use the source files for referenced projects instead of the compiled .d.ts files.
   *
   * @remarks
   * This feature is not yet optimized, and is likely to cause OOMs for medium to large projects.
   * This flag REQUIRES at least TS v3.9, otherwise it does nothing.
   */
  EXPERIMENTAL_useSourceOfProjectReferenceRedirect: boolean;
>>>>>>> c0bf6fc2

  /**
   * Any non-standard file extensions which will be parsed.
   */
  extraFileExtensions: string[];

  /**
   * Path of the file being parsed.
   */
  filePath: string;

  /**
   * JSDoc parsing style to pass through to TypeScript
   */
  jsDocParsingMode: ts.JSDocParsingMode;

  /**
   * Whether parsing of JSX is enabled.
   *
   * @remarks The applicable file extension is still required.
   */
  jsx: boolean;

  /**
   * Whether to add `loc` information to each node.
   */
  loc: boolean;

  /**
   * Log function, if not `console.log`.
   */
  log: (message: string) => void;

  /**
   * Whether two-way AST node maps are preserved during the AST conversion process.
   */
  preserveNodeMaps?: boolean;

  /**
   * One or more instances of TypeScript Program objects to be used for type information.
   */
  programs: Iterable<ts.Program> | null;

  /**
   * Normalized paths to provided project paths.
   */
  projects: ReadonlyMap<CanonicalPath, string>;

  /**
   * TypeScript server to power program creation.
   */
  projectService: ProjectServiceSettings | undefined;

  /**
   * Whether to add the `range` property to AST nodes.
   */
  range: boolean;

  /**
   * Whether this is part of a single run, rather than a long-running process.
   */
  singleRun: boolean;

  /**
   * Whether deprecated AST properties should skip calling console.warn on accesses.
   */
  suppressDeprecatedPropertyWarnings: boolean;

  /**
   * If the `tokens` parse option is enabled, retrieved tokens.
   */
  tokens: TSESTree.Token[] | null;

  /**
   * Caches searches for TSConfigs from project directories.
   */
  tsconfigMatchCache: CacheLike<string, string>;

  /**
   * The absolute path to the root directory for all provided `project`s.
   */
  tsconfigRootDir: string;
}

export type ParseSettings = Readonly<MutableParseSettings>;<|MERGE_RESOLUTION|>--- conflicted
+++ resolved
@@ -61,21 +61,6 @@
    * Whether to error if an unknown AST node type is encountered.
    */
   errorOnUnknownASTType: boolean;
-
-  /**
-<<<<<<< HEAD
-   * Experimental: TypeScript server to power program creation.
-   */
-  EXPERIMENTAL_projectService: ProjectServiceSettings | undefined;
-=======
-   * Whether TS should use the source files for referenced projects instead of the compiled .d.ts files.
-   *
-   * @remarks
-   * This feature is not yet optimized, and is likely to cause OOMs for medium to large projects.
-   * This flag REQUIRES at least TS v3.9, otherwise it does nothing.
-   */
-  EXPERIMENTAL_useSourceOfProjectReferenceRedirect: boolean;
->>>>>>> c0bf6fc2
 
   /**
    * Any non-standard file extensions which will be parsed.
