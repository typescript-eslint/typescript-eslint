import debug from 'debug';
import path from 'path';
import * as ts from 'typescript';

import { firstDefined } from '../node-utils';
import type { ParseSettings } from '../parseSettings';
import { getProgramsForProjects } from './createWatchProgram';
import type { ASTAndProgram } from './shared';
import { getAstFromProgram } from './shared';

const log = debug('typescript-eslint:typescript-estree:createProjectProgram');

const DEFAULT_EXTRA_FILE_EXTENSIONS = [
  ts.Extension.Ts,
  ts.Extension.Tsx,
  ts.Extension.Js,
  ts.Extension.Jsx,
  ts.Extension.Mjs,
  ts.Extension.Mts,
  ts.Extension.Cjs,
  ts.Extension.Cts,
] as readonly string[];

/**
 * @param parseSettings.code Code of the file being parsed
 * @param parseSettings.createDefaultProgram Whether the default program should be created
 * @param parseSettings Internal settings for parsing the file
 * @returns If found, the source file corresponding to the code and the containing program
 */
function createProjectProgram(
  parseSettings: ParseSettings,
): ASTAndProgram | undefined {
  log('Creating project program for: %s', parseSettings.filePath);

<<<<<<< HEAD
  const astAndProgram = firstDefined(
    getProgramsForProjects(parseSettings),
    currentProgram => getAstFromProgram(currentProgram, parseSettings),
  );

  if (!astAndProgram && !parseSettings.createDefaultProgram) {
    // the file was either not matched within the tsconfig, or the extension wasn't expected
    const errorLines = [
      '"parserOptions.project" has been set for @typescript-eslint/parser.',
      `The file does not match your project config: ${path.relative(
        parseSettings.tsconfigRootDir || process.cwd(),
        parseSettings.filePath,
      )}.`,
    ];
    let hasMatchedAnError = false;

    const extraFileExtensions = parseSettings.extraFileExtensions || [];
=======
  const programsForProjects = getProgramsForProjects(
    code,
    extra.filePath,
    extra,
  );
  const astAndProgram = firstDefined(programsForProjects, currentProgram =>
    getAstFromProgram(currentProgram, extra),
  );

  // The file was either matched within the tsconfig, or we allow creating a default program
  if (astAndProgram || createDefaultProgram) {
    return astAndProgram;
  }

  const describeFilePath = (filePath: string): string => {
    const relative = path.relative(
      extra.tsconfigRootDir || process.cwd(),
      filePath,
    );
    if (extra.tsconfigRootDir) {
      return `<tsconfigRootDir>/${relative}`;
    }
    return `<cwd>/${relative}`;
  };
>>>>>>> 67744db3

  const describedFilePath = describeFilePath(extra.filePath);
  const relativeProjects = extra.projects.map(describeFilePath);
  const describedPrograms =
    relativeProjects.length === 1
      ? relativeProjects[0]
      : `\n${relativeProjects.map(project => `- ${project}`).join('\n')}`;
  const errorLines = [
    `ESLint was configured to run on \`${describedFilePath}\` using \`parserOptions.project\`: ${describedPrograms}`,
  ];
  let hasMatchedAnError = false;

  const extraFileExtensions = extra.extraFileExtensions || [];

<<<<<<< HEAD
    const fileExtension = path.extname(parseSettings.filePath);
    if (!DEFAULT_EXTRA_FILE_EXTENSIONS.includes(fileExtension)) {
      const nonStandardExt = `The extension for the file (${fileExtension}) is non-standard`;
      if (extraFileExtensions.length > 0) {
        if (!extraFileExtensions.includes(fileExtension)) {
          errorLines.push(
            `${nonStandardExt}. It should be added to your existing "parserOptions.extraFileExtensions".`,
          );
          hasMatchedAnError = true;
        }
      } else {
=======
  extraFileExtensions.forEach(extraExtension => {
    if (!extraExtension.startsWith('.')) {
      errorLines.push(
        `Found unexpected extension \`${extraExtension}\` specified with the \`parserOptions.extraFileExtensions\` option. Did you mean \`.${extraExtension}\`?`,
      );
    }
    if (DEFAULT_EXTRA_FILE_EXTENSIONS.includes(extraExtension)) {
      errorLines.push(
        `You unnecessarily included the extension \`${extraExtension}\` with the \`parserOptions.extraFileExtensions\` option. This extension is already handled by the parser by default.`,
      );
    }
  });

  const fileExtension = path.extname(extra.filePath);
  if (!DEFAULT_EXTRA_FILE_EXTENSIONS.includes(fileExtension)) {
    const nonStandardExt = `The extension for the file (\`${fileExtension}\`) is non-standard`;
    if (extraFileExtensions.length > 0) {
      if (!extraFileExtensions.includes(fileExtension)) {
>>>>>>> 67744db3
        errorLines.push(
          `${nonStandardExt}. It should be added to your existing \`parserOptions.extraFileExtensions\`.`,
        );
        hasMatchedAnError = true;
      }
    } else {
      errorLines.push(
        `${nonStandardExt}. You should add \`parserOptions.extraFileExtensions\` to your config.`,
      );
      hasMatchedAnError = true;
    }
  }

  if (!hasMatchedAnError) {
    const [describedInclusions, describedSpecifiers] =
      extra.projects.length === 1
        ? ['that TSConfig does not', 'that TSConfig']
        : ['none of those TSConfigs', 'one of those TSConfigs'];
    errorLines.push(
      `However, ${describedInclusions} include this file. Either:`,
      `- Change ESLint's list of included files to not include this file`,
      `- Change ${describedSpecifiers} to include this file`,
      `- Create a new TSConfig that includes this file and include it in your parserOptions.project`,
      `See the TypeScript ESLint docs for more info: https://typescript-eslint.io/docs/linting/troubleshooting##i-get-errors-telling-me-eslint-was-configured-to-run--however-that-tsconfig-does-not--none-of-those-tsconfigs-include-this-file`,
    );
  }

  throw new Error(errorLines.join('\n'));
}

export { createProjectProgram };<|MERGE_RESOLUTION|>--- conflicted
+++ resolved
@@ -22,8 +22,6 @@
 ] as readonly string[];
 
 /**
- * @param parseSettings.code Code of the file being parsed
- * @param parseSettings.createDefaultProgram Whether the default program should be created
  * @param parseSettings Internal settings for parsing the file
  * @returns If found, the source file corresponding to the code and the containing program
  */
@@ -32,53 +30,29 @@
 ): ASTAndProgram | undefined {
   log('Creating project program for: %s', parseSettings.filePath);
 
-<<<<<<< HEAD
-  const astAndProgram = firstDefined(
-    getProgramsForProjects(parseSettings),
-    currentProgram => getAstFromProgram(currentProgram, parseSettings),
-  );
-
-  if (!astAndProgram && !parseSettings.createDefaultProgram) {
-    // the file was either not matched within the tsconfig, or the extension wasn't expected
-    const errorLines = [
-      '"parserOptions.project" has been set for @typescript-eslint/parser.',
-      `The file does not match your project config: ${path.relative(
-        parseSettings.tsconfigRootDir || process.cwd(),
-        parseSettings.filePath,
-      )}.`,
-    ];
-    let hasMatchedAnError = false;
-
-    const extraFileExtensions = parseSettings.extraFileExtensions || [];
-=======
-  const programsForProjects = getProgramsForProjects(
-    code,
-    extra.filePath,
-    extra,
-  );
+  const programsForProjects = getProgramsForProjects(parseSettings);
   const astAndProgram = firstDefined(programsForProjects, currentProgram =>
-    getAstFromProgram(currentProgram, extra),
+    getAstFromProgram(currentProgram, parseSettings),
   );
 
   // The file was either matched within the tsconfig, or we allow creating a default program
-  if (astAndProgram || createDefaultProgram) {
+  if (astAndProgram || parseSettings.createDefaultProgram) {
     return astAndProgram;
   }
 
   const describeFilePath = (filePath: string): string => {
     const relative = path.relative(
-      extra.tsconfigRootDir || process.cwd(),
+      parseSettings.tsconfigRootDir || process.cwd(),
       filePath,
     );
-    if (extra.tsconfigRootDir) {
+    if (parseSettings.tsconfigRootDir) {
       return `<tsconfigRootDir>/${relative}`;
     }
     return `<cwd>/${relative}`;
   };
->>>>>>> 67744db3
 
-  const describedFilePath = describeFilePath(extra.filePath);
-  const relativeProjects = extra.projects.map(describeFilePath);
+  const describedFilePath = describeFilePath(parseSettings.filePath);
+  const relativeProjects = parseSettings.projects.map(describeFilePath);
   const describedPrograms =
     relativeProjects.length === 1
       ? relativeProjects[0]
@@ -88,21 +62,8 @@
   ];
   let hasMatchedAnError = false;
 
-  const extraFileExtensions = extra.extraFileExtensions || [];
+  const extraFileExtensions = parseSettings.extraFileExtensions || [];
 
-<<<<<<< HEAD
-    const fileExtension = path.extname(parseSettings.filePath);
-    if (!DEFAULT_EXTRA_FILE_EXTENSIONS.includes(fileExtension)) {
-      const nonStandardExt = `The extension for the file (${fileExtension}) is non-standard`;
-      if (extraFileExtensions.length > 0) {
-        if (!extraFileExtensions.includes(fileExtension)) {
-          errorLines.push(
-            `${nonStandardExt}. It should be added to your existing "parserOptions.extraFileExtensions".`,
-          );
-          hasMatchedAnError = true;
-        }
-      } else {
-=======
   extraFileExtensions.forEach(extraExtension => {
     if (!extraExtension.startsWith('.')) {
       errorLines.push(
@@ -116,12 +77,11 @@
     }
   });
 
-  const fileExtension = path.extname(extra.filePath);
+  const fileExtension = path.extname(parseSettings.filePath);
   if (!DEFAULT_EXTRA_FILE_EXTENSIONS.includes(fileExtension)) {
     const nonStandardExt = `The extension for the file (\`${fileExtension}\`) is non-standard`;
     if (extraFileExtensions.length > 0) {
       if (!extraFileExtensions.includes(fileExtension)) {
->>>>>>> 67744db3
         errorLines.push(
           `${nonStandardExt}. It should be added to your existing \`parserOptions.extraFileExtensions\`.`,
         );
@@ -137,7 +97,7 @@
 
   if (!hasMatchedAnError) {
     const [describedInclusions, describedSpecifiers] =
-      extra.projects.length === 1
+      parseSettings.projects.length === 1
         ? ['that TSConfig does not', 'that TSConfig']
         : ['none of those TSConfigs', 'one of those TSConfigs'];
     errorLines.push(
