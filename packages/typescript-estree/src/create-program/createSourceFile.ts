import debug from 'debug';
import * as ts from 'typescript';

import type { ParseSettings } from '../parseSettings';
import type { ASTAndNoProgram } from './shared';

import { isSourceFile } from '../source-files';
import { getScriptKind } from './getScriptKind';

const log = debug('typescript-eslint:typescript-estree:createSourceFile');

function createSourceFile(parseSettings: ParseSettings): ts.SourceFile {
  log(
    'Getting AST without type information in %s mode for: %s',
    parseSettings.jsx ? 'TSX' : 'TS',
    parseSettings.filePath,
  );

  return isSourceFile(parseSettings.code)
    ? parseSettings.code
    : ts.createSourceFile(
        parseSettings.filePath,
        parseSettings.codeFullText,
        {
          jsDocParsingMode: parseSettings.jsDocParsingMode,
<<<<<<< HEAD
          languageVersion: ts.ScriptTarget.Latest,
=======
          setExternalModuleIndicator: parseSettings.setExternalModuleIndicator,
>>>>>>> ef5df2f8
        },
        /* setParentNodes */ true,
        getScriptKind(parseSettings.filePath, parseSettings.jsx),
      );
}

function createNoProgram(parseSettings: ParseSettings): ASTAndNoProgram {
  return {
    ast: createSourceFile(parseSettings),
    program: null,
  };
}

export { createNoProgram, createSourceFile };<|MERGE_RESOLUTION|>--- conflicted
+++ resolved
@@ -23,11 +23,8 @@
         parseSettings.codeFullText,
         {
           jsDocParsingMode: parseSettings.jsDocParsingMode,
-<<<<<<< HEAD
           languageVersion: ts.ScriptTarget.Latest,
-=======
           setExternalModuleIndicator: parseSettings.setExternalModuleIndicator,
->>>>>>> ef5df2f8
         },
         /* setParentNodes */ true,
         getScriptKind(parseSettings.filePath, parseSettings.jsx),
