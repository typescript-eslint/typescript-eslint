--- conflicted
+++ resolved
@@ -98,12 +98,8 @@
   ASTAndProgram,
   canonicalDirname,
   CanonicalPath,
-<<<<<<< HEAD
   createDefaultCompilerOptionsFromExtra,
-=======
-  DEFAULT_COMPILER_OPTIONS,
   ensureAbsolutePath,
->>>>>>> 3c5659b1
   getCanonicalFileName,
   getScriptKind,
   getTsconfigPath,
