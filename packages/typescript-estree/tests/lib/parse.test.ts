import type { CacheDurationSeconds } from '@typescript-eslint/types';
import debug from 'debug';
import * as globbyModule from 'globby';
import { join, resolve } from 'path';
import type * as typescriptModule from 'typescript';

import * as parser from '../../src';
import * as sharedParserUtilsModule from '../../src/create-program/shared';
import type { TSESTreeOptions } from '../../src/parser-options';
import { clearGlobResolutionCache } from '../../src/parseSettings/resolveProjectList';

const FIXTURES_DIR = join(__dirname, '../fixtures/simpleProject');

jest.mock('../../src/create-program/shared', () => {
  const sharedActual = jest.requireActual<typeof sharedParserUtilsModule>(
    '../../src/create-program/shared',
  );

  return {
    ...sharedActual,
    __esModule: true,
    createDefaultCompilerOptionsFromExtra: jest.fn(
      sharedActual.createDefaultCompilerOptionsFromExtra,
    ),
  };
});

// Tests in CI by default run with lowercase program file names,
// resulting in path.relative results starting with many "../"s
jest.mock('typescript', () => {
  const ts = jest.requireActual<typeof typescriptModule>('typescript');
  return {
    ...ts,
    sys: {
      ...ts.sys,
      useCaseSensitiveFileNames: true,
    },
  };
});

jest.mock('globby', () => {
  const globby = jest.requireActual<typeof globbyModule>('globby');
  return {
    ...globby,
    sync: jest.fn(globby.sync),
  };
});

const hrtimeSpy = jest.spyOn(process, 'hrtime');

const createDefaultCompilerOptionsFromExtra = jest.mocked(
  sharedParserUtilsModule.createDefaultCompilerOptionsFromExtra,
);
const globbySyncMock = jest.mocked(globbyModule.sync);

/**
 * Aligns paths between environments, node for windows uses `\`, for linux and mac uses `/`
 */
function alignErrorPath(error: Error): never {
  error.message = error.message.replace(/\\(?!["])/gm, '/');
  throw error;
}

beforeEach(() => {
  jest.clearAllMocks();
  clearGlobResolutionCache();
});

describe('parseAndGenerateServices', () => {
  describe('preserveNodeMaps', () => {
    const code = 'var a = true';
    const baseConfig: TSESTreeOptions = {
      comment: true,
      tokens: true,
      range: true,
      loc: true,
      filePath: 'file.ts',
    };
    const projectConfig: TSESTreeOptions = {
      ...baseConfig,
      tsconfigRootDir: FIXTURES_DIR,
      project: './tsconfig.json',
    };

    it('should not impact the use of parse()', () => {
      const resultWithNoOptionSet = parser.parse(code, baseConfig);
      const resultWithOptionSetToTrue = parser.parse(code, {
        ...baseConfig,
        preserveNodeMaps: true,
      });
      const resultWithOptionSetToFalse = parser.parse(code, {
        ...baseConfig,
        preserveNodeMaps: false,
      });
      const resultWithOptionSetExplicitlyToUndefined = parser.parse(code, {
        ...baseConfig,
        preserveNodeMaps: undefined,
      });

      expect(resultWithNoOptionSet).toMatchObject(resultWithOptionSetToTrue);
      expect(resultWithNoOptionSet).toMatchObject(resultWithOptionSetToFalse);
      expect(resultWithNoOptionSet).toMatchObject(
        resultWithOptionSetExplicitlyToUndefined,
      );
    });

    it('should preserve node maps by default for parseAndGenerateServices()', () => {
      const noOptionSet = parser.parseAndGenerateServices(code, baseConfig);

      expect(noOptionSet.services.esTreeNodeToTSNodeMap).toEqual(
        expect.any(WeakMap),
      );
      expect(noOptionSet.services.tsNodeToESTreeNodeMap).toEqual(
        expect.any(WeakMap),
      );

      const withProjectNoOptionSet = parser.parseAndGenerateServices(
        code,
        projectConfig,
      );

      expect(withProjectNoOptionSet.services.esTreeNodeToTSNodeMap).toEqual(
        expect.any(WeakMap),
      );
      expect(withProjectNoOptionSet.services.tsNodeToESTreeNodeMap).toEqual(
        expect.any(WeakMap),
      );
    });

    function checkNodeMaps(setting: boolean): void {
      it('without project', () => {
        const parseResult = parser.parseAndGenerateServices(code, {
          ...baseConfig,
          preserveNodeMaps: setting,
        });

        expect(
          parseResult.services.esTreeNodeToTSNodeMap.has(
            parseResult.ast.body[0],
          ),
        ).toBe(setting);
      });

      it('with project', () => {
        const parseResult = parser.parseAndGenerateServices(code, {
          ...projectConfig,
          preserveNodeMaps: setting,
        });

        expect(
          parseResult.services.esTreeNodeToTSNodeMap.has(
            parseResult.ast.body[0],
          ),
        ).toBe(setting);
      });
    }

    describe('should preserve node maps for parseAndGenerateServices() when option is `true`, regardless of `project` config', () => {
      checkNodeMaps(true);
    });

    describe('should not preserve node maps for parseAndGenerateServices() when option is `false`, regardless of `project` config', () => {
      checkNodeMaps(false);
    });
  });

  describe('isolated parsing', () => {
    const config: TSESTreeOptions = {
      comment: true,
      disallowAutomaticSingleRunInference: true,
<<<<<<< HEAD
      tokens: true,
      range: true,
=======
>>>>>>> c0bf6fc2
      loc: true,
      projectService: false,
      range: true,
      tokens: true,
    };
    const testParse = ({
      ext,
      jsxContent,
      jsxSetting,
      shouldThrow = false,
    }: {
      ext: '.js' | '.json' | '.jsx' | '.ts' | '.tsx' | '.vue';
      jsxContent: boolean;
      jsxSetting: boolean;
      shouldThrow?: boolean;
    }): void => {
      const code =
        ext === '.json'
          ? '{ "x": 1 }'
          : jsxContent
            ? 'const x = <div />;'
            : 'const x = 1';
      it(`should parse ${ext} file - ${
        jsxContent ? 'with' : 'without'
      } JSX content - parserOptions.jsx = ${jsxSetting}`, () => {
        let result:
          | parser.ParseAndGenerateServicesResult<typeof config>
          | undefined;
        // eslint-disable-next-line jest/valid-expect
        const exp = expect(() => {
          result = parser.parseAndGenerateServices(code, {
            ...config,
            jsx: jsxSetting,
            filePath: join(FIXTURES_DIR, `file${ext}`),
          });
        });
        if (!shouldThrow) {
          exp.not.toThrow();
        } else {
          exp.toThrow();
        }

        if (!shouldThrow) {
          expect(result?.ast).toBeDefined();
          expect({
            ...result,
            services: {
              ...result?.services,
              // Reduce noise in snapshot by not printing the TS program
              program:
                result?.services.program == null
                  ? 'No Program'
                  : 'With Program',
            },
          }).toMatchSnapshot();
        }
      });
    };

    testParse({
      ext: '.js',
      jsxContent: false,
      jsxSetting: false,
    });
    testParse({
      ext: '.js',
      jsxContent: false,
      jsxSetting: true,
    });
    testParse({
      ext: '.js',
      jsxContent: true,
      jsxSetting: false,
    });
    testParse({
      ext: '.js',
      jsxContent: true,
      jsxSetting: true,
    });

    testParse({
      ext: '.jsx',
      jsxContent: false,
      jsxSetting: false,
    });
    testParse({
      ext: '.jsx',
      jsxContent: false,
      jsxSetting: true,
    });
    testParse({
      ext: '.jsx',
      jsxContent: true,
      jsxSetting: false,
    });
    testParse({
      ext: '.jsx',
      jsxContent: true,
      jsxSetting: true,
    });

    testParse({
      ext: '.ts',
      jsxContent: false,
      jsxSetting: false,
    });
    testParse({
      ext: '.ts',
      jsxContent: false,
      jsxSetting: true,
    });
    testParse({
      ext: '.ts',
      jsxContent: true,
      jsxSetting: false,
      shouldThrow: true, // Typescript does not allow JSX in a .ts file
    });
    testParse({
      ext: '.ts',
      jsxContent: true,
      jsxSetting: true,
      shouldThrow: true,
    });

    testParse({
      ext: '.tsx',
      jsxContent: false,
      jsxSetting: false,
    });
    testParse({
      ext: '.tsx',
      jsxContent: false,
      jsxSetting: true,
    });
    testParse({
      ext: '.tsx',
      jsxContent: true,
      jsxSetting: false,
    });
    testParse({
      ext: '.tsx',
      jsxContent: true,
      jsxSetting: true,
    });

    testParse({
      ext: '.vue',
      jsxContent: false,
      jsxSetting: false,
    });
    testParse({
      ext: '.vue',
      jsxContent: false,
      jsxSetting: true,
    });
    testParse({
      ext: '.vue',
      jsxContent: true,
      jsxSetting: false,
      shouldThrow: true, // "Unknown" filetype means we respect the JSX setting
    });
    testParse({
      ext: '.vue',
      jsxContent: true,
      jsxSetting: true,
    });
    testParse({
      ext: '.json',
      jsxContent: false,
      jsxSetting: false,
    });
  });

  if (process.env.TYPESCRIPT_ESLINT_PROJECT_SERVICE !== 'true') {
    describe('invalid file error messages', () => {
      const PROJECT_DIR = resolve(FIXTURES_DIR, '../invalidFileErrors');
      const code = 'var a = true';
      const config: TSESTreeOptions = {
        comment: true,
        disallowAutomaticSingleRunInference: true,
        tokens: true,
        range: true,
        loc: true,
        tsconfigRootDir: PROJECT_DIR,
        project: './tsconfig.json',
      };
      const testParse =
        (filePath: string, extraFileExtensions: string[] = ['.vue']) =>
        (): void => {
          try {
            parser.parseAndGenerateServices(code, {
              ...config,
              extraFileExtensions,
              filePath: join(PROJECT_DIR, filePath),
            });
          } catch (error) {
            alignErrorPath(error as Error);
          }
        };

      describe('project includes', () => {
        it("doesn't error for matched files", () => {
          expect(testParse('ts/included01.ts')).not.toThrow();
          expect(testParse('ts/included02.tsx')).not.toThrow();
          expect(testParse('js/included01.js')).not.toThrow();
          expect(testParse('js/included02.jsx')).not.toThrow();
        });

        it('errors for not included files', () => {
          expect(testParse('ts/notIncluded0j1.ts'))
            .toThrowErrorMatchingInlineSnapshot(`
            "ESLint was configured to run on \`<tsconfigRootDir>/ts/notIncluded0j1.ts\` using \`parserOptions.project\`: <tsconfigRootDir>/tsconfig.json
            However, that TSConfig does not include this file. Either:
            - Change ESLint's list of included files to not include this file
            - Change that TSConfig to include this file
            - Create a new TSConfig that includes this file and include it in your parserOptions.project
            See the typescript-eslint docs for more info: https://typescript-eslint.io/linting/troubleshooting#i-get-errors-telling-me-eslint-was-configured-to-run--however-that-tsconfig-does-not--none-of-those-tsconfigs-include-this-file"
          `);
          expect(testParse('ts/notIncluded02.tsx'))
            .toThrowErrorMatchingInlineSnapshot(`
            "ESLint was configured to run on \`<tsconfigRootDir>/ts/notIncluded02.tsx\` using \`parserOptions.project\`: <tsconfigRootDir>/tsconfig.json
            However, that TSConfig does not include this file. Either:
            - Change ESLint's list of included files to not include this file
            - Change that TSConfig to include this file
            - Create a new TSConfig that includes this file and include it in your parserOptions.project
            See the typescript-eslint docs for more info: https://typescript-eslint.io/linting/troubleshooting#i-get-errors-telling-me-eslint-was-configured-to-run--however-that-tsconfig-does-not--none-of-those-tsconfigs-include-this-file"
          `);
          expect(testParse('js/notIncluded01.js'))
            .toThrowErrorMatchingInlineSnapshot(`
            "ESLint was configured to run on \`<tsconfigRootDir>/js/notIncluded01.js\` using \`parserOptions.project\`: <tsconfigRootDir>/tsconfig.json
            However, that TSConfig does not include this file. Either:
            - Change ESLint's list of included files to not include this file
            - Change that TSConfig to include this file
            - Create a new TSConfig that includes this file and include it in your parserOptions.project
            See the typescript-eslint docs for more info: https://typescript-eslint.io/linting/troubleshooting#i-get-errors-telling-me-eslint-was-configured-to-run--however-that-tsconfig-does-not--none-of-those-tsconfigs-include-this-file"
          `);
          expect(testParse('js/notIncluded02.jsx'))
            .toThrowErrorMatchingInlineSnapshot(`
            "ESLint was configured to run on \`<tsconfigRootDir>/js/notIncluded02.jsx\` using \`parserOptions.project\`: <tsconfigRootDir>/tsconfig.json
            However, that TSConfig does not include this file. Either:
            - Change ESLint's list of included files to not include this file
            - Change that TSConfig to include this file
            - Create a new TSConfig that includes this file and include it in your parserOptions.project
            See the typescript-eslint docs for more info: https://typescript-eslint.io/linting/troubleshooting#i-get-errors-telling-me-eslint-was-configured-to-run--however-that-tsconfig-does-not--none-of-those-tsconfigs-include-this-file"
          `);
        });
      });

      describe('"parserOptions.extraFileExtensions" is empty', () => {
        it('should not error', () => {
          expect(testParse('ts/included01.ts', [])).not.toThrow();
        });

        it('the extension does not match', () => {
          expect(testParse('other/unknownFileType.unknown', []))
            .toThrowErrorMatchingInlineSnapshot(`
            "ESLint was configured to run on \`<tsconfigRootDir>/other/unknownFileType.unknown\` using \`parserOptions.project\`: <tsconfigRootDir>/tsconfig.json
            The extension for the file (\`.unknown\`) is non-standard. You should add \`parserOptions.extraFileExtensions\` to your config."
          `);
        });
      });

      describe('"parserOptions.extraFileExtensions" is non-empty', () => {
        describe('the extension matches', () => {
          it('the file is included', () => {
            expect(testParse('other/included.vue')).not.toThrow();
          });

          it("the file isn't included", () => {
            expect(testParse('other/notIncluded.vue'))
              .toThrowErrorMatchingInlineSnapshot(`
              "ESLint was configured to run on \`<tsconfigRootDir>/other/notIncluded.vue\` using \`parserOptions.project\`: <tsconfigRootDir>/tsconfig.json
              However, that TSConfig does not include this file. Either:
              - Change ESLint's list of included files to not include this file
              - Change that TSConfig to include this file
              - Create a new TSConfig that includes this file and include it in your parserOptions.project
              See the typescript-eslint docs for more info: https://typescript-eslint.io/linting/troubleshooting#i-get-errors-telling-me-eslint-was-configured-to-run--however-that-tsconfig-does-not--none-of-those-tsconfigs-include-this-file"
            `);
          });

          it('duplicate extension', () => {
            expect(testParse('ts/notIncluded.ts', ['.ts']))
              .toThrowErrorMatchingInlineSnapshot(`
              "ESLint was configured to run on \`<tsconfigRootDir>/ts/notIncluded.ts\` using \`parserOptions.project\`: <tsconfigRootDir>/tsconfig.json
              You unnecessarily included the extension \`.ts\` with the \`parserOptions.extraFileExtensions\` option. This extension is already handled by the parser by default.
              However, that TSConfig does not include this file. Either:
              - Change ESLint's list of included files to not include this file
              - Change that TSConfig to include this file
              - Create a new TSConfig that includes this file and include it in your parserOptions.project
              See the typescript-eslint docs for more info: https://typescript-eslint.io/linting/troubleshooting#i-get-errors-telling-me-eslint-was-configured-to-run--however-that-tsconfig-does-not--none-of-those-tsconfigs-include-this-file"
            `);
          });
        });

        it('invalid extension', () => {
          expect(testParse('other/unknownFileType.unknown', ['unknown']))
            .toThrowErrorMatchingInlineSnapshot(`
            "ESLint was configured to run on \`<tsconfigRootDir>/other/unknownFileType.unknown\` using \`parserOptions.project\`: <tsconfigRootDir>/tsconfig.json
            Found unexpected extension \`unknown\` specified with the \`parserOptions.extraFileExtensions\` option. Did you mean \`.unknown\`?
            The extension for the file (\`.unknown\`) is non-standard. It should be added to your existing \`parserOptions.extraFileExtensions\`."
          `);
        });

        it('the extension does not match', () => {
          expect(testParse('other/unknownFileType.unknown'))
            .toThrowErrorMatchingInlineSnapshot(`
            "ESLint was configured to run on \`<tsconfigRootDir>/other/unknownFileType.unknown\` using \`parserOptions.project\`: <tsconfigRootDir>/tsconfig.json
            The extension for the file (\`.unknown\`) is non-standard. It should be added to your existing \`parserOptions.extraFileExtensions\`."
          `);
        });
      });
    });

    describe('invalid project error messages', () => {
      if (process.env.TYPESCRIPT_ESLINT_PROJECT_SERVICE !== 'true') {
        it('throws when none of multiple projects include the file', () => {
          const PROJECT_DIR = resolve(FIXTURES_DIR, '../invalidFileErrors');
          const code = 'var a = true';
          const config: TSESTreeOptions = {
            comment: true,
            disallowAutomaticSingleRunInference: true,
            tokens: true,
            range: true,
            loc: true,
            tsconfigRootDir: PROJECT_DIR,
            project: ['./**/tsconfig.json', './**/tsconfig.extra.json'],
          };
          const testParse = (filePath: string) => (): void => {
            try {
              parser.parseAndGenerateServices(code, {
                ...config,
                filePath: join(PROJECT_DIR, filePath),
              });
            } catch (error) {
              alignErrorPath(error as Error);
            }
          };

          expect(testParse('ts/notIncluded0j1.ts'))
            .toThrowErrorMatchingInlineSnapshot(`
            "ESLint was configured to run on \`<tsconfigRootDir>/ts/notIncluded0j1.ts\` using \`parserOptions.project\`: 
            - <tsconfigRootDir>/tsconfig.json
            - <tsconfigRootDir>/tsconfig.extra.json
            However, none of those TSConfigs include this file. Either:
            - Change ESLint's list of included files to not include this file
            - Change one of those TSConfigs to include this file
            - Create a new TSConfig that includes this file and include it in your parserOptions.project
            See the typescript-eslint docs for more info: https://typescript-eslint.io/linting/troubleshooting#i-get-errors-telling-me-eslint-was-configured-to-run--however-that-tsconfig-does-not--none-of-those-tsconfigs-include-this-file"
          `);
        });
      }
    });
  }

  describe('debug options', () => {
    const debugEnable = jest.fn();
    beforeEach(() => {
      debugEnable.mockReset();
      debug.enable = debugEnable;
      jest.spyOn(debug, 'enabled').mockImplementation(() => false);
    });

    it("shouldn't turn on debugger if no options were provided", () => {
      parser.parseAndGenerateServices('const x = 1;', {
        debugLevel: [],
        disallowAutomaticSingleRunInference: true,
      });
      expect(debugEnable).not.toHaveBeenCalled();
    });

    it('should turn on eslint debugger', () => {
      parser.parseAndGenerateServices('const x = 1;', {
        debugLevel: ['eslint'],
        disallowAutomaticSingleRunInference: true,
      });
      expect(debugEnable).toHaveBeenCalledTimes(1);
      expect(debugEnable).toHaveBeenCalledWith('eslint:*,-eslint:code-path');
    });

    it('should turn on typescript-eslint debugger', () => {
      parser.parseAndGenerateServices('const x = 1;', {
        debugLevel: ['typescript-eslint'],
        disallowAutomaticSingleRunInference: true,
      });
      expect(debugEnable).toHaveBeenCalledTimes(1);
      expect(debugEnable).toHaveBeenCalledWith('typescript-eslint:*');
    });

    it('should turn on both eslint and typescript-eslint debugger', () => {
      parser.parseAndGenerateServices('const x = 1;', {
        debugLevel: ['typescript-eslint', 'eslint'],
        disallowAutomaticSingleRunInference: true,
      });
      expect(debugEnable).toHaveBeenCalledTimes(1);
      expect(debugEnable).toHaveBeenCalledWith(
        'typescript-eslint:*,eslint:*,-eslint:code-path',
      );
    });

    if (process.env.TYPESCRIPT_ESLINT_PROJECT_SERVICE !== 'true') {
      it('should turn on typescript debugger', () => {
        expect(() =>
          parser.parseAndGenerateServices('const x = 1;', {
            debugLevel: ['typescript'],
            disallowAutomaticSingleRunInference: true,
            filePath: './path-that-doesnt-exist.ts',
            project: ['./tsconfig-that-doesnt-exist.json'],
          }),
        ) // should throw because the file and tsconfig don't exist
          .toThrow();
        expect(createDefaultCompilerOptionsFromExtra).toHaveBeenCalled();
        expect(createDefaultCompilerOptionsFromExtra).toHaveReturnedWith(
          expect.objectContaining({
            extendedDiagnostics: true,
          }),
        );
      });
    }
  });

  if (process.env.TYPESCRIPT_ESLINT_PROJECT_SERVICE !== 'true') {
    describe('projectFolderIgnoreList', () => {
      beforeEach(() => {
        parser.clearCaches();
      });

      const PROJECT_DIR = resolve(FIXTURES_DIR, '../projectFolderIgnoreList');
      const code = 'var a = true';
      const config: TSESTreeOptions = {
        comment: true,
        disallowAutomaticSingleRunInference: true,
        tokens: true,
        range: true,
        loc: true,
        tsconfigRootDir: PROJECT_DIR,
        project: './**/tsconfig.json',
      };

      const testParse =
        (
          filePath: 'ignoreme' | 'includeme',
          projectFolderIgnoreList?: TSESTreeOptions['projectFolderIgnoreList'],
        ) =>
        (): void => {
          parser.parseAndGenerateServices(code, {
            ...config,
            projectFolderIgnoreList,
            filePath: join(PROJECT_DIR, filePath, './file.ts'),
          });
        };

      it('ignores nothing when given nothing', () => {
        expect(testParse('ignoreme')).not.toThrow();
        expect(testParse('includeme')).not.toThrow();
      });

      it('ignores a folder when given a string glob', () => {
        const ignore = ['**/ignoreme/**'];
        // cspell:disable-next-line
        expect(testParse('ignoreme', ignore)).toThrow();
        // cspell:disable-next-line
        expect(testParse('includeme', ignore)).not.toThrow();
      });
    });

    describe('cacheLifetime', () => {
      describe('glob', () => {
        function doParse(lifetime: CacheDurationSeconds): void {
          parser.parseAndGenerateServices('const x = 1', {
            cacheLifetime: {
              glob: lifetime,
            },
            disallowAutomaticSingleRunInference: true,
            filePath: join(FIXTURES_DIR, 'file.ts'),
            tsconfigRootDir: FIXTURES_DIR,
            project: ['./**/tsconfig.json', './**/tsconfig.extra.json'],
          });
        }

        it('should cache globs if the lifetime is non-zero', () => {
          doParse(30);
          expect(globbySyncMock).toHaveBeenCalledTimes(1);
          doParse(30);
          // shouldn't call globby again due to the caching
          expect(globbySyncMock).toHaveBeenCalledTimes(1);
        });

        it('should not cache globs if the lifetime is zero', () => {
          doParse(0);
          expect(globbySyncMock).toHaveBeenCalledTimes(1);
          doParse(0);
          // should call globby again because we specified immediate cache expiry
          expect(globbySyncMock).toHaveBeenCalledTimes(2);
        });

        it('should evict the cache if the entry expires', () => {
          hrtimeSpy.mockReturnValueOnce([1, 0]);

          doParse(30);
          expect(globbySyncMock).toHaveBeenCalledTimes(1);

          // wow so much time has passed
          hrtimeSpy.mockReturnValueOnce([Number.MAX_VALUE, 0]);

          doParse(30);
          // shouldn't call globby again due to the caching
          expect(globbySyncMock).toHaveBeenCalledTimes(2);
        });

        it('should infinitely cache if passed Infinity', () => {
          hrtimeSpy.mockReturnValueOnce([1, 0]);

          doParse('Infinity');
          expect(globbySyncMock).toHaveBeenCalledTimes(1);

          // wow so much time has passed
          hrtimeSpy.mockReturnValueOnce([Number.MAX_VALUE, 0]);

          doParse('Infinity');
          // shouldn't call globby again due to the caching
          expect(globbySyncMock).toHaveBeenCalledTimes(1);
        });
      });
    });
  }
});<|MERGE_RESOLUTION|>--- conflicted
+++ resolved
@@ -168,11 +168,6 @@
     const config: TSESTreeOptions = {
       comment: true,
       disallowAutomaticSingleRunInference: true,
-<<<<<<< HEAD
-      tokens: true,
-      range: true,
-=======
->>>>>>> c0bf6fc2
       loc: true,
       projectService: false,
       range: true,
