--- conflicted
+++ resolved
@@ -216,13 +216,7 @@
     );
     expect(tsBoundName).toBeDefined();
 
-<<<<<<< HEAD
-    expect(parseResult.services.tsNodeToESTreeNodeMap!.get(tsBoundName!)).toBe(
-=======
-    checkNumberArrayType(checker, tsBoundName);
-
     expect(parseResult.services.tsNodeToESTreeNodeMap!.get(tsBoundName)).toBe(
->>>>>>> 44962882
       boundName,
     );
   });
