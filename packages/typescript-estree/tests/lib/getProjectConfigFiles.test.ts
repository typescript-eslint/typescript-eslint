import { existsSync } from 'node:fs';
import path from 'node:path';

import { ExpiringCache } from '../../src/parseSettings/ExpiringCache';
import { getProjectConfigFiles } from '../../src/parseSettings/getProjectConfigFiles';

const mockExistsSync = vi.mocked(existsSync);

vi.mock(import('node:fs'), async importOriginal => {
  const actual = await importOriginal();

  return {
    ...actual,
    default: actual.default,
    existsSync: vi.fn(actual.existsSync),
  };
});

const parseSettings = {
  filePath: './repos/repo/packages/package/file.ts',
  tsconfigMatchCache: new ExpiringCache<string, string>(1),
  tsconfigRootDir: './repos/repo',
};

describe(getProjectConfigFiles, () => {
  beforeEach(() => {
    parseSettings.tsconfigMatchCache.clear();
    vi.clearAllMocks();
  });

  afterAll(() => {
    vi.restoreAllMocks();
  });

<<<<<<< HEAD
describe(getProjectConfigFiles, () => {
=======
>>>>>>> dfe51af0
  it('returns an array with just the project when given as a string', () => {
    const project = './tsconfig.eslint.json';

    const actual = getProjectConfigFiles(parseSettings, project);

    expect(actual).toEqual([project]);
  });

  it('returns the project when given as a string array', () => {
    const project = ['./tsconfig.eslint.json'];

    const actual = getProjectConfigFiles(parseSettings, project);

    expect(actual).toEqual(project);
  });

  describe('it does not enable type-aware linting when given as', () => {
<<<<<<< HEAD
    // eslint-disable-next-line vitest/prefer-each
    for (const project of [undefined, null, false]) {
      it(`${project}`, () => {
        const actual = getProjectConfigFiles(parseSettings, project);
=======
    const testCases = [[undefined], [null], [false]] as const;
>>>>>>> dfe51af0

    it.for(testCases)('%o', ([project], { expect }) => {
      const actual = getProjectConfigFiles(parseSettings, project);

      expect(actual).toBeNull();
    });
  });

  describe('when caching hits', () => {
    it('returns a local tsconfig.json without calling existsSync a second time', () => {
      mockExistsSync.mockReturnValueOnce(true);

      getProjectConfigFiles(parseSettings, true);
      const actual = getProjectConfigFiles(parseSettings, true);

      expect(actual).toEqual([
        path.normalize('repos/repo/packages/package/tsconfig.json'),
      ]);
      expect(mockExistsSync).toHaveBeenCalledOnce();
    });

    it('returns a nearby parent tsconfig.json when it was previously cached by a different directory search', () => {
      mockExistsSync.mockImplementation(
        input => input === path.normalize('a/tsconfig.json'),
      );

      const tsconfigMatchCache = new ExpiringCache<string, string>(1);

      // This should call to fs.existsSync three times: c, b, a
      getProjectConfigFiles(
        {
          filePath: './a/b/c/d.ts',
          tsconfigMatchCache,
          tsconfigRootDir: './a',
        },
        true,
      );

      // This should call to fs.existsSync once: e
      // Then it should retrieve c from cache, pointing to a
      const actual = getProjectConfigFiles(
        {
          filePath: './a/b/c/e/f.ts',
          tsconfigMatchCache,
          tsconfigRootDir: './a',
        },
        true,
      );

      expect(actual).toEqual([path.normalize('a/tsconfig.json')]);
      expect(mockExistsSync).toHaveBeenCalledTimes(4);
    });

    it('returns a distant parent tsconfig.json when it was previously cached by a different directory search', () => {
      mockExistsSync.mockImplementation(
        input => input === path.normalize('a/tsconfig.json'),
      );

      const tsconfigMatchCache = new ExpiringCache<string, string>(1);

      // This should call to fs.existsSync 4 times: d, c, b, a
      getProjectConfigFiles(
        {
          filePath: './a/b/c/d/e.ts',
          tsconfigMatchCache,
          tsconfigRootDir: './a',
        },
        true,
      );

      // This should call to fs.existsSync 2: g, f
      // Then it should retrieve b from cache, pointing to a
      const actual = getProjectConfigFiles(
        {
          filePath: './a/b/f/g/h.ts',
          tsconfigMatchCache,
          tsconfigRootDir: './a',
        },
        true,
      );

      expect(actual).toEqual([path.normalize('a/tsconfig.json')]);
      expect(mockExistsSync).toHaveBeenCalledTimes(6);
    });
  });

  describe('when caching misses', () => {
    it('returns a local tsconfig.json when matched', () => {
      mockExistsSync.mockReturnValueOnce(true);

      const actual = getProjectConfigFiles(parseSettings, true);

      expect(actual).toEqual([
        path.normalize('repos/repo/packages/package/tsconfig.json'),
      ]);
    });

    it('returns a parent tsconfig.json when matched', () => {
      mockExistsSync.mockImplementation(
        filePath => filePath === path.normalize('repos/repo/tsconfig.json'),
      );

      const actual = getProjectConfigFiles(parseSettings, true);

      expect(actual).toEqual([path.normalize('repos/repo/tsconfig.json')]);
    });

    it('throws when searching hits .', () => {
      mockExistsSync.mockReturnValue(false);

      expect(() =>
        getProjectConfigFiles(parseSettings, true),
      ).toThrowErrorMatchingInlineSnapshot(
        `[Error: project was set to \`true\` but couldn't find any tsconfig.json relative to './repos/repo/packages/package/file.ts' within './repos/repo'.]`,
      );
    });

    it('throws when searching passes the tsconfigRootDir', () => {
      mockExistsSync.mockReturnValue(false);

      expect(() =>
        getProjectConfigFiles({ ...parseSettings, tsconfigRootDir: '/' }, true),
      ).toThrowErrorMatchingInlineSnapshot(
        `[Error: project was set to \`true\` but couldn't find any tsconfig.json relative to './repos/repo/packages/package/file.ts' within '/'.]`,
      );
    });
  });
});<|MERGE_RESOLUTION|>--- conflicted
+++ resolved
@@ -32,10 +32,6 @@
     vi.restoreAllMocks();
   });
 
-<<<<<<< HEAD
-describe(getProjectConfigFiles, () => {
-=======
->>>>>>> dfe51af0
   it('returns an array with just the project when given as a string', () => {
     const project = './tsconfig.eslint.json';
 
@@ -53,14 +49,7 @@
   });
 
   describe('it does not enable type-aware linting when given as', () => {
-<<<<<<< HEAD
-    // eslint-disable-next-line vitest/prefer-each
-    for (const project of [undefined, null, false]) {
-      it(`${project}`, () => {
-        const actual = getProjectConfigFiles(parseSettings, project);
-=======
     const testCases = [[undefined], [null], [false]] as const;
->>>>>>> dfe51af0
 
     it.for(testCases)('%o', ([project], { expect }) => {
       const actual = getProjectConfigFiles(parseSettings, project);
