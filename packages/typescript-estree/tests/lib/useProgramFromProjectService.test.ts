/* eslint-disable @typescript-eslint/explicit-function-return-type -- Fancy mocks */
import path from 'path';

import type {
  ProjectServiceSettings,
  TypeScriptProjectService,
} from '../../src/create-program/createProjectService';
import type { ParseSettings } from '../../src/parseSettings';
import { useProgramFromProjectService } from '../../src/useProgramFromProjectService';

const mockCreateProjectProgram = jest.fn();

jest.mock('../../src/create-program/createProjectProgram', () => ({
  get createProjectProgram() {
    return mockCreateProjectProgram;
  },
}));

const mockGetProgram = jest.fn();

const currentDirectory = '/repos/repo';

function createMockProjectService() {
  const openClientFile = jest.fn();
  const service = {
    getDefaultProjectForFile: () => ({
      getLanguageService: () => ({
        getProgram: mockGetProgram,
      }),
    }),
    getScriptInfo: () => ({}),
    host: {
      getCurrentDirectory: () => currentDirectory,
    },
    openClientFile,
  };

  return {
    service: service as typeof service & TypeScriptProjectService,
    openClientFile,
  };
}

const mockParseSettings = {
  filePath: 'path/PascalCaseDirectory/camelCaseFile.ts',
} as ParseSettings;

const createProjectServiceSettings = <
  T extends Partial<ProjectServiceSettings>,
>(
  settings: T,
) => ({
  maximumDefaultProjectFileMatchCount: 8,
  ...settings,
});

describe('useProgramFromProjectService', () => {
  it('passes an absolute, case-matching file path to service.openClientFile', () => {
    const { service } = createMockProjectService();

    useProgramFromProjectService(
      createProjectServiceSettings({
        allowDefaultProject: undefined,
        service,
      }),
      mockParseSettings,
      false,
      new Set(),
    );

    expect(service.openClientFile).toHaveBeenCalledWith(
      path.normalize('/repos/repo/path/PascalCaseDirectory/camelCaseFile.ts'),
      undefined,
      undefined,
      undefined,
    );
  });

  it('throws an error when hasFullTypeInformation is enabled and the file is both in the project service and allowDefaultProject', () => {
    const { service } = createMockProjectService();

    service.openClientFile.mockReturnValueOnce({
      configFileName: 'tsconfig.json',
    });

    expect(() =>
      useProgramFromProjectService(
        {
          allowDefaultProject: [mockParseSettings.filePath],
          maximumDefaultProjectFileMatchCount: 8,
          service,
        },
        mockParseSettings,
        true,
        new Set(),
      ),
    ).toThrow(
      `${mockParseSettings.filePath} was included by allowDefaultProject but also was found in the project service. Consider removing it from allowDefaultProject.`,
    );
  });

  it('throws an error when hasFullTypeInformation is enabled and the file is neither in the project service nor allowDefaultProject', () => {
    const { service } = createMockProjectService();

    service.openClientFile.mockReturnValueOnce({});

    expect(() =>
      useProgramFromProjectService(
        createProjectServiceSettings({
          allowDefaultProject: [],
          service,
        }),
        mockParseSettings,
        true,
        new Set(),
      ),
    ).toThrow(
      `${mockParseSettings.filePath} was not found by the project service. Consider either including it in the tsconfig.json or including it in allowDefaultProject.`,
    );
  });

  it('throws an error when called more than the maximum allowed file count', () => {
    const { service } = createMockProjectService();
    const program = { getSourceFile: jest.fn() };

    mockGetProgram.mockReturnValueOnce(program);

    service.openClientFile.mockReturnValueOnce({});

    expect(() =>
      useProgramFromProjectService(
        createProjectServiceSettings({
          allowDefaultProject: [mockParseSettings.filePath],
          maximumDefaultProjectFileMatchCount: 2,
          service,
        }),
        mockParseSettings,
        true,
        new Set(['a', 'b']),
      ),
    ).toThrow(`Too many files (>2) have matched the default project.

Having many files run with the default project is known to cause performance issues and slow down linting.

See https://typescript-eslint.io/troubleshooting/#allowDefaultProject-glob-too-wide

Matching files:
- a
- b
- ${path.normalize('/repos/repo/path/PascalCaseDirectory/camelCaseFile.ts')}

If you absolutely need more files included, set parserOptions.projectService.maximumDefaultProjectFileMatchCount_THIS_WILL_SLOW_DOWN_LINTING to a larger value.
`);
  });

<<<<<<< HEAD
  it('returns undefined when hasFullTypeInformation is disabled, the file is both in the project service and allowDefaultProject, and the service does not have a matching program', () => {
=======
  it('truncates the files printed by the maximum allowed files error when they exceed the print limit', () => {
    const { service } = createMockProjectService();
    const program = { getSourceFile: jest.fn() };

    mockGetProgram.mockReturnValueOnce(program);

    service.openClientFile.mockReturnValueOnce({});

    expect(() =>
      useProgramFromProjectService(
        createProjectServiceSettings({
          allowDefaultProjectForFiles: [mockParseSettings.filePath],
          maximumDefaultProjectFileMatchCount: 2,
          service,
        }),
        mockParseSettings,
        true,
        new Set(Array.from({ length: 100 }, (_, i) => String(i))),
      ),
    ).toThrow(`Too many files (>2) have matched the default project.

Having many files run with the default project is known to cause performance issues and slow down linting.

See https://typescript-eslint.io/troubleshooting/#allowdefaultprojectforfiles-glob-too-wide

Matching files:
- 0
- 1
- 2
- 3
- 4
- 5
- 6
- 7
- 8
- 9
- 10
- 11
- 12
- 13
- 14
- 15
- 16
- 17
- 18
- 19
...and 81 more files

If you absolutely need more files included, set parserOptions.EXPERIMENTAL_useProjectService.maximumDefaultProjectFileMatchCount_THIS_WILL_SLOW_DOWN_LINTING to a larger value.
`);
  });

  it('returns undefined when hasFullTypeInformation is disabled, the file is both in the project service and allowDefaultProjectForFiles, and the service does not have a matching program', () => {
>>>>>>> d0d68dc9
    const { service } = createMockProjectService();

    mockGetProgram.mockReturnValueOnce(undefined);

    service.openClientFile.mockReturnValueOnce({
      configFileName: 'tsconfig.json',
    });

    const actual = useProgramFromProjectService(
      createProjectServiceSettings({
        allowDefaultProject: [mockParseSettings.filePath],
        service,
      }),
      mockParseSettings,
      false,
      new Set(),
    );

    expect(actual).toBeUndefined();
  });

  it('returns a created program when hasFullTypeInformation is disabled, the file is both in the project service and allowDefaultProject, and the service has a matching program', () => {
    const { service } = createMockProjectService();
    const program = { getSourceFile: jest.fn() };

    mockGetProgram.mockReturnValueOnce(program);

    service.openClientFile.mockReturnValueOnce({
      configFileName: 'tsconfig.json',
    });
    mockCreateProjectProgram.mockReturnValueOnce(program);

    const actual = useProgramFromProjectService(
      createProjectServiceSettings({
        allowDefaultProject: [mockParseSettings.filePath],
        service,
      }),
      mockParseSettings,
      false,
      new Set(),
    );

    expect(actual).toBe(program);
  });

  it('returns a created program when hasFullTypeInformation is disabled, the file is neither in the project service nor allowDefaultProject, and the service has a matching program', () => {
    const { service } = createMockProjectService();
    const program = { getSourceFile: jest.fn() };

    mockGetProgram.mockReturnValueOnce(program);

    service.openClientFile.mockReturnValueOnce({});
    mockCreateProjectProgram.mockReturnValueOnce(program);

    const actual = useProgramFromProjectService(
      createProjectServiceSettings({
        allowDefaultProject: [],
        service,
      }),
      mockParseSettings,
      false,
      new Set(),
    );

    expect(actual).toBe(program);
  });

  it('returns a created program when hasFullTypeInformation is disabled, the file is in the project service, the service has a matching program, and no out-of-project files are allowed', () => {
    const { service } = createMockProjectService();
    const program = { getSourceFile: jest.fn() };

    mockGetProgram.mockReturnValueOnce(program);

    service.openClientFile.mockReturnValueOnce({
      configFileName: 'tsconfig.json',
    });
    mockCreateProjectProgram.mockReturnValueOnce(program);

    const actual = useProgramFromProjectService(
      createProjectServiceSettings({
        allowDefaultProject: [],
        maximumDefaultProjectFileMatchCount: 0,
        service,
      }),
      mockParseSettings,
      false,
      new Set(),
    );

    expect(actual).toBe(program);
  });
});<|MERGE_RESOLUTION|>--- conflicted
+++ resolved
@@ -153,9 +153,6 @@
 `);
   });
 
-<<<<<<< HEAD
-  it('returns undefined when hasFullTypeInformation is disabled, the file is both in the project service and allowDefaultProject, and the service does not have a matching program', () => {
-=======
   it('truncates the files printed by the maximum allowed files error when they exceed the print limit', () => {
     const { service } = createMockProjectService();
     const program = { getSourceFile: jest.fn() };
@@ -167,7 +164,7 @@
     expect(() =>
       useProgramFromProjectService(
         createProjectServiceSettings({
-          allowDefaultProjectForFiles: [mockParseSettings.filePath],
+          allowDefaultProject: [mockParseSettings.filePath],
           maximumDefaultProjectFileMatchCount: 2,
           service,
         }),
@@ -179,7 +176,7 @@
 
 Having many files run with the default project is known to cause performance issues and slow down linting.
 
-See https://typescript-eslint.io/troubleshooting/#allowdefaultprojectforfiles-glob-too-wide
+See https://typescript-eslint.io/troubleshooting/#allowdefaultproject-glob-too-wide
 
 Matching files:
 - 0
@@ -204,12 +201,11 @@
 - 19
 ...and 81 more files
 
-If you absolutely need more files included, set parserOptions.EXPERIMENTAL_useProjectService.maximumDefaultProjectFileMatchCount_THIS_WILL_SLOW_DOWN_LINTING to a larger value.
+If you absolutely need more files included, set parserOptions.projectService.maximumDefaultProjectFileMatchCount_THIS_WILL_SLOW_DOWN_LINTING to a larger value.
 `);
   });
 
-  it('returns undefined when hasFullTypeInformation is disabled, the file is both in the project service and allowDefaultProjectForFiles, and the service does not have a matching program', () => {
->>>>>>> d0d68dc9
+  it('returns undefined when hasFullTypeInformation is disabled, the file is both in the project service and allowDefaultProject, and the service does not have a matching program', () => {
     const { service } = createMockProjectService();
 
     mockGetProgram.mockReturnValueOnce(undefined);
