--- conflicted
+++ resolved
@@ -51,11 +51,8 @@
 
   return {
     openClientFile,
-<<<<<<< HEAD
+    reloadProjects,
     service: service as typeof service & TypeScriptProjectService,
-=======
-    reloadProjects,
->>>>>>> ef5df2f8
   };
 }
 
@@ -63,11 +60,8 @@
 
 const mockParseSettings = {
   extraFileExtensions: [] as readonly string[],
-<<<<<<< HEAD
   filePath: `path/PascalCaseDirectory/${mockFileName}`,
-=======
   singleRun: false,
->>>>>>> ef5df2f8
   tsconfigRootDir: currentDirectory,
 } as ParseSettings;
 
@@ -76,8 +70,8 @@
 >(
   settings: T,
 ) => ({
+  lastReloadTimestamp: 0,
   maximumDefaultProjectFileMatchCount: 8,
-  lastReloadTimestamp: 0,
   ...settings,
 });
 
@@ -621,8 +615,8 @@
         }),
         {
           ...mockParseSettings,
+          extraFileExtensions: ['.svelte'],
           filePath,
-          extraFileExtensions: ['.svelte'],
         },
         true,
         new Set(),
