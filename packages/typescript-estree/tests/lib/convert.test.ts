import type { TSESTree } from '@typescript-eslint/types';
import { AST_NODE_TYPES } from '@typescript-eslint/types';
import * as ts from 'typescript';

import type { TSNode } from '../../src';
import type { ConverterOptions } from '../../src/convert';
import { Converter } from '../../src/convert';

describe('convert', () => {
  function convertCode(code: string): ts.SourceFile {
    return ts.createSourceFile(
      'text.ts',
      code,
      ts.ScriptTarget.ESNext,
      true,
      ts.ScriptKind.TSX,
    );
  }

  it('deeplyCopy should convert node correctly', () => {
    const ast = convertCode('type foo = ?foo<T> | ?(() => void)?');

    function fakeUnknownKind(node: ts.Node): void {
      ts.forEachChild(node, fakeUnknownKind);
      // @ts-expect-error -- intentionally writing to a readonly field
      node.kind = ts.SyntaxKind.UnparsedPrologue;
    }

    ts.forEachChild(ast, fakeUnknownKind);

    const instance = new Converter(ast);
    expect(instance.convertProgram()).toMatchSnapshot();
  });

  it('deeplyCopy should convert node with decorators correctly', () => {
    const ast = convertCode('@test class foo {}');

    const instance = new Converter(ast);

    expect(
      instance['deeplyCopy'](ast.statements[0] as ts.ClassDeclaration),
    ).toMatchSnapshot();
  });

  it('deeplyCopy should convert node with type parameters correctly', () => {
    const ast = convertCode('class foo<T> {}');

    const instance = new Converter(ast);

    expect(
      instance['deeplyCopy'](ast.statements[0] as ts.ClassDeclaration),
    ).toMatchSnapshot();
  });

  it('deeplyCopy should convert node with type arguments correctly', () => {
    const ast = convertCode('new foo<T>()');

    const instance = new Converter(ast);

    expect(
      instance['deeplyCopy'](
        (ast.statements[0] as ts.ExpressionStatement)
          .expression as ts.NewExpression,
      ),
    ).toMatchSnapshot();
  });

  it('deeplyCopy should convert array of nodes', () => {
    const ast = convertCode('new foo<T>()');

    const instance = new Converter(ast);
    expect(instance['deeplyCopy'](ast)).toMatchSnapshot();
  });

  it('deeplyCopy should fail on unknown node', () => {
    const ast = convertCode('type foo = ?foo<T> | ?(() => void)?');

    const instance = new Converter(ast, {
      errorOnUnknownASTType: true,
    });

    expect(() => instance['deeplyCopy'](ast)).toThrow(
      'Unknown AST_NODE_TYPE: "TSSourceFile"',
    );
  });

  it('nodeMaps should contain basic nodes', () => {
    const ast = convertCode(`
      'test';
      2;
      class foo {};
      type bar = {};
    `);

    const instance = new Converter(ast, {
      shouldPreserveNodeMaps: true,
    });
    instance.convertProgram();
    const maps = instance.getASTMaps();

    function checkMaps(child: ts.SourceFile | ts.Node): void {
      child.forEachChild(node => {
        if (
          node.kind !== ts.SyntaxKind.EndOfFileToken &&
          node.kind !== ts.SyntaxKind.JsxAttributes &&
          node.kind !== ts.SyntaxKind.VariableDeclaration
        ) {
          expect(node).toBe(
            maps.esTreeNodeToTSNodeMap.get(
              maps.tsNodeToESTreeNodeMap.get(node as TSNode),
            ),
          );
        }
        checkMaps(node);
      });
    }

    expect(ast).toBe(
      maps.esTreeNodeToTSNodeMap.get(maps.tsNodeToESTreeNodeMap.get(ast)),
    );
    checkMaps(ast);
  });

  it('nodeMaps should contain jsx nodes', () => {
    const ast = convertCode(`<a.b.c.d.e></a.b.c.d.e>`);

    const instance = new Converter(ast, {
      shouldPreserveNodeMaps: true,
    });
    instance.convertProgram();
    const maps = instance.getASTMaps();

    function checkMaps(child: ts.SourceFile | ts.Node): void {
      child.forEachChild(node => {
        if (
          node.kind !== ts.SyntaxKind.EndOfFileToken &&
          node.kind !== ts.SyntaxKind.JsxAttributes
        ) {
          expect(node).toBe(
            maps.esTreeNodeToTSNodeMap.get(
              maps.tsNodeToESTreeNodeMap.get(node as TSNode),
            ),
          );
        }
        checkMaps(node);
      });
    }

    expect(ast).toBe(
      maps.esTreeNodeToTSNodeMap.get(maps.tsNodeToESTreeNodeMap.get(ast)),
    );
    checkMaps(ast);
  });

  it('nodeMaps should contain export node', () => {
    const ast = convertCode(`export function foo () {}`);

    const instance = new Converter(ast, {
      shouldPreserveNodeMaps: true,
    });
    const program = instance.convertProgram();
    const maps = instance.getASTMaps();

    function checkMaps(child: ts.SourceFile | ts.Node): void {
      child.forEachChild(node => {
        if (node.kind !== ts.SyntaxKind.EndOfFileToken) {
          expect(ast).toBe(
            maps.esTreeNodeToTSNodeMap.get(maps.tsNodeToESTreeNodeMap.get(ast)),
          );
        }
        checkMaps(node);
      });
    }

    expect(ast).toBe(
      maps.esTreeNodeToTSNodeMap.get(maps.tsNodeToESTreeNodeMap.get(ast)),
    );

    expect(maps.esTreeNodeToTSNodeMap.get(program.body[0])).toBeDefined();
    expect(program.body[0]).not.toBe(
      maps.tsNodeToESTreeNodeMap.get(ast.statements[0] as TSNode),
    );
    checkMaps(ast);
  });

  it('should correctly create node with range and loc set', () => {
    const ast = convertCode('');
    const instance = new Converter(ast, {
      shouldPreserveNodeMaps: true,
    });

    const tsNode: ts.KeywordToken<ts.SyntaxKind.AbstractKeyword> = {
      ...ts.factory.createToken(ts.SyntaxKind.AbstractKeyword),
      end: 10,
      pos: 0,
    };
    const convertedNode = instance['createNode'](tsNode, {
      type: AST_NODE_TYPES.TSAbstractKeyword,
      range: [0, 20],
      loc: {
        start: {
          line: 10,
          column: 20,
        },
        end: {
          line: 15,
          column: 25,
        },
      },
    });
    expect(convertedNode).toEqual({
      type: AST_NODE_TYPES.TSAbstractKeyword,
      range: [0, 20],
      loc: {
        start: {
          line: 10,
          column: 20,
        },
        end: {
          line: 15,
          column: 25,
        },
      },
    });
  });

  it('should throw error on jsDoc node', () => {
    const jsDocCode = [
      'const x: function(new: number, string);',
      'const x: function(this: number, string);',
      'var g: function(number, number): number;',
    ];

    for (const code of jsDocCode) {
      const ast = convertCode(code);

      const instance = new Converter(ast);
      expect(() => instance.convertProgram()).toThrow(
        'JSDoc types can only be used inside documentation comments.',
      );
    }
  });

<<<<<<< HEAD
  describe('suppressDeprecatedPropertyWarnings', () => {
    const getEsCallExpression = (
      converterOptions: ConverterOptions,
    ): TSESTree.CallExpression => {
      const ast = convertCode(`callee<T>();`);
      const tsCallExpression = (ast.statements[0] as ts.ExpressionStatement)
        .expression as ts.CallExpression;
      const instance = new Converter(ast, {
        shouldPreserveNodeMaps: true,
        ...converterOptions,
      });

      instance.convertProgram();

      const maps = instance.getASTMaps();

      return maps.tsNodeToESTreeNodeMap.get(tsCallExpression);
    };

    it('logs on a deprecated property access when suppressDeprecatedPropertyWarnings is false', () => {
      const warn = jest.spyOn(console, 'warn').mockImplementation();
      const esCallExpression = getEsCallExpression({
        suppressDeprecatedPropertyWarnings: false,
      });

      // eslint-disable-next-line deprecation/deprecation
      esCallExpression.typeParameters;

      expect(warn).toHaveBeenCalledWith(
        `The 'typeParameters' property is deprecated on CallExpression nodes. Use 'typeArguments' instead. See https://typescript-eslint.io/linting/troubleshooting#the-key-property-is-deprecated-on-type-nodes-use-key-instead-warnings.`,
      );
    });

    it('does not log on a subsequent deprecated property access when suppressDeprecatedPropertyWarnings is false', () => {
      const warn = jest.spyOn(console, 'warn').mockImplementation();
      const esCallExpression = getEsCallExpression({
        suppressDeprecatedPropertyWarnings: false,
      });

      /* eslint-disable deprecation/deprecation */
      esCallExpression.typeParameters;
      esCallExpression.typeParameters;
      /* eslint-enable deprecation/deprecation */

      expect(warn).toHaveBeenCalledTimes(1);
    });

    it('does not log on a deprecated property access when suppressDeprecatedPropertyWarnings is true', () => {
      const warn = jest.spyOn(console, 'warn').mockImplementation();
      const esCallExpression = getEsCallExpression({
        suppressDeprecatedPropertyWarnings: true,
      });

      // eslint-disable-next-line deprecation/deprecation
      esCallExpression.typeParameters;

      expect(warn).not.toHaveBeenCalled();
=======
  describe('allowInvalidAST', () => {
    const code = 'const;';

    it(`throws an error for an invalid AST when allowInvalidAST is false`, () => {
      const ast = convertCode(code);

      const instance = new Converter(ast);

      expect(() => instance.convertProgram()).toThrow(
        'A variable declaration list must have at least one variable declarator.',
      );
    });

    it(`does not throw an error for an invalid AST when allowInvalidAST is true`, () => {
      const ast = convertCode(code);

      const instance = new Converter(ast, {
        allowInvalidAST: true,
      });

      expect(() => instance.convertProgram()).not.toThrow();
>>>>>>> f0f45a9d
    });
  });
});<|MERGE_RESOLUTION|>--- conflicted
+++ resolved
@@ -241,7 +241,30 @@
     }
   });
 
-<<<<<<< HEAD
+  describe('allowInvalidAST', () => {
+    const code = 'const;';
+
+    it(`throws an error for an invalid AST when allowInvalidAST is false`, () => {
+      const ast = convertCode(code);
+
+      const instance = new Converter(ast);
+
+      expect(() => instance.convertProgram()).toThrow(
+        'A variable declaration list must have at least one variable declarator.',
+      );
+    });
+
+    it(`does not throw an error for an invalid AST when allowInvalidAST is true`, () => {
+      const ast = convertCode(code);
+
+      const instance = new Converter(ast, {
+        allowInvalidAST: true,
+      });
+
+      expect(() => instance.convertProgram()).not.toThrow();
+    });
+  });
+
   describe('suppressDeprecatedPropertyWarnings', () => {
     const getEsCallExpression = (
       converterOptions: ConverterOptions,
@@ -299,29 +322,6 @@
       esCallExpression.typeParameters;
 
       expect(warn).not.toHaveBeenCalled();
-=======
-  describe('allowInvalidAST', () => {
-    const code = 'const;';
-
-    it(`throws an error for an invalid AST when allowInvalidAST is false`, () => {
-      const ast = convertCode(code);
-
-      const instance = new Converter(ast);
-
-      expect(() => instance.convertProgram()).toThrow(
-        'A variable declaration list must have at least one variable declarator.',
-      );
-    });
-
-    it(`does not throw an error for an invalid AST when allowInvalidAST is true`, () => {
-      const ast = convertCode(code);
-
-      const instance = new Converter(ast, {
-        allowInvalidAST: true,
-      });
-
-      expect(() => instance.convertProgram()).not.toThrow();
->>>>>>> f0f45a9d
     });
   });
 });