import type { TSESTree } from '@typescript-eslint/types';
import { AST_NODE_TYPES } from '@typescript-eslint/types';
import * as ts from 'typescript';

import type { TSNode } from '../../src';
import type { ConverterOptions } from '../../src/convert';
import { Converter } from '../../src/convert';

describe('convert', () => {
  afterEach(() => {
    jest.resetAllMocks();
  });

  function convertCode(code: string): ts.SourceFile {
    return ts.createSourceFile(
      'text.ts',
      code,
      ts.ScriptTarget.ESNext,
      true,
      ts.ScriptKind.TSX,
    );
  }

  /* eslint-disable @typescript-eslint/dot-notation */
  describe('deeplyCopy', () => {
    it('should convert node correctly', () => {
      const ast = convertCode('type foo = ?foo<T> | ?(() => void)?');

      function fakeUnknownKind(node: ts.Node): void {
        ts.forEachChild(node, fakeUnknownKind);
        // @ts-expect-error -- intentionally writing to a readonly field
        // eslint-disable-next-line deprecation/deprecation
        node.kind = ts.SyntaxKind.UnparsedPrologue;
      }

      ts.forEachChild(ast, fakeUnknownKind);

      const instance = new Converter(ast);
      expect(instance.convertProgram()).toMatchSnapshot();
    });

    it('should convert node with decorators correctly', () => {
      const ast = convertCode('@test class foo {}');

      const instance = new Converter(ast);

      expect(
        instance['deeplyCopy'](ast.statements[0] as ts.ClassDeclaration),
      ).toMatchSnapshot();
    });

    it('should convert node with type parameters correctly', () => {
      const ast = convertCode('class foo<T> {}');

      const instance = new Converter(ast);

      expect(
        instance['deeplyCopy'](ast.statements[0] as ts.ClassDeclaration),
      ).toMatchSnapshot();
    });

    it('should convert node with type arguments correctly', () => {
      const ast = convertCode('new foo<T>()');

      const instance = new Converter(ast);

      expect(
        instance['deeplyCopy'](
          (ast.statements[0] as ts.ExpressionStatement)
            .expression as ts.NewExpression,
        ),
      ).toMatchSnapshot();
    });

    it('should convert array of nodes', () => {
      const ast = convertCode('new foo<T>()');

      const instance = new Converter(ast);
      expect(instance['deeplyCopy'](ast)).toMatchSnapshot();
    });

    it('should fail on unknown node', () => {
      const ast = convertCode('type foo = ?foo<T> | ?(() => void)?');

      const instance = new Converter(ast, {
        errorOnUnknownASTType: true,
      });

      expect(() => instance['deeplyCopy'](ast)).toThrow(
        'Unknown AST_NODE_TYPE: "TSSourceFile"',
      );
    });
  });
  /* eslint-enable @typescript-eslint/dot-notation */

  it('nodeMaps should contain basic nodes', () => {
    const ast = convertCode(`
      'test';
      2;
      class foo {};
      type bar = {};
    `);

    const instance = new Converter(ast, {
      shouldPreserveNodeMaps: true,
    });
    instance.convertProgram();
    const maps = instance.getASTMaps();

    function checkMaps(child: ts.Node | ts.SourceFile): void {
      child.forEachChild(node => {
        if (
          node.kind !== ts.SyntaxKind.EndOfFileToken &&
          node.kind !== ts.SyntaxKind.JsxAttributes &&
          node.kind !== ts.SyntaxKind.VariableDeclaration
        ) {
          expect(node).toBe(
            maps.esTreeNodeToTSNodeMap.get(
              maps.tsNodeToESTreeNodeMap.get(node as TSNode),
            ),
          );
        }
        checkMaps(node);
      });
    }

    expect(ast).toBe(
      maps.esTreeNodeToTSNodeMap.get(maps.tsNodeToESTreeNodeMap.get(ast)),
    );
    checkMaps(ast);
  });

  it('nodeMaps should contain jsx nodes', () => {
    const ast = convertCode(`<a.b.c.d.e></a.b.c.d.e>`);

    const instance = new Converter(ast, {
      shouldPreserveNodeMaps: true,
    });
    instance.convertProgram();
    const maps = instance.getASTMaps();

    function checkMaps(child: ts.Node | ts.SourceFile): void {
      child.forEachChild(node => {
        if (
          node.kind !== ts.SyntaxKind.EndOfFileToken &&
          node.kind !== ts.SyntaxKind.JsxAttributes
        ) {
          expect(node).toBe(
            maps.esTreeNodeToTSNodeMap.get(
              maps.tsNodeToESTreeNodeMap.get(node as TSNode),
            ),
          );
        }
        checkMaps(node);
      });
    }

    expect(ast).toBe(
      maps.esTreeNodeToTSNodeMap.get(maps.tsNodeToESTreeNodeMap.get(ast)),
    );
    checkMaps(ast);
  });

  it('nodeMaps should contain export node', () => {
    const ast = convertCode(`export function foo () {}`);

    const instance = new Converter(ast, {
      shouldPreserveNodeMaps: true,
    });
    const program = instance.convertProgram();
    const maps = instance.getASTMaps();

    function checkMaps(child: ts.Node | ts.SourceFile): void {
      child.forEachChild(node => {
        if (node.kind !== ts.SyntaxKind.EndOfFileToken) {
          expect(ast).toBe(
            maps.esTreeNodeToTSNodeMap.get(maps.tsNodeToESTreeNodeMap.get(ast)),
          );
        }
        checkMaps(node);
      });
    }

    expect(ast).toBe(
      maps.esTreeNodeToTSNodeMap.get(maps.tsNodeToESTreeNodeMap.get(ast)),
    );

    expect(maps.esTreeNodeToTSNodeMap.get(program.body[0])).toBeDefined();
    expect(program.body[0]).not.toBe(
      maps.tsNodeToESTreeNodeMap.get(ast.statements[0] as TSNode),
    );
    checkMaps(ast);
  });

  /* eslint-disable @typescript-eslint/dot-notation */
  describe('createNode', () => {
    it('should correctly create node with range and loc set', () => {
      const ast = convertCode('');
      const instance = new Converter(ast, {
        shouldPreserveNodeMaps: true,
      });

      const tsNode: ts.KeywordToken<ts.SyntaxKind.AbstractKeyword> = {
        ...ts.factory.createToken(ts.SyntaxKind.AbstractKeyword),
        end: 10,
        pos: 0,
      };
      const convertedNode = instance['createNode'](tsNode, {
        type: AST_NODE_TYPES.TSAbstractKeyword,
        range: [0, 20],
        loc: {
          start: {
            line: 10,
            column: 20,
          },
          end: {
            line: 15,
            column: 25,
          },
        },
      });
      expect(convertedNode).toEqual({
        type: AST_NODE_TYPES.TSAbstractKeyword,
        range: [0, 20],
        loc: {
          start: {
            line: 10,
            column: 20,
          },
          end: {
            line: 15,
            column: 25,
          },
        },
      });
    });
  });
  /* eslint-enable @typescript-eslint/dot-notation */

  it('should throw error on jsDoc node', () => {
    const jsDocCode = [
      'const x: function(new: number, string);',
      'const x: function(this: number, string);',
      'var g: function(number, number): number;',
    ];

    for (const code of jsDocCode) {
      const ast = convertCode(code);

      const instance = new Converter(ast);
      expect(() => instance.convertProgram()).toThrow(
        'JSDoc types can only be used inside documentation comments.',
      );
    }
  });

  describe('allowInvalidAST', () => {
    const code = 'const;';

    it(`throws an error for an invalid AST when allowInvalidAST is false`, () => {
      const ast = convertCode(code);

      const instance = new Converter(ast);

      expect(() => instance.convertProgram()).toThrow(
        'A variable declaration list must have at least one variable declarator.',
      );
    });

    it(`does not throw an error for an invalid AST when allowInvalidAST is true`, () => {
      const ast = convertCode(code);

      const instance = new Converter(ast, {
        allowInvalidAST: true,
      });

      expect(() => instance.convertProgram()).not.toThrow();
    });
  });

  describe('suppressDeprecatedPropertyWarnings', () => {
    const getEsImportDeclaration = (
      converterOptions?: ConverterOptions,
    ): TSESTree.ImportDeclaration => {
      const ast = convertCode('import ""');
      const tsImportDeclaration = ast.statements[0] as ts.ImportDeclaration;
      const instance = new Converter(ast, {
        shouldPreserveNodeMaps: true,
        ...converterOptions,
      });

      instance.convertProgram();

      const maps = instance.getASTMaps();

      return maps.tsNodeToESTreeNodeMap.get(tsImportDeclaration);
    };

<<<<<<< HEAD
    it('does not allow enumeration of deprecated properties', () => {
      const esImportDeclaration = getEsImportDeclaration();
=======
    const getTsMappedType = (
      converterOptions?: ConverterOptions,
    ): TSESTree.TSMappedType => {
      const ast = convertCode(`
        type MappedType = {
          [Key in Type]: Value;
        };
      `);
      const tsMappedType = (ast.statements[0] as ts.TypeAliasDeclaration)
        .type as ts.MappedTypeNode;
      const instance = new Converter(ast, {
        shouldPreserveNodeMaps: true,
        ...converterOptions,
      });

      instance.convertProgram();

      const maps = instance.getASTMaps();

      return maps.tsNodeToESTreeNodeMap.get(tsMappedType);
    };

    it('warns on a deprecated aliased property access when suppressDeprecatedPropertyWarnings is false', () => {
      const emitWarning = jest
        .spyOn(process, 'emitWarning')
        .mockImplementation();
      const esCallExpression = getEsCallExpression({
        suppressDeprecatedPropertyWarnings: false,
      });

      // eslint-disable-next-line deprecation/deprecation
      esCallExpression.typeParameters;

      expect(emitWarning).toHaveBeenCalledWith(
        `The 'typeParameters' property is deprecated on CallExpression nodes. Use 'typeArguments' instead. See https://typescript-eslint.io/linting/troubleshooting#the-key-property-is-deprecated-on-type-nodes-use-key-instead-warnings.`,
        'DeprecationWarning',
      );
    });

    it('does not warn on a subsequent deprecated aliased property access when suppressDeprecatedPropertyWarnings is false', () => {
      const emitWarning = jest
        .spyOn(process, 'emitWarning')
        .mockImplementation();
      const esCallExpression = getEsCallExpression({
        suppressDeprecatedPropertyWarnings: false,
      });

      /* eslint-disable deprecation/deprecation */
      esCallExpression.typeParameters;
      esCallExpression.typeParameters;
      /* eslint-enable deprecation/deprecation */

      expect(emitWarning).toHaveBeenCalledTimes(1);
    });

    it('does not warn on a deprecated aliased property access when suppressDeprecatedPropertyWarnings is true', () => {
      const emitWarning = jest
        .spyOn(process, 'emitWarning')
        .mockImplementation();
      const esCallExpression = getEsCallExpression({
        suppressDeprecatedPropertyWarnings: true,
      });

      // eslint-disable-next-line deprecation/deprecation
      esCallExpression.typeParameters;

      expect(emitWarning).not.toHaveBeenCalled();
    });

    it('does not allow enumeration of deprecated aliased properties', () => {
      const esCallExpression = getEsCallExpression();
>>>>>>> f4cbbe61

      expect(Object.keys(esImportDeclaration)).not.toContain('assertions');
    });

<<<<<<< HEAD
    it('allows writing to the deprecated property as a new enumerable value', () => {
      const esImportDeclaration = getEsImportDeclaration();
=======
    it('allows writing to the deprecated aliased property as a new enumerable value', () => {
      const esCallExpression = getEsCallExpression();
>>>>>>> f4cbbe61

      // eslint-disable-next-line deprecation/deprecation
      esImportDeclaration.assertions = [];

      // eslint-disable-next-line deprecation/deprecation
      expect(esImportDeclaration.assertions).toBeUndefined();
      expect(Object.keys(esImportDeclaration)).toContain('assertions');
    });

    it('warns on a deprecated getter property access when suppressDeprecatedPropertyWarnings is false', () => {
      const emitWarning = jest
        .spyOn(process, 'emitWarning')
        .mockImplementation();
      const tsMappedType = getTsMappedType({
        suppressDeprecatedPropertyWarnings: false,
      });

      // eslint-disable-next-line deprecation/deprecation
      tsMappedType.typeParameter;

      expect(emitWarning).toHaveBeenCalledWith(
        `The 'typeParameter' property is deprecated on TSMappedType nodes. Use 'constraint' and 'key' instead. See https://typescript-eslint.io/linting/troubleshooting#the-key-property-is-deprecated-on-type-nodes-use-key-instead-warnings.`,
        'DeprecationWarning',
      );
    });

    it('does not warn on a subsequent deprecated getter property access when suppressDeprecatedPropertyWarnings is false', () => {
      const emitWarning = jest
        .spyOn(process, 'emitWarning')
        .mockImplementation();
      const tsMappedType = getTsMappedType({
        suppressDeprecatedPropertyWarnings: false,
      });

      /* eslint-disable deprecation/deprecation */
      tsMappedType.typeParameter;
      tsMappedType.typeParameter;
      /* eslint-enable deprecation/deprecation */

      expect(emitWarning).toHaveBeenCalledTimes(1);
    });

    it('does not warn on a deprecated getter property access when suppressDeprecatedPropertyWarnings is true', () => {
      const emitWarning = jest
        .spyOn(process, 'emitWarning')
        .mockImplementation();
      const tsMappedType = getTsMappedType({
        suppressDeprecatedPropertyWarnings: true,
      });

      // eslint-disable-next-line deprecation/deprecation
      tsMappedType.typeParameter;

      expect(emitWarning).not.toHaveBeenCalled();
    });

    it('does not allow enumeration of deprecated getter properties', () => {
      const tsMappedType = getTsMappedType();

      expect(Object.keys(tsMappedType)).not.toContain('typeParameter');
    });

    it('allows writing to the deprecated getter property as a new enumerable value', () => {
      const tsMappedType = getTsMappedType();

      // eslint-disable-next-line deprecation/deprecation
      tsMappedType.typeParameter = undefined!;

      // eslint-disable-next-line deprecation/deprecation
      expect(tsMappedType.typeParameter).toBeUndefined();
      expect(Object.keys(tsMappedType)).toContain('typeParameter');
    });
  });
});<|MERGE_RESOLUTION|>--- conflicted
+++ resolved
@@ -279,11 +279,12 @@
   });
 
   describe('suppressDeprecatedPropertyWarnings', () => {
-    const getEsImportDeclaration = (
+    const getEsCallExpression = (
       converterOptions?: ConverterOptions,
-    ): TSESTree.ImportDeclaration => {
-      const ast = convertCode('import ""');
-      const tsImportDeclaration = ast.statements[0] as ts.ImportDeclaration;
+    ): TSESTree.CallExpression => {
+      const ast = convertCode(`callee<T>();`);
+      const tsCallExpression = (ast.statements[0] as ts.ExpressionStatement)
+        .expression as ts.CallExpression;
       const instance = new Converter(ast, {
         shouldPreserveNodeMaps: true,
         ...converterOptions,
@@ -293,13 +294,9 @@
 
       const maps = instance.getASTMaps();
 
-      return maps.tsNodeToESTreeNodeMap.get(tsImportDeclaration);
+      return maps.tsNodeToESTreeNodeMap.get(tsCallExpression);
     };
 
-<<<<<<< HEAD
-    it('does not allow enumeration of deprecated properties', () => {
-      const esImportDeclaration = getEsImportDeclaration();
-=======
     const getTsMappedType = (
       converterOptions?: ConverterOptions,
     ): TSESTree.TSMappedType => {
@@ -371,25 +368,19 @@
 
     it('does not allow enumeration of deprecated aliased properties', () => {
       const esCallExpression = getEsCallExpression();
->>>>>>> f4cbbe61
-
-      expect(Object.keys(esImportDeclaration)).not.toContain('assertions');
-    });
-
-<<<<<<< HEAD
-    it('allows writing to the deprecated property as a new enumerable value', () => {
-      const esImportDeclaration = getEsImportDeclaration();
-=======
+
+      expect(Object.keys(esCallExpression)).not.toContain('typeParameters');
+    });
+
     it('allows writing to the deprecated aliased property as a new enumerable value', () => {
       const esCallExpression = getEsCallExpression();
->>>>>>> f4cbbe61
-
-      // eslint-disable-next-line deprecation/deprecation
-      esImportDeclaration.assertions = [];
-
-      // eslint-disable-next-line deprecation/deprecation
-      expect(esImportDeclaration.assertions).toBeUndefined();
-      expect(Object.keys(esImportDeclaration)).toContain('assertions');
+
+      // eslint-disable-next-line deprecation/deprecation
+      esCallExpression.typeParameters = undefined;
+
+      // eslint-disable-next-line deprecation/deprecation
+      expect(esCallExpression.typeParameters).toBeUndefined();
+      expect(Object.keys(esCallExpression)).toContain('typeParameters');
     });
 
     it('warns on a deprecated getter property access when suppressDeprecatedPropertyWarnings is false', () => {
