import fs from 'node:fs/promises';
import * as os from 'node:os';
import path from 'node:path';

import { clearCaches } from '../../src/clear-caches';
import { clearWatchCaches } from '../../src/create-program/getWatchProgramsForProjects';
import {
  clearDefaultProjectMatchedFiles,
  parseAndGenerateServices,
} from '../../src/parser';

const CONTENTS = {
  bar: 'console.log("bar")',
  'bat/baz/bar': 'console.log("bat/baz/bar")',
  'baz/bar': 'console.log("baz bar")',
  foo: 'console.log("foo")',
  number: 'const foo = 1;',
  object: '(() => { })();',
  string: 'let a: "a" | "b";',
};

const homeOrTmpDir = os.tmpdir() || os.homedir();

const tmpDirsParentDirectory = path.join(homeOrTmpDir, 'typescript-estree');

const cwdCopy = process.cwd();
const tmpDirs = new Set<string>();
afterEach(() => {
  // reset project tracking
  clearDefaultProjectMatchedFiles();

  // stop watching the files and folders
  clearWatchCaches();

  tmpDirs.clear();

  // restore original cwd
  process.chdir(cwdCopy);
});

beforeAll(async () => {
  await fs.mkdir(tmpDirsParentDirectory, {
    recursive: true,
  });
});

afterAll(async () => {
  // clean up the temporary files and folders
  await fs.rm(tmpDirsParentDirectory, { recursive: true });
});

async function writeTSConfig(
  dirName: string,
  config: Record<string, unknown>,
): Promise<void> {
  await fs.writeFile(
    path.join(dirName, 'tsconfig.json'),
    JSON.stringify(config, null, 2),
    { encoding: 'utf-8' },
  );
}
async function writeFile(
  dirName: string,
  file: keyof typeof CONTENTS,
): Promise<void> {
  await fs.writeFile(
    path.join(dirName, 'src', `${file}.ts`),
    CONTENTS[file],
    'utf-8',
  );
}
async function renameFile(
  dirName: string,
  src: 'bar',
  dest: 'baz/bar',
): Promise<void> {
  await fs.rename(
    path.join(dirName, 'src', `${src}.ts`),
    path.join(dirName, 'src', `${dest}.ts`),
  );
}

async function createTmpDir(): Promise<string> {
  const tmpDir = await fs.mkdtemp(`${tmpDirsParentDirectory}/`, {
    encoding: 'utf-8',
  });
  tmpDirs.add(tmpDir);
  return tmpDir;
}
async function setup(
  tsconfig: Record<string, unknown>,
  writeBar = true,
): Promise<string> {
  const tmpDir = await createTmpDir();

  await writeTSConfig(tmpDir, tsconfig);

  await fs.mkdir(path.join(tmpDir, 'src'), { recursive: true });
  await fs.mkdir(path.join(tmpDir, 'src', 'baz'), { recursive: true });
  await writeFile(tmpDir, 'foo');
  if (writeBar) {
    await writeFile(tmpDir, 'bar');
  }

  return tmpDir;
}

function parseFile(
  filename: keyof typeof CONTENTS,
  tmpDir: string,
  relative?: boolean,
  ignoreTsconfigRootDir?: boolean,
): void {
  parseAndGenerateServices(CONTENTS[filename], {
    disallowAutomaticSingleRunInference: true,
    filePath: relative
      ? path.join('src', `${filename}.ts`)
      : path.join(tmpDir, 'src', `${filename}.ts`),
    project: './tsconfig.json',
    tsconfigRootDir: ignoreTsconfigRootDir ? undefined : tmpDir,
  });
}

async function exists(
  filename: keyof typeof CONTENTS,
  tmpDir = '',
): Promise<boolean> {
  return (await fs.lstat(path.join(tmpDir, 'src', `${filename}.ts`))).isFile();
}

function baseTests(
  tsConfigExcludeBar: Record<string, unknown>,
  tsConfigIncludeAll: Record<string, unknown>,
): void {
  it('parses both files successfully when included', async () => {
    const PROJECT_DIR = await setup(tsConfigIncludeAll);

    expect(() => parseFile('foo', PROJECT_DIR)).not.toThrow();
    expect(() => parseFile('bar', PROJECT_DIR)).not.toThrow();
  });

  it('parses included files, and throws on excluded files', async () => {
    const PROJECT_DIR = await setup(tsConfigExcludeBar);

    expect(() => parseFile('foo', PROJECT_DIR)).not.toThrow();
    expect(() => parseFile('bar', PROJECT_DIR)).toThrow();
  });

  it('allows parsing of new files', async () => {
    const PROJECT_DIR = await setup(tsConfigIncludeAll, false);

    // parse once to: assert the config as correct, and to make sure the program is setup
    expect(() => parseFile('foo', PROJECT_DIR)).not.toThrow();
    // bar should throw because it doesn't exist yet
    expect(() => parseFile('bar', PROJECT_DIR)).toThrow();

    // write a new file and attempt to parse it
    await writeFile(PROJECT_DIR, 'bar');

    // both files should parse fine now
    expect(() => parseFile('foo', PROJECT_DIR)).not.toThrow();
    expect(() => parseFile('bar', PROJECT_DIR)).not.toThrow();
  });

  it('allows parsing of deeply nested new files', async () => {
    const PROJECT_DIR = await setup(tsConfigIncludeAll, false);
    const bazSlashBar = 'baz/bar';

    // parse once to: assert the config as correct, and to make sure the program is setup
    expect(() => parseFile('foo', PROJECT_DIR)).not.toThrow();
    // bar should throw because it doesn't exist yet
    expect(() => parseFile(bazSlashBar, PROJECT_DIR)).toThrow();

    // write a new file and attempt to parse it
    await writeFile(PROJECT_DIR, bazSlashBar);

    // both files should parse fine now
    expect(() => parseFile('foo', PROJECT_DIR)).not.toThrow();
    expect(() => parseFile(bazSlashBar, PROJECT_DIR)).not.toThrow();
  });

  it('allows parsing of deeply nested new files in new folder', async () => {
    const PROJECT_DIR = await setup(tsConfigIncludeAll);

    expect(() => parseFile('foo', PROJECT_DIR)).not.toThrow();

    // Create deep folder structure after first parse (this is important step)
    // context: https://github.com/typescript-eslint/typescript-eslint/issues/1394
    await fs.mkdir(path.join(PROJECT_DIR, 'src', 'bat'), { recursive: true });
    await fs.mkdir(path.join(PROJECT_DIR, 'src', 'bat', 'baz'), {
      recursive: true,
    });

    const bazSlashBar = 'bat/baz/bar';

    // write a new file and attempt to parse it
    await writeFile(PROJECT_DIR, bazSlashBar);

    expect(() => parseFile(bazSlashBar, PROJECT_DIR)).not.toThrow();
  });

  it('allows renaming of files', async () => {
    const PROJECT_DIR = await setup(tsConfigIncludeAll, true);
    const bazSlashBar = 'baz/bar';

    // parse once to: assert the config as correct, and to make sure the program is setup
    expect(() => parseFile('foo', PROJECT_DIR)).not.toThrow();
    // bar should throw because it doesn't exist yet
    expect(() => parseFile(bazSlashBar, PROJECT_DIR)).toThrow();

    // write a new file and attempt to parse it
    await renameFile(PROJECT_DIR, 'bar', bazSlashBar);

    // both files should parse fine now
    expect(() => parseFile('foo', PROJECT_DIR)).not.toThrow();
    expect(() => parseFile(bazSlashBar, PROJECT_DIR)).not.toThrow();
  });

  it('reacts to changes in the tsconfig', async () => {
    const PROJECT_DIR = await setup(tsConfigExcludeBar);

    // parse once to: assert the config as correct, and to make sure the program is setup
    expect(() => parseFile('foo', PROJECT_DIR)).not.toThrow();
    expect(() => parseFile('bar', PROJECT_DIR)).toThrow();

    // change the config file so it now includes all files
    await writeTSConfig(PROJECT_DIR, tsConfigIncludeAll);
    clearCaches();

    expect(() => parseFile('foo', PROJECT_DIR)).not.toThrow();
    expect(() => parseFile('bar', PROJECT_DIR)).not.toThrow();
  });

  it('should work with relative paths', async () => {
    const PROJECT_DIR = await setup(tsConfigIncludeAll, false);

    // parse once to: assert the config as correct, and to make sure the program is setup
    expect(() => parseFile('foo', PROJECT_DIR, true)).not.toThrow();
    // bar should throw because it doesn't exist yet
    expect(() => parseFile('bar', PROJECT_DIR, true)).toThrow();

    // write a new file and attempt to parse it
    await writeFile(PROJECT_DIR, 'bar');

    // make sure that file is correctly created
    await expect(exists('bar', PROJECT_DIR)).resolves.toBe(true);

    // both files should parse fine now
    expect(() => parseFile('foo', PROJECT_DIR, true)).not.toThrow();
    expect(() => parseFile('bar', PROJECT_DIR, true)).not.toThrow();
  });

  it('should work with relative paths without tsconfig root', async () => {
    const PROJECT_DIR = await setup(tsConfigIncludeAll, false);
    process.chdir(PROJECT_DIR);

    // parse once to: assert the config as correct, and to make sure the program is setup
    expect(() => parseFile('foo', PROJECT_DIR, true, true)).not.toThrow();
    // bar should throw because it doesn't exist yet
    expect(() => parseFile('bar', PROJECT_DIR, true, true)).toThrow();

    // write a new file and attempt to parse it
    await writeFile(PROJECT_DIR, 'bar');

    // make sure that file is correctly created
    await expect(exists('bar')).resolves.toBe(true);
    await expect(exists('bar', PROJECT_DIR)).resolves.toBe(true);

    // both files should parse fine now
    expect(() => parseFile('foo', PROJECT_DIR, true, true)).not.toThrow();
    expect(() => parseFile('bar', PROJECT_DIR, true, true)).not.toThrow();
  });
}

describe('persistent parse', () => {
  describe.skipIf(process.env.TYPESCRIPT_ESLINT_PROJECT_SERVICE === 'true')(
    'includes not ending in a slash',
    () => {
      const tsConfigExcludeBar = {
        exclude: ['./src/bar.ts'],
        include: ['src'],
      };
      const tsConfigIncludeAll = {
        exclude: [],
        include: ['src'],
      };

      baseTests(tsConfigExcludeBar, tsConfigIncludeAll);
    },
  );

  /*
  If the includes ends in a slash, typescript will ask for watchers ending in a slash.
  These tests ensure the normalization of code works as expected in this case.
  */
  describe.skipIf(process.env.TYPESCRIPT_ESLINT_PROJECT_SERVICE === 'true')(
    'includes ending in a slash',
    () => {
      const tsConfigExcludeBar = {
        exclude: ['./src/bar.ts'],
        include: ['src/'],
      };
      const tsConfigIncludeAll = {
        exclude: [],
        include: ['src/'],
      };

      baseTests(tsConfigExcludeBar, tsConfigIncludeAll);
    },
  );

  /*
  If there is no includes, then typescript will ask for a slightly different set of watchers.
  */

  describe.runIf(process.env.TYPESCRIPT_ESLINT_PROJECT_SERVICE !== 'true')(
    'tsconfig with no includes / files',
    () => {
      const tsConfigExcludeBar = {
        exclude: ['./src/bar.ts'],
      };
      const tsConfigIncludeAll = {};

      baseTests(tsConfigExcludeBar, tsConfigIncludeAll);

      it('handles tsconfigs with no includes/excludes (single level)', async () => {
        const PROJECT_DIR = await setup({}, false);

        // parse once to: assert the config as correct, and to make sure the program is setup
        expect(() => parseFile('foo', PROJECT_DIR)).not.toThrow();
        expect(() => parseFile('bar', PROJECT_DIR)).toThrow();

        // write a new file and attempt to parse it
        await writeFile(PROJECT_DIR, 'bar');
        clearCaches();

        expect(() => parseFile('foo', PROJECT_DIR)).not.toThrow();
        expect(() => parseFile('bar', PROJECT_DIR)).not.toThrow();
      });

      it('handles tsconfigs with no includes/excludes (nested)', async () => {
        const PROJECT_DIR = await setup({}, false);
        const bazSlashBar = 'baz/bar';

        // parse once to: assert the config as correct, and to make sure the program is setup
        expect(() => parseFile('foo', PROJECT_DIR)).not.toThrow();
        expect(() => parseFile(bazSlashBar, PROJECT_DIR)).toThrow();

        // write a new file and attempt to parse it
        await writeFile(PROJECT_DIR, bazSlashBar);
        clearCaches();

        expect(() => parseFile('foo', PROJECT_DIR)).not.toThrow();
        expect(() => parseFile(bazSlashBar, PROJECT_DIR)).not.toThrow();
      });
    },
  );

  /*
  If there is no includes, then typescript will ask for a slightly different set of watchers.
  */
  describe.skipIf(process.env.TYPESCRIPT_ESLINT_PROJECT_SERVICE === 'true')(
    'tsconfig with overlapping globs',
    () => {
      const tsConfigExcludeBar = {
        exclude: ['./src/bar.ts'],
        include: ['./*', './**/*', './src/**/*'],
      };
      const tsConfigIncludeAll = {
        include: ['./*', './**/*', './src/**/*'],
      };

      baseTests(tsConfigExcludeBar, tsConfigIncludeAll);
    },
  );

  describe('tsconfig with module set', () => {
    const moduleTypes = [
      'None',
      'CommonJS',
      'AMD',
      'System',
      'UMD',
      'ES6',
      'ES2015',
      'ESNext',
<<<<<<< HEAD
    ];

    for (const module of moduleTypes) {
      describe(`module ${module}`, () => {
        const tsConfigIncludeAll = {
          compilerOptions: { module },
          include: ['./**/*'],
        };

        const testNames = ['object', 'number', 'string', 'foo'] as const;
        // eslint-disable-next-line vitest/prefer-each
        for (const name of testNames) {
          it(`first parse of ${name} should not throw`, () => {
            const PROJECT_DIR = setup(tsConfigIncludeAll);
            writeFile(PROJECT_DIR, name);
            expect(() => parseFile(name, PROJECT_DIR)).not.toThrow();
          });
        }
      });
    }
=======
    ] as const;

    const testNames = ['object', 'number', 'string', 'foo'] as const;

    describe.for(moduleTypes)('module %s', module => {
      const tsConfigIncludeAll = {
        compilerOptions: { module },
        include: ['./**/*'],
      };

      it.for(testNames)(
        'first parse of %s should not throw',
        async (name, { expect }) => {
          const PROJECT_DIR = await setup(tsConfigIncludeAll);
          await writeFile(PROJECT_DIR, name);
          expect(() => parseFile(name, PROJECT_DIR)).not.toThrow();
        },
      );
    });
>>>>>>> dfe51af0
  });
});<|MERGE_RESOLUTION|>--- conflicted
+++ resolved
@@ -384,28 +384,6 @@
       'ES6',
       'ES2015',
       'ESNext',
-<<<<<<< HEAD
-    ];
-
-    for (const module of moduleTypes) {
-      describe(`module ${module}`, () => {
-        const tsConfigIncludeAll = {
-          compilerOptions: { module },
-          include: ['./**/*'],
-        };
-
-        const testNames = ['object', 'number', 'string', 'foo'] as const;
-        // eslint-disable-next-line vitest/prefer-each
-        for (const name of testNames) {
-          it(`first parse of ${name} should not throw`, () => {
-            const PROJECT_DIR = setup(tsConfigIncludeAll);
-            writeFile(PROJECT_DIR, name);
-            expect(() => parseFile(name, PROJECT_DIR)).not.toThrow();
-          });
-        }
-      });
-    }
-=======
     ] as const;
 
     const testNames = ['object', 'number', 'string', 'foo'] as const;
@@ -425,6 +403,5 @@
         },
       );
     });
->>>>>>> dfe51af0
   });
 });