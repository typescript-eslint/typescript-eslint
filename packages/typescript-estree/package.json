--- conflicted
+++ resolved
@@ -46,13 +46,8 @@
   "scripts": {
     "build": "tsc -b tsconfig.build.json",
     "clean": "rimraf dist/ coverage/",
-<<<<<<< HEAD
     "format": "yarn run -T format",
     "lint": "yarn run -BT nx lint",
-=======
-    "format": "prettier --write \"./**/*.{ts,mts,cts,tsx,js,mjs,cjs,jsx,json,md,css}\" --ignore-path ../../.prettierignore",
-    "lint": "npx nx lint",
->>>>>>> e7f5e36e
     "test": "vitest --run --config=$INIT_CWD/vitest.config.mts",
     "check-types": "yarn run -BT nx typecheck"
   },
