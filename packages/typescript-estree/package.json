{
  "name": "@typescript-eslint/typescript-estree",
  "version": "2.12.0",
  "description": "A parser that converts TypeScript source code into an ESTree compatible form",
  "main": "dist/parser.js",
  "types": "dist/parser.d.ts",
  "files": [
    "dist",
    "README.md",
    "LICENSE"
  ],
  "engines": {
    "node": "^8.10.0 || ^10.13.0 || >=11.10.1"
  },
  "repository": {
    "type": "git",
    "url": "https://github.com/typescript-eslint/typescript-eslint.git",
    "directory": "packages/typescript-estree"
  },
  "bugs": {
    "url": "https://github.com/typescript-eslint/typescript-eslint/issues"
  },
  "license": "BSD-2-Clause",
  "keywords": [
    "ast",
    "estree",
    "ecmascript",
    "javascript",
    "typescript",
    "parser",
    "syntax"
  ],
  "scripts": {
    "build": "tsc -b tsconfig.build.json",
    "clean": "tsc -b tsconfig.build.json --clean",
    "format": "prettier --write \"./**/*.{ts,js,json,md}\" --ignore-path ../../.prettierignore",
    "lint": "eslint . --ext .js,.ts --ignore-path='../../.eslintignore'",
    "test": "jest --coverage",
    "typecheck": "tsc -p tsconfig.json --noEmit"
  },
  "dependencies": {
    "debug": "^4.1.1",
    "eslint-visitor-keys": "^1.1.0",
    "glob": "^7.1.6",
    "is-glob": "^4.0.1",
    "lodash.unescape": "4.0.1",
    "semver": "^6.3.0",
    "tsutils": "^3.17.1"
  },
  "devDependencies": {
    "@babel/code-frame": "7.5.5",
    "@babel/parser": "7.7.5",
    "@babel/types": "^7.7.4",
    "@types/babel__code-frame": "^7.0.1",
    "@types/debug": "^4.1.5",
    "@types/glob": "^7.1.1",
    "@types/is-glob": "^4.0.1",
    "@types/lodash.isplainobject": "^4.0.4",
    "@types/lodash.unescape": "^4.0.4",
    "@types/semver": "^6.2.0",
    "@types/tmp": "^0.1.0",
<<<<<<< HEAD
    "@typescript-eslint/shared-fixtures": "2.11.0",
=======
    "@typescript-eslint/shared-fixtures": "2.12.0",
    "babel-code-frame": "^6.26.0",
>>>>>>> 6b7b88b6
    "lodash.isplainobject": "4.0.6",
    "tmp": "^0.1.0",
    "typescript": "*"
  },
  "peerDependenciesMeta": {
    "typescript": {
      "optional": true
    }
  }
}<|MERGE_RESOLUTION|>--- conflicted
+++ resolved
@@ -59,12 +59,7 @@
     "@types/lodash.unescape": "^4.0.4",
     "@types/semver": "^6.2.0",
     "@types/tmp": "^0.1.0",
-<<<<<<< HEAD
-    "@typescript-eslint/shared-fixtures": "2.11.0",
-=======
     "@typescript-eslint/shared-fixtures": "2.12.0",
-    "babel-code-frame": "^6.26.0",
->>>>>>> 6b7b88b6
     "lodash.isplainobject": "4.0.6",
     "tmp": "^0.1.0",
     "typescript": "*"
