--- conflicted
+++ resolved
@@ -48,13 +48,8 @@
     "tsutils": "^3.17.1"
   },
   "devDependencies": {
-<<<<<<< HEAD
-    "@babel/code-frame": "7.8.3",
-    "@babel/parser": "7.8.3",
-=======
     "@babel/code-frame": "^7.8.3",
     "@babel/parser": "^7.8.3",
->>>>>>> ae2754ec
     "@babel/types": "^7.8.3",
     "@types/babel__code-frame": "^7.0.1",
     "@types/debug": "^4.1.5",
