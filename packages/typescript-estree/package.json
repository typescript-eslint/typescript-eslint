{
  "name": "@typescript-eslint/typescript-estree",
<<<<<<< HEAD
  "version": "5.59.8",
=======
  "version": "5.59.9",
>>>>>>> a2b6b2e0
  "description": "A parser that converts TypeScript source code into an ESTree compatible form",
  "main": "dist/index.js",
  "types": "dist/index.d.ts",
  "files": [
    "dist",
    "_ts3.4",
    "README.md",
    "LICENSE"
  ],
  "engines": {
    "node": "^12.22.0 || ^14.17.0 || >=16.0.0"
  },
  "repository": {
    "type": "git",
    "url": "https://github.com/typescript-eslint/typescript-eslint.git",
    "directory": "packages/typescript-estree"
  },
  "bugs": {
    "url": "https://github.com/typescript-eslint/typescript-eslint/issues"
  },
  "license": "BSD-2-Clause",
  "keywords": [
    "ast",
    "estree",
    "ecmascript",
    "javascript",
    "typescript",
    "parser",
    "syntax"
  ],
  "scripts": {
    "build": "tsc -b tsconfig.build.json",
    "postbuild": "downlevel-dts dist _ts3.4/dist",
    "clean": "tsc -b tsconfig.build.json --clean",
    "postclean": "rimraf dist && rimraf _ts3.4 && rimraf coverage",
    "format": "prettier --write \"./**/*.{ts,mts,cts,tsx,js,mjs,cjs,jsx,json,md,css}\" --ignore-path ../../.prettierignore",
    "lint": "nx lint",
    "test": "jest --coverage",
    "typecheck": "tsc -p tsconfig.json --noEmit"
  },
  "dependencies": {
<<<<<<< HEAD
    "@typescript-eslint/types": "5.59.8",
    "@typescript-eslint/visitor-keys": "5.59.8",
=======
    "@typescript-eslint/types": "5.59.9",
    "@typescript-eslint/visitor-keys": "5.59.9",
>>>>>>> a2b6b2e0
    "debug": "^4.3.4",
    "globby": "^11.1.0",
    "is-glob": "^4.0.3",
    "semver": "^7.3.7",
    "tsutils": "^3.21.0"
  },
  "devDependencies": {
    "@babel/code-frame": "*",
    "@babel/parser": "*",
    "@types/babel__code-frame": "*",
    "@types/debug": "*",
    "@types/glob": "*",
    "@types/is-glob": "*",
    "@types/semver": "*",
    "@types/tmp": "*",
    "glob": "*",
    "jest-specific-snapshot": "*",
    "make-dir": "*",
    "tmp": "*",
    "typescript": "*"
  },
  "peerDependenciesMeta": {
    "typescript": {
      "optional": true
    }
  },
  "funding": {
    "type": "opencollective",
    "url": "https://opencollective.com/typescript-eslint"
  },
  "typesVersions": {
    "<3.8": {
      "*": [
        "_ts3.4/*"
      ]
    }
  }
}<|MERGE_RESOLUTION|>--- conflicted
+++ resolved
@@ -1,10 +1,6 @@
 {
   "name": "@typescript-eslint/typescript-estree",
-<<<<<<< HEAD
-  "version": "5.59.8",
-=======
   "version": "5.59.9",
->>>>>>> a2b6b2e0
   "description": "A parser that converts TypeScript source code into an ESTree compatible form",
   "main": "dist/index.js",
   "types": "dist/index.d.ts",
@@ -46,13 +42,8 @@
     "typecheck": "tsc -p tsconfig.json --noEmit"
   },
   "dependencies": {
-<<<<<<< HEAD
-    "@typescript-eslint/types": "5.59.8",
-    "@typescript-eslint/visitor-keys": "5.59.8",
-=======
     "@typescript-eslint/types": "5.59.9",
     "@typescript-eslint/visitor-keys": "5.59.9",
->>>>>>> a2b6b2e0
     "debug": "^4.3.4",
     "globby": "^11.1.0",
     "is-glob": "^4.0.3",
