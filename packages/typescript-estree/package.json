--- conflicted
+++ resolved
@@ -43,11 +43,7 @@
     "typescript": "*"
   },
   "devDependencies": {
-<<<<<<< HEAD
     "@babel/types": "^7.3.2",
-    "@typescript-eslint/shared-fixtures": "1.2.0"
-=======
     "@typescript-eslint/shared-fixtures": "1.3.0"
->>>>>>> d1784992
   }
 }