{
  "name": "@typescript-eslint/typescript-estree",
  "version": "2.14.0",
  "description": "A parser that converts TypeScript source code into an ESTree compatible form",
  "main": "dist/parser.js",
  "types": "dist/parser.d.ts",
  "files": [
    "dist",
    "README.md",
    "LICENSE"
  ],
  "engines": {
    "node": "^8.10.0 || ^10.13.0 || >=11.10.1"
  },
  "repository": {
    "type": "git",
    "url": "https://github.com/typescript-eslint/typescript-eslint.git",
    "directory": "packages/typescript-estree"
  },
  "bugs": {
    "url": "https://github.com/typescript-eslint/typescript-eslint/issues"
  },
  "license": "BSD-2-Clause",
  "keywords": [
    "ast",
    "estree",
    "ecmascript",
    "javascript",
    "typescript",
    "parser",
    "syntax"
  ],
  "scripts": {
    "build": "tsc -b tsconfig.build.json",
    "clean": "tsc -b tsconfig.build.json --clean",
    "format": "prettier --write \"./**/*.{ts,js,json,md}\" --ignore-path ../../.prettierignore",
    "lint": "eslint . --ext .js,.ts --ignore-path='../../.eslintignore'",
    "test": "jest --coverage",
    "typecheck": "tsc -p tsconfig.json --noEmit"
  },
  "dependencies": {
    "debug": "^4.1.1",
    "eslint-visitor-keys": "^1.1.0",
    "glob": "^7.1.6",
    "is-glob": "^4.0.1",
    "lodash.unescape": "4.0.1",
    "semver": "^6.3.0",
    "tsutils": "^3.17.1"
  },
  "devDependencies": {
    "@babel/code-frame": "7.5.5",
    "@babel/parser": "7.7.5",
    "@babel/types": "^7.7.4",
    "@types/babel__code-frame": "^7.0.1",
    "@types/debug": "^4.1.5",
    "@types/glob": "^7.1.1",
    "@types/is-glob": "^4.0.1",
    "@types/lodash.unescape": "^4.0.4",
    "@types/semver": "^6.2.0",
    "@types/tmp": "^0.1.0",
<<<<<<< HEAD
    "@typescript-eslint/shared-fixtures": "2.13.0",
=======
    "@typescript-eslint/shared-fixtures": "2.14.0",
    "lodash.isplainobject": "4.0.6",
>>>>>>> 93442333
    "tmp": "^0.1.0",
    "typescript": "*"
  },
  "peerDependenciesMeta": {
    "typescript": {
      "optional": true
    }
  }
}<|MERGE_RESOLUTION|>--- conflicted
+++ resolved
@@ -58,12 +58,7 @@
     "@types/lodash.unescape": "^4.0.4",
     "@types/semver": "^6.2.0",
     "@types/tmp": "^0.1.0",
-<<<<<<< HEAD
-    "@typescript-eslint/shared-fixtures": "2.13.0",
-=======
     "@typescript-eslint/shared-fixtures": "2.14.0",
-    "lodash.isplainobject": "4.0.6",
->>>>>>> 93442333
     "tmp": "^0.1.0",
     "typescript": "*"
   },
