{
  "name": "@typescript-eslint/typescript-estree",
  "version": "8.29.1",
  "description": "A parser that converts TypeScript source code into an ESTree compatible form",
  "files": [
    "dist",
    "!*.tsbuildinfo",
    "README.md",
    "LICENSE"
  ],
  "type": "commonjs",
  "exports": {
    ".": {
      "types": "./dist/index.d.ts",
      "default": "./dist/index.js"
    },
    "./package.json": "./package.json",
    "./use-at-your-own-risk": {
      "types": "./dist/use-at-your-own-risk.d.ts",
      "default": "./dist/use-at-your-own-risk.js"
    }
  },
  "types": "./dist/index.d.ts",
  "engines": {
    "node": "^18.18.0 || ^20.9.0 || >=21.1.0"
  },
  "repository": {
    "type": "git",
    "url": "https://github.com/typescript-eslint/typescript-eslint.git",
    "directory": "packages/typescript-estree"
  },
  "bugs": {
    "url": "https://github.com/typescript-eslint/typescript-eslint/issues"
  },
  "homepage": "https://typescript-eslint.io/packages/typescript-estree",
  "license": "MIT",
  "keywords": [
    "ast",
    "estree",
    "ecmascript",
    "javascript",
    "typescript",
    "parser",
    "syntax"
  ],
  "scripts": {
    "build": "tsc -b tsconfig.build.json",
    "clean": "tsc -b tsconfig.build.json --clean",
<<<<<<< HEAD
    "postclean": "rimraf dist/ _ts4.3/ coverage/",
=======
    "postclean": "rimraf dist/ coverage/",
>>>>>>> deacba9b
    "format": "prettier --write \"./**/*.{ts,mts,cts,tsx,js,mjs,cjs,jsx,json,md,css}\" --ignore-path ../../.prettierignore",
    "lint": "npx nx lint",
    "test": "vitest --run --config=$INIT_CWD/vitest.config.mts",
    "check-types": "npx nx typecheck"
  },
  "dependencies": {
    "@typescript-eslint/types": "8.29.1",
    "@typescript-eslint/visitor-keys": "8.29.1",
    "debug": "^4.3.4",
    "fast-glob": "^3.3.2",
    "is-glob": "^4.0.3",
    "minimatch": "^9.0.4",
    "semver": "^7.6.0",
    "ts-api-utils": "^2.0.1"
  },
  "devDependencies": {
    "@vitest/coverage-v8": "^3.1.1",
    "glob": "*",
    "prettier": "^3.2.5",
    "rimraf": "*",
    "typescript": "*",
    "vitest": "^3.1.1"
  },
  "peerDependencies": {
    "typescript": ">=4.8.4 <5.9.0"
  },
  "funding": {
    "type": "opencollective",
    "url": "https://opencollective.com/typescript-eslint"
  }
}<|MERGE_RESOLUTION|>--- conflicted
+++ resolved
@@ -46,11 +46,7 @@
   "scripts": {
     "build": "tsc -b tsconfig.build.json",
     "clean": "tsc -b tsconfig.build.json --clean",
-<<<<<<< HEAD
-    "postclean": "rimraf dist/ _ts4.3/ coverage/",
-=======
     "postclean": "rimraf dist/ coverage/",
->>>>>>> deacba9b
     "format": "prettier --write \"./**/*.{ts,mts,cts,tsx,js,mjs,cjs,jsx,json,md,css}\" --ignore-path ../../.prettierignore",
     "lint": "npx nx lint",
     "test": "vitest --run --config=$INIT_CWD/vitest.config.mts",
