{
  "name": "@typescript-eslint/typescript-estree",
  "version": "8.25.0",
  "description": "A parser that converts TypeScript source code into an ESTree compatible form",
  "files": [
    "dist",
    "!*.tsbuildinfo",
    "_ts4.3",
    "README.md",
    "LICENSE"
  ],
  "type": "commonjs",
  "exports": {
    ".": {
      "types": "./dist/index.d.ts",
      "default": "./dist/index.js"
    },
    "./package.json": "./package.json",
    "./use-at-your-own-risk": {
      "types": "./dist/use-at-your-own-risk.d.ts",
      "default": "./dist/use-at-your-own-risk.js"
    }
  },
  "types": "./dist/index.d.ts",
  "engines": {
    "node": "^18.18.0 || ^20.9.0 || >=21.1.0"
  },
  "repository": {
    "type": "git",
    "url": "https://github.com/typescript-eslint/typescript-eslint.git",
    "directory": "packages/typescript-estree"
  },
  "bugs": {
    "url": "https://github.com/typescript-eslint/typescript-eslint/issues"
  },
  "homepage": "https://typescript-eslint.io/packages/typescript-estree",
  "license": "MIT",
  "keywords": [
    "ast",
    "estree",
    "ecmascript",
    "javascript",
    "typescript",
    "parser",
    "syntax"
  ],
  "scripts": {
    "build": "tsc -b tsconfig.build.json",
    "postbuild": "downlevel-dts dist _ts4.3/dist --to=4.3",
    "clean": "tsc -b tsconfig.build.json --clean",
    "postclean": "rimraf dist && rimraf _ts4.3 && rimraf coverage",
    "format": "prettier --write \"./**/*.{ts,mts,cts,tsx,js,mjs,cjs,jsx,json,md,css}\" --ignore-path ../../.prettierignore",
    "lint": "npx nx lint",
    "test": "jest --runInBand --verbose",
<<<<<<< HEAD
    "test-coverage": "jest --coverage --runInBand --verbose",
    "typecheck": "tsc --noEmit"
=======
    "check-types": "npx nx typecheck"
>>>>>>> 83da0b83
  },
  "dependencies": {
    "@typescript-eslint/types": "8.25.0",
    "@typescript-eslint/visitor-keys": "8.25.0",
    "debug": "^4.3.4",
    "fast-glob": "^3.3.2",
    "is-glob": "^4.0.3",
    "minimatch": "^9.0.4",
    "semver": "^7.6.0",
    "ts-api-utils": "^2.0.1"
  },
  "devDependencies": {
    "@jest/types": "29.6.3",
    "glob": "*",
    "jest": "29.7.0",
    "prettier": "^3.2.5",
    "rimraf": "*",
    "tmp": "*",
    "typescript": "*"
  },
  "peerDependencies": {
    "typescript": ">=4.8.4 <5.8.0"
  },
  "funding": {
    "type": "opencollective",
    "url": "https://opencollective.com/typescript-eslint"
  },
  "typesVersions": {
    "<4.7": {
      "*": [
        "_ts4.3/*"
      ]
    }
  }
}<|MERGE_RESOLUTION|>--- conflicted
+++ resolved
@@ -52,12 +52,7 @@
     "format": "prettier --write \"./**/*.{ts,mts,cts,tsx,js,mjs,cjs,jsx,json,md,css}\" --ignore-path ../../.prettierignore",
     "lint": "npx nx lint",
     "test": "jest --runInBand --verbose",
-<<<<<<< HEAD
-    "test-coverage": "jest --coverage --runInBand --verbose",
-    "typecheck": "tsc --noEmit"
-=======
     "check-types": "npx nx typecheck"
->>>>>>> 83da0b83
   },
   "dependencies": {
     "@typescript-eslint/types": "8.25.0",
