{
  "name": "@typescript-eslint/typescript-estree",
  "version": "1.12.0",
  "description": "A parser that converts TypeScript source code into an ESTree compatible form",
  "main": "dist/parser.js",
  "types": "dist/parser.d.ts",
  "files": [
    "dist",
    "README.md",
    "LICENSE"
  ],
  "engines": {
    "node": ">=6.14.0"
  },
  "repository": {
    "type": "git",
    "url": "https://github.com/typescript-eslint/typescript-eslint.git",
    "directory": "packages/typescript-estree"
  },
  "bugs": {
    "url": "https://github.com/typescript-eslint/typescript-eslint/issues"
  },
  "license": "BSD-2-Clause",
  "keywords": [
    "ast",
    "estree",
    "ecmascript",
    "javascript",
    "typescript",
    "parser",
    "syntax"
  ],
  "scripts": {
    "ast-alignment-tests": "jest spec.ts",
    "build": "tsc -p tsconfig.build.json",
    "clean": "rimraf dist/",
    "format": "prettier --write \"./**/*.{ts,js,json,md}\" --ignore-path ../../.prettierignore",
    "prebuild": "npm run clean",
    "test": "jest --coverage",
    "typecheck": "tsc --noEmit",
    "unit-tests": "jest \"./tests/lib/.*\""
  },
  "dependencies": {
    "lodash.unescape": "4.0.1",
    "semver": "5.5.0"
  },
  "devDependencies": {
    "@babel/code-frame": "7.0.0",
    "@babel/parser": "7.3.2",
    "@babel/types": "^7.3.2",
<<<<<<< HEAD
    "@types/glob": "^7.1.1",
    "@types/babel-code-frame": "^6.20.1",
    "@types/lodash.unescape": "^4.0.4",
    "@types/lodash.isplainobject": "^4.0.4",
    "@types/semver": "^5.5.0",
    "@typescript-eslint/shared-fixtures": "1.9.0",
    "babel-code-frame": "^6.26.0",
    "lodash.isplainobject": "4.0.6",
    "typescript": "*",
    "glob": "^7.1.4"
=======
    "@typescript-eslint/shared-fixtures": "1.12.0"
>>>>>>> 66f97419
  }
}<|MERGE_RESOLUTION|>--- conflicted
+++ resolved
@@ -48,19 +48,15 @@
     "@babel/code-frame": "7.0.0",
     "@babel/parser": "7.3.2",
     "@babel/types": "^7.3.2",
-<<<<<<< HEAD
     "@types/glob": "^7.1.1",
     "@types/babel-code-frame": "^6.20.1",
     "@types/lodash.unescape": "^4.0.4",
     "@types/lodash.isplainobject": "^4.0.4",
     "@types/semver": "^5.5.0",
-    "@typescript-eslint/shared-fixtures": "1.9.0",
+    "@typescript-eslint/shared-fixtures": "1.12.0",
     "babel-code-frame": "^6.26.0",
     "lodash.isplainobject": "4.0.6",
     "typescript": "*",
     "glob": "^7.1.4"
-=======
-    "@typescript-eslint/shared-fixtures": "1.12.0"
->>>>>>> 66f97419
   }
 }