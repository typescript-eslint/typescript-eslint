import { ILinterOptions, Linter, LintResult } from 'tslint';
import { Program, SourceFile } from 'typescript';

<<<<<<< HEAD
// We need to access the program, but Linter has private program already
// eslint-disable-next-line @typescript-eslint/no-explicit-any, @typescript-eslint/no-unsafe-assignment
const TSLintLinter = Linter as any;

export class CustomLinter extends TSLintLinter {
=======
// @ts-expect-error - We need to access the program, but Linter has private program already
export class CustomLinter extends Linter {
>>>>>>> 1c1b572c
  constructor(options: ILinterOptions, private readonly program: Program) {
    super(options, program);
  }

  getResult(): LintResult {
    return super.getResult();
  }

  getSourceFile(fileName: string): SourceFile | undefined {
    return this.program.getSourceFile(fileName);
  }
}<|MERGE_RESOLUTION|>--- conflicted
+++ resolved
@@ -1,16 +1,8 @@
 import { ILinterOptions, Linter, LintResult } from 'tslint';
 import { Program, SourceFile } from 'typescript';
 
-<<<<<<< HEAD
-// We need to access the program, but Linter has private program already
-// eslint-disable-next-line @typescript-eslint/no-explicit-any, @typescript-eslint/no-unsafe-assignment
-const TSLintLinter = Linter as any;
-
-export class CustomLinter extends TSLintLinter {
-=======
 // @ts-expect-error - We need to access the program, but Linter has private program already
 export class CustomLinter extends Linter {
->>>>>>> 1c1b572c
   constructor(options: ILinterOptions, private readonly program: Program) {
     super(options, program);
   }
