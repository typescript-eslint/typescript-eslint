--- conflicted
+++ resolved
@@ -1,8 +1,4 @@
 import { ESLintUtils } from '@typescript-eslint/utils';
-<<<<<<< HEAD
-import { memoize } from 'lodash';
-=======
->>>>>>> 3e3b7891
 import type { RuleSeverity } from 'tslint';
 import { Configuration } from 'tslint';
 
