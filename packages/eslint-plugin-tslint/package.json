{
  "name": "@typescript-eslint/eslint-plugin-tslint",
  "version": "5.57.0",
  "main": "dist/index.js",
  "typings": "src/index.ts",
  "description": "ESLint plugin that wraps a TSLint configuration and lints the whole source using TSLint",
  "files": [
    "dist",
    "package.json",
    "README.md",
    "LICENSE"
  ],
  "type": "commonjs",
  "exports": {
    ".": {
      "types": "./dist/index.d.ts",
      "default": "./dist/index.js"
    },
    "./package.json": "./package.json"
  },
  "engines": {
    "node": "^14.18.0 || ^16.0.0 || >=18.0.0"
  },
  "repository": {
    "type": "git",
    "url": "https://github.com/typescript-eslint/typescript-eslint.git",
    "directory": "packages/eslint-plugin-tslint"
  },
  "bugs": {
    "url": "https://github.com/typescript-eslint/typescript-eslint/issues"
  },
  "license": "MIT",
  "keywords": [
    "eslint",
    "eslintplugin",
    "eslint-plugin",
    "tslint"
  ],
  "scripts": {
    "build": "tsc -b tsconfig.build.json",
    "clean": "tsc -b tsconfig.build.json --clean",
    "postclean": "rimraf dist && rimraf coverage",
    "format": "prettier --write \"./**/*.{ts,mts,cts,tsx,js,mjs,cjs,jsx,json,md,css}\" --ignore-path ../../.prettierignore",
    "lint": "nx lint",
    "test": "jest --coverage",
    "typecheck": "tsc -p tsconfig.json --noEmit"
  },
  "dependencies": {
<<<<<<< HEAD
    "@typescript-eslint/utils": "5.56.0"
=======
    "@typescript-eslint/utils": "5.57.0",
    "lodash": "^4.17.21"
>>>>>>> 79de27d1
  },
  "peerDependencies": {
    "eslint": "^7.0.0 || ^8.0.0",
    "tslint": "^5.0.0 || ^6.0.0",
    "typescript": "*"
  },
  "devDependencies": {
    "@types/lodash": "*",
    "@typescript-eslint/parser": "5.57.0"
  },
  "funding": {
    "type": "opencollective",
    "url": "https://opencollective.com/typescript-eslint"
  }
}<|MERGE_RESOLUTION|>--- conflicted
+++ resolved
@@ -46,12 +46,7 @@
     "typecheck": "tsc -p tsconfig.json --noEmit"
   },
   "dependencies": {
-<<<<<<< HEAD
-    "@typescript-eslint/utils": "5.56.0"
-=======
-    "@typescript-eslint/utils": "5.57.0",
-    "lodash": "^4.17.21"
->>>>>>> 79de27d1
+    "@typescript-eslint/utils": "5.57.0"
   },
   "peerDependencies": {
     "eslint": "^7.0.0 || ^8.0.0",
