--- conflicted
+++ resolved
@@ -35,14 +35,9 @@
     "lodash.memoize": "^4.1.2"
   },
   "peerDependencies": {
-<<<<<<< HEAD
-    "eslint": "^5.0.0",
+    "eslint": "^5.0.0 || ^6.0.0",
     "tslint": "^5.0.0",
     "typescript": "*"
-=======
-    "eslint": "^5.0.0 || ^6.0.0",
-    "tslint": "^5.0.0"
->>>>>>> 2b942ba3
   },
   "devDependencies": {
     "@types/lodash.memoize": "^4.1.4",
