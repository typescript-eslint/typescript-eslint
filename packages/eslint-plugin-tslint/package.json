--- conflicted
+++ resolved
@@ -54,13 +54,8 @@
     "typescript": "*"
   },
   "devDependencies": {
-<<<<<<< HEAD
     "@jest/types": "^29.6.3",
-    "@typescript-eslint/parser": "6.17.0",
-=======
-    "@types/lodash": "*",
     "@typescript-eslint/parser": "6.18.0",
->>>>>>> 21460ef7
     "jest": "29.7.0",
     "prettier": "^3.0.3",
     "rimraf": "*"
