--- conflicted
+++ resolved
@@ -1,10 +1,6 @@
 {
   "name": "@typescript-eslint/eslint-plugin-tslint",
-<<<<<<< HEAD
-  "version": "5.59.8",
-=======
   "version": "5.59.9",
->>>>>>> a2b6b2e0
   "main": "dist/index.js",
   "typings": "src/index.ts",
   "description": "ESLint plugin that wraps a TSLint configuration and lints the whole source using TSLint",
@@ -42,11 +38,7 @@
     "typecheck": "tsc -p tsconfig.json --noEmit"
   },
   "dependencies": {
-<<<<<<< HEAD
-    "@typescript-eslint/utils": "5.59.8"
-=======
     "@typescript-eslint/utils": "5.59.9"
->>>>>>> a2b6b2e0
   },
   "peerDependencies": {
     "eslint": "^6.0.0 || ^7.0.0 || ^8.0.0",
@@ -55,10 +47,6 @@
   },
   "devDependencies": {
     "@types/lodash": "*",
-<<<<<<< HEAD
-    "@typescript-eslint/parser": "5.59.8"
-=======
     "@typescript-eslint/parser": "5.59.9"
->>>>>>> a2b6b2e0
   }
 }