{
  "name": "@typescript-eslint/eslint-plugin-tslint",
<<<<<<< HEAD
  "version": "5.54.1",
=======
  "version": "5.55.0",
  "main": "dist/index.js",
  "typings": "src/index.ts",
>>>>>>> cea05c8c
  "description": "ESLint plugin that wraps a TSLint configuration and lints the whole source using TSLint",
  "files": [
    "dist",
    "package.json",
    "README.md",
    "LICENSE"
  ],
  "type": "commonjs",
  "exports": {
    ".": {
      "types": "./dist/index.d.ts",
      "default": "./dist/index.js"
    },
    "./package.json": "./package.json"
  },
  "engines": {
    "node": "^14.18.0 || ^16.0.0 || >=18.0.0"
  },
  "repository": {
    "type": "git",
    "url": "https://github.com/typescript-eslint/typescript-eslint.git",
    "directory": "packages/eslint-plugin-tslint"
  },
  "bugs": {
    "url": "https://github.com/typescript-eslint/typescript-eslint/issues"
  },
  "license": "MIT",
  "keywords": [
    "eslint",
    "eslintplugin",
    "eslint-plugin",
    "tslint"
  ],
  "scripts": {
    "build": "tsc -b tsconfig.build.json",
    "clean": "tsc -b tsconfig.build.json --clean",
    "postclean": "rimraf dist && rimraf coverage",
    "format": "prettier --write \"./**/*.{ts,mts,cts,tsx,js,mjs,cjs,jsx,json,md,css}\" --ignore-path ../../.prettierignore",
    "lint": "nx lint",
    "test": "jest --coverage",
    "typecheck": "tsc -p tsconfig.json --noEmit"
  },
  "dependencies": {
    "@typescript-eslint/utils": "5.55.0",
    "lodash": "^4.17.21"
  },
  "peerDependencies": {
    "eslint": "^7.0.0 || ^8.0.0",
    "tslint": "^5.0.0 || ^6.0.0",
    "typescript": "*"
  },
  "devDependencies": {
    "@types/lodash": "*",
<<<<<<< HEAD
    "@typescript-eslint/parser": "5.54.1"
  },
  "funding": {
    "type": "opencollective",
    "url": "https://opencollective.com/typescript-eslint"
=======
    "@typescript-eslint/parser": "5.55.0"
>>>>>>> cea05c8c
  }
}<|MERGE_RESOLUTION|>--- conflicted
+++ resolved
@@ -1,12 +1,8 @@
 {
   "name": "@typescript-eslint/eslint-plugin-tslint",
-<<<<<<< HEAD
-  "version": "5.54.1",
-=======
   "version": "5.55.0",
   "main": "dist/index.js",
   "typings": "src/index.ts",
->>>>>>> cea05c8c
   "description": "ESLint plugin that wraps a TSLint configuration and lints the whole source using TSLint",
   "files": [
     "dist",
@@ -60,14 +56,10 @@
   },
   "devDependencies": {
     "@types/lodash": "*",
-<<<<<<< HEAD
-    "@typescript-eslint/parser": "5.54.1"
+    "@typescript-eslint/parser": "5.55.0"
   },
   "funding": {
     "type": "opencollective",
     "url": "https://opencollective.com/typescript-eslint"
-=======
-    "@typescript-eslint/parser": "5.55.0"
->>>>>>> cea05c8c
   }
 }