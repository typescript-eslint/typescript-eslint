--- conflicted
+++ resolved
@@ -1,12 +1,6 @@
 {
   "name": "@typescript-eslint/eslint-plugin-tslint",
-<<<<<<< HEAD
-  "version": "5.51.0",
-=======
   "version": "5.53.0",
-  "main": "dist/index.js",
-  "typings": "src/index.ts",
->>>>>>> fc2df636
   "description": "ESLint plugin that wraps a TSLint configuration and lints the whole source using TSLint",
   "files": [
     "dist",
@@ -62,14 +56,10 @@
   },
   "devDependencies": {
     "@types/lodash": "*",
-<<<<<<< HEAD
-    "@typescript-eslint/parser": "5.51.0"
+    "@typescript-eslint/parser": "5.53.0"
   },
   "funding": {
     "type": "opencollective",
     "url": "https://opencollective.com/typescript-eslint"
-=======
-    "@typescript-eslint/parser": "5.53.0"
->>>>>>> fc2df636
   }
 }