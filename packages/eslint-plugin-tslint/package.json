--- conflicted
+++ resolved
@@ -38,11 +38,7 @@
     "typecheck": "tsc -p tsconfig.json --noEmit"
   },
   "dependencies": {
-<<<<<<< HEAD
-    "@typescript-eslint/utils": "5.8.1",
-=======
-    "@typescript-eslint/experimental-utils": "5.9.1",
->>>>>>> e61e388a
+    "@typescript-eslint/utils": "5.9.1",
     "lodash": "^4.17.21"
   },
   "peerDependencies": {
