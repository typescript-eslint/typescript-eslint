--- conflicted
+++ resolved
@@ -37,8 +37,6 @@
     "estree"
   ],
   "scripts": {
-<<<<<<< HEAD
-    "//": "These package scripts are mostly here for convenience. Task running is handled by Nx at the root level.",
     "build": "pnpm exec nx build",
     "clean": "rimraf dist/ src/generated/ coverage/",
     "copy-ast-spec": "tsx ./tools/copy-ast-spec.mts",
@@ -47,16 +45,6 @@
     "lint": "pnpm -w exec nx lint",
     "test": "pnpm -w exec nx test",
     "typecheck": "pnpm -w exec nx typecheck"
-=======
-    "build": "yarn run -BT nx build",
-    "clean": "rimraf dist/ src/generated/ coverage/",
-    "copy-ast-spec": "yarn run -BT nx copy-ast-spec",
-    "format": "yarn run -T format",
-    "generate-lib": "yarn run -BT nx generate-lib repo",
-    "lint": "yarn run -BT nx lint",
-    "test": "yarn run -BT nx test",
-    "typecheck": "yarn run -BT nx typecheck"
->>>>>>> 5b378e29
   },
   "devDependencies": {
     "@vitest/coverage-v8": "^3.1.3",
