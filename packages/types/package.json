{
  "name": "@typescript-eslint/types",
  "version": "8.32.1",
  "description": "Types for the TypeScript-ESTree AST spec",
  "files": [
    "dist",
    "!*.tsbuildinfo",
    "package.json",
    "README.md",
    "LICENSE"
  ],
  "type": "commonjs",
  "exports": {
    ".": {
      "types": "./dist/index.d.ts",
      "default": "./dist/index.js"
    },
    "./package.json": "./package.json"
  },
  "types": "./dist/index.d.ts",
  "engines": {
    "node": "^18.18.0 || ^20.9.0 || >=21.1.0"
  },
  "repository": {
    "type": "git",
    "url": "https://github.com/typescript-eslint/typescript-eslint.git",
    "directory": "packages/types"
  },
  "bugs": {
    "url": "https://github.com/typescript-eslint/typescript-eslint/issues"
  },
  "homepage": "https://typescript-eslint.io",
  "license": "MIT",
  "keywords": [
    "eslint",
    "typescript",
    "estree"
  ],
  "scripts": {
    "copy-ast-spec": "tsx ./tools/copy-ast-spec.mts",
    "build": "tsc -b tsconfig.build.json",
    "clean": "rimraf dist/ src/generated/ coverage/",
    "format": "yarn run -T format",
    "generate-lib": "yarn run -BT nx run scope-manager:generate-lib",
    "lint": "yarn run -BT nx lint",
    "test": "vitest --run --config=$INIT_CWD/vitest.config.mts",
    "check-types": "yarn run -BT nx typecheck"
  },
  "devDependencies": {
<<<<<<< HEAD
    "@vitest/coverage-v8": "^3.1.2",
=======
    "@vitest/coverage-v8": "^3.1.3",
    "prettier": "^3.2.5",
>>>>>>> af077a04
    "rimraf": "*",
    "tsx": "*",
    "typescript": "*",
    "vitest": "^3.1.3"
  },
  "funding": {
    "type": "opencollective",
    "url": "https://opencollective.com/typescript-eslint"
  }
}<|MERGE_RESOLUTION|>--- conflicted
+++ resolved
@@ -47,12 +47,8 @@
     "check-types": "yarn run -BT nx typecheck"
   },
   "devDependencies": {
-<<<<<<< HEAD
-    "@vitest/coverage-v8": "^3.1.2",
-=======
     "@vitest/coverage-v8": "^3.1.3",
     "prettier": "^3.2.5",
->>>>>>> af077a04
     "rimraf": "*",
     "tsx": "*",
     "typescript": "*",
