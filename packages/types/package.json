{
  "name": "@typescript-eslint/types",
  "version": "5.53.0",
  "description": "Types for the TypeScript-ESTree AST spec",
  "files": [
    "dist",
    "_ts4.2",
    "package.json",
    "README.md",
    "LICENSE"
  ],
  "type": "commonjs",
  "exports": {
    ".": {
      "types": "./dist/index.d.ts",
      "require": "./dist/index.js"
    },
    "./package.json": {
      "require": "./package.json"
    }
  },
  "engines": {
    "node": "^14.18.0 || ^16.0.0 || >=18.0.0"
  },
  "repository": {
    "type": "git",
    "url": "https://github.com/typescript-eslint/typescript-eslint.git",
    "directory": "packages/types"
  },
  "bugs": {
    "url": "https://github.com/typescript-eslint/typescript-eslint/issues"
  },
  "license": "MIT",
  "keywords": [
    "eslint",
    "typescript",
    "estree"
  ],
  "scripts": {
    "prebuild": "tsx ./tools/copy-ast-spec.ts",
    "build": "tsc -b tsconfig.build.json",
    "postbuild": "downlevel-dts dist _ts4.2/dist --to=4.2",
    "clean": "tsc -b tsconfig.build.json --clean",
    "postclean": "rimraf dist && rimraf src/generated && rimraf _ts3.4 && rimraf _ts4.2 && rimraf coverage",
    "format": "prettier --write \"./**/*.{ts,mts,cts,tsx,js,mjs,cjs,jsx,json,md,css}\" --ignore-path ../../.prettierignore",
    "generate-lib": "nx run scope-manager:generate-lib",
    "lint": "nx lint",
    "typecheck": "tsc -p tsconfig.json --noEmit"
  },
  "nx": {
    "targets": {
      "prebuild": {
        "dependsOn": [
          {
            "target": "build",
            "projects": "dependencies"
          }
        ],
        "outputs": [
          "packages/types/src/generated"
        ]
      },
      "build": {
        "dependsOn": [
          {
            "target": "build",
            "projects": "dependencies"
          },
          {
            "target": "prebuild",
            "projects": "self"
          }
        ]
      }
    }
  },
  "devDependencies": {
    "typescript": "*"
  },
  "funding": {
    "type": "opencollective",
    "url": "https://opencollective.com/typescript-eslint"
<<<<<<< HEAD
=======
  },
  "typesVersions": {
    "<4.7": {
      "*": [
        "_ts4.2/*"
      ]
    }
  },
  "devDependencies": {
    "typescript": "*"
>>>>>>> fc2df636
  }
}<|MERGE_RESOLUTION|>--- conflicted
+++ resolved
@@ -80,8 +80,6 @@
   "funding": {
     "type": "opencollective",
     "url": "https://opencollective.com/typescript-eslint"
-<<<<<<< HEAD
-=======
   },
   "typesVersions": {
     "<4.7": {
@@ -89,9 +87,5 @@
         "_ts4.2/*"
       ]
     }
-  },
-  "devDependencies": {
-    "typescript": "*"
->>>>>>> fc2df636
   }
 }