--- conflicted
+++ resolved
@@ -40,11 +40,7 @@
     "copy-ast-spec": "tsx ./tools/copy-ast-spec.mts",
     "build": "tsc -b tsconfig.build.json",
     "clean": "tsc -b tsconfig.build.json --clean",
-<<<<<<< HEAD
-    "postclean": "rimraf dist/ src/generated/ _ts4.3/ coverage/",
-=======
     "postclean": "rimraf dist/ src/generated/ coverage/",
->>>>>>> 7f327630
     "format": "prettier --write \"./**/*.{ts,mts,cts,tsx,js,mjs,cjs,jsx,json,md,css}\" --ignore-path ../../.prettierignore",
     "generate-lib": "npx nx run scope-manager:generate-lib",
     "lint": "npx nx lint",
@@ -71,11 +67,7 @@
     }
   },
   "devDependencies": {
-<<<<<<< HEAD
     "@vitest/coverage-v8": "^3.1.1",
-    "downlevel-dts": "*",
-=======
->>>>>>> 7f327630
     "prettier": "^3.2.5",
     "rimraf": "*",
     "tsx": "*",
