--- conflicted
+++ resolved
@@ -6,608 +6,11 @@
     parent?: TSESTree.Node;
   }
 
-<<<<<<< HEAD
-export interface NullLiteral extends LiteralBase {
-  type: AST_NODE_TYPES.Literal;
-  value: null;
-}
-
-export interface ObjectExpression extends BaseNode {
-  type: AST_NODE_TYPES.ObjectExpression;
-  properties: ObjectLiteralElementLike[];
-}
-
-export interface ObjectPattern extends BaseNode {
-  type: AST_NODE_TYPES.ObjectPattern;
-  properties: (Property | RestElement)[];
-  typeAnnotation?: TSTypeAnnotation;
-  optional?: boolean;
-  decorators?: Decorator[];
-}
-
-export interface Program extends BaseNode {
-  type: AST_NODE_TYPES.Program;
-  body: Statement[];
-  sourceType: 'module' | 'script';
-  comments?: Comment[];
-  tokens?: Token[];
-}
-
-export interface PropertyComputedName extends PropertyBase {
-  key: PropertyNameComputed;
-  computed: true;
-}
-
-export interface PropertyNonComputedName extends PropertyBase {
-  key: PropertyNameNonComputed;
-  computed: false;
-}
-
-export interface RegExpLiteral extends LiteralBase {
-  type: AST_NODE_TYPES.Literal;
-  value: RegExp | null;
-}
-
-export interface RestElement extends BaseNode {
-  type: AST_NODE_TYPES.RestElement;
-  argument: DestructuringPattern;
-  typeAnnotation?: TSTypeAnnotation;
-  optional?: boolean;
-  value?: AssignmentPattern;
-  decorators?: Decorator[];
-}
-
-export interface ReturnStatement extends BaseNode {
-  type: AST_NODE_TYPES.ReturnStatement;
-  argument: Expression | null;
-}
-
-export interface SequenceExpression extends BaseNode {
-  type: AST_NODE_TYPES.SequenceExpression;
-  expressions: Expression[];
-}
-
-export interface SpreadElement extends BaseNode {
-  type: AST_NODE_TYPES.SpreadElement;
-  argument: Expression;
-}
-
-export interface StringLiteral extends LiteralBase {
-  type: AST_NODE_TYPES.Literal;
-  value: string;
-}
-
-export interface Super extends BaseNode {
-  type: AST_NODE_TYPES.Super;
-}
-
-export interface SwitchCase extends BaseNode {
-  type: AST_NODE_TYPES.SwitchCase;
-  test: Expression | null;
-  consequent: Statement[];
-}
-
-export interface SwitchStatement extends BaseNode {
-  type: AST_NODE_TYPES.SwitchStatement;
-  discriminant: Expression;
-  cases: SwitchCase[];
-}
-
-export interface TaggedTemplateExpression extends BaseNode {
-  type: AST_NODE_TYPES.TaggedTemplateExpression;
-  typeParameters?: TSTypeParameterInstantiation;
-  tag: LeftHandSideExpression;
-  quasi: TemplateLiteral;
-}
-
-export interface TemplateElement extends BaseNode {
-  type: AST_NODE_TYPES.TemplateElement;
-  value: {
-    raw: string;
-    cooked: string;
-  };
-  tail: boolean;
-}
-
-export interface TemplateLiteral extends BaseNode {
-  type: AST_NODE_TYPES.TemplateLiteral;
-  quasis: TemplateElement[];
-  expressions: Expression[];
-}
-
-export interface ThisExpression extends BaseNode {
-  type: AST_NODE_TYPES.ThisExpression;
-}
-
-export interface ThrowStatement extends BaseNode {
-  type: AST_NODE_TYPES.ThrowStatement;
-  argument: Statement | TSAsExpression | null;
-}
-
-export interface TryStatement extends BaseNode {
-  type: AST_NODE_TYPES.TryStatement;
-  block: BlockStatement;
-  handler: CatchClause | null;
-  finalizer: BlockStatement | null;
-}
-
-export interface TSAbstractClassPropertyComputedName
-  extends ClassPropertyComputedNameBase {
-  type: AST_NODE_TYPES.TSAbstractClassProperty;
-}
-
-export interface TSAbstractClassPropertyNonComputedName
-  extends ClassPropertyNonComputedNameBase {
-  type: AST_NODE_TYPES.TSAbstractClassProperty;
-}
-
-export interface TSAbstractKeyword extends BaseNode {
-  type: AST_NODE_TYPES.TSAbstractKeyword;
-}
-
-export interface TSAbstractMethodDefinitionComputedName
-  extends MethodDefinitionComputedNameBase {
-  type: AST_NODE_TYPES.TSAbstractMethodDefinition;
-}
-
-export interface TSAbstractMethodDefinitionNonComputedName
-  extends MethodDefinitionNonComputedNameBase {
-  type: AST_NODE_TYPES.TSAbstractMethodDefinition;
-}
-
-export interface TSAnyKeyword extends BaseNode {
-  type: AST_NODE_TYPES.TSAnyKeyword;
-}
-
-export interface TSArrayType extends BaseNode {
-  type: AST_NODE_TYPES.TSArrayType;
-  elementType: TypeNode;
-}
-
-export interface TSAsExpression extends BaseNode {
-  type: AST_NODE_TYPES.TSAsExpression;
-  expression: Expression;
-  typeAnnotation: TypeNode;
-}
-
-export interface TSAsyncKeyword extends BaseNode {
-  type: AST_NODE_TYPES.TSAsyncKeyword;
-}
-
-export interface TSBigIntKeyword extends BaseNode {
-  type: AST_NODE_TYPES.TSBigIntKeyword;
-}
-
-export interface TSBooleanKeyword extends BaseNode {
-  type: AST_NODE_TYPES.TSBooleanKeyword;
-}
-
-export interface TSCallSignatureDeclaration extends FunctionSignatureBase {
-  type: AST_NODE_TYPES.TSCallSignatureDeclaration;
-}
-
-export interface TSClassImplements extends TSHeritageBase {
-  type: AST_NODE_TYPES.TSClassImplements;
-}
-
-export interface TSConditionalType extends BaseNode {
-  type: AST_NODE_TYPES.TSConditionalType;
-  checkType: TypeNode;
-  extendsType: TypeNode;
-  trueType: TypeNode;
-  falseType: TypeNode;
-}
-
-export interface TSConstructorType extends FunctionSignatureBase {
-  type: AST_NODE_TYPES.TSConstructorType;
-}
-
-export interface TSConstructSignatureDeclaration extends FunctionSignatureBase {
-  type: AST_NODE_TYPES.TSConstructSignatureDeclaration;
-}
-
-export interface TSDeclareFunction extends FunctionDeclarationBase {
-  type: AST_NODE_TYPES.TSDeclareFunction;
-}
-
-export interface TSDeclareKeyword extends BaseNode {
-  type: AST_NODE_TYPES.TSDeclareKeyword;
-}
-
-export interface TSEmptyBodyFunctionExpression extends FunctionDeclarationBase {
-  type: AST_NODE_TYPES.TSEmptyBodyFunctionExpression;
-  body: null;
-}
-
-export interface TSEnumDeclaration extends BaseNode {
-  type: AST_NODE_TYPES.TSEnumDeclaration;
-  id: Identifier;
-  members: TSEnumMember[];
-  const?: boolean;
-  declare?: boolean;
-  modifiers?: Modifier[];
-}
-
-/**
- * this should only really happen in semantically invalid code (errors 1164 and 2452)
- *
- * VALID:
- * enum Foo { ['a'] }
- *
- * INVALID:
- * const x = 'a';
- * enum Foo { [x] }
- * enum Bar { ['a' + 'b'] }
- */
-export interface TSEnumMemberComputedName extends TSEnumMemberBase {
-  id: PropertyNameComputed;
-  computed: true;
-}
-
-export interface TSEnumMemberNonComputedName extends TSEnumMemberBase {
-  id: PropertyNameNonComputed;
-  computed?: false;
-}
-
-export interface TSExportAssignment extends BaseNode {
-  type: AST_NODE_TYPES.TSExportAssignment;
-  expression: Expression;
-}
-
-export interface TSExportKeyword extends BaseNode {
-  type: AST_NODE_TYPES.TSExportKeyword;
-}
-
-export interface TSExternalModuleReference extends BaseNode {
-  type: AST_NODE_TYPES.TSExternalModuleReference;
-  expression: Expression;
-}
-
-export interface TSFunctionType extends FunctionSignatureBase {
-  type: AST_NODE_TYPES.TSFunctionType;
-}
-
-export interface TSImportEqualsDeclaration extends BaseNode {
-  type: AST_NODE_TYPES.TSImportEqualsDeclaration;
-  id: Identifier;
-  moduleReference: EntityName | TSExternalModuleReference;
-  isExport: boolean;
-}
-
-export interface TSImportType extends BaseNode {
-  type: AST_NODE_TYPES.TSImportType;
-  argument: TypeNode;
-  qualifier: EntityName | null;
-  typeParameters: TSTypeParameterInstantiation | null;
-}
-
-export interface TSIndexedAccessType extends BaseNode {
-  type: AST_NODE_TYPES.TSIndexedAccessType;
-  objectType: TypeNode;
-  indexType: TypeNode;
-}
-
-export interface TSIndexSignature extends BaseNode {
-  type: AST_NODE_TYPES.TSIndexSignature;
-  parameters: Parameter[];
-  typeAnnotation?: TSTypeAnnotation;
-  readonly?: boolean;
-  accessibility?: Accessibility;
-  export?: boolean;
-  static?: boolean;
-}
-
-export interface TSInferType extends BaseNode {
-  type: AST_NODE_TYPES.TSInferType;
-  typeParameter: TSTypeParameter;
-}
-
-export interface TSInterfaceDeclaration extends BaseNode {
-  type: AST_NODE_TYPES.TSInterfaceDeclaration;
-  body: TSInterfaceBody;
-  id: Identifier;
-  typeParameters?: TSTypeParameterDeclaration;
-  extends?: TSInterfaceHeritage[];
-  implements?: TSInterfaceHeritage[];
-  abstract?: boolean;
-  declare?: boolean;
-}
-
-export interface TSInterfaceBody extends BaseNode {
-  type: AST_NODE_TYPES.TSInterfaceBody;
-  body: TypeElement[];
-}
-
-export interface TSInterfaceHeritage extends TSHeritageBase {
-  type: AST_NODE_TYPES.TSInterfaceHeritage;
-}
-
-export interface TSIntersectionType extends BaseNode {
-  type: AST_NODE_TYPES.TSIntersectionType;
-  types: TypeNode[];
-}
-
-export interface TSIntrinsicKeyword extends BaseNode {
-  type: AST_NODE_TYPES.TSIntrinsicKeyword;
-}
-
-export interface TSLiteralType extends BaseNode {
-  type: AST_NODE_TYPES.TSLiteralType;
-  literal: LiteralExpression | UnaryExpression | UpdateExpression;
-}
-
-export interface TSMappedType extends BaseNode {
-  type: AST_NODE_TYPES.TSMappedType;
-  typeParameter: TSTypeParameter;
-  readonly?: boolean | '-' | '+';
-  optional?: boolean | '-' | '+';
-  typeAnnotation?: TypeNode;
-  nameType: TypeNode | null;
-}
-
-export interface TSMethodSignatureComputedName extends TSMethodSignatureBase {
-  key: PropertyNameComputed;
-  computed: true;
-}
-
-export interface TSMethodSignatureNonComputedName
-  extends TSMethodSignatureBase {
-  key: PropertyNameNonComputed;
-  computed: false;
-}
-
-export interface TSModuleBlock extends BaseNode {
-  type: AST_NODE_TYPES.TSModuleBlock;
-  body: Statement[];
-}
-
-export interface TSModuleDeclaration extends BaseNode {
-  type: AST_NODE_TYPES.TSModuleDeclaration;
-  id: Identifier | Literal;
-  body?: TSModuleBlock | TSModuleDeclaration;
-  global?: boolean;
-  declare?: boolean;
-  modifiers?: Modifier[];
-}
-
-export interface TSNamedTupleMember extends BaseNode {
-  type: AST_NODE_TYPES.TSNamedTupleMember;
-  elementType: TypeNode;
-  label: Identifier;
-  optional: boolean;
-}
-
-export interface TSNamespaceExportDeclaration extends BaseNode {
-  type: AST_NODE_TYPES.TSNamespaceExportDeclaration;
-  id: Identifier;
-}
-
-export interface TSNeverKeyword extends BaseNode {
-  type: AST_NODE_TYPES.TSNeverKeyword;
-}
-
-export interface TSNonNullExpression extends BaseNode {
-  type: AST_NODE_TYPES.TSNonNullExpression;
-  expression: Expression;
-}
-
-export interface TSNullKeyword extends BaseNode {
-  type: AST_NODE_TYPES.TSNullKeyword;
-}
-
-export interface TSNumberKeyword extends BaseNode {
-  type: AST_NODE_TYPES.TSNumberKeyword;
-}
-
-export interface TSObjectKeyword extends BaseNode {
-  type: AST_NODE_TYPES.TSObjectKeyword;
-}
-
-export interface TSOptionalType extends BaseNode {
-  type: AST_NODE_TYPES.TSOptionalType;
-  typeAnnotation: TypeNode;
-}
-
-export interface TSParameterProperty extends BaseNode {
-  type: AST_NODE_TYPES.TSParameterProperty;
-  accessibility?: Accessibility;
-  readonly?: boolean;
-  static?: boolean;
-  export?: boolean;
-  parameter: AssignmentPattern | BindingName | RestElement;
-  decorators?: Decorator[];
-}
-
-export interface TSParenthesizedType extends BaseNode {
-  type: AST_NODE_TYPES.TSParenthesizedType;
-  typeAnnotation: TypeNode;
-}
-
-export interface TSPropertySignatureComputedName
-  extends TSPropertySignatureBase {
-  key: PropertyNameComputed;
-  computed: true;
-}
-
-export interface TSPropertySignatureNonComputedName
-  extends TSPropertySignatureBase {
-  key: PropertyNameNonComputed;
-  computed: false;
-}
-
-export interface TSPublicKeyword extends BaseNode {
-  type: AST_NODE_TYPES.TSPublicKeyword;
-}
-
-export interface TSPrivateKeyword extends BaseNode {
-  type: AST_NODE_TYPES.TSPrivateKeyword;
-}
-
-export interface TSProtectedKeyword extends BaseNode {
-  type: AST_NODE_TYPES.TSProtectedKeyword;
-}
-
-export interface TSQualifiedName extends BaseNode {
-  type: AST_NODE_TYPES.TSQualifiedName;
-  left: EntityName;
-  right: Identifier;
-}
-
-export interface TSReadonlyKeyword extends BaseNode {
-  type: AST_NODE_TYPES.TSReadonlyKeyword;
-}
-
-export interface TSRestType extends BaseNode {
-  type: AST_NODE_TYPES.TSRestType;
-  typeAnnotation: TypeNode;
-}
-
-export interface TSStaticKeyword extends BaseNode {
-  type: AST_NODE_TYPES.TSStaticKeyword;
-}
-
-export interface TSStringKeyword extends BaseNode {
-  type: AST_NODE_TYPES.TSStringKeyword;
-}
-
-export interface TSSymbolKeyword extends BaseNode {
-  type: AST_NODE_TYPES.TSSymbolKeyword;
-}
-
-export interface TSTemplateLiteralType extends BaseNode {
-  type: AST_NODE_TYPES.TSTemplateLiteralType;
-  quasis: TemplateElement[];
-  types: TypeNode[];
-}
-
-export interface TSThisType extends BaseNode {
-  type: AST_NODE_TYPES.TSThisType;
-}
-
-export interface TSTupleType extends BaseNode {
-  type: AST_NODE_TYPES.TSTupleType;
-  elementTypes: TypeNode[];
-}
-
-export interface TSTypeAliasDeclaration extends BaseNode {
-  type: AST_NODE_TYPES.TSTypeAliasDeclaration;
-  id: Identifier;
-  typeAnnotation: TypeNode;
-  declare?: boolean;
-  typeParameters?: TSTypeParameterDeclaration;
-}
-
-export interface TSTypeAnnotation extends BaseNode {
-  type: AST_NODE_TYPES.TSTypeAnnotation;
-  typeAnnotation: TypeNode;
-}
-
-export interface TSTypeAssertion extends BaseNode {
-  type: AST_NODE_TYPES.TSTypeAssertion;
-  typeAnnotation: TypeNode;
-  expression: Expression;
-}
-
-export interface TSTypeLiteral extends BaseNode {
-  type: AST_NODE_TYPES.TSTypeLiteral;
-  members: TypeElement[];
-}
-
-export interface TSTypeOperator extends BaseNode {
-  type: AST_NODE_TYPES.TSTypeOperator;
-  operator: 'keyof' | 'unique' | 'readonly';
-  typeAnnotation?: TypeNode;
-}
-
-export interface TSTypeParameter extends BaseNode {
-  type: AST_NODE_TYPES.TSTypeParameter;
-  name: Identifier;
-  constraint?: TypeNode;
-  default?: TypeNode;
-}
-
-export interface TSTypeParameterDeclaration extends BaseNode {
-  type: AST_NODE_TYPES.TSTypeParameterDeclaration;
-  params: TSTypeParameter[];
-}
-
-export interface TSTypeParameterInstantiation extends BaseNode {
-  type: AST_NODE_TYPES.TSTypeParameterInstantiation;
-  params: TypeNode[];
-}
-
-export interface TSTypePredicate extends BaseNode {
-  type: AST_NODE_TYPES.TSTypePredicate;
-  asserts: boolean;
-  parameterName: Identifier | TSThisType;
-  typeAnnotation: TSTypeAnnotation | null;
-}
-
-export interface TSTypeQuery extends BaseNode {
-  type: AST_NODE_TYPES.TSTypeQuery;
-  exprName: EntityName | TSImportType;
-}
-
-export interface TSTypeReference extends BaseNode {
-  type: AST_NODE_TYPES.TSTypeReference;
-  typeName: EntityName;
-  typeParameters?: TSTypeParameterInstantiation;
-}
-
-export interface TSUndefinedKeyword extends BaseNode {
-  type: AST_NODE_TYPES.TSUndefinedKeyword;
-}
-
-export interface TSUnionType extends BaseNode {
-  type: AST_NODE_TYPES.TSUnionType;
-  types: TypeNode[];
-}
-
-export interface TSUnknownKeyword extends BaseNode {
-  type: AST_NODE_TYPES.TSUnknownKeyword;
-}
-
-export interface TSVoidKeyword extends BaseNode {
-  type: AST_NODE_TYPES.TSVoidKeyword;
-}
-
-export interface UpdateExpression extends UnaryExpressionBase {
-  type: AST_NODE_TYPES.UpdateExpression;
-  operator: '++' | '--';
-}
-
-export interface UnaryExpression extends UnaryExpressionBase {
-  type: AST_NODE_TYPES.UnaryExpression;
-  operator: '+' | '-' | '!' | '~' | 'delete' | 'void' | 'typeof';
-}
-
-export interface VariableDeclaration extends BaseNode {
-  type: AST_NODE_TYPES.VariableDeclaration;
-  // NOTE - this is not guaranteed to have any elements in it. i.e. `const;`
-  declarations: VariableDeclarator[];
-  kind: 'let' | 'const' | 'var';
-  declare?: boolean;
-}
-
-export interface VariableDeclarator extends BaseNode {
-  type: AST_NODE_TYPES.VariableDeclarator;
-  id: BindingName;
-  init: Expression | null;
-  definite?: boolean;
-}
-
-export interface WhileStatement extends BaseNode {
-  type: AST_NODE_TYPES.WhileStatement;
-  test: Expression;
-  body: Statement;
-}
-=======
   // TODO - make this change as a breaking change
   /*
   interface BaseNode {
     parent: TSESTree.Node;
   }
->>>>>>> fcf3f9da
 
   interface Program {
     parent?: undefined;
