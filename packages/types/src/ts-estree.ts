import { AST_NODE_TYPES } from './ast-node-types';
import { AST_TOKEN_TYPES } from './ast-token-types';

export interface LineAndColumnData {
  /**
   * Line number (1-indexed)
   */
  line: number;
  /**
   * Column number on the line (0-indexed)
   */
  column: number;
}
export interface SourceLocation {
  /**
   * The position of the first character of the parsed source region
   */
  start: LineAndColumnData;
  /**
   * The position of the first character after the parsed source region
   */
  end: LineAndColumnData;
}
export type Range = [number, number];

export interface BaseNode {
  /**
   * The source location information of the node.
   */
  loc: SourceLocation;
  /**
   * An array of two numbers.
   * Both numbers are a 0-based index which is the position in the array of source code characters.
   * The first is the start position of the node, the second is the end position of the node.
   */
  range: Range;
  /**
   * The parent node of the current node
   */
  parent?: Node;

  // every node *will* have a type, but let the nodes define their own exact string
  // type: string;

  // we don't ever set this from within ts-estree
  // source?: string | null;
}

/*
 * Token and Comment are pseudo-nodes to represent pieces of source code
 *
 * NOTE:
 * They are not included in the `Node` union below on purpose because they
 * are not ever included as part of the standard AST tree.
 */
interface BaseToken extends BaseNode {
  value: string;
}

export interface BooleanToken extends BaseToken {
  type: AST_TOKEN_TYPES.Boolean;
}

export interface IdentifierToken extends BaseToken {
  type: AST_TOKEN_TYPES.Identifier;
}

export interface JSXIdentifierToken extends BaseToken {
  type: AST_TOKEN_TYPES.JSXIdentifier;
}

export interface JSXTextToken extends BaseToken {
  type: AST_TOKEN_TYPES.JSXText;
}

export interface KeywordToken extends BaseToken {
  type: AST_TOKEN_TYPES.Keyword;
}

export interface NullToken extends BaseToken {
  type: AST_TOKEN_TYPES.Null;
}

export interface NumericToken extends BaseToken {
  type: AST_TOKEN_TYPES.Numeric;
}

export interface PunctuatorToken extends BaseToken {
  type: AST_TOKEN_TYPES.Punctuator;
}

export interface RegularExpressionToken extends BaseToken {
  type: AST_TOKEN_TYPES.RegularExpression;
  regex: {
    pattern: string;
    flags: string;
  };
}

export interface StringToken extends BaseToken {
  type: AST_TOKEN_TYPES.String;
}

export interface TemplateToken extends BaseToken {
  type: AST_TOKEN_TYPES.Template;
}

export interface BlockComment extends BaseToken {
  type: AST_TOKEN_TYPES.Block;
}

export interface LineComment extends BaseToken {
  type: AST_TOKEN_TYPES.Line;
}

export type Comment = BlockComment | LineComment;
export type Token =
  | BooleanToken
  | Comment
  | IdentifierToken
  | JSXIdentifierToken
  | JSXTextToken
  | KeywordToken
  | NullToken
  | NumericToken
  | PunctuatorToken
  | RegularExpressionToken
  | StringToken
  | TemplateToken;

export type OptionalRangeAndLoc<T> = Pick<
  T,
  Exclude<keyof T, 'range' | 'loc'>
> & {
  range?: Range;
  loc?: SourceLocation;
};

// Every single valid AST Node
// Please keep it sorted alphabetically.
export type Node =
  | ArrayExpression
  | ArrayPattern
  | ArrowFunctionExpression
  | AssignmentExpression
  | AssignmentPattern
  | AwaitExpression
  | BigIntLiteral
  | BinaryExpression
  | BlockStatement
  | BreakStatement
  | CallExpression
  | CatchClause
  | ChainExpression
  | ClassBody
  | ClassDeclaration
  | ClassExpression
  | ClassProperty
  | ConditionalExpression
  | ContinueStatement
  | DebuggerStatement
  | Decorator
  | DoWhileStatement
  | EmptyStatement
  | ExportAllDeclaration
  | ExportDefaultDeclaration
  | ExportNamedDeclaration
  | ExportSpecifier
  | ExpressionStatement
  | ForInStatement
  | ForOfStatement
  | ForStatement
  | FunctionDeclaration
  | FunctionExpression
  | Identifier
  | IfStatement
  | ImportDeclaration
  | ImportDefaultSpecifier
  | ImportExpression
  | ImportNamespaceSpecifier
  | ImportSpecifier
  | JSXAttribute
  | JSXClosingElement
  | JSXClosingFragment
  | JSXElement
  | JSXEmptyExpression
  | JSXExpressionContainer
  | JSXFragment
  | JSXIdentifier
  | JSXMemberExpression
  | JSXOpeningElement
  | JSXOpeningFragment
  | JSXSpreadAttribute
  | JSXSpreadChild
  | JSXText
  | LabeledStatement
  | Literal
  | LogicalExpression
  | MemberExpression
  | MetaProperty
  | MethodDefinition
  | NewExpression
  | ObjectExpression
  | ObjectPattern
  | Program
  | Property
  | RestElement
  | ReturnStatement
  | SequenceExpression
  | SpreadElement
  | Super
  | SwitchCase
  | SwitchStatement
  | TaggedTemplateExpression
  | TemplateElement
  | TemplateLiteral
  | ThisExpression
  | ThrowStatement
  | TryStatement
  | TSAbstractClassProperty
  | TSAbstractKeyword
  | TSAbstractMethodDefinition
  | TSAnyKeyword
  | TSArrayType
  | TSAsExpression
  | TSAsyncKeyword
  | TSBigIntKeyword
  | TSBooleanKeyword
  | TSCallSignatureDeclaration
  | TSClassImplements
  | TSConditionalType
  | TSConstructorType
  | TSConstructSignatureDeclaration
  | TSDeclareFunction
  | TSDeclareKeyword
  | TSEmptyBodyFunctionExpression
  | TSEnumDeclaration
  | TSEnumMember
  | TSExportAssignment
  | TSExportKeyword
  | TSExternalModuleReference
  | TSFunctionType
  | TSImportEqualsDeclaration
  | TSImportType
  | TSIndexedAccessType
  | TSIndexSignature
  | TSInferType
  | TSInterfaceBody
  | TSInterfaceDeclaration
  | TSInterfaceHeritage
  | TSIntersectionType
  | TSIntrinsicKeyword
  | TSLiteralType
  | TSMappedType
  | TSMethodSignature
  | TSModuleBlock
  | TSModuleDeclaration
  | TSNamedTupleMember
  | TSNamespaceExportDeclaration
  | TSNeverKeyword
  | TSNonNullExpression
  | TSNullKeyword
  | TSNumberKeyword
  | TSObjectKeyword
  | TSOptionalType
  | TSParameterProperty
  | TSParenthesizedType
  | TSPrivateKeyword
  | TSPropertySignature
  | TSProtectedKeyword
  | TSPublicKeyword
  | TSQualifiedName
  | TSReadonlyKeyword
  | TSRestType
  | TSStaticKeyword
  | TSStringKeyword
  | TSSymbolKeyword
  | TSTemplateLiteralType
  | TSThisType
  | TSTupleType
  | TSTypeAliasDeclaration
  | TSTypeAnnotation
  | TSTypeAssertion
  | TSTypeLiteral
  | TSTypeOperator
  | TSTypeParameter
  | TSTypeParameterDeclaration
  | TSTypeParameterInstantiation
  | TSTypePredicate
  | TSTypeQuery
  | TSTypeReference
  | TSUndefinedKeyword
  | TSUnionType
  | TSUnknownKeyword
  | TSVoidKeyword
  | UnaryExpression
  | UpdateExpression
  | VariableDeclaration
  | VariableDeclarator
  | WhileStatement
  | WithStatement
  | YieldExpression;

//////////
// Reusable Unions
//  These are based off of types used in the Typescript AST definitions
//  **Ensure you sort the union members alphabetically**
//////////

export type Accessibility = 'public' | 'protected' | 'private';
export type BindingPattern = ArrayPattern | ObjectPattern;
export type BindingName = BindingPattern | Identifier;
export type ChainElement =
  | CallExpression
  | MemberExpression
  | TSNonNullExpression;
export type ClassElement =
  | ClassProperty
  | MethodDefinition
  | TSAbstractClassProperty
  | TSAbstractMethodDefinition
  | TSIndexSignature;
export type ClassProperty =
  | ClassPropertyComputedName
  | ClassPropertyNonComputedName;
export type DeclarationStatement =
  | ClassDeclaration
  | ClassExpression
  | ExportDefaultDeclaration
  | ExportAllDeclaration
  | ExportNamedDeclaration
  | FunctionDeclaration
  | TSDeclareFunction
  | TSImportEqualsDeclaration
  | TSInterfaceDeclaration
  | TSModuleDeclaration
  | TSNamespaceExportDeclaration
  | TSTypeAliasDeclaration
  | TSEnumDeclaration;
export type DestructuringPattern =
  | Identifier
  | ObjectPattern
  | ArrayPattern
  | RestElement
  | AssignmentPattern
  | MemberExpression;
export type EntityName = Identifier | TSQualifiedName;
export type ExportDeclaration =
  | ClassDeclaration
  | ClassExpression
  | FunctionDeclaration
  | TSDeclareFunction
  | TSEnumDeclaration
  | TSInterfaceDeclaration
  | TSModuleDeclaration
  | TSTypeAliasDeclaration
  | VariableDeclaration;
export type Expression =
  | ArrowFunctionExpression
  | AssignmentExpression
  | BinaryExpression
  | ChainExpression
  | ConditionalExpression
  | ImportExpression
  | JSXClosingElement
  | JSXClosingFragment
  | JSXExpressionContainer
  | JSXOpeningElement
  | JSXOpeningFragment
  | JSXSpreadChild
  | LogicalExpression
  | NewExpression
  | RestElement
  | SequenceExpression
  | SpreadElement
  | TSAsExpression
  | TSUnaryExpression
  | YieldExpression;
export type ForInitialiser = Expression | VariableDeclaration;
export type FunctionLike =
  | ArrowFunctionExpression
  | FunctionDeclaration
  | FunctionExpression
  | TSDeclareFunction
  | TSEmptyBodyFunctionExpression;
export type ImportClause =
  | ImportDefaultSpecifier
  | ImportNamespaceSpecifier
  | ImportSpecifier;
export type IterationStatement =
  | DoWhileStatement
  | ForInStatement
  | ForOfStatement
  | ForStatement
  | WhileStatement;
export type JSXChild = JSXElement | JSXExpression | JSXFragment | JSXText;
export type JSXExpression =
  | JSXEmptyExpression
  | JSXSpreadChild
  | JSXExpressionContainer;
export type JSXTagNameExpression = JSXIdentifier | JSXMemberExpression;
export type LeftHandSideExpression =
  | CallExpression
  | ClassExpression
  | ClassDeclaration
  | FunctionExpression
  | LiteralExpression
  | MemberExpression
  | PrimaryExpression
  | TaggedTemplateExpression
  | TSNonNullExpression
  | TSAsExpression
  | ArrowFunctionExpression;
export type Literal =
  | BigIntLiteral
  | BooleanLiteral
  | NumberLiteral
  | NullLiteral
  | RegExpLiteral
  | StringLiteral;
export type LiteralExpression = Literal | TemplateLiteral;
export type MemberExpression =
  | MemberExpressionComputedName
  | MemberExpressionNonComputedName;
export type MethodDefinition =
  | MethodDefinitionComputedName
  | MethodDefinitionNonComputedName;
export type Modifier =
  | TSAbstractKeyword
  | TSAsyncKeyword
  | TSPrivateKeyword
  | TSProtectedKeyword
  | TSPublicKeyword
  | TSReadonlyKeyword
  | TSStaticKeyword;
export type ObjectLiteralElementLike =
  | MethodDefinition
  | Property
  | SpreadElement
  | TSAbstractMethodDefinition;
export type Parameter =
  | ArrayPattern
  | AssignmentPattern
  | Identifier
  | ObjectPattern
  | RestElement
  | TSParameterProperty;
export type PrimaryExpression =
  | ArrayExpression
  | ArrayPattern
  | ClassExpression
  | FunctionExpression
  | Identifier
  | JSXElement
  | JSXFragment
  | JSXOpeningElement
  | Literal
  | LiteralExpression
  | MetaProperty
  | ObjectExpression
  | ObjectPattern
  | Super
  | TemplateLiteral
  | ThisExpression
  | TSNullKeyword;
<<<<<<< HEAD
=======
/** TODO: re-align this with EStree spec in next major release */
>>>>>>> 509a1174
export type ProgramStatement = Statement;
export type Property = PropertyComputedName | PropertyNonComputedName;
export type PropertyName = PropertyNameComputed | PropertyNameNonComputed;
export type PropertyNameComputed = Expression;
export type PropertyNameNonComputed =
  | Identifier
  | StringLiteral
  | NumberLiteral;
export type Statement =
  | BlockStatement
  | BreakStatement
  | ClassDeclaration
  | ContinueStatement
  | DebuggerStatement
  | DeclarationStatement
  | EmptyStatement
  | ExportAllDeclaration
  | ExportDefaultDeclaration
  | ExportNamedDeclaration
  | ExpressionStatement
  | IfStatement
  | IterationStatement
  | ImportDeclaration
  | LabeledStatement
  | TSDeclareFunction
  | TSEnumDeclaration
  | TSExportAssignment
  | TSImportEqualsDeclaration
  | TSInterfaceDeclaration
  | TSModuleBlock
  | TSNamespaceExportDeclaration
  | TSTypeAliasDeclaration
  | ReturnStatement
  | SwitchStatement
  | ThrowStatement
  | TryStatement
  | VariableDeclaration
  | WithStatement
  // old: ProgramStatement
  | ClassDeclaration
  | ExportAllDeclaration
  | ExportDefaultDeclaration
  | ExportNamedDeclaration
  | ImportDeclaration
  | TSDeclareFunction
  | TSEnumDeclaration
  | TSExportAssignment
  | TSImportEqualsDeclaration
  | TSInterfaceDeclaration
  | TSNamespaceExportDeclaration
  | TSTypeAliasDeclaration;
export type TSAbstractClassProperty =
  | TSAbstractClassPropertyComputedName
  | TSAbstractClassPropertyNonComputedName;
export type TSAbstractMethodDefinition =
  | TSAbstractMethodDefinitionComputedName
  | TSAbstractMethodDefinitionNonComputedName;
export type TSMethodSignature =
  | TSMethodSignatureComputedName
  | TSMethodSignatureNonComputedName;
export type TSPropertySignature =
  | TSPropertySignatureComputedName
  | TSPropertySignatureNonComputedName;
export type TSEnumMember =
  | TSEnumMemberComputedName
  | TSEnumMemberNonComputedName;
export type TSUnaryExpression =
  | AwaitExpression
  | LeftHandSideExpression
  | TSTypeAssertion
  | UnaryExpression
  | UpdateExpression;
export type TypeElement =
  | TSCallSignatureDeclaration
  | TSConstructSignatureDeclaration
  | TSIndexSignature
  | TSMethodSignature
  | TSPropertySignature;
export type TypeNode =
  | TSAnyKeyword
  | TSArrayType
  | TSBigIntKeyword
  | TSBooleanKeyword
  | TSConditionalType
  | TSConstructorType
  | TSFunctionType
  | TSImportType
  | TSIndexedAccessType
  | TSInferType
  | TSInterfaceHeritage
  | TSIntersectionType
  | TSIntrinsicKeyword
  | TSLiteralType
  | TSMappedType
  | TSNamedTupleMember
  | TSNeverKeyword
  | TSNullKeyword
  | TSNumberKeyword
  | TSObjectKeyword
  | TSOptionalType
  | TSParenthesizedType
  | TSRestType
  | TSStringKeyword
  | TSSymbolKeyword
  | TSTemplateLiteralType
  | TSThisType
  | TSTupleType
  | TSTypeLiteral
  | TSTypeOperator
  | TSTypePredicate
  | TSTypeQuery
  | TSTypeReference
  | TSUndefinedKeyword
  | TSUnionType
  | TSUnknownKeyword
  | TSVoidKeyword;

///////////////
// Base, common types
//  **Ensure you sort the interfaces alphabetically**
///////////////

interface BinaryExpressionBase extends BaseNode {
  operator: string;
  left: Expression;
  right: Expression;
}

interface CallExpressionBase extends BaseNode {
  callee: LeftHandSideExpression;
  arguments: Expression[];
  typeParameters?: TSTypeParameterInstantiation;
  optional: boolean;
}

interface ClassDeclarationBase extends BaseNode {
  typeParameters?: TSTypeParameterDeclaration;
  superTypeParameters?: TSTypeParameterInstantiation;
  id: Identifier | null;
  body: ClassBody;
  superClass: LeftHandSideExpression | null;
  implements?: TSClassImplements[];
  abstract?: boolean;
  declare?: boolean;
  decorators?: Decorator[];
}

/** this should not be directly used - instead use ClassPropertyComputedNameBase or ClassPropertyNonComputedNameBase */
interface ClassPropertyBase extends BaseNode {
  key: PropertyName;
  value: Expression | null;
  computed: boolean;
  static: boolean;
  declare: boolean;
  readonly?: boolean;
  decorators?: Decorator[];
  accessibility?: Accessibility;
  optional?: boolean;
  definite?: boolean;
  typeAnnotation?: TSTypeAnnotation;
}

interface ClassPropertyComputedNameBase extends ClassPropertyBase {
  key: PropertyNameComputed;
  computed: true;
}

interface ClassPropertyNonComputedNameBase extends ClassPropertyBase {
  key: PropertyNameNonComputed;
  computed: false;
}

interface FunctionDeclarationBase extends BaseNode {
  id: Identifier | null;
  generator: boolean;
  expression: boolean;
  async: boolean;
  params: Parameter[];
  body?: BlockStatement | null;
  returnType?: TSTypeAnnotation;
  typeParameters?: TSTypeParameterDeclaration;
  declare?: boolean;
}

interface FunctionSignatureBase extends BaseNode {
  params: Parameter[];
  returnType?: TSTypeAnnotation;
  typeParameters?: TSTypeParameterDeclaration;
}

interface LiteralBase extends BaseNode {
  raw: string;
  value: string | boolean | null | number | RegExp | bigint;
  regex?: {
    pattern: string;
    flags: string;
  };
}

/** this should not be directly used - instead use MemberExpressionComputedNameBase or MemberExpressionNonComputedNameBase */
interface MemberExpressionBase extends BaseNode {
  object: LeftHandSideExpression;
  property: Expression | Identifier;
  computed: boolean;
  optional: boolean;
}

interface MemberExpressionComputedNameBase extends MemberExpressionBase {
  property: Expression;
  computed: true;
}

interface MemberExpressionNonComputedNameBase extends MemberExpressionBase {
  property: Identifier;
  computed: false;
}

/** this should not be directly used - instead use MethodDefinitionComputedNameBase or MethodDefinitionNonComputedNameBase */
interface MethodDefinitionBase extends BaseNode {
  key: PropertyName;
  value: FunctionExpression | TSEmptyBodyFunctionExpression;
  computed: boolean;
  static: boolean;
  kind: 'method' | 'get' | 'set' | 'constructor';
  optional?: boolean;
  decorators?: Decorator[];
  accessibility?: Accessibility;
  typeParameters?: TSTypeParameterDeclaration;
}

interface MethodDefinitionComputedNameBase extends MethodDefinitionBase {
  key: PropertyNameComputed;
  computed: true;
}

interface MethodDefinitionNonComputedNameBase extends MethodDefinitionBase {
  key: PropertyNameNonComputed;
  computed: false;
}

interface PropertyBase extends BaseNode {
  type: AST_NODE_TYPES.Property;
  key: PropertyName;
  value:
    | Expression
    | AssignmentPattern
    | BindingName
    | TSEmptyBodyFunctionExpression;
  computed: boolean;
  method: boolean;
  shorthand: boolean;
  optional?: boolean;
  kind: 'init' | 'get' | 'set';
}

interface TSEnumMemberBase extends BaseNode {
  type: AST_NODE_TYPES.TSEnumMember;
  id:
    | PropertyNameNonComputed
    // this should only happen in semantically invalid code (ts error 1164)
    | PropertyNameComputed;
  initializer?: Expression;
  computed?: boolean;
}

interface TSHeritageBase extends BaseNode {
  expression: Expression;
  typeParameters?: TSTypeParameterInstantiation;
}

interface TSMethodSignatureBase extends BaseNode {
  type: AST_NODE_TYPES.TSMethodSignature;
  key: PropertyName;
  computed: boolean;
  params: Parameter[];
  optional?: boolean;
  returnType?: TSTypeAnnotation;
  readonly?: boolean;
  typeParameters?: TSTypeParameterDeclaration;
  accessibility?: Accessibility;
  export?: boolean;
  static?: boolean;
}

interface TSPropertySignatureBase extends BaseNode {
  type: AST_NODE_TYPES.TSPropertySignature;
  key: PropertyName;
  optional?: boolean;
  computed: boolean;
  typeAnnotation?: TSTypeAnnotation;
  initializer?: Expression;
  readonly?: boolean;
  static?: boolean;
  export?: boolean;
  accessibility?: Accessibility;
}

interface UnaryExpressionBase extends BaseNode {
  operator: string;
  prefix: boolean;
  argument: LeftHandSideExpression | Literal | UnaryExpression;
}

///////////////
// Typescript ESTree Nodes
//  **Ensure you sort the interfaces alphabetically**
///////////////

export interface ArrayExpression extends BaseNode {
  type: AST_NODE_TYPES.ArrayExpression;
  elements: Expression[];
}

export interface ArrayPattern extends BaseNode {
  type: AST_NODE_TYPES.ArrayPattern;
  elements: (DestructuringPattern | null)[];
  typeAnnotation?: TSTypeAnnotation;
  optional?: boolean;
  decorators?: Decorator[];
}

export interface ArrowFunctionExpression extends BaseNode {
  type: AST_NODE_TYPES.ArrowFunctionExpression;
  generator: boolean;
  id: null;
  params: Parameter[];
  body: Expression | BlockStatement;
  async: boolean;
  expression: boolean;
  returnType?: TSTypeAnnotation;
  typeParameters?: TSTypeParameterDeclaration;
}

export interface AssignmentExpression extends BinaryExpressionBase {
  type: AST_NODE_TYPES.AssignmentExpression;
  operator:
    | '-='
    | '??='
    | '**='
    | '*='
    | '/='
    | '&&='
    | '&='
    | '%='
    | '^='
    | '+='
    | '<<='
    | '='
    | '>>='
    | '>>>='
    | '|='
    | '||=';
}

export interface AssignmentPattern extends BaseNode {
  type: AST_NODE_TYPES.AssignmentPattern;
  left: BindingName;
  right: Expression;
  typeAnnotation?: TSTypeAnnotation;
  optional?: boolean;
  decorators?: Decorator[];
}

export interface AwaitExpression extends BaseNode {
  type: AST_NODE_TYPES.AwaitExpression;
  argument: TSUnaryExpression;
}

export interface BigIntLiteral extends LiteralBase {
  type: AST_NODE_TYPES.Literal;
  value: bigint | null;
  bigint: string;
}

export interface BinaryExpression extends BinaryExpressionBase {
  type: AST_NODE_TYPES.BinaryExpression;
}

export interface BlockStatement extends BaseNode {
  type: AST_NODE_TYPES.BlockStatement;
  body: Statement[];
}

export interface BooleanLiteral extends LiteralBase {
  type: AST_NODE_TYPES.Literal;
  value: boolean;
}

export interface BreakStatement extends BaseNode {
  type: AST_NODE_TYPES.BreakStatement;
  label: Identifier | null;
}

export interface ChainExpression extends BaseNode {
  type: AST_NODE_TYPES.ChainExpression;
  expression: ChainElement;
}

export interface CallExpression extends CallExpressionBase {
  type: AST_NODE_TYPES.CallExpression;
}

export interface CatchClause extends BaseNode {
  type: AST_NODE_TYPES.CatchClause;
  param: BindingName | null;
  body: BlockStatement;
}

export interface ClassBody extends BaseNode {
  type: AST_NODE_TYPES.ClassBody;
  body: ClassElement[];
}

export interface ClassDeclaration extends ClassDeclarationBase {
  type: AST_NODE_TYPES.ClassDeclaration;
}

export interface ClassExpression extends ClassDeclarationBase {
  type: AST_NODE_TYPES.ClassExpression;
}

export interface ClassPropertyComputedName
  extends ClassPropertyComputedNameBase {
  type: AST_NODE_TYPES.ClassProperty;
}

export interface ClassPropertyNonComputedName
  extends ClassPropertyNonComputedNameBase {
  type: AST_NODE_TYPES.ClassProperty;
}

export interface ConditionalExpression extends BaseNode {
  type: AST_NODE_TYPES.ConditionalExpression;
  test: Expression;
  consequent: Expression;
  alternate: Expression;
}

export interface ContinueStatement extends BaseNode {
  type: AST_NODE_TYPES.ContinueStatement;
  label: Identifier | null;
}

export interface DebuggerStatement extends BaseNode {
  type: AST_NODE_TYPES.DebuggerStatement;
}

export interface Decorator extends BaseNode {
  type: AST_NODE_TYPES.Decorator;
  expression: LeftHandSideExpression;
}

export interface DoWhileStatement extends BaseNode {
  type: AST_NODE_TYPES.DoWhileStatement;
  test: Expression;
  body: Statement;
}

export interface EmptyStatement extends BaseNode {
  type: AST_NODE_TYPES.EmptyStatement;
}

export interface ExportAllDeclaration extends BaseNode {
  type: AST_NODE_TYPES.ExportAllDeclaration;
  source: Expression | null;
  exportKind: 'type' | 'value';
  exported: Identifier | null;
}

export interface ExportDefaultDeclaration extends BaseNode {
  type: AST_NODE_TYPES.ExportDefaultDeclaration;
  declaration: ExportDeclaration | Expression;
  exportKind: 'type' | 'value';
}

export interface ExportNamedDeclaration extends BaseNode {
  type: AST_NODE_TYPES.ExportNamedDeclaration;
  declaration: ExportDeclaration | null;
  specifiers: ExportSpecifier[];
  source: Expression | null;
  exportKind: 'type' | 'value';
}

export interface ExportSpecifier extends BaseNode {
  type: AST_NODE_TYPES.ExportSpecifier;
  local: Identifier;
  exported: Identifier;
}

export interface ExpressionStatement extends BaseNode {
  type: AST_NODE_TYPES.ExpressionStatement;
  expression: Expression;
  directive?: string;
}

export interface ForInStatement extends BaseNode {
  type: AST_NODE_TYPES.ForInStatement;
  left: ForInitialiser;
  right: Expression;
  body: Statement;
}

export interface ForOfStatement extends BaseNode {
  type: AST_NODE_TYPES.ForOfStatement;
  left: ForInitialiser;
  right: Expression;
  body: Statement;
  await: boolean;
}

export interface ForStatement extends BaseNode {
  type: AST_NODE_TYPES.ForStatement;
  init: Expression | ForInitialiser | null;
  test: Expression | null;
  update: Expression | null;
  body: Statement;
}

export interface FunctionDeclaration extends FunctionDeclarationBase {
  type: AST_NODE_TYPES.FunctionDeclaration;
  body: BlockStatement;
}

export interface FunctionExpression extends FunctionDeclarationBase {
  type: AST_NODE_TYPES.FunctionExpression;
  body: BlockStatement;
}

export interface Identifier extends BaseNode {
  type: AST_NODE_TYPES.Identifier;
  name: string;
  typeAnnotation?: TSTypeAnnotation;
  optional?: boolean;
  decorators?: Decorator[];
}

export interface IfStatement extends BaseNode {
  type: AST_NODE_TYPES.IfStatement;
  test: Expression;
  consequent: Statement;
  alternate: Statement | null;
}

export interface ImportDeclaration extends BaseNode {
  type: AST_NODE_TYPES.ImportDeclaration;
  source: Literal;
  specifiers: ImportClause[];
  importKind: 'type' | 'value';
}

export interface ImportDefaultSpecifier extends BaseNode {
  type: AST_NODE_TYPES.ImportDefaultSpecifier;
  local: Identifier;
}

export interface ImportExpression extends BaseNode {
  type: AST_NODE_TYPES.ImportExpression;
  source: Expression;
}

export interface ImportNamespaceSpecifier extends BaseNode {
  type: AST_NODE_TYPES.ImportNamespaceSpecifier;
  local: Identifier;
}

export interface ImportSpecifier extends BaseNode {
  type: AST_NODE_TYPES.ImportSpecifier;
  local: Identifier;
  imported: Identifier;
}

export interface JSXAttribute extends BaseNode {
  type: AST_NODE_TYPES.JSXAttribute;
  name: JSXIdentifier;
  value: Literal | JSXExpression | null;
}

export interface JSXClosingElement extends BaseNode {
  type: AST_NODE_TYPES.JSXClosingElement;
  name: JSXTagNameExpression;
}

export interface JSXClosingFragment extends BaseNode {
  type: AST_NODE_TYPES.JSXClosingFragment;
}

export interface JSXElement extends BaseNode {
  type: AST_NODE_TYPES.JSXElement;
  openingElement: JSXOpeningElement;
  closingElement: JSXClosingElement | null;
  children: JSXChild[];
}

export interface JSXEmptyExpression extends BaseNode {
  type: AST_NODE_TYPES.JSXEmptyExpression;
}

export interface JSXExpressionContainer extends BaseNode {
  type: AST_NODE_TYPES.JSXExpressionContainer;
  expression: Expression | JSXEmptyExpression;
}

export interface JSXFragment extends BaseNode {
  type: AST_NODE_TYPES.JSXFragment;
  openingFragment: JSXOpeningFragment;
  closingFragment: JSXClosingFragment;
  children: JSXChild[];
}

export interface JSXIdentifier extends BaseNode {
  type: AST_NODE_TYPES.JSXIdentifier;
  name: string;
}

export interface JSXMemberExpression extends BaseNode {
  type: AST_NODE_TYPES.JSXMemberExpression;
  object: JSXTagNameExpression;
  property: JSXIdentifier;
}

export interface JSXOpeningElement extends BaseNode {
  type: AST_NODE_TYPES.JSXOpeningElement;
  typeParameters?: TSTypeParameterInstantiation;
  selfClosing: boolean;
  name: JSXTagNameExpression;
  attributes: (JSXAttribute | JSXSpreadAttribute)[];
}

export interface JSXOpeningFragment extends BaseNode {
  type: AST_NODE_TYPES.JSXOpeningFragment;
}

export interface JSXSpreadAttribute extends BaseNode {
  type: AST_NODE_TYPES.JSXSpreadAttribute;
  argument: Expression;
}

export interface JSXSpreadChild extends BaseNode {
  type: AST_NODE_TYPES.JSXSpreadChild;
  expression: Expression | JSXEmptyExpression;
}

export interface JSXText extends BaseNode {
  type: AST_NODE_TYPES.JSXText;
  value: string;
  raw: string;
}

export interface LabeledStatement extends BaseNode {
  type: AST_NODE_TYPES.LabeledStatement;
  label: Identifier;
  body: Statement;
}

export interface LogicalExpression extends BinaryExpressionBase {
  type: AST_NODE_TYPES.LogicalExpression;
}

export interface MemberExpressionComputedName
  extends MemberExpressionComputedNameBase {
  type: AST_NODE_TYPES.MemberExpression;
}

export interface MemberExpressionNonComputedName
  extends MemberExpressionNonComputedNameBase {
  type: AST_NODE_TYPES.MemberExpression;
}

export interface MetaProperty extends BaseNode {
  type: AST_NODE_TYPES.MetaProperty;
  meta: Identifier;
  property: Identifier;
}

export interface MethodDefinitionComputedName
  extends MethodDefinitionComputedNameBase {
  type: AST_NODE_TYPES.MethodDefinition;
}

export interface MethodDefinitionNonComputedName
  extends MethodDefinitionNonComputedNameBase {
  type: AST_NODE_TYPES.MethodDefinition;
}

export interface NewExpression extends BaseNode {
  type: AST_NODE_TYPES.NewExpression;
  callee: LeftHandSideExpression;
  arguments: Expression[];
  typeParameters?: TSTypeParameterInstantiation;
}

export interface NumberLiteral extends LiteralBase {
  type: AST_NODE_TYPES.Literal;
  value: number;
}

export interface NullLiteral extends LiteralBase {
  type: AST_NODE_TYPES.Literal;
  value: null;
}

export interface ObjectExpression extends BaseNode {
  type: AST_NODE_TYPES.ObjectExpression;
  properties: ObjectLiteralElementLike[];
}

export interface ObjectPattern extends BaseNode {
  type: AST_NODE_TYPES.ObjectPattern;
  properties: (Property | RestElement)[];
  typeAnnotation?: TSTypeAnnotation;
  optional?: boolean;
  decorators?: Decorator[];
}

export interface Program extends BaseNode {
  type: AST_NODE_TYPES.Program;
  body: Statement[];
  sourceType: 'module' | 'script';
  comments?: Comment[];
  tokens?: Token[];
}

export interface PropertyComputedName extends PropertyBase {
  key: PropertyNameComputed;
  computed: true;
}

export interface PropertyNonComputedName extends PropertyBase {
  key: PropertyNameNonComputed;
  computed: false;
}

export interface RegExpLiteral extends LiteralBase {
  type: AST_NODE_TYPES.Literal;
  value: RegExp | null;
}

export interface RestElement extends BaseNode {
  type: AST_NODE_TYPES.RestElement;
  argument: DestructuringPattern;
  typeAnnotation?: TSTypeAnnotation;
  optional?: boolean;
  value?: AssignmentPattern;
  decorators?: Decorator[];
}

export interface ReturnStatement extends BaseNode {
  type: AST_NODE_TYPES.ReturnStatement;
  argument: Expression | null;
}

export interface SequenceExpression extends BaseNode {
  type: AST_NODE_TYPES.SequenceExpression;
  expressions: Expression[];
}

export interface SpreadElement extends BaseNode {
  type: AST_NODE_TYPES.SpreadElement;
  argument: Expression;
}

export interface StringLiteral extends LiteralBase {
  type: AST_NODE_TYPES.Literal;
  value: string;
}

export interface Super extends BaseNode {
  type: AST_NODE_TYPES.Super;
}

export interface SwitchCase extends BaseNode {
  type: AST_NODE_TYPES.SwitchCase;
  test: Expression | null;
  consequent: Statement[];
}

export interface SwitchStatement extends BaseNode {
  type: AST_NODE_TYPES.SwitchStatement;
  discriminant: Expression;
  cases: SwitchCase[];
}

export interface TaggedTemplateExpression extends BaseNode {
  type: AST_NODE_TYPES.TaggedTemplateExpression;
  typeParameters?: TSTypeParameterInstantiation;
  tag: LeftHandSideExpression;
  quasi: TemplateLiteral;
}

export interface TemplateElement extends BaseNode {
  type: AST_NODE_TYPES.TemplateElement;
  value: {
    raw: string;
    cooked: string;
  };
  tail: boolean;
}

export interface TemplateLiteral extends BaseNode {
  type: AST_NODE_TYPES.TemplateLiteral;
  quasis: TemplateElement[];
  expressions: Expression[];
}

export interface ThisExpression extends BaseNode {
  type: AST_NODE_TYPES.ThisExpression;
}

export interface ThrowStatement extends BaseNode {
  type: AST_NODE_TYPES.ThrowStatement;
  argument: Statement | TSAsExpression | null;
}

export interface TryStatement extends BaseNode {
  type: AST_NODE_TYPES.TryStatement;
  block: BlockStatement;
  handler: CatchClause | null;
  finalizer: BlockStatement | null;
}

export interface TSAbstractClassPropertyComputedName
  extends ClassPropertyComputedNameBase {
  type: AST_NODE_TYPES.TSAbstractClassProperty;
}

export interface TSAbstractClassPropertyNonComputedName
  extends ClassPropertyNonComputedNameBase {
  type: AST_NODE_TYPES.TSAbstractClassProperty;
}

export interface TSAbstractKeyword extends BaseNode {
  type: AST_NODE_TYPES.TSAbstractKeyword;
}

export interface TSAbstractMethodDefinitionComputedName
  extends MethodDefinitionComputedNameBase {
  type: AST_NODE_TYPES.TSAbstractMethodDefinition;
}

export interface TSAbstractMethodDefinitionNonComputedName
  extends MethodDefinitionNonComputedNameBase {
  type: AST_NODE_TYPES.TSAbstractMethodDefinition;
}

export interface TSAnyKeyword extends BaseNode {
  type: AST_NODE_TYPES.TSAnyKeyword;
}

export interface TSArrayType extends BaseNode {
  type: AST_NODE_TYPES.TSArrayType;
  elementType: TypeNode;
}

export interface TSAsExpression extends BaseNode {
  type: AST_NODE_TYPES.TSAsExpression;
  expression: Expression;
  typeAnnotation: TypeNode;
}

export interface TSAsyncKeyword extends BaseNode {
  type: AST_NODE_TYPES.TSAsyncKeyword;
}

export interface TSBigIntKeyword extends BaseNode {
  type: AST_NODE_TYPES.TSBigIntKeyword;
}

export interface TSBooleanKeyword extends BaseNode {
  type: AST_NODE_TYPES.TSBooleanKeyword;
}

export interface TSCallSignatureDeclaration extends FunctionSignatureBase {
  type: AST_NODE_TYPES.TSCallSignatureDeclaration;
}

export interface TSClassImplements extends TSHeritageBase {
  type: AST_NODE_TYPES.TSClassImplements;
}

export interface TSConditionalType extends BaseNode {
  type: AST_NODE_TYPES.TSConditionalType;
  checkType: TypeNode;
  extendsType: TypeNode;
  trueType: TypeNode;
  falseType: TypeNode;
}

export interface TSConstructorType extends FunctionSignatureBase {
  type: AST_NODE_TYPES.TSConstructorType;
}

export interface TSConstructSignatureDeclaration extends FunctionSignatureBase {
  type: AST_NODE_TYPES.TSConstructSignatureDeclaration;
}

export interface TSDeclareFunction extends FunctionDeclarationBase {
  type: AST_NODE_TYPES.TSDeclareFunction;
}

export interface TSDeclareKeyword extends BaseNode {
  type: AST_NODE_TYPES.TSDeclareKeyword;
}

export interface TSEmptyBodyFunctionExpression extends FunctionDeclarationBase {
  type: AST_NODE_TYPES.TSEmptyBodyFunctionExpression;
  body: null;
}

export interface TSEnumDeclaration extends BaseNode {
  type: AST_NODE_TYPES.TSEnumDeclaration;
  id: Identifier;
  members: TSEnumMember[];
  const?: boolean;
  declare?: boolean;
  modifiers?: Modifier[];
}

/**
 * this should only really happen in semantically invalid code (errors 1164 and 2452)
 *
 * VALID:
 * enum Foo { ['a'] }
 *
 * INVALID:
 * const x = 'a';
 * enum Foo { [x] }
 * enum Bar { ['a' + 'b'] }
 */
export interface TSEnumMemberComputedName extends TSEnumMemberBase {
  id: PropertyNameComputed;
  computed: true;
}

export interface TSEnumMemberNonComputedName extends TSEnumMemberBase {
  id: PropertyNameNonComputed;
  computed?: false;
}

export interface TSExportAssignment extends BaseNode {
  type: AST_NODE_TYPES.TSExportAssignment;
  expression: Expression;
}

export interface TSExportKeyword extends BaseNode {
  type: AST_NODE_TYPES.TSExportKeyword;
}

export interface TSExternalModuleReference extends BaseNode {
  type: AST_NODE_TYPES.TSExternalModuleReference;
  expression: Expression;
}

export interface TSFunctionType extends FunctionSignatureBase {
  type: AST_NODE_TYPES.TSFunctionType;
}

export interface TSImportEqualsDeclaration extends BaseNode {
  type: AST_NODE_TYPES.TSImportEqualsDeclaration;
  id: Identifier;
  moduleReference: EntityName | TSExternalModuleReference;
  isExport: boolean;
}

export interface TSImportType extends BaseNode {
  type: AST_NODE_TYPES.TSImportType;
  isTypeOf: boolean;
  parameter: TypeNode;
  qualifier: EntityName | null;
  typeParameters: TSTypeParameterInstantiation | null;
}

export interface TSIndexedAccessType extends BaseNode {
  type: AST_NODE_TYPES.TSIndexedAccessType;
  objectType: TypeNode;
  indexType: TypeNode;
}

export interface TSIndexSignature extends BaseNode {
  type: AST_NODE_TYPES.TSIndexSignature;
  parameters: Parameter[];
  typeAnnotation?: TSTypeAnnotation;
  readonly?: boolean;
  accessibility?: Accessibility;
  export?: boolean;
  static?: boolean;
}

export interface TSInferType extends BaseNode {
  type: AST_NODE_TYPES.TSInferType;
  typeParameter: TSTypeParameter;
}

export interface TSInterfaceDeclaration extends BaseNode {
  type: AST_NODE_TYPES.TSInterfaceDeclaration;
  body: TSInterfaceBody;
  id: Identifier;
  typeParameters?: TSTypeParameterDeclaration;
  extends?: TSInterfaceHeritage[];
  implements?: TSInterfaceHeritage[];
  abstract?: boolean;
  declare?: boolean;
}

export interface TSInterfaceBody extends BaseNode {
  type: AST_NODE_TYPES.TSInterfaceBody;
  body: TypeElement[];
}

export interface TSInterfaceHeritage extends TSHeritageBase {
  type: AST_NODE_TYPES.TSInterfaceHeritage;
}

export interface TSIntersectionType extends BaseNode {
  type: AST_NODE_TYPES.TSIntersectionType;
  types: TypeNode[];
}

export interface TSIntrinsicKeyword extends BaseNode {
  type: AST_NODE_TYPES.TSIntrinsicKeyword;
}

export interface TSLiteralType extends BaseNode {
  type: AST_NODE_TYPES.TSLiteralType;
  literal: LiteralExpression | UnaryExpression | UpdateExpression;
}

export interface TSMappedType extends BaseNode {
  type: AST_NODE_TYPES.TSMappedType;
  typeParameter: TSTypeParameter;
  readonly?: boolean | '-' | '+';
  optional?: boolean | '-' | '+';
  typeAnnotation?: TypeNode;
  nameType: TypeNode | null;
}

export interface TSMethodSignatureComputedName extends TSMethodSignatureBase {
  key: PropertyNameComputed;
  computed: true;
}

export interface TSMethodSignatureNonComputedName
  extends TSMethodSignatureBase {
  key: PropertyNameNonComputed;
  computed: false;
}

export interface TSModuleBlock extends BaseNode {
  type: AST_NODE_TYPES.TSModuleBlock;
  body: Statement[];
}

export interface TSModuleDeclaration extends BaseNode {
  type: AST_NODE_TYPES.TSModuleDeclaration;
  id: Identifier | Literal;
  body?: TSModuleBlock | TSModuleDeclaration;
  global?: boolean;
  declare?: boolean;
  modifiers?: Modifier[];
}

export interface TSNamedTupleMember extends BaseNode {
  type: AST_NODE_TYPES.TSNamedTupleMember;
  elementType: TypeNode;
  label: Identifier;
  optional: boolean;
}

export interface TSNamespaceExportDeclaration extends BaseNode {
  type: AST_NODE_TYPES.TSNamespaceExportDeclaration;
  id: Identifier;
}

export interface TSNeverKeyword extends BaseNode {
  type: AST_NODE_TYPES.TSNeverKeyword;
}

export interface TSNonNullExpression extends BaseNode {
  type: AST_NODE_TYPES.TSNonNullExpression;
  expression: Expression;
}

export interface TSNullKeyword extends BaseNode {
  type: AST_NODE_TYPES.TSNullKeyword;
}

export interface TSNumberKeyword extends BaseNode {
  type: AST_NODE_TYPES.TSNumberKeyword;
}

export interface TSObjectKeyword extends BaseNode {
  type: AST_NODE_TYPES.TSObjectKeyword;
}

export interface TSOptionalType extends BaseNode {
  type: AST_NODE_TYPES.TSOptionalType;
  typeAnnotation: TypeNode;
}

export interface TSParameterProperty extends BaseNode {
  type: AST_NODE_TYPES.TSParameterProperty;
  accessibility?: Accessibility;
  readonly?: boolean;
  static?: boolean;
  export?: boolean;
  parameter: AssignmentPattern | BindingName | RestElement;
  decorators?: Decorator[];
}

export interface TSParenthesizedType extends BaseNode {
  type: AST_NODE_TYPES.TSParenthesizedType;
  typeAnnotation: TypeNode;
}

export interface TSPropertySignatureComputedName
  extends TSPropertySignatureBase {
  key: PropertyNameComputed;
  computed: true;
}

export interface TSPropertySignatureNonComputedName
  extends TSPropertySignatureBase {
  key: PropertyNameNonComputed;
  computed: false;
}

export interface TSPublicKeyword extends BaseNode {
  type: AST_NODE_TYPES.TSPublicKeyword;
}

export interface TSPrivateKeyword extends BaseNode {
  type: AST_NODE_TYPES.TSPrivateKeyword;
}

export interface TSProtectedKeyword extends BaseNode {
  type: AST_NODE_TYPES.TSProtectedKeyword;
}

export interface TSQualifiedName extends BaseNode {
  type: AST_NODE_TYPES.TSQualifiedName;
  left: EntityName;
  right: Identifier;
}

export interface TSReadonlyKeyword extends BaseNode {
  type: AST_NODE_TYPES.TSReadonlyKeyword;
}

export interface TSRestType extends BaseNode {
  type: AST_NODE_TYPES.TSRestType;
  typeAnnotation: TypeNode;
}

export interface TSStaticKeyword extends BaseNode {
  type: AST_NODE_TYPES.TSStaticKeyword;
}

export interface TSStringKeyword extends BaseNode {
  type: AST_NODE_TYPES.TSStringKeyword;
}

export interface TSSymbolKeyword extends BaseNode {
  type: AST_NODE_TYPES.TSSymbolKeyword;
}

export interface TSTemplateLiteralType extends BaseNode {
  type: AST_NODE_TYPES.TSTemplateLiteralType;
  quasis: TemplateElement[];
  types: TypeNode[];
}

export interface TSThisType extends BaseNode {
  type: AST_NODE_TYPES.TSThisType;
}

export interface TSTupleType extends BaseNode {
  type: AST_NODE_TYPES.TSTupleType;
  elementTypes: TypeNode[];
}

export interface TSTypeAliasDeclaration extends BaseNode {
  type: AST_NODE_TYPES.TSTypeAliasDeclaration;
  id: Identifier;
  typeAnnotation: TypeNode;
  declare?: boolean;
  typeParameters?: TSTypeParameterDeclaration;
}

export interface TSTypeAnnotation extends BaseNode {
  type: AST_NODE_TYPES.TSTypeAnnotation;
  typeAnnotation: TypeNode;
}

export interface TSTypeAssertion extends BaseNode {
  type: AST_NODE_TYPES.TSTypeAssertion;
  typeAnnotation: TypeNode;
  expression: Expression;
}

export interface TSTypeLiteral extends BaseNode {
  type: AST_NODE_TYPES.TSTypeLiteral;
  members: TypeElement[];
}

export interface TSTypeOperator extends BaseNode {
  type: AST_NODE_TYPES.TSTypeOperator;
  operator: 'keyof' | 'unique' | 'readonly';
  typeAnnotation?: TypeNode;
}

export interface TSTypeParameter extends BaseNode {
  type: AST_NODE_TYPES.TSTypeParameter;
  name: Identifier;
  constraint?: TypeNode;
  default?: TypeNode;
}

export interface TSTypeParameterDeclaration extends BaseNode {
  type: AST_NODE_TYPES.TSTypeParameterDeclaration;
  params: TSTypeParameter[];
}

export interface TSTypeParameterInstantiation extends BaseNode {
  type: AST_NODE_TYPES.TSTypeParameterInstantiation;
  params: TypeNode[];
}

export interface TSTypePredicate extends BaseNode {
  type: AST_NODE_TYPES.TSTypePredicate;
  asserts: boolean;
  parameterName: Identifier | TSThisType;
  typeAnnotation: TSTypeAnnotation | null;
}

export interface TSTypeQuery extends BaseNode {
  type: AST_NODE_TYPES.TSTypeQuery;
  exprName: EntityName;
}

export interface TSTypeReference extends BaseNode {
  type: AST_NODE_TYPES.TSTypeReference;
  typeName: EntityName;
  typeParameters?: TSTypeParameterInstantiation;
}

export interface TSUndefinedKeyword extends BaseNode {
  type: AST_NODE_TYPES.TSUndefinedKeyword;
}

export interface TSUnionType extends BaseNode {
  type: AST_NODE_TYPES.TSUnionType;
  types: TypeNode[];
}

export interface TSUnknownKeyword extends BaseNode {
  type: AST_NODE_TYPES.TSUnknownKeyword;
}

export interface TSVoidKeyword extends BaseNode {
  type: AST_NODE_TYPES.TSVoidKeyword;
}

export interface UpdateExpression extends UnaryExpressionBase {
  type: AST_NODE_TYPES.UpdateExpression;
  operator: '++' | '--';
}

export interface UnaryExpression extends UnaryExpressionBase {
  type: AST_NODE_TYPES.UnaryExpression;
  operator: '+' | '-' | '!' | '~' | 'delete' | 'void' | 'typeof';
}

export interface VariableDeclaration extends BaseNode {
  type: AST_NODE_TYPES.VariableDeclaration;
  // NOTE - this is not guaranteed to have any elements in it. i.e. `const;`
  declarations: VariableDeclarator[];
  kind: 'let' | 'const' | 'var';
  declare?: boolean;
}

export interface VariableDeclarator extends BaseNode {
  type: AST_NODE_TYPES.VariableDeclarator;
  id: BindingName;
  init: Expression | null;
  definite?: boolean;
}

export interface WhileStatement extends BaseNode {
  type: AST_NODE_TYPES.WhileStatement;
  test: Expression;
  body: Statement;
}

export interface WithStatement extends BaseNode {
  type: AST_NODE_TYPES.WithStatement;
  object: Expression;
  body: Statement;
}

export interface YieldExpression extends BaseNode {
  type: AST_NODE_TYPES.YieldExpression;
  delegate: boolean;
  argument?: Expression;
}<|MERGE_RESOLUTION|>--- conflicted
+++ resolved
@@ -463,10 +463,7 @@
   | TemplateLiteral
   | ThisExpression
   | TSNullKeyword;
-<<<<<<< HEAD
-=======
 /** TODO: re-align this with EStree spec in next major release */
->>>>>>> 509a1174
 export type ProgramStatement = Statement;
 export type Property = PropertyComputedName | PropertyNonComputedName;
 export type PropertyName = PropertyNameComputed | PropertyNameNonComputed;
@@ -504,20 +501,7 @@
   | ThrowStatement
   | TryStatement
   | VariableDeclaration
-  | WithStatement
-  // old: ProgramStatement
-  | ClassDeclaration
-  | ExportAllDeclaration
-  | ExportDefaultDeclaration
-  | ExportNamedDeclaration
-  | ImportDeclaration
-  | TSDeclareFunction
-  | TSEnumDeclaration
-  | TSExportAssignment
-  | TSImportEqualsDeclaration
-  | TSInterfaceDeclaration
-  | TSNamespaceExportDeclaration
-  | TSTypeAliasDeclaration;
+  | WithStatement;
 export type TSAbstractClassProperty =
   | TSAbstractClassPropertyComputedName
   | TSAbstractClassPropertyNonComputedName;
