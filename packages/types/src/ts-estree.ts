import type * as TSESTree from './generated/ast-spec';

// augment to add the parent property, which isn't part of the spec
declare module './generated/ast-spec' {
  interface BaseNode {
    parent: TSESTree.Node;
  }

  interface Program {
    /**
     * @remarks This never-used property exists only as a convenience for code that tries to access node parents repeatedly.
     */
    parent?: never;
  }

  interface AccessorPropertyComputedName {
    parent: TSESTree.ClassBody;
  }
  interface AccessorPropertyNonComputedName {
    parent: TSESTree.ClassBody;
  }
<<<<<<< HEAD

  interface VariableDeclaratorDefiniteAssignment {
    parent: TSESTree.VariableDeclaration;
  }

  interface VariableDeclaratorMaybeInit {
    parent: TSESTree.VariableDeclaration;
  }

  interface VariableDeclaratorNoInit {
    parent: TSESTree.VariableDeclaration;
  }

  interface UsingInForOfDeclarator {
    parent: TSESTree.VariableDeclaration;
  }

  interface UsingInNormalContextDeclarator {
    parent: TSESTree.VariableDeclaration;
=======
  interface TSAbstractAccessorPropertyComputedName {
    parent: TSESTree.ClassBody;
  }
  interface TSAbstractAccessorPropertyNonComputedName {
    parent: TSESTree.ClassBody;
  }

  interface CatchClause {
    parent: TSESTree.TryStatement;
  }

  interface ClassBody {
    parent: TSESTree.ClassExpression | TSESTree.ClassDeclaration;
  }

  interface ExportSpecifier {
    parent: TSESTree.ExportNamedDeclaration;
  }

  interface ImportAttribute {
    parent: TSESTree.ImportDeclaration | TSESTree.ImportExpression;
  }

  interface ImportDefaultSpecifier {
    parent: TSESTree.ImportDeclaration;
  }

  interface ImportNamespaceSpecifier {
    parent: TSESTree.ImportDeclaration;
  }

  interface ImportSpecifier {
    parent:
      | TSESTree.ExportAllDeclaration
      | TSESTree.ExportNamedDeclaration
      | TSESTree.ImportDeclaration;
  }

  interface JSXAttribute {
    parent: TSESTree.JSXOpeningElement;
  }

  interface JSXClosingElement {
    parent: TSESTree.JSXElement;
  }

  interface JSXClosingFragment {
    parent: TSESTree.JSXFragment;
  }

  interface JSXOpeningElement {
    parent: TSESTree.JSXElement;
  }

  interface JSXOpeningFragment {
    parent: TSESTree.JSXFragment;
  }

  interface JSXSpreadAttribute {
    parent: TSESTree.JSXOpeningElement;
  }

  interface MethodDefinitionComputedName {
    parent: TSESTree.ClassBody;
  }
  interface MethodDefinitionNonComputedName {
    parent: TSESTree.ClassBody;
  }
  interface TSAbstractMethodDefinitionComputedName {
    parent: TSESTree.ClassBody;
  }
  interface TSAbstractMethodDefinitionNonComputedName {
    parent: TSESTree.ClassBody;
  }

  interface PropertyComputedName {
    parent: TSESTree.ObjectExpression | TSESTree.ObjectPattern;
  }
  interface PropertyNonComputedName {
    parent: TSESTree.ObjectExpression | TSESTree.ObjectPattern;
  }

  interface PropertyDefinitionComputedName {
    parent: TSESTree.ClassBody;
  }
  interface PropertyDefinitionNonComputedName {
    parent: TSESTree.ClassBody;
  }
  interface TSAbstractPropertyDefinitionComputedName {
    parent: TSESTree.ClassBody;
  }
  interface TSAbstractPropertyDefinitionNonComputedName {
    parent: TSESTree.ClassBody;
  }

  interface SpreadElement {
    parent:
      | TSESTree.ArrayExpression
      | TSESTree.CallExpression
      | TSESTree.ObjectExpression;
  }

  interface StaticBlock {
    parent: TSESTree.ClassBody;
  }

  interface SwitchCase {
    parent: TSESTree.SwitchStatement;
  }

  interface TemplateElement {
    parent: TSESTree.TemplateLiteral | TSESTree.TSTemplateLiteralType;
  }

  interface TSCallSignatureDeclaration {
    parent: TSESTree.TSInterfaceBody | TSESTree.TSTypeLiteral;
  }

  interface TSConstructSignatureDeclaration {
    parent: TSESTree.TSInterfaceBody | TSESTree.TSTypeLiteral;
  }

  interface TSClassImplements {
    parent: TSESTree.ClassDeclaration | TSESTree.ClassExpression;
  }

  interface TSEnumBody {
    parent: TSESTree.TSEnumDeclaration;
  }

  interface TSEnumMemberComputedName {
    parent: TSESTree.TSEnumBody;
  }
  interface TSEnumMemberNonComputedName {
    parent: TSESTree.TSEnumBody;
  }

  interface TSIndexSignature {
    parent:
      | TSESTree.ClassBody
      | TSESTree.TSInterfaceBody
      | TSESTree.TSTypeLiteral;
  }

  interface TSInterfaceBody {
    parent: TSESTree.TSInterfaceDeclaration;
  }

  interface TSInterfaceHeritage {
    parent: TSESTree.TSInterfaceBody;
  }

  interface TSMethodSignatureComputedName {
    parent: TSESTree.TSInterfaceBody | TSESTree.TSTypeLiteral;
  }
  interface TSMethodSignatureNonComputedName {
    parent: TSESTree.TSInterfaceBody | TSESTree.TSTypeLiteral;
  }

  interface TSModuleBlock {
    parent: TSESTree.TSModuleDeclaration;
  }

  interface TSParameterProperty {
    parent: TSESTree.FunctionLike;
  }

  interface TSPropertySignatureComputedName {
    parent: TSESTree.TSInterfaceBody | TSESTree.TSTypeLiteral;
  }
  interface TSPropertySignatureNonComputedName {
    parent: TSESTree.TSInterfaceBody | TSESTree.TSTypeLiteral;
  }

  interface TSTypeParameter {
    parent:
      | TSESTree.TSInferType
      | TSESTree.TSTypeParameterDeclaration
      | TSESTree.TSMappedType;
>>>>>>> 07700dd7
  }
}

export * as TSESTree from './generated/ast-spec';<|MERGE_RESOLUTION|>--- conflicted
+++ resolved
@@ -19,7 +19,6 @@
   interface AccessorPropertyNonComputedName {
     parent: TSESTree.ClassBody;
   }
-<<<<<<< HEAD
 
   interface VariableDeclaratorDefiniteAssignment {
     parent: TSESTree.VariableDeclaration;
@@ -39,7 +38,7 @@
 
   interface UsingInNormalContextDeclarator {
     parent: TSESTree.VariableDeclaration;
-=======
+  }
   interface TSAbstractAccessorPropertyComputedName {
     parent: TSESTree.ClassBody;
   }
@@ -219,7 +218,6 @@
       | TSESTree.TSInferType
       | TSESTree.TSTypeParameterDeclaration
       | TSESTree.TSMappedType;
->>>>>>> 07700dd7
   }
 }
 
