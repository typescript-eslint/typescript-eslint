--- conflicted
+++ resolved
@@ -35,15 +35,11 @@
   options: ValidTestCase<TOptions> | InvalidTestCase<TMessageIds, TOptions>,
 ): (ValidTestCase<TOptions> | InvalidTestCase<TMessageIds, TOptions>)[] {
   // eslint counts lines from 1
-<<<<<<< HEAD
   const lineOffset = options.code.startsWith('\n') ? 2 : 1;
-=======
-  const lineOffset = options.code[0] === '\n' ? 2 : 1;
   const output =
     'output' in options && options.output
       ? options.output.trim().split('\n')
       : null;
->>>>>>> 2b942ba3
   return options.code
     .trim()
     .split('\n')
