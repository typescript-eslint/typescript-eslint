--- conflicted
+++ resolved
@@ -24,7 +24,6 @@
   ) {
     throw new Error(ERROR_MESSAGE);
   }
-<<<<<<< HEAD
 
   const hasFullTypeInformation =
     context.parserServices.hasFullTypeInformation ??
@@ -38,9 +37,5 @@
 
   return context.parserServices;
 }
-=======
-  return context.parserServices as RequiredParserServices;
-}
 
-export { getParserServices };
->>>>>>> d793458b
+export { getParserServices };