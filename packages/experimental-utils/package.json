--- conflicted
+++ resolved
@@ -1,10 +1,6 @@
 {
   "name": "@typescript-eslint/experimental-utils",
-<<<<<<< HEAD
-  "version": "5.59.8",
-=======
   "version": "5.59.9",
->>>>>>> a2b6b2e0
   "description": "(Experimental) Utilities for working with TypeScript + ESLint together",
   "keywords": [
     "eslint",
@@ -42,11 +38,7 @@
     "typecheck": "tsc -p tsconfig.json --noEmit"
   },
   "dependencies": {
-<<<<<<< HEAD
-    "@typescript-eslint/utils": "5.59.8"
-=======
     "@typescript-eslint/utils": "5.59.9"
->>>>>>> a2b6b2e0
   },
   "peerDependencies": {
     "eslint": "^6.0.0 || ^7.0.0 || ^8.0.0"
