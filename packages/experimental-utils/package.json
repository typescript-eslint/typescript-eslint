{
  "name": "@typescript-eslint/experimental-utils",
  "version": "2.24.0",
  "description": "(Experimental) Utilities for working with TypeScript + ESLint together",
  "keywords": [
    "eslint",
    "typescript",
    "estree"
  ],
  "engines": {
    "node": "^8.10.0 || ^10.13.0 || >=11.10.1"
  },
  "files": [
    "dist",
    "package.json",
    "README.md",
    "LICENSE"
  ],
  "repository": {
    "type": "git",
    "url": "https://github.com/typescript-eslint/typescript-eslint.git",
    "directory": "packages/experimental-utils"
  },
  "bugs": {
    "url": "https://github.com/typescript-eslint/typescript-eslint/issues"
  },
  "license": "MIT",
  "main": "dist/index.js",
  "types": "dist/index.d.ts",
  "scripts": {
    "build": "tsc -b tsconfig.build.json",
    "clean": "tsc -b tsconfig.build.json --clean",
    "format": "prettier --write \"./**/*.{ts,js,json,md}\" --ignore-path ../../.prettierignore",
    "lint": "eslint . --ext .js,.ts --ignore-path='../../.eslintignore'",
    "test": "jest --coverage",
    "typecheck": "tsc -p tsconfig.json --noEmit"
  },
  "dependencies": {
    "@types/json-schema": "^7.0.3",
<<<<<<< HEAD
    "@typescript-eslint/typescript-estree": "2.22.0",
    "eslint-scope": "^5.0.0",
    "eslint-utils": "^2.0.0"
=======
    "@typescript-eslint/typescript-estree": "2.24.0",
    "eslint-scope": "^5.0.0"
>>>>>>> c82d1216
  },
  "peerDependencies": {
    "eslint": "*"
  },
  "devDependencies": {
    "typescript": "*"
  },
  "funding": {
    "type": "opencollective",
    "url": "https://opencollective.com/typescript-eslint"
  }
}<|MERGE_RESOLUTION|>--- conflicted
+++ resolved
@@ -37,14 +37,9 @@
   },
   "dependencies": {
     "@types/json-schema": "^7.0.3",
-<<<<<<< HEAD
-    "@typescript-eslint/typescript-estree": "2.22.0",
+    "@typescript-eslint/typescript-estree": "2.24.0",
     "eslint-scope": "^5.0.0",
     "eslint-utils": "^2.0.0"
-=======
-    "@typescript-eslint/typescript-estree": "2.24.0",
-    "eslint-scope": "^5.0.0"
->>>>>>> c82d1216
   },
   "peerDependencies": {
     "eslint": "*"
