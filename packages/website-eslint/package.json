--- conflicted
+++ resolved
@@ -22,13 +22,6 @@
     "lint": "npx nx lint",
     "typecheck": "tsc --noEmit"
   },
-<<<<<<< HEAD
-=======
-  "dependencies": {
-    "@typescript-eslint/types": "7.7.1",
-    "@typescript-eslint/utils": "7.7.1"
-  },
->>>>>>> 219b8412
   "devDependencies": {
     "@eslint/js": "*",
     "@typescript-eslint/eslint-plugin": "7.7.1",
