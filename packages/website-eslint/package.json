--- conflicted
+++ resolved
@@ -22,13 +22,6 @@
     "lint": "npx nx lint",
     "typecheck": "tsc --noEmit"
   },
-<<<<<<< HEAD
-=======
-  "dependencies": {
-    "@typescript-eslint/types": "7.8.0",
-    "@typescript-eslint/utils": "7.8.0"
-  },
->>>>>>> 7984ef79
   "devDependencies": {
     "@eslint/js": "*",
     "@typescript-eslint/eslint-plugin": "7.8.0",
