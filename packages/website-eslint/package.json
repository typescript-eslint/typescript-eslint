--- conflicted
+++ resolved
@@ -1,10 +1,6 @@
 {
   "name": "@typescript-eslint/website-eslint",
-<<<<<<< HEAD
-  "version": "5.59.8",
-=======
   "version": "5.59.9",
->>>>>>> a2b6b2e0
   "private": true,
   "description": "ESLint which works in browsers.",
   "engines": {
@@ -20,13 +16,8 @@
     "format": "prettier --write \"./**/*.{ts,mts,cts,tsx,js,mjs,cjs,jsx,json,md,css}\" --ignore-path ../../.prettierignore"
   },
   "dependencies": {
-<<<<<<< HEAD
-    "@typescript-eslint/types": "5.59.8",
-    "@typescript-eslint/utils": "5.59.8"
-=======
     "@typescript-eslint/types": "5.59.9",
     "@typescript-eslint/utils": "5.59.9"
->>>>>>> a2b6b2e0
   },
   "devDependencies": {
     "@rollup/plugin-commonjs": "^23.0.0",
@@ -34,19 +25,11 @@
     "@rollup/plugin-node-resolve": "^15.0.0",
     "@rollup/plugin-terser": "^0.4.0",
     "@rollup/pluginutils": "^5.0.0",
-<<<<<<< HEAD
-    "@typescript-eslint/eslint-plugin": "5.59.8",
-    "@typescript-eslint/parser": "5.59.8",
-    "@typescript-eslint/scope-manager": "5.59.8",
-    "@typescript-eslint/typescript-estree": "5.59.8",
-    "@typescript-eslint/visitor-keys": "5.59.8",
-=======
     "@typescript-eslint/eslint-plugin": "5.59.9",
     "@typescript-eslint/parser": "5.59.9",
     "@typescript-eslint/scope-manager": "5.59.9",
     "@typescript-eslint/typescript-estree": "5.59.9",
     "@typescript-eslint/visitor-keys": "5.59.9",
->>>>>>> a2b6b2e0
     "eslint": "*",
     "esquery": "*",
     "rollup": "^2.75.4",
