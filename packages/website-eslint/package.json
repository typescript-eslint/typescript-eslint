--- conflicted
+++ resolved
@@ -22,13 +22,6 @@
     "lint": "npx nx lint",
     "typecheck": "tsc --noEmit"
   },
-<<<<<<< HEAD
-=======
-  "dependencies": {
-    "@typescript-eslint/types": "6.19.0",
-    "@typescript-eslint/utils": "6.19.0"
-  },
->>>>>>> 01556f50
   "devDependencies": {
     "@eslint/js": "8.56.0",
     "@typescript-eslint/eslint-plugin": "6.19.0",
