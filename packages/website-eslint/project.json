--- conflicted
+++ resolved
@@ -9,16 +9,10 @@
       "outputs": ["{options.outputFile}"],
       "options": {
         "lintFilePatterns": [
-<<<<<<< HEAD
-          "packages/website-eslint/**/*.ts",
-          "packages/website-eslint/**/*.js"
-        ]
-=======
           "packages/website-eslint/**/*.{mts,cts,ts,tsx}",
           "packages/website-eslint/**/*.{mjs,cjs,js,jsx}"
         ],
         "ignorePath": ".eslintignore"
->>>>>>> fc2df636
       }
     }
   }
