--- conflicted
+++ resolved
@@ -41,11 +41,7 @@
   "scripts": {
     "build": "tsc -b tsconfig.build.json",
     "clean": "tsc -b tsconfig.build.json --clean",
-<<<<<<< HEAD
     "postclean": "rimraf dist/ coverage/",
-=======
-    "postclean": "rimraf dist/ _ts4.3/ coverage/",
->>>>>>> c438c506
     "format": "prettier --write \"./**/*.{ts,mts,cts,tsx,js,mjs,cjs,jsx,json,md,css}\" --ignore-path ../../.prettierignore",
     "lint": "npx nx lint",
     "test": "vitest --run --config=$INIT_CWD/vitest.config.mts",
@@ -63,12 +59,7 @@
     "debug": "^4.3.4"
   },
   "devDependencies": {
-<<<<<<< HEAD
-    "@jest/types": "29.6.3",
-=======
     "@vitest/coverage-v8": "^3.1.1",
-    "downlevel-dts": "*",
->>>>>>> c438c506
     "glob": "*",
     "prettier": "^3.2.5",
     "rimraf": "*",
