--- conflicted
+++ resolved
@@ -1,10 +1,6 @@
 {
   "name": "@typescript-eslint/parser",
-<<<<<<< HEAD
-  "version": "5.59.8",
-=======
   "version": "5.59.9",
->>>>>>> a2b6b2e0
   "description": "An ESLint custom parser which leverages TypeScript ESTree",
   "main": "dist/index.js",
   "types": "dist/index.d.ts",
@@ -49,15 +45,9 @@
     "eslint": "^6.0.0 || ^7.0.0 || ^8.0.0"
   },
   "dependencies": {
-<<<<<<< HEAD
-    "@typescript-eslint/scope-manager": "5.59.8",
-    "@typescript-eslint/types": "5.59.8",
-    "@typescript-eslint/typescript-estree": "5.59.8",
-=======
     "@typescript-eslint/scope-manager": "5.59.9",
     "@typescript-eslint/types": "5.59.9",
     "@typescript-eslint/typescript-estree": "5.59.9",
->>>>>>> a2b6b2e0
     "debug": "^4.3.4"
   },
   "devDependencies": {
