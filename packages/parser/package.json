{
  "name": "@typescript-eslint/parser",
  "version": "8.29.1",
  "description": "An ESLint custom parser which leverages TypeScript ESTree",
  "files": [
    "dist",
    "!*.tsbuildinfo",
    "README.md",
    "LICENSE"
  ],
  "type": "commonjs",
  "exports": {
    ".": {
      "types": "./dist/index.d.ts",
      "default": "./dist/index.js"
    },
    "./package.json": "./package.json"
  },
  "engines": {
    "node": "^18.18.0 || ^20.9.0 || >=21.1.0"
  },
  "repository": {
    "type": "git",
    "url": "https://github.com/typescript-eslint/typescript-eslint.git",
    "directory": "packages/parser"
  },
  "bugs": {
    "url": "https://github.com/typescript-eslint/typescript-eslint/issues"
  },
  "homepage": "https://typescript-eslint.io/packages/parser",
  "license": "MIT",
  "keywords": [
    "ast",
    "ecmascript",
    "javascript",
    "typescript",
    "parser",
    "syntax",
    "eslint"
  ],
  "scripts": {
    "build": "tsc -b tsconfig.build.json",
<<<<<<< HEAD
    "clean": "rimraf dist/ coverage/",
    "format": "yarn run -T format",
    "lint": "yarn run -BT nx lint",
    "test": "jest",
    "check-types": "yarn run -BT nx typecheck"
=======
    "postbuild": "downlevel-dts dist _ts4.3/dist --to=4.3",
    "clean": "tsc -b tsconfig.build.json --clean",
    "postclean": "rimraf dist/ _ts4.3/ coverage/",
    "format": "prettier --write \"./**/*.{ts,mts,cts,tsx,js,mjs,cjs,jsx,json,md,css}\" --ignore-path ../../.prettierignore",
    "lint": "npx nx lint",
    "test": "vitest --run --config=$INIT_CWD/vitest.config.mts",
    "check-types": "npx nx typecheck"
>>>>>>> c438c506
  },
  "peerDependencies": {
    "eslint": "^8.57.0 || ^9.0.0",
    "typescript": ">=4.8.4 <5.9.0"
  },
  "dependencies": {
    "@typescript-eslint/scope-manager": "8.29.1",
    "@typescript-eslint/types": "8.29.1",
    "@typescript-eslint/typescript-estree": "8.29.1",
    "@typescript-eslint/visitor-keys": "8.29.1",
    "debug": "^4.3.4"
  },
  "devDependencies": {
<<<<<<< HEAD
    "@jest/types": "29.6.3",
    "glob": "*",
    "jest": "29.7.0",
=======
    "@vitest/coverage-v8": "^3.1.1",
    "downlevel-dts": "*",
    "glob": "*",
    "prettier": "^3.2.5",
>>>>>>> c438c506
    "rimraf": "*",
    "typescript": "*",
    "vitest": "^3.1.1"
  },
  "funding": {
    "type": "opencollective",
    "url": "https://opencollective.com/typescript-eslint"
  }
}<|MERGE_RESOLUTION|>--- conflicted
+++ resolved
@@ -40,21 +40,11 @@
   ],
   "scripts": {
     "build": "tsc -b tsconfig.build.json",
-<<<<<<< HEAD
     "clean": "rimraf dist/ coverage/",
     "format": "yarn run -T format",
     "lint": "yarn run -BT nx lint",
-    "test": "jest",
+    "test": "vitest --run --config=$INIT_CWD/vitest.config.mts",
     "check-types": "yarn run -BT nx typecheck"
-=======
-    "postbuild": "downlevel-dts dist _ts4.3/dist --to=4.3",
-    "clean": "tsc -b tsconfig.build.json --clean",
-    "postclean": "rimraf dist/ _ts4.3/ coverage/",
-    "format": "prettier --write \"./**/*.{ts,mts,cts,tsx,js,mjs,cjs,jsx,json,md,css}\" --ignore-path ../../.prettierignore",
-    "lint": "npx nx lint",
-    "test": "vitest --run --config=$INIT_CWD/vitest.config.mts",
-    "check-types": "npx nx typecheck"
->>>>>>> c438c506
   },
   "peerDependencies": {
     "eslint": "^8.57.0 || ^9.0.0",
@@ -68,16 +58,8 @@
     "debug": "^4.3.4"
   },
   "devDependencies": {
-<<<<<<< HEAD
-    "@jest/types": "29.6.3",
+    "@vitest/coverage-v8": "^3.1.1",
     "glob": "*",
-    "jest": "29.7.0",
-=======
-    "@vitest/coverage-v8": "^3.1.1",
-    "downlevel-dts": "*",
-    "glob": "*",
-    "prettier": "^3.2.5",
->>>>>>> c438c506
     "rimraf": "*",
     "typescript": "*",
     "vitest": "^3.1.1"
