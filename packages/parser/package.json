{
  "name": "@typescript-eslint/parser",
  "version": "8.25.0",
  "description": "An ESLint custom parser which leverages TypeScript ESTree",
  "files": [
    "dist",
    "!*.tsbuildinfo",
    "_ts4.3",
    "README.md",
    "LICENSE"
  ],
  "type": "commonjs",
  "exports": {
    ".": {
      "types": "./dist/index.d.ts",
      "default": "./dist/index.js"
    },
    "./package.json": "./package.json"
  },
  "engines": {
    "node": "^18.18.0 || ^20.9.0 || >=21.1.0"
  },
  "repository": {
    "type": "git",
    "url": "https://github.com/typescript-eslint/typescript-eslint.git",
    "directory": "packages/parser"
  },
  "bugs": {
    "url": "https://github.com/typescript-eslint/typescript-eslint/issues"
  },
  "homepage": "https://typescript-eslint.io/packages/parser",
  "license": "MIT",
  "keywords": [
    "ast",
    "ecmascript",
    "javascript",
    "typescript",
    "parser",
    "syntax",
    "eslint"
  ],
  "scripts": {
    "build": "tsc -b tsconfig.build.json",
    "postbuild": "downlevel-dts dist _ts4.3/dist --to=4.3",
    "clean": "tsc -b tsconfig.build.json --clean",
    "postclean": "rimraf dist && rimraf _ts4.3 && rimraf coverage",
    "format": "prettier --write \"./**/*.{ts,mts,cts,tsx,js,mjs,cjs,jsx,json,md,css}\" --ignore-path ../../.prettierignore",
    "lint": "npx nx lint",
    "test": "jest",
<<<<<<< HEAD
    "test-coverage": "jest --coverage",
    "typecheck": "tsc --noEmit"
=======
    "check-types": "npx nx typecheck"
>>>>>>> 83da0b83
  },
  "peerDependencies": {
    "eslint": "^8.57.0 || ^9.0.0",
    "typescript": ">=4.8.4 <5.8.0"
  },
  "dependencies": {
    "@typescript-eslint/scope-manager": "8.25.0",
    "@typescript-eslint/types": "8.25.0",
    "@typescript-eslint/typescript-estree": "8.25.0",
    "@typescript-eslint/visitor-keys": "8.25.0",
    "debug": "^4.3.4"
  },
  "devDependencies": {
    "@jest/types": "29.6.3",
    "@types/glob": "*",
    "downlevel-dts": "*",
    "glob": "*",
    "jest": "29.7.0",
    "prettier": "^3.2.5",
    "rimraf": "*",
    "typescript": "*"
  },
  "funding": {
    "type": "opencollective",
    "url": "https://opencollective.com/typescript-eslint"
  },
  "typesVersions": {
    "<4.7": {
      "*": [
        "_ts4.3/*"
      ]
    }
  }
}<|MERGE_RESOLUTION|>--- conflicted
+++ resolved
@@ -47,12 +47,7 @@
     "format": "prettier --write \"./**/*.{ts,mts,cts,tsx,js,mjs,cjs,jsx,json,md,css}\" --ignore-path ../../.prettierignore",
     "lint": "npx nx lint",
     "test": "jest",
-<<<<<<< HEAD
-    "test-coverage": "jest --coverage",
-    "typecheck": "tsc --noEmit"
-=======
     "check-types": "npx nx typecheck"
->>>>>>> 83da0b83
   },
   "peerDependencies": {
     "eslint": "^8.57.0 || ^9.0.0",
