{
  "name": "@typescript-eslint/parser",
  "version": "1.7.0",
  "description": "An ESLint custom parser which leverages TypeScript ESTree",
  "main": "dist/parser.js",
  "files": [
    "dist",
    "README.md",
    "LICENSE"
  ],
  "engines": {
    "node": "^6.14.0 || ^8.10.0 || >=9.10.0"
  },
  "repository": "typescript-eslint/typescript-eslint",
  "bugs": {
    "url": "https://github.com/typescript-eslint/typescript-eslint/issues"
  },
  "license": "BSD-2-Clause",
  "keywords": [
    "ast",
    "ecmascript",
    "javascript",
    "typescript",
    "parser",
    "syntax",
    "eslint"
  ],
  "scripts": {
    "prebuild": "npm run clean",
    "build": "tsc -p tsconfig.build.json",
    "clean": "rimraf dist/",
    "test": "jest --coverage",
    "typecheck": "tsc --noEmit"
  },
  "peerDependencies": {
    "eslint": "^5.0.0"
  },
  "dependencies": {
<<<<<<< HEAD
    "@typescript-eslint/typescript-estree": "1.6.0",
    "@typescript-eslint/util": "1.6.0",
=======
    "@typescript-eslint/typescript-estree": "1.7.0",
>>>>>>> 9b7e6920
    "eslint-scope": "^4.0.0",
    "eslint-visitor-keys": "^1.0.0"
  },
  "devDependencies": {
    "@types/eslint": "^4.16.5",
    "@types/eslint-visitor-keys": "^1.0.0",
    "@typescript-eslint/shared-fixtures": "1.7.0"
  }
}<|MERGE_RESOLUTION|>--- conflicted
+++ resolved
@@ -36,17 +36,12 @@
     "eslint": "^5.0.0"
   },
   "dependencies": {
-<<<<<<< HEAD
-    "@typescript-eslint/typescript-estree": "1.6.0",
-    "@typescript-eslint/util": "1.6.0",
-=======
     "@typescript-eslint/typescript-estree": "1.7.0",
->>>>>>> 9b7e6920
+    "@typescript-eslint/util": "1.7.0",
     "eslint-scope": "^4.0.0",
     "eslint-visitor-keys": "^1.0.0"
   },
   "devDependencies": {
-    "@types/eslint": "^4.16.5",
     "@types/eslint-visitor-keys": "^1.0.0",
     "@typescript-eslint/shared-fixtures": "1.7.0"
   }
