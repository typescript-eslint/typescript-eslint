--- conflicted
+++ resolved
@@ -43,15 +43,9 @@
   },
   "dependencies": {
     "@types/eslint-visitor-keys": "^1.0.0",
-<<<<<<< HEAD
-    "@typescript-eslint/experimental-utils": "2.0.0",
-    "@typescript-eslint/typescript-estree": "2.0.0",
-    "eslint-visitor-keys": "^1.1.0"
-=======
     "@typescript-eslint/experimental-utils": "2.1.0",
     "@typescript-eslint/typescript-estree": "2.1.0",
-    "eslint-visitor-keys": "^1.0.0"
->>>>>>> 9fce08d5
+    "eslint-visitor-keys": "^1.1.0"
   },
   "devDependencies": {
     "@types/glob": "^7.1.1",
