{
  "name": "@typescript-eslint/parser",
  "version": "8.33.0",
  "description": "An ESLint custom parser which leverages TypeScript ESTree",
  "files": [
    "dist",
    "!*.tsbuildinfo",
    "README.md",
    "LICENSE"
  ],
  "type": "commonjs",
  "exports": {
    ".": {
      "types": "./dist/index.d.ts",
      "default": "./dist/index.js"
    },
    "./package.json": "./package.json"
  },
  "engines": {
    "node": "^18.18.0 || ^20.9.0 || >=21.1.0"
  },
  "repository": {
    "type": "git",
    "url": "https://github.com/typescript-eslint/typescript-eslint.git",
    "directory": "packages/parser"
  },
  "bugs": {
    "url": "https://github.com/typescript-eslint/typescript-eslint/issues"
  },
  "homepage": "https://typescript-eslint.io/packages/parser",
  "license": "MIT",
  "keywords": [
    "ast",
    "ecmascript",
    "javascript",
    "typescript",
    "parser",
    "syntax",
    "eslint"
  ],
  "scripts": {
    "//": "These package scripts are mostly here for convenience. Task running is handled by Nx at the root level.",
    "build": "yarn run -BT nx build",
    "clean": "rimraf dist/ coverage/",
<<<<<<< HEAD
    "format": "pnpm --workspace-root run format",
    "lint": "pnpm --workspace-root exec nx lint",
    "test": "vitest --run --config=./vitest.config.mts",
    "check-types": "pnpm --workspace-root exec nx typecheck"
=======
    "format": "yarn run -T format",
    "lint": "yarn run -BT nx lint",
    "test": "yarn run -BT nx test",
    "typecheck": "yarn run -BT nx typecheck"
>>>>>>> d2ffec79
  },
  "peerDependencies": {
    "eslint": "^8.57.0 || ^9.0.0",
    "typescript": ">=4.8.4 <5.9.0"
  },
  "dependencies": {
    "@typescript-eslint/scope-manager": "8.33.0",
    "@typescript-eslint/types": "8.33.0",
    "@typescript-eslint/typescript-estree": "8.33.0",
    "@typescript-eslint/visitor-keys": "8.33.0",
    "debug": "^4.3.4"
  },
  "devDependencies": {
    "@vitest/coverage-v8": "^3.1.3",
    "glob": "*",
    "rimraf": "*",
    "typescript": "*",
    "vitest": "^3.1.3"
  },
  "funding": {
    "type": "opencollective",
    "url": "https://opencollective.com/typescript-eslint"
  },
  "nx": {
    "name": "parser",
    "includedScripts": [
      "clean"
    ]
  }
}<|MERGE_RESOLUTION|>--- conflicted
+++ resolved
@@ -40,19 +40,12 @@
   ],
   "scripts": {
     "//": "These package scripts are mostly here for convenience. Task running is handled by Nx at the root level.",
-    "build": "yarn run -BT nx build",
+    "build": "pnpm --workspace-root exec nx build",
     "clean": "rimraf dist/ coverage/",
-<<<<<<< HEAD
     "format": "pnpm --workspace-root run format",
     "lint": "pnpm --workspace-root exec nx lint",
-    "test": "vitest --run --config=./vitest.config.mts",
-    "check-types": "pnpm --workspace-root exec nx typecheck"
-=======
-    "format": "yarn run -T format",
-    "lint": "yarn run -BT nx lint",
-    "test": "yarn run -BT nx test",
-    "typecheck": "yarn run -BT nx typecheck"
->>>>>>> d2ffec79
+    "test": "pnpm --workspace-root exec nx test",
+    "typecheck": "pnpm --workspace-root exec nx typecheck"
   },
   "peerDependencies": {
     "eslint": "^8.57.0 || ^9.0.0",
