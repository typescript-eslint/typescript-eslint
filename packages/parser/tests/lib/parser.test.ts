--- conflicted
+++ resolved
@@ -49,40 +49,23 @@
     });
   });
 
-<<<<<<< HEAD
+  it('overrides `errorOnTypeScriptSyntacticAndSemanticIssues: false` when provided `errorOnTypeScriptSyntacticAndSemanticIssues: false`', () => {
+    const code = 'const valid = true;';
+    const spy = jest.spyOn(typescriptESTree, 'parseAndGenerateServices');
+    parseForESLint(code, { errorOnTypeScriptSyntacticAndSemanticIssues: true });
+    expect(spy).toHaveBeenCalledWith(code, {
+      comment: true,
+      ecmaFeatures: {},
+      errorOnTypeScriptSyntacticAndSemanticIssues: false,
+      jsx: false,
+      loc: true,
+      range: true,
+      sourceType: 'script',
+      tokens: true,
+    });
+  });
+
   it('sets `loggerFn: false` on typescript-estree when provided `warnOnUnsupportedTypeScriptVersion: false`', () => {
-=======
-  it('parseAndGenerateServices() should be called with options.errorOnTypeScriptSyntacticAndSemanticIssues overriden to false', () => {
-    const code = 'const valid = true;';
-    const spy = jest.spyOn(typescriptESTree, 'parseAndGenerateServices');
-    const config: ParserOptions = {
-      loc: false,
-      comment: false,
-      range: false,
-      tokens: false,
-      sourceType: 'module' as const,
-      ecmaFeatures: {
-        globalReturn: false,
-        jsx: false,
-      },
-      // ts-estree specific
-      filePath: './isolated-file.src.ts',
-      project: 'tsconfig.json',
-      errorOnTypeScriptSyntacticAndSemanticIssues: true,
-      tsconfigRootDir: path.resolve(__dirname, '../fixtures/services'),
-      extraFileExtensions: ['.foo'],
-    };
-    parseForESLint(code, config);
-    expect(spy).toHaveBeenCalledTimes(1);
-    expect(spy).toHaveBeenLastCalledWith(code, {
-      jsx: false,
-      ...config,
-      errorOnTypeScriptSyntacticAndSemanticIssues: false,
-    });
-  });
-
-  it('`warnOnUnsupportedTypeScriptVersion: false` should set `loggerFn: false` on typescript-estree', () => {
->>>>>>> f9520fed
     const code = 'const valid = true;';
     const spy = jest.spyOn(typescriptESTree, 'parseAndGenerateServices');
     parseForESLint(code, { warnOnUnsupportedTypeScriptVersion: false });
@@ -107,18 +90,13 @@
     expect(spy).toHaveBeenCalledWith(code, {
       comment: true,
       ecmaFeatures: {},
-      jsx: false,
-      loc: true,
-      range: true,
-      sourceType: 'script',
-<<<<<<< HEAD
+      errorOnTypeScriptSyntacticAndSemanticIssues: false,
+      jsx: false,
+      loc: true,
+      range: true,
+      sourceType: 'script',
       tokens: true,
       warnOnUnsupportedTypeScriptVersion: true,
-=======
-      errorOnTypeScriptSyntacticAndSemanticIssues: false,
-      loggerFn: false,
-      warnOnUnsupportedTypeScriptVersion: false,
->>>>>>> f9520fed
     });
   });
 
