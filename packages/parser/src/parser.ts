--- conflicted
+++ resolved
@@ -104,27 +104,6 @@
     parserOptions.ecmaFeatures = {};
   }
 
-<<<<<<< HEAD
-  const parserOptions: TSESTreeOptions = {};
-  Object.assign(parserOptions, options, {
-    sourceType: options.sourceType,
-    jsx: validateBoolean(options.ecmaFeatures.jsx),
-    /**
-     * Override errorOnTypeScriptSyntacticAndSemanticIssues and set it to false to prevent use from user config
-     * https://github.com/typescript-eslint/typescript-eslint/issues/8681#issuecomment-2000411834
-     */
-    errorOnTypeScriptSyntacticAndSemanticIssues: false,
-  });
-  const analyzeOptions: AnalyzeOptions = {
-    globalReturn: options.ecmaFeatures.globalReturn,
-    jsxPragma: options.jsxPragma,
-    jsxFragmentName: options.jsxFragmentName,
-    lib: options.lib,
-    sourceType: options.sourceType,
-  };
-
-=======
->>>>>>> 2055cfbb
   /**
    * Allow the user to suppress the warning from typescript-estree if they are using an unsupported
    * version of TypeScript
