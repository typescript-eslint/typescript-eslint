--- conflicted
+++ resolved
@@ -96,11 +96,7 @@
   project: ['./packages/**/tsconfig.json', './separate-package/tsconfig.json'];
   ```
 
-<<<<<<< HEAD
-- **`extraFileExtensions`** - default `undefined`. This option allows you to provide one or more additional file extensions which should be considered in the TypeScript Program compilation. The default extensions are `.ts`, `.tsx`, `.js`, and `.jsx`. Add extensions starting with `.`, follwed by the file extension. E.g. for a `.vue` file use `"extraFileExtensions: [".vue"]`.
-=======
 - If you use project references, TypeScript will not automatically use project references to resolve files. This means that you will have to add each referenced tsconfig to the `project` field either separately, or via a glob.
->>>>>>> 01c939fe
 
 - TypeScript will ignore files with duplicate filenames in the same folder (for example, `src/file.ts` and `src/file.js`). TypeScript purposely ignore all but one of the files, only keeping the one file with the highest priority extension (the extension priority order (from highest to lowest) is `.ts`, `.tsx`, `.d.ts`, `.js`, `.jsx`). For more info see #955.
 
@@ -132,7 +128,8 @@
 
 Default `undefined`.
 
-This option allows you to provide one or more additional file extensions which should be considered in the TypeScript Program compilation. E.g. a `.vue` file
+This option allows you to provide one or more additional file extensions which should be considered in the TypeScript Program compilation.
+The default extensions are `.ts`, `.tsx`, `.js`, and `.jsx`. Add extensions starting with `.`, follwed by the file extension. E.g. for a `.vue` file use `"extraFileExtensions: [".vue"]`.
 
 ### `warnOnUnsupportedTypeScriptVersion`
 
