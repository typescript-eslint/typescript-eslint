---
authors:
  - image_url: https://www.joshuakgoldberg.com/img/josh.jpg
    name: Josh Goldberg
    title: typescript-eslint Maintainer
    url: https://github.com/JoshuaKGoldberg
description: Announcing the release of typescript-eslint's stable v6 release, including its changes and timeline.
slug: announcing-typescript-eslint-v6
tags: [breaking changes, typescript-eslint, v5, v6]
title: Announcing typescript-eslint v6
---

[typescript-eslint](https://typescript-eslint.io) is the tooling that enables standard JavaScript tools such as [ESLint](https://eslint.org) and [Prettier](https://prettier.io) to support TypeScript code.
We've been working on a set of breaking changes and general features that we're excited to get in released! 🎉

We'd previously blogged about v6 in [Announcing typescript-eslint v6 Beta](./2023-03-13-announcing-typescript-eslint-v6-beta.md).
This blog post contains much of the same information as that one, but updated for changes made since the beta - including a few breaking changes.

<!--truncate-->

> ✨ indicates a change that was not present in the v6 beta.

## Using v6

Whether you're new to linting your TypeScript code or a returning user, please do upgrade to the latest major version of typescript-eslint!
V6 comes with a suite of quality-of-life improvements we think you'll appreciate.

### As A New User

If you don't yet use typescript-eslint, you can go through our [configuration steps on the _Getting Started_ docs](/getting-started).
It'll walk you through setting up typescript-eslint in a project.

### As An Existing User

If you already use typescript-eslint, you'll need to first replace your package's previous versions of `@typescript-eslint/eslint-plugin` and `@typescript-eslint/parser` with the latest versions:

```shell
npm i @typescript-eslint/eslint-plugin@latest @typescript-eslint/parser@latest --save-dev
```

We highly recommend then basing your ESLint configuration on the reworked typescript-eslint [recommended configurations mentioned later in this post](#reworked-configuration-names) — especially if it's been a while since you've reworked your linter config.

## User-Facing Breaking Changes

These are the changes that users of typescript-eslint -generally, any developer running ESLint on TypeScript code- should pay attention to when upgrading typescript-eslint from v5 to v6.

### Reworked Configuration Names

The biggest configuration change in typescript-eslint v6 is that we've reworked the names of our [provided user configuration files](https://typescript-eslint.io/linting/configs).
typescript-eslint v5 provided three recommended configurations:

- [`recommended`](https://typescript-eslint.io/linting/configs#recommended): Recommended rules for code correctness that you can drop in without additional configuration.
- [`recommended-requiring-type-checking`](https://typescript-eslint.io/linting/configs#recommended-requiring-type-checking): Additional recommended rules that require type information.
- [`strict`](https://typescript-eslint.io/linting/configs#strict): Additional strict rules that can also catch bugs but are more opinionated than recommended rules.

Those configurations worked well for most projects.
However, some users correctly noted two flaws in that approach:

- Strict rules that didn't require type checking were lumped in with those that did.
- _Stylistic_ best practices were lumped in with rules that actually find bugs.

As a result, we've reworked the configurations provided by typescript-eslint into these two groups:

- Functional rule configurations, for best best practices and code correctness:
  - **`recommended`**: Recommended rules that you can drop in without additional configuration.
  - **`recommended-type-checked`**: Additional recommended rules that require type information.
  - **`strict`**: Additional strict rules that can also catch bugs but are more opinionated than recommended rules _(without type information)_.
  - **`strict-type-checked`**: Additional strict rules that do require type information.
- Stylistic rule configurations, for consistent and predictable syntax usage:
  - **`stylistic`**: Stylistic rules you can drop in without additional configuration.
  - **`stylistic-type-checked`**: Additional stylistic rules that require type information.

> `recommended-requiring-type-checking` is now an alias for `recommended-type-checked`.
> The alias will be removed in a future major version.

As of v6, we recommend that projects enable two configs from the above:

- If you are _not_ using typed linting, enable `stylistic` and either `recommended` or `strict`, depending on how intensely you'd like your lint rules to scrutinize your code.
- If you _are_ using typed linting, enable `stylistic-type-checked` and either `recommended-type-checked` or `strict-type-checked`, depending on how intensely you'd like your lint rules to scrutinize your code.

For example, a typical project that enables typed linting might have an ESLint configuration file that changes like:

```js title=".eslintrc.cjs"
module.exports = {
  extends: [
    'eslint:recommended',
    // Removed lines start
    'plugin:@typescript-eslint/recommended',
    'plugin:@typescript-eslint/recommended-requiring-type-checking',
    // Removed lines end
    // Added lines start
    'plugin:@typescript-eslint/recommended-type-checked',
    'plugin:@typescript-eslint/stylistic-type-checked',
    // Added lines end
  ],
  plugins: ['@typescript-eslint'],
  parser: '@typescript-eslint/parser',
  parserOptions: {
    // Remove this line
    project: './tsconfig.json',
    // Add this line
    project: true,
    tsconfigRootDir: __dirname,
  },
  root: true,
};
```

See [our _Configurations_ linting docs](/linting/configs) for the updated documentation on configurations provided by typescript-eslint.

For more information on these changes, see:

- [Our documentation on our configurations](https://typescript-eslint.io/linting/configs).
- [Configs: Have recommended/strict configs include lesser configs, and simplify type checked names](https://github.com/typescript-eslint/typescript-eslint/discussions/6019) for the discussion leading up to these configuration changes.
- [feat(eslint-plugin): rework configs: recommended, strict, stylistic; -type-checked](https://github.com/typescript-eslint/typescript-eslint/pull/5251) for the pull request implementing the changes.

### Updated Configuration Rules

Every new major version of typescript-eslint comes with changes to which rules are enabled in the preset configurations - and with which options.
Because this release also includes a reworking of the configurations themselves, the list of changes is too large to put in this blog post.
Instead see the table in [Changes to configurations for 6.0.0](https://github.com/typescript-eslint/typescript-eslint/discussions/6014) and [Configs: Last round of "final" changes to configs for v6](https://github.com/typescript-eslint/typescript-eslint/discussions/7130) for a full description of the changes.

:::tip
If your ESLint configuration contains many `rules` configurations, we suggest the following strategy to start anew:

1. Remove all your rules configurations
2. Extend from the preset configs that make sense for you
3. Run ESLint on your project
4. In your ESLint configuration, turn off any rules creating errors that don't make sense for your project - with comments explaining why
5. In your ESLint configuration and/or with inline `eslint-disable` comments, turn off any rules creating too many errors for you to fix - with _"TODO"_ comments linking to tracking issues/tickets to re-enable them

:::

Miscellaneous changes to all shared configurations include:

- [fix(eslint-plugin): remove valid-typeof disable in eslint-recommended](https://github.com/typescript-eslint/typescript-eslint/pull/5381): Removes the disabling of ESLint's `valid-typeof` rule from our preset configs.

<!-- markdownlint-disable MD033 -->

<details>
<summary>Diff patch from v5's <em><code>recommended</code></em> to v6's <em><code>recommended</code></em> and <em><code>stylistic</code></em> configs</summary>

```diff
{
   '@typescript-eslint/adjacent-overload-signatures': '...',
+  '@typescript-eslint/array-type': '...',
   '@typescript-eslint/ban-ts-comment': '...',
+  '@typescript-eslint/ban-tslint-comment': '...',
   '@typescript-eslint/ban-types': '...',
+  '@typescript-eslint/class-literal-property-style': '...',
+  '@typescript-eslint/consistent-generic-constructors': '...',
+  '@typescript-eslint/consistent-indexed-object-style': '...',
+  '@typescript-eslint/consistent-type-assertions': '...',
+  '@typescript-eslint/consistent-type-definitions': '...',
   'no-array-constructor': '...',
   '@typescript-eslint/no-array-constructor': '...',
+  '@typescript-eslint/no-confusing-non-null-assertion': '...',
+  '@typescript-eslint/no-duplicate-enum-values': '...',
   'no-empty-function': '...',
   '@typescript-eslint/no-empty-function': '...',
   '@typescript-eslint/no-empty-interface': '...',
   '@typescript-eslint/no-explicit-any': '...',
   '@typescript-eslint/no-extra-non-null-assertion': '...',
-  'no-extra-semi': '...',
-  '@typescript-eslint/no-extra-semi': '...',
   '@typescript-eslint/no-inferrable-types': '...',
   'no-loss-of-precision': '...',
   '@typescript-eslint/no-loss-of-precision': '...',
   '@typescript-eslint/no-misused-new': '...',
   '@typescript-eslint/no-namespace': '...',
   '@typescript-eslint/no-non-null-asserted-optional-chain': '...',
-  '@typescript-eslint/no-non-null-assertion': '...',
   '@typescript-eslint/no-this-alias': '...',
   '@typescript-eslint/no-unnecessary-type-constraint': '...',
+  '@typescript-eslint/no-unsafe-declaration-merging': '...',
   'no-unused-vars': '...',
   '@typescript-eslint/no-unused-vars': '...',
   '@typescript-eslint/no-var-requires': '...',
   '@typescript-eslint/prefer-as-const': '...',
+  '@typescript-eslint/prefer-for-of': '...',
+  '@typescript-eslint/prefer-function-type': '...',
   '@typescript-eslint/prefer-namespace-keyword': '...',
   '@typescript-eslint/triple-slash-reference': '...',
}
```

</details>

<details>
<summary>Diff patch from v5's <em><code>recommended</code></em> and  <em><code>recommended-type-checked</code></em> to v6's <em><code>recommended-type-checked</code></em> and <em><code>stylistic-type-checked</code></em> configs</summary>

```diff
{
   '@typescript-eslint/adjacent-overload-signatures': '...',
+  '@typescript-eslint/array-type': '...',
   '@typescript-eslint/await-thenable': '...',
   '@typescript-eslint/ban-ts-comment': '...',
+  '@typescript-eslint/ban-tslint-comment': '...',
   '@typescript-eslint/ban-types': '...',
+  '@typescript-eslint/class-literal-property-style': '...',
+  '@typescript-eslint/consistent-generic-constructors': '...',
+  '@typescript-eslint/consistent-indexed-object-style': '...',
+  '@typescript-eslint/consistent-type-assertions': '...',
+  '@typescript-eslint/consistent-type-definitions': '...',
+  'dot-notation': '...',
+  '@typescript-eslint/dot-notation': '...',
   'no-array-constructor': '...',
   '@typescript-eslint/no-array-constructor': '...',
+  '@typescript-eslint/no-base-to-string': '...',
+  '@typescript-eslint/no-confusing-non-null-assertion': '...',
+  '@typescript-eslint/no-duplicate-enum-values': '...',
+  '@typescript-eslint/no-duplicate-type-constituents': '...',
   'no-empty-function': '...',
   '@typescript-eslint/no-empty-function': '...',
   '@typescript-eslint/no-empty-interface': '...',
   '@typescript-eslint/no-explicit-any': '...',
   '@typescript-eslint/no-extra-non-null-assertion': '...',
-  'no-extra-semi': '...',
-  '@typescript-eslint/no-extra-semi': '...',
   '@typescript-eslint/no-floating-promises': '...',
   '@typescript-eslint/no-for-in-array': '...',
   'no-implied-eval': '...',
   '@typescript-eslint/no-implied-eval': '...',
   '@typescript-eslint/no-inferrable-types': '...',
   'no-loss-of-precision': '...',
   '@typescript-eslint/no-loss-of-precision': '...',
   '@typescript-eslint/no-misused-new': '...',
   '@typescript-eslint/no-misused-promises': '...',
   '@typescript-eslint/no-namespace': '...',
   '@typescript-eslint/no-non-null-asserted-optional-chain': '...',
-  '@typescript-eslint/no-non-null-assertion': '...',
+  '@typescript-eslint/no-redundant-type-constituents': '...',
   '@typescript-eslint/no-this-alias': '...',
   '@typescript-eslint/no-unnecessary-type-assertion': '...',
   '@typescript-eslint/no-unnecessary-type-constraint': '...',
   '@typescript-eslint/no-unsafe-argument': '...',
   '@typescript-eslint/no-unsafe-assignment': '...',
   '@typescript-eslint/no-unsafe-call': '...',
+  '@typescript-eslint/no-unsafe-declaration-merging': '...',
+  '@typescript-eslint/no-unsafe-enum-comparison': '...',
   '@typescript-eslint/no-unsafe-member-access': '...',
   '@typescript-eslint/no-unsafe-return': '...',
   'no-unused-vars': '...',
   '@typescript-eslint/no-unused-vars': '...',
   '@typescript-eslint/no-var-requires': '...',
+  '@typescript-eslint/non-nullable-type-assertion-style': '...',
   '@typescript-eslint/prefer-as-const': '...',
+  '@typescript-eslint/prefer-for-of': '...',
+  '@typescript-eslint/prefer-function-type': '...',
   '@typescript-eslint/prefer-namespace-keyword': '...',
+  '@typescript-eslint/prefer-nullish-coalescing': '...',
+  '@typescript-eslint/prefer-optional-chain': '...',
+  '@typescript-eslint/prefer-string-starts-ends-with': '...',
   'require-await': '...',
   '@typescript-eslint/require-await': '...',
   '@typescript-eslint/restrict-plus-operands': '...',
   '@typescript-eslint/restrict-template-expressions': '...',
   '@typescript-eslint/triple-slash-reference': '...',
   '@typescript-eslint/unbound-method': '...',
}
```

</details>

<details>
<summary>Code that generated those diffs</summary>

```js
const v5Recommended = {
  '@typescript-eslint/adjacent-overload-signatures': 'error',
  '@typescript-eslint/ban-ts-comment': 'error',
  '@typescript-eslint/ban-types': 'error',
  'no-array-constructor': 'off',
  '@typescript-eslint/no-array-constructor': 'error',
  'no-empty-function': 'off',
  '@typescript-eslint/no-empty-function': 'error',
  '@typescript-eslint/no-empty-interface': 'error',
  '@typescript-eslint/no-explicit-any': 'warn',
  '@typescript-eslint/no-extra-non-null-assertion': 'error',
  'no-extra-semi': 'off',
  '@typescript-eslint/no-extra-semi': 'error',
  '@typescript-eslint/no-inferrable-types': 'error',
  'no-loss-of-precision': 'off',
  '@typescript-eslint/no-loss-of-precision': 'error',
  '@typescript-eslint/no-misused-new': 'error',
  '@typescript-eslint/no-namespace': 'error',
  '@typescript-eslint/no-non-null-asserted-optional-chain': 'error',
  '@typescript-eslint/no-non-null-assertion': 'warn',
  '@typescript-eslint/no-this-alias': 'error',
  '@typescript-eslint/no-unnecessary-type-constraint': 'error',
  'no-unused-vars': 'off',
  '@typescript-eslint/no-unused-vars': 'warn',
  '@typescript-eslint/no-var-requires': 'error',
  '@typescript-eslint/prefer-as-const': 'error',
  '@typescript-eslint/prefer-namespace-keyword': 'error',
  '@typescript-eslint/triple-slash-reference': 'error',
};

const v5RecommendedRequiringTypeChecking = {
  '@typescript-eslint/await-thenable': 'error',
  '@typescript-eslint/no-floating-promises': 'error',
  '@typescript-eslint/no-for-in-array': 'error',
  'no-implied-eval': 'off',
  '@typescript-eslint/no-implied-eval': 'error',
  '@typescript-eslint/no-misused-promises': 'error',
  '@typescript-eslint/no-unnecessary-type-assertion': 'error',
  '@typescript-eslint/no-unsafe-argument': 'error',
  '@typescript-eslint/no-unsafe-assignment': 'error',
  '@typescript-eslint/no-unsafe-call': 'error',
  '@typescript-eslint/no-unsafe-member-access': 'error',
  '@typescript-eslint/no-unsafe-return': 'error',
  'require-await': 'off',
  '@typescript-eslint/require-await': 'error',
  '@typescript-eslint/restrict-plus-operands': 'error',
  '@typescript-eslint/restrict-template-expressions': 'error',
  '@typescript-eslint/unbound-method': 'error',
};

const v6Recommended = {
  '@typescript-eslint/ban-ts-comment': 'error',
  '@typescript-eslint/ban-types': 'error',
  'no-array-constructor': 'off',
  '@typescript-eslint/no-array-constructor': 'error',
  '@typescript-eslint/no-duplicate-enum-values': 'error',
  '@typescript-eslint/no-explicit-any': 'error',
  '@typescript-eslint/no-extra-non-null-assertion': 'error',
  'no-loss-of-precision': 'off',
  '@typescript-eslint/no-loss-of-precision': 'error',
  '@typescript-eslint/no-misused-new': 'error',
  '@typescript-eslint/no-namespace': 'error',
  '@typescript-eslint/no-non-null-asserted-optional-chain': 'error',
  '@typescript-eslint/no-this-alias': 'error',
  '@typescript-eslint/no-unnecessary-type-constraint': 'error',
  '@typescript-eslint/no-unsafe-declaration-merging': 'error',
  'no-unused-vars': 'off',
  '@typescript-eslint/no-unused-vars': 'error',
  '@typescript-eslint/no-var-requires': 'error',
  '@typescript-eslint/prefer-as-const': 'error',
  '@typescript-eslint/triple-slash-reference': 'error',
};

const v6RecommendedTypeChecked = {
  '@typescript-eslint/await-thenable': 'error',
  '@typescript-eslint/ban-ts-comment': 'error',
  '@typescript-eslint/ban-types': 'error',
  'no-array-constructor': 'off',
  '@typescript-eslint/no-array-constructor': 'error',
  '@typescript-eslint/no-base-to-string': 'error',
  '@typescript-eslint/no-duplicate-enum-values': 'error',
  '@typescript-eslint/no-duplicate-type-constituents': 'error',
  '@typescript-eslint/no-explicit-any': 'error',
  '@typescript-eslint/no-extra-non-null-assertion': 'error',
  '@typescript-eslint/no-floating-promises': 'error',
  '@typescript-eslint/no-for-in-array': 'error',
  'no-implied-eval': 'off',
  '@typescript-eslint/no-implied-eval': 'error',
  'no-loss-of-precision': 'off',
  '@typescript-eslint/no-loss-of-precision': 'error',
  '@typescript-eslint/no-misused-new': 'error',
  '@typescript-eslint/no-misused-promises': 'error',
  '@typescript-eslint/no-namespace': 'error',
  '@typescript-eslint/no-non-null-asserted-optional-chain': 'error',
  '@typescript-eslint/no-redundant-type-constituents': 'error',
  '@typescript-eslint/no-this-alias': 'error',
  '@typescript-eslint/no-unnecessary-type-assertion': 'error',
  '@typescript-eslint/no-unnecessary-type-constraint': 'error',
  '@typescript-eslint/no-unsafe-argument': 'error',
  '@typescript-eslint/no-unsafe-assignment': 'error',
  '@typescript-eslint/no-unsafe-call': 'error',
  '@typescript-eslint/no-unsafe-declaration-merging': 'error',
  '@typescript-eslint/no-unsafe-enum-comparison': 'error',
  '@typescript-eslint/no-unsafe-member-access': 'error',
  '@typescript-eslint/no-unsafe-return': 'error',
  'no-unused-vars': 'off',
  '@typescript-eslint/no-unused-vars': 'error',
  '@typescript-eslint/no-var-requires': 'error',
  '@typescript-eslint/prefer-as-const': 'error',
  'require-await': 'off',
  '@typescript-eslint/require-await': 'error',
  '@typescript-eslint/restrict-plus-operands': 'error',
  '@typescript-eslint/restrict-template-expressions': 'error',
  '@typescript-eslint/triple-slash-reference': 'error',
  '@typescript-eslint/unbound-method': 'error',
};

const v6Stylistic = {
  '@typescript-eslint/adjacent-overload-signatures': 'error',
  '@typescript-eslint/array-type': 'error',
  '@typescript-eslint/ban-tslint-comment': 'error',
  '@typescript-eslint/class-literal-property-style': 'error',
  '@typescript-eslint/consistent-generic-constructors': 'error',
  '@typescript-eslint/consistent-indexed-object-style': 'error',
  '@typescript-eslint/consistent-type-assertions': 'error',
  '@typescript-eslint/consistent-type-definitions': 'error',
  '@typescript-eslint/no-confusing-non-null-assertion': 'error',
  'no-empty-function': 'off',
  '@typescript-eslint/no-empty-function': 'error',
  '@typescript-eslint/no-empty-interface': 'error',
  '@typescript-eslint/no-inferrable-types': 'error',
  '@typescript-eslint/prefer-for-of': 'error',
  '@typescript-eslint/prefer-function-type': 'error',
  '@typescript-eslint/prefer-namespace-keyword': 'error',
};

const v6StylisticTypeChecked = {
  '@typescript-eslint/adjacent-overload-signatures': 'error',
  '@typescript-eslint/array-type': 'error',
  '@typescript-eslint/ban-tslint-comment': 'error',
  '@typescript-eslint/class-literal-property-style': 'error',
  '@typescript-eslint/consistent-generic-constructors': 'error',
  '@typescript-eslint/consistent-indexed-object-style': 'error',
  '@typescript-eslint/consistent-type-assertions': 'error',
  '@typescript-eslint/consistent-type-definitions': 'error',
  'dot-notation': 'off',
  '@typescript-eslint/dot-notation': 'error',
  '@typescript-eslint/no-confusing-non-null-assertion': 'error',
  'no-empty-function': 'off',
  '@typescript-eslint/no-empty-function': 'error',
  '@typescript-eslint/no-empty-interface': 'error',
  '@typescript-eslint/no-inferrable-types': 'error',
  '@typescript-eslint/non-nullable-type-assertion-style': 'error',
  '@typescript-eslint/prefer-for-of': 'error',
  '@typescript-eslint/prefer-function-type': 'error',
  '@typescript-eslint/prefer-namespace-keyword': 'error',
  '@typescript-eslint/prefer-nullish-coalescing': 'error',
  '@typescript-eslint/prefer-optional-chain': 'error',
  '@typescript-eslint/prefer-string-starts-ends-with': 'error',
};

function createDiffPatch(v5, v6) {
  const v5Keys = new Set(Object.keys(v5));
  const v6Keys = new Set(Object.keys(v6));
  const output = ['{'];

  for (const key of Array.from(new Set([...v5Keys, ...v6Keys])).sort((a, b) =>
    trimSlash(a).localeCompare(trimSlash(b)),
  )) {
    const prefix = v5Keys.has(key) ? (v6Keys.has(key) ? ' ' : '-') : '+';

    output.push(`${prefix}  '${key}': '...',`);
  }

  output.push('}');

  return output.join('\n');
}

function trimSlash(text) {
  return text.startsWith('@typescript-eslint/')
    ? text.slice('@typescript-eslint/'.length)
    : text;
}

console.log('From v5 recommended to v6 recommended & stylistic:');

console.log(
  createDiffPatch(v5Recommended, { ...v6Recommended, ...v6Stylistic }),
);

console.log(
  '\nFrom v5 recommended & recommended-requiring-type-checking to v6 recommended-type-checked & stylistic-type-checked:',
);

console.log(
  createDiffPatch(
    {
      ...v5Recommended,
      ...v5RecommendedRequiringTypeChecking,
    },
    { ...v6RecommendedTypeChecked, ...v6StylisticTypeChecked },
  ),
);
```

</details>

<!-- markdownlint-enable MD033 -->

### Rule Breaking Changes

Several rules were changed in significant enough ways to be considered breaking changes:

- Previously deprecated rules are deleted ([chore(eslint-plugin): remove deprecated rules for v6](https://github.com/typescript-eslint/typescript-eslint/pull/6112)):
  - `@typescript-eslint/no-duplicate-imports`
  - `@typescript-eslint/no-implicit-any-catch`
  - `@typescript-eslint/no-parameter-properties`
  - `@typescript-eslint/sort-type-union-intersection-members`
- [feat(eslint-plugin): [prefer-nullish-coalescing]: add support for assignment expressions](https://github.com/typescript-eslint/typescript-eslint/pull/5234): Enhances the [`@typescript-eslint/prefer-nullish-coalescing`](https://typescript-eslint.io/prefer-nullish-coalescing) rule to also check `||=` expressions.
- [feat(eslint-plugin): [prefer-optional-chain] use type checking for strict falsiness](https://github.com/typescript-eslint/typescript-eslint/pull/6240): Fixes edge case bugs in the [`@typescript-eslint/prefer-optional-chain`](https://typescript-eslint.io/prefer-optional-chain) rule around false positives, at the cost of making it require type information.
- ✨ [feat(eslint-plugin): [restrict-plus-operands] change checkCompoundAssignments to skipCompoundAssignments](https://github.com/typescript-eslint/typescript-eslint/pull/7027): inverses the logical value of the option and renames it
- ✨ [feat(eslint-plugin): [prefer-optional-chain] handle cases where the first operands are unrelated to the rest of the chain and add type info](https://github.com/typescript-eslint/typescript-eslint/pull/6397): uses type information to make the rule more intelligent about when to flag violations

### Tooling Breaking Changes

- [feat(typescript-estree): deprecate createDefaultProgram](https://github.com/typescript-eslint/typescript-eslint/pull/5890): Renames `createDefaultProgram` to `deprecated__createDefaultProgram`, with associated `@deprecated` TSDoc tags and warnings.
- Drop support for Node v12 and v14
  - [feat: drop support for node v12](https://github.com/typescript-eslint/typescript-eslint/pull/5918)
  - ✨ [feat: drop support for node v14 and test against node v20](https://github.com/typescript-eslint/typescript-eslint/pull/7022): as Node 14 is now EOL
- [feat: bump minimum supported TS version to 4.2.4](https://github.com/typescript-eslint/typescript-eslint/pull/5915): this matches [DefinitelyTyped's 2-year support window](https://github.com/DefinitelyTyped/DefinitelyTyped#support-window).
- [chore: drop support for ESLint v6](https://github.com/typescript-eslint/typescript-eslint/pull/5972)
- [feat(eslint-plugin): [prefer-readonly-parameter-types] added an optional type allowlist](https://github.com/typescript-eslint/typescript-eslint/pull/4436): changes the public `isTypeReadonlyArrayOrTuple` function's first argument from a `checker: ts.TypeChecker` to a full `program: ts.Program`
- ✨ [feat: add new package `rule-tester`](https://github.com/typescript-eslint/typescript-eslint/pull/6777): creates a new `@typescript-eslint/rule-tester` package for testing rules, and updates our documentation to recommend it

## Developer-Facing Changes

typescript-eslint v6 comes with a suite of cleanups and improvements for developers as well.
If you author any ESLint plugins or other tools that interact with TypeScript syntax, then we recommend you try out typescript-eslint v6 soon.
It includes some breaking changes that you may need to accommodate for.

:::tip
If you're having trouble with the changes, please let us know on [the typescript-eslint Discord](https://discord.gg/FSxKq8Tdyg)!
:::

### Type Checker Wrapper APIs

As described in our [ASTs and typescript-eslint](/blog/asts-and-typescript-eslint) post, ESLint rules don't natively work with AST nodes compatible with TypeScript's API.
Retrieving type information for an ESLint AST node in a custom rule requires code somewhat like:

```ts title="custom-rule-with-v5.ts"
{
  // ...
  create() {
    const services = util.getParserServices(context);
    const checker = services.program.getTypeChecker();
    const tsNode = services.esTreeNodeToTSNodeMap.get(esNode);
    const type = checker.getTypeAtLocation(node);

    // ...
  }
  // ...
}
```

How cumbersome, just to call to a single method (`getTypeAtLocation`) on the TypeScript API!

In typescript-eslint v6, we've added a set of wrapper APIs on the `services: ParserServices` object that act as shortcuts for commonly used TypeScript APIs including `getTypeAtLocation`:

```ts title="custom-rule-with-v6.ts"
{
  // ...
  create() {
    const services = util.getParserServices(context);
    const type = services.getTypeAtLocation(node);

    // ...
  }
  // ...
}
```

For now, the available wrapper APIs are:

- `getSymbolAtLocation`: passes an ESTree's equivalent TypeScript node to `checker.getSymbolAtLocation`
- `getTypeAtLocation`: passes an ESTree node's equivalent TypeScript node to `checker.getTypeAtLocation`

We hope these wrapper APIs make it more convenient to write lint rules that rely on the awesome power of TypeScript's type checking.
In the future, we may add more wrapper APIs, and may even add internal caching to those APIs to improve performance.

:::note
Rules can still retrieve their full backing TypeScript type checker with `services.program.getTypeChecker()`.
This can be necessary for TypeScript APIs not wrapped by the parser services.
:::

See [_Custom Rules_](https://typescript-eslint.io/developers/custom-rules) for the updated documentation on creating custom rules with typescript-eslint.

### AST Breaking Changes

These PRs changed the AST shapes generated by typescript-eslint when parsing code.
If you author any ESLint rules that refer to the syntax mentioned by them, these are relevant to you.

- [feat: remove semantically invalid properties from TSEnumDeclaration, TSInterfaceDeclaration and TSModuleDeclaration](https://github.com/typescript-eslint/typescript-eslint/pull/4863): Removes some properties from those AST node types that should generally not have existed to begin with.
- [fix(utils): removed TRuleListener generic from the createRule](https://github.com/typescript-eslint/typescript-eslint/pull/5036): Makes `createRule`-created rules more portable in the type system.
- [feat: made BaseNode.parent non-optional](https://github.com/typescript-eslint/typescript-eslint/pull/5252): makes the `node.parent` property on AST nodes non-optional (`TSESTree.Node` instead of `TSESTree.Node | undefined`).
- [fix: rename typeParameters to typeArguments where needed](https://github.com/typescript-eslint/typescript-eslint/pull/5384): corrects the names of AST properties that were called _parameters_ instead of _arguments_.
  - To recap the terminology:
    - An _argument_ is something you provide to a recipient, such as a type provided explicitly to a call expression.
    - A _parameter_ is how the recipient receives what you provide, such as a function declaration's generic type parameter.
- [fix(ast-spec): correct some incorrect ast types](https://github.com/typescript-eslint/typescript-eslint/pull/6257): applies the following changes to correct erroneous types of AST node properties:
  - `ArrayExpressions`'s `elements` property can now include `null` (i.e. is now `(Expression | SpreadElement | null)[]`), for the case of sparse arrays (e.g. `[1, , 3]`).
  - `MemberExpression`'s `object` property is now `Expression`, not `LeftHandSideExpression`.
  - `ObjectLiteralElement` no longer allows for `MethodDefinition`.
- [fix(typescript-estree): wrap import = declaration in an export node](https://github.com/typescript-eslint/typescript-eslint/pull/5885): Exported `TSImportEqualsDeclaration` nodes are now wrapped in an `ExportNamedDeclaration` node instead of having `.isExport = true` property.
- [fix(ast-spec): remove more invalid properties](https://github.com/typescript-eslint/typescript-eslint/pull/6243): applies the following changes to remove invalid properties from AST nodes:
  - `MethodDefinitionBase` no longer has a `typeParameters` property.
  - `TSIndexSignature`, `TSMethodSignature`, and `TSPropertySignatureBase` no longer have an `export` property.
  - `TSPropertySignatureBase` no longer has an `initializer` property.
- [fix(typescript-estree): account for namespace nesting in AST conversion](https://github.com/typescript-eslint/typescript-eslint/pull/6272): Namespaces with qualified names like `Abc.Def` now use a `TSQualifiedName` node, instead of a nested body structure.
- [feat(typescript-estree): remove optionality from AST boolean properties](https://github.com/typescript-eslint/typescript-eslint/pull/6274): Switches most AST properties marked as `?: boolean` to `: boolean`, as well as some properties marked as `?:` optional to `| undefined`. This results in more predictable AST node object shapes.

### Errors on Invalid AST Parsing

:::note
These changes only impact API consumers of typescript-eslint that work at parsing level.
If the extent of your API usage is writing custom rules, these changes don't impact you.
:::

The `@typescript-eslint/typescript-estree` parser is by default very forgiving of invalid ASTs.
If it encounters invalid syntax, it will still attempt create an AST if possible: even if required properties of nodes don't exist.

For example, this snippet of TypeScript code creates a `ClassDeclaration` whose `id` is `null`:

```ts
export class {}
```

Invalid parsed ASTs can cause problems for downstream tools expecting AST nodes to adhere to the ESTree spec.
ESLint rules in particular tend to crash when given invalid ASTs.

`@typescript-eslint/typescript-estree` will now throw an error when it encounters a known invalid AST such as the `export class {}` example.
This is generally the correct behavior for most parsing contexts so downstream tools don't have to work with a potentially invalid AST.

For consumers that don't want the updated behavior of throwing on invalid ASTs, a new `allowInvalidAST` option exists to disable the throwing behavior.
Keep in mind that with it enabled, ASTs produced by typescript-eslint might not match their TSESTree type definitions.

For more information, see:

- The backing issue: [Parsing: strictly enforce the produced AST matches the spec and enforce most "error recovery" parsing errors](https://github.com/typescript-eslint/typescript-eslint/issues/1852)
- The implementing pull request: [feat(typescript-estree): added allowInvalidAST option to throw on invalid tokens](https://github.com/typescript-eslint/typescript-eslint/pull/6247)
- ✨ [fix: fix illegal decorator check](https://github.com/typescript-eslint/typescript-eslint/pull/6723): improves how invalid decorator syntax is parsed and reported on

### Package Exports

The v5 `@typescript-eslint/*` packages don't use [Node.js package.json exports](https://nodejs.org/api/packages.html#package-entry-points), which allows importing any file in any package by directly referencing a path within the package's `dist/` directory.
For example:

```ts
import * as TSESLint from '@typescript-eslint/utils/dist/ts-eslint';
```

That presents a few issues for developers:

- It can be unclear which of many potential import paths to use.
- TypeScript sometimes suggests importing types or values meant to be private.
- Consumers using deep import paths can be broken by internal refactors that rename files.

As of [feat: add package.json exports for public packages](https://github.com/typescript-eslint/typescript-eslint/pull/6458), `@typescript-eslint/*` packages now use `exports` to prevent importing internal file paths.
Developers must now mostly import directly from the package names, e.g.:

```ts
<<<<<<< HEAD
import * as TSESLint from '@typescript-eslint/utils';
=======
import * as TSESLint from '@typescript-eslint/utils/ts-eslint';
>>>>>>> 966f0495
```

See [RFC: Use package.json exports to "hide" the dist folder for packages and control our exported surface-area](https://github.com/typescript-eslint/typescript-eslint/discussions/6015) for more backing context.

:::note
If you update your imports and you still get an error from TypeScript saying _`"Cannot find module '@typescript-eslint/...' or its corresponding type declarations"`_, then you might need to change the value of `moduleResolution` in your TypeScript config. See [this tracking issue for `package.json` exports types](https://github.com/typescript-eslint/typescript-eslint/issues/7284).
:::

### Other Developer-Facing Breaking Changes

- [feat(utils): remove (ts-)eslint-scope types](https://github.com/typescript-eslint/typescript-eslint/pull/5256): Removes no-longer-useful `TSESLintScope` types from the `@typescript-eslint/utils` package. Use `@typescript-eslint/scope-manager` directly instead.
- [Enhancement: Add test-only console warnings to deprecated AST properties](https://github.com/typescript-eslint/typescript-eslint/issues/6469): The properties will include a `console.log` that triggers only in test environments, to encourage developers to move off of them.
- [feat(scope-manager): ignore ECMA version](https://github.com/typescript-eslint/typescript-eslint/pull/5889): `@typescript-eslint/scope-manager` no longer includes properties referring to `ecmaVersion`, `isES6`, or other ECMA versioning options. It instead now always assumes ESNext.
- [feat: remove partial type-information program](https://github.com/typescript-eslint/typescript-eslint/pull/6066): When user configurations don't provide a `parserOptions.project`, parser services will no longer include a `program` with incomplete type information. `program` will be `null` instead.
- [feat: remove experimental-utils](https://github.com/typescript-eslint/typescript-eslint/pull/6468): The `@typescript-eslint/experimental-utils` package has since been renamed to `@typescript-eslint/utils`.
  - As a result, the `errorOnTypeScriptSyntacticAndSemanticIssues` option will no longer be allowed if `parserOptions.project` is not provided.
- [chore(typescript-estree): remove visitor-keys backwards compat export](https://github.com/typescript-eslint/typescript-eslint/pull/6242): `visitorKeys` can now only be imported from `@typescript-eslint/visitor-keys`. Previously it was also re-exported by `@typescript-eslint/utils`.
- ✨ [feat: fork json schema types for better compat with ESLint rule validation](https://github.com/typescript-eslint/typescript-eslint/pull/6963): clarifies the JSON schema types exported for rule options to match ESLint's and remove an unsafe `[string: any]` index
- ✨ [feat(typescript-estree): remove parseWithNodeMaps](https://github.com/typescript-eslint/typescript-eslint/pull/7120): removed a `parseWithNodeMaps` API previously intended only for Prettier that is no longer used by Prettier
- ✨ [Consider keeping parserServices.hasFullTypeInformation for another major version?](https://github.com/typescript-eslint/typescript-eslint/issues/7124): we're removing an old, undocumented `hasFullTypeInformation` property from `parserServices`.

## Appreciation

We'd like to extend a sincere _thank you_ to everybody who pitched in to make typescript-eslint v6 possible.

- Ourselves on the maintenance team:
  - [Armano](https://github.com/armano2)
  - [Brad Zacher](https://github.com/bradzacher)
  - [James Henry](https://github.com/JamesHenry)
  - [Josh Goldberg](https://github.com/JoshuaKGoldberg)
  - [Joshua Chen](https://github.com/Josh-Cena)
- Community contributors whose PRs were merged into the 6.0.0 release:
  <!-- cspell:disable -->
  - [Bryan Mishkin](https://github.com/bmish)
  - [fisker Cheung](https://github.com/fisker)
  - [Juan García](https://github.com/juank1809)
  - [Kevin Ball](https://github.com/kball)
  - [Marek Dědič](https://github.com/marekdedic)
  - [Mateusz Burzyński](https://github.com/Andarist)
  <!-- cspell:enable -->
- Community projects that worked with us to try out the reworked preset configs:
  - [Astro](https://github.com/withastro/astro/pull/7425)
  - [Babel](https://github.com/babel/babel/pull/15716)
  - [create-t3-app](https://github.com/t3-oss/create-t3-app/pull/1476)
  - [trpc](https://github.com/trpc/trpc/pull/4541)
  - [TypeScript](https://github.com/microsoft/TypeScript/pull/54693)

See the [v6.0.0 milestone](https://github.com/typescript-eslint/typescript-eslint/milestone/8) for the list of issues and associated merged pull requests.

## Supporting typescript-eslint

If you enjoyed this blog post and/or or use typescript-eslint, please consider [supporting us on Open Collective](https://opencollective.com/typescript-eslint).
We're a small volunteer team and could use your support to make the ESLint experience on TypeScript great.
Thanks! 💖<|MERGE_RESOLUTION|>--- conflicted
+++ resolved
@@ -637,11 +637,7 @@
 Developers must now mostly import directly from the package names, e.g.:
 
 ```ts
-<<<<<<< HEAD
 import * as TSESLint from '@typescript-eslint/utils';
-=======
-import * as TSESLint from '@typescript-eslint/utils/ts-eslint';
->>>>>>> 966f0495
 ```
 
 See [RFC: Use package.json exports to "hide" the dist folder for packages and control our exported surface-area](https://github.com/typescript-eslint/typescript-eslint/discussions/6015) for more backing context.
