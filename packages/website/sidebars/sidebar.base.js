// @ts-check
/** @type {import('@docusaurus/plugin-content-docs/lib/sidebars/types.js').SidebarsConfig} */
module.exports = {
  docs: [
    {
      collapsible: false,
      items: [
        {
          collapsible: false,
          items: ['linting/typed-linting/monorepos'],
          label: 'Linting with Type Information',
          link: {
            id: 'linting/typed-linting',
            type: 'doc',
          },
          type: 'category',
        },
        'linting/configs',
        {
          collapsible: false,
          items: [
            'linting/troubleshooting/performance-troubleshooting',
            'linting/troubleshooting/formatting',
            'linting/troubleshooting/tslint',
          ],
          label: 'Troubleshooting & FAQs',
          link: {
            id: 'linting/troubleshooting',
            type: 'doc',
          },
          type: 'category',
        },
      ],
      label: 'Getting Started',
      link: {
        id: 'getting-started',
        type: 'doc',
      },
      type: 'category',
    },
    {
      collapsible: false,
      items: [
        'users/dependency-versions',
        'users/releases',
        'users/versioning',
      ],
      label: 'Users',
      link: {
        id: 'users',
        type: 'doc',
      },
      type: 'category',
    },
    {
      collapsible: false,
      items: ['developers/custom-rules'],
      label: 'Developers',
      link: {
        id: 'developers',
        type: 'doc',
      },
      type: 'category',
    },
    {
      collapsed: false,
      collapsible: true,
      items: [
        'packages/eslint-plugin',
        'packages/eslint-plugin-tslint',
        'packages/parser',
        'packages/rule-tester',
        'packages/scope-manager',
        'packages/typescript-estree',
        'packages/utils',
      ],
      label: 'Packages',
      link: {
        id: 'packages',
        type: 'doc',
      },
      type: 'category',
    },
    {
      items: [
        'contributing/discussions',
        'contributing/issues',
        {
          collapsible: false,
          items: ['contributing/local-development/local-linking'],
          label: 'Local Development',
          link: {
            id: 'contributing/local-development',
            type: 'doc',
          },
          type: 'category',
        },
        'contributing/pull-requests',
      ],
      label: 'Contributing',
      link: {
        id: 'contributing',
        type: 'doc',
      },
      type: 'category',
    },
    {
      collapsible: true,
      items: [
        'maintenance/branding',
        'maintenance/contributor-tiers',
        {
          collapsible: true,
          items: ['maintenance/issues/rule-deprecations'],
          label: 'Issues',
          link: {
            id: 'maintenance/issues',
            type: 'doc',
          },
          type: 'category',
        },
<<<<<<< HEAD
        'maintenance/major-release-steps',
        'maintenance/pull-requests',
        'maintenance/team',
=======
        'maintenance/releases',
        {
          collapsible: true,
          items: ['maintenance/pull-requests/dependency-version-upgrades'],
          label: 'Pull Requests',
          link: {
            id: 'maintenance/pull-requests',
            type: 'doc',
          },
          type: 'category',
        },
>>>>>>> 4fdce890
      ],
      label: 'Maintenance',
      link: {
        id: 'maintenance',
        type: 'doc',
      },
      type: 'category',
    },
  ],
};<|MERGE_RESOLUTION|>--- conflicted
+++ resolved
@@ -119,11 +119,6 @@
           },
           type: 'category',
         },
-<<<<<<< HEAD
-        'maintenance/major-release-steps',
-        'maintenance/pull-requests',
-        'maintenance/team',
-=======
         'maintenance/releases',
         {
           collapsible: true,
@@ -135,7 +130,7 @@
           },
           type: 'category',
         },
->>>>>>> 4fdce890
+        'maintenance/team',
       ],
       label: 'Maintenance',
       link: {
