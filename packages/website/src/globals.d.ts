--- conflicted
+++ resolved
@@ -1,11 +1,4 @@
 import type esquery from 'esquery';
-<<<<<<< HEAD
-import type * as TSType from 'typescript';
-
-declare global {
-  interface WindowRequire {
-    <T>(files: string[], cb: (...arg: T) => void): void;
-=======
 import type * as ts from 'typescript';
 
 declare global {
@@ -15,7 +8,6 @@
       success?: (...arg: T) => void,
       error?: (e: Error) => void,
     ): void;
->>>>>>> 2db2bfcf
     config: (arg: {
       paths?: Record<string, string>;
       ignoreDuplicateModules?: string[];
