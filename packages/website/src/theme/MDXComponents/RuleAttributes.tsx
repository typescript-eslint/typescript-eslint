/* eslint-disable @typescript-eslint/no-unsafe-assignment */
import Link from '@docusaurus/Link';
import type { RuleMetaDataDocs } from '@site/../utils/dist/ts-eslint/Rule';
import { useRulesMeta } from '@site/src/hooks/useRulesMeta';
import React from 'react';

import {
  FIXABLE_EMOJI,
  RECOMMENDED_CONFIG_EMOJI,
  STRICT_CONFIG_EMOJI,
  STYLISTIC_CONFIG_EMOJI,
  SUGGESTIONS_EMOJI,
} from '../../components/constants';
import type { FeatureProps } from './Feature';
import { Feature } from './Feature';
import styles from './RuleAttributes.module.css';

const recommendations = {
  recommended: [RECOMMENDED_CONFIG_EMOJI, 'recommended'],
  strict: [STRICT_CONFIG_EMOJI, 'strict'],
  stylistic: [STYLISTIC_CONFIG_EMOJI, 'stylistic'],
};

<<<<<<< HEAD
const getRecommendation = (docs: RuleMetaDataDocs<unknown[]>): string[] => {
  const recommended = docs.recommended!;
  const recommendation =
    recommendations[
      typeof recommended === 'object' ? 'recommended' : recommended
    ];
=======
type RecommendedRuleMetaDataDocs = RuleMetaDataDocs & { recommended: string };

const isRecommendedDocs = (
  docs: RuleMetaDataDocs,
): docs is RecommendedRuleMetaDataDocs => !!docs.recommended;

const getRecommendation = (docs: RecommendedRuleMetaDataDocs): string[] => {
  const recommendation = recommendations[docs.recommended];
>>>>>>> 21375f65

  return docs.requiresTypeChecking
    ? [recommendation[0], `${recommendation[1]}-type-checked`]
    : recommendation;
};

export function RuleAttributes({ name }: { name: string }): React.ReactNode {
  const rules = useRulesMeta();
  const rule = rules.find(rule => rule.name === name);
  if (!rule?.docs) {
    return null;
  }

  const features: FeatureProps[] = [];

  if (isRecommendedDocs(rule.docs)) {
    const [emoji, recommendation] = getRecommendation(rule.docs);
    features.push({
      children: (
        <>
          Extending{' '}
          <Link to={`/users/configs#${recommendation}`} target="_blank">
            <code className={styles.code}>
              "plugin:@typescript-eslint/{recommendation}"
            </code>
          </Link>{' '}
          in an{' '}
          <Link href="https://eslint.org/docs/latest/user-guide/configuring/configuration-files#extending-configuration-files">
            ESLint configuration
          </Link>{' '}
          enables this rule.
        </>
      ),
      emoji,
    });
  }

  if (rule.fixable) {
    features.push({
      children: (
        <>
          Some problems reported by this rule are automatically fixable by the{' '}
          <Link href="https://eslint.org/docs/latest/user-guide/command-line-interface#--fix">
            <code>--fix</code> ESLint command line option
          </Link>
          .
        </>
      ),
      emoji: FIXABLE_EMOJI,
    });
  }

  if (rule.hasSuggestions) {
    features.push({
      children: (
        <>
          Some problems reported by this rule are manually fixable by editor{' '}
          <Link href="https://eslint.org/docs/latest/developer-guide/working-with-rules#providing-suggestions">
            suggestions
          </Link>
          .
        </>
      ),
      emoji: SUGGESTIONS_EMOJI,
    });
  }

  if (rule.docs.requiresTypeChecking) {
    features.push({
      children: (
        <>
          This rule requires{' '}
          <Link href="/getting-started/typed-linting" target="_blank">
            type information
          </Link>{' '}
          to run.
        </>
      ),
      emoji: '💭',
    });
  }

  return (
    <div className={styles.features}>
      {features.map(feature => (
        <Feature {...feature} key={feature.emoji} />
      ))}
    </div>
  );
}<|MERGE_RESOLUTION|>--- conflicted
+++ resolved
@@ -21,23 +21,25 @@
   stylistic: [STYLISTIC_CONFIG_EMOJI, 'stylistic'],
 };
 
-<<<<<<< HEAD
-const getRecommendation = (docs: RuleMetaDataDocs<unknown[]>): string[] => {
-  const recommended = docs.recommended!;
+type MakeRequired<Base, Key extends keyof Base> = Omit<Base, Key> & {
+  [K in Key]-?: NonNullable<Base[Key]>;
+};
+
+type RecommendedRuleMetaDataDocs<Options extends readonly unknown[]> =
+  MakeRequired<RuleMetaDataDocs<Options>, 'recommended'>;
+
+const isRecommendedDocs = (
+  docs: RuleMetaDataDocs<unknown[]>,
+): docs is RecommendedRuleMetaDataDocs<unknown[]> => !!docs.recommended;
+
+const getRecommendation = (
+  docs: RecommendedRuleMetaDataDocs<unknown[]>,
+): string[] => {
+  const recommended = docs.recommended;
   const recommendation =
     recommendations[
       typeof recommended === 'object' ? 'recommended' : recommended
     ];
-=======
-type RecommendedRuleMetaDataDocs = RuleMetaDataDocs & { recommended: string };
-
-const isRecommendedDocs = (
-  docs: RuleMetaDataDocs,
-): docs is RecommendedRuleMetaDataDocs => !!docs.recommended;
-
-const getRecommendation = (docs: RecommendedRuleMetaDataDocs): string[] => {
-  const recommendation = recommendations[docs.recommended];
->>>>>>> 21375f65
 
   return docs.requiresTypeChecking
     ? [recommendation[0], `${recommendation[1]}-type-checked`]
