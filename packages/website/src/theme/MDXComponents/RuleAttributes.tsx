import type { ESLintPluginDocs } from '@typescript-eslint/eslint-plugin/use-at-your-own-risk/rules';

import Link from '@docusaurus/Link';
import { useRulesMeta } from '@site/src/hooks/useRulesMeta';
import React from 'react';

import type { FeatureProps } from './Feature';

import {
  FIXABLE_EMOJI,
  RECOMMENDED_CONFIG_EMOJI,
  STRICT_CONFIG_EMOJI,
  STYLISTIC_CONFIG_EMOJI,
  SUGGESTIONS_EMOJI,
} from '../../components/constants';
import { Feature } from './Feature';
import styles from './RuleAttributes.module.css';

const recommendations = {
  recommended: [RECOMMENDED_CONFIG_EMOJI, 'recommended'],
  strict: [STRICT_CONFIG_EMOJI, 'strict'],
  stylistic: [STYLISTIC_CONFIG_EMOJI, 'stylistic'],
};

<<<<<<< HEAD
type MakeRequired<Base, Key extends keyof Base> = {
  [K in Key]-?: NonNullable<Base[Key]>;
} & Omit<Base, Key>;
=======
type MakeRequired<Base, Key extends keyof Base> = Omit<Base, Key> &
  Required<Record<Key, NonNullable<Base[Key]>>>;
>>>>>>> f034c17b

type RecommendedRuleMetaDataDocs = MakeRequired<
  ESLintPluginDocs,
  'recommended'
>;

const isRecommendedDocs = (
  docs: ESLintPluginDocs,
): docs is RecommendedRuleMetaDataDocs => !!docs.recommended;

const getRecommendation = (docs: RecommendedRuleMetaDataDocs): string[] => {
  const recommended = docs.recommended;
  const recommendation =
    recommendations[
      typeof recommended === 'object' ? 'recommended' : recommended
    ];

  return docs.requiresTypeChecking
    ? [recommendation[0], `${recommendation[1]}-type-checked`]
    : recommendation;
};

export function RuleAttributes({ name }: { name: string }): React.ReactNode {
  const rules = useRulesMeta();
  const rule = rules.find(rule => rule.name === name);
  if (!rule?.docs) {
    return null;
  }

  const features: FeatureProps[] = [];

  if (isRecommendedDocs(rule.docs)) {
    const [emoji, recommendation] = getRecommendation(rule.docs);
    features.push({
      children: (
        <>
          Extending{' '}
          <Link target="_blank" to={`/users/configs#${recommendation}`}>
            <code className={styles.code}>
              "plugin:@typescript-eslint/{recommendation}"
            </code>
          </Link>{' '}
          in an{' '}
          <Link href="https://eslint.org/docs/latest/user-guide/configuring/configuration-files#extending-configuration-files">
            ESLint configuration
          </Link>{' '}
          enables this rule.
        </>
      ),
      emoji,
    });
  }

  if (rule.fixable) {
    features.push({
      children: (
        <>
          Some problems reported by this rule are automatically fixable by the{' '}
          <Link href="https://eslint.org/docs/latest/user-guide/command-line-interface#--fix">
            <code>--fix</code> ESLint command line option
          </Link>
          .
        </>
      ),
      emoji: FIXABLE_EMOJI,
    });
  }

  if (rule.hasSuggestions) {
    features.push({
      children: (
        <>
          Some problems reported by this rule are manually fixable by editor{' '}
          <Link href="https://eslint.org/docs/latest/developer-guide/working-with-rules#providing-suggestions">
            suggestions
          </Link>
          .
        </>
      ),
      emoji: SUGGESTIONS_EMOJI,
    });
  }

  if (rule.docs.requiresTypeChecking) {
    features.push({
      children: (
        <>
          This rule requires{' '}
          <Link href="/getting-started/typed-linting" target="_blank">
            type information
          </Link>{' '}
          to run.
        </>
      ),
      emoji: '💭',
    });
  }

  return (
    <div className={styles.features}>
      {features.map(feature => (
        <Feature {...feature} key={feature.emoji} />
      ))}
    </div>
  );
}<|MERGE_RESOLUTION|>--- conflicted
+++ resolved
@@ -22,14 +22,8 @@
   stylistic: [STYLISTIC_CONFIG_EMOJI, 'stylistic'],
 };
 
-<<<<<<< HEAD
-type MakeRequired<Base, Key extends keyof Base> = {
-  [K in Key]-?: NonNullable<Base[Key]>;
-} & Omit<Base, Key>;
-=======
 type MakeRequired<Base, Key extends keyof Base> = Omit<Base, Key> &
   Required<Record<Key, NonNullable<Base[Key]>>>;
->>>>>>> f034c17b
 
 type RecommendedRuleMetaDataDocs = MakeRequired<
   ESLintPluginDocs,
@@ -67,7 +61,7 @@
       children: (
         <>
           Extending{' '}
-          <Link target="_blank" to={`/users/configs#${recommendation}`}>
+          <Link to={`/users/configs#${recommendation}`} target="_blank">
             <code className={styles.code}>
               "plugin:@typescript-eslint/{recommendation}"
             </code>
