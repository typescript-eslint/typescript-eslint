import type * as tsvfs from '@site/src/vendor/typescript-vfs';
<<<<<<< HEAD
import type { TSESLint, TSESTree } from '@typescript-eslint/utils';
=======
import type { JSONSchema, TSESLint } from '@typescript-eslint/utils';
>>>>>>> 3225fdf8
import type * as ts from 'typescript';

import { createCompilerOptions } from '../lib/createCompilerOptions';
import { createEventsBinder } from '../lib/createEventsBinder';
import { parseESLintRC, parseTSConfig } from '../lib/parseConfig';
import { defaultEslintConfig, PARSER_NAME } from './config';
import { createParser } from './createParser';
import type {
  LinterOnLint,
  LinterOnParse,
  PlaygroundSystem,
  WebLinterModule,
} from './types';

export interface CreateLinter {
  rules: Map<
    string,
    {
      name: string;
      description?: string;
      url?: string;
      schema: JSONSchema.JSONSchema4;
    }
  >;
  configs: string[];
  triggerFix(filename: string): TSESLint.Linter.FixReport | undefined;
  triggerLint(filename: string): void;
  onLint(cb: LinterOnLint): () => void;
  onParse(cb: LinterOnParse): () => void;
  updateParserOptions(sourceType?: TSESLint.SourceType): void;
}

export function createLinter(
  system: PlaygroundSystem,
  webLinterModule: WebLinterModule,
  vfs: typeof tsvfs,
): CreateLinter {
  const rules: CreateLinter['rules'] = new Map();
  const configs = new Map(Object.entries(webLinterModule.configs));
  let compilerOptions: ts.CompilerOptions = {};
  const eslintConfig: TSESLint.Linter.Config = { ...defaultEslintConfig };

  const onLint = createEventsBinder<LinterOnLint>();
  const onParse = createEventsBinder<LinterOnParse>();

  const linter = webLinterModule.createLinter();

  const parser = createParser(
    system,
    compilerOptions,
    (filename, model): void => {
      onParse.trigger(filename, model);
    },
    webLinterModule,
    vfs,
  );

  linter.defineParser(PARSER_NAME, parser);

  linter.getRules().forEach((item, name) => {
    rules.set(name, {
      name: name,
      description: item.meta?.docs?.description,
      url: item.meta?.docs?.url,
      schema: item.meta?.schema ?? [],
    });
  });

  const triggerLint = (filename: string): void => {
    console.info('[Editor] linting triggered for file', filename);
    const code = system.readFile(filename) ?? '\n';
    if (code != null) {
      try {
        const messages = linter.verify(code, eslintConfig, filename);
        onLint.trigger(filename, messages);
      } catch (e) {
        const lintMessage: TSESLint.Linter.LintMessage = {
          source: 'eslint',
          ruleId: '',
          severity: 2,
          nodeType: '',
          column: 1,
          line: 1,
          message: String(e instanceof Error ? e.stack : e),
        };
        if (typeof e === 'object' && e && 'currentNode' in e) {
          const node = e.currentNode as TSESTree.Node;
          lintMessage.column = node.loc.start.column + 1;
          lintMessage.line = node.loc.start.line;
          lintMessage.endColumn = node.loc.end.column + 1;
          lintMessage.endLine = node.loc.end.line;
        }
        onLint.trigger(filename, [lintMessage]);
      }
    }
  };

  const triggerFix = (
    filename: string,
  ): TSESLint.Linter.FixReport | undefined => {
    const code = system.readFile(filename);
    if (code) {
      return linter.verifyAndFix(code, eslintConfig, {
        filename: filename,
        fix: true,
      });
    }
    return undefined;
  };

  const updateParserOptions = (sourceType?: TSESLint.SourceType): void => {
    eslintConfig.parserOptions ??= {};
    eslintConfig.parserOptions.sourceType = sourceType ?? 'module';
  };

  const resolveEslintConfig = (
    cfg: Partial<TSESLint.Linter.Config>,
  ): TSESLint.Linter.Config => {
    const config = { rules: {} };
    if (cfg.extends) {
      const cfgExtends = Array.isArray(cfg.extends)
        ? cfg.extends
        : [cfg.extends];
      for (const extendsName of cfgExtends) {
        const maybeConfig = configs.get(extendsName);
        if (maybeConfig) {
          const resolved = resolveEslintConfig(maybeConfig);
          if (resolved.rules) {
            Object.assign(config.rules, resolved.rules);
          }
        }
      }
    }
    if (cfg.rules) {
      Object.assign(config.rules, cfg.rules);
    }
    return config;
  };

  const applyEslintConfig = (fileName: string): void => {
    try {
      const file = system.readFile(fileName) ?? '{}';
      const parsed = resolveEslintConfig(parseESLintRC(file));
      eslintConfig.rules = parsed.rules;
      console.log('[Editor] Updating', fileName, eslintConfig);
    } catch (e) {
      console.error(e);
    }
  };

  const applyTSConfig = (fileName: string): void => {
    try {
      const file = system.readFile(fileName) ?? '{}';
      const parsed = parseTSConfig(file).compilerOptions;
      compilerOptions = createCompilerOptions(parsed);
      console.log('[Editor] Updating', fileName, compilerOptions);
      parser.updateConfig(compilerOptions);
    } catch (e) {
      console.error(e);
    }
  };

  system.watchFile('/input.*', triggerLint);
  system.watchFile('/.eslintrc', applyEslintConfig);
  system.watchFile('/tsconfig.json', applyTSConfig);

  applyEslintConfig('/.eslintrc');
  applyTSConfig('/tsconfig.json');

  return {
    rules,
    configs: Array.from(configs.keys()),
    triggerFix,
    triggerLint,
    updateParserOptions,
    onParse: onParse.register,
    onLint: onLint.register,
  };
}<|MERGE_RESOLUTION|>--- conflicted
+++ resolved
@@ -1,9 +1,5 @@
 import type * as tsvfs from '@site/src/vendor/typescript-vfs';
-<<<<<<< HEAD
-import type { TSESLint, TSESTree } from '@typescript-eslint/utils';
-=======
-import type { JSONSchema, TSESLint } from '@typescript-eslint/utils';
->>>>>>> 3225fdf8
+import type { JSONSchema, TSESLint, TSESTree } from '@typescript-eslint/utils';
 import type * as ts from 'typescript';
 
 import { createCompilerOptions } from '../lib/createCompilerOptions';
