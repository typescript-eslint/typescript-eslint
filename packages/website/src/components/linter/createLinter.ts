--- conflicted
+++ resolved
@@ -76,27 +76,6 @@
   const triggerLint = (filename: string): void => {
     console.info('[Editor] linting triggered for file', filename);
     const code = system.readFile(filename) ?? '\n';
-<<<<<<< HEAD
-    try {
-      const messages = linter.verify(code, eslintConfig, filename);
-      onLint.trigger(filename, messages);
-    } catch (e) {
-      const lintMessage: TSESLint.Linter.LintMessage = {
-        source: 'eslint',
-        ruleId: '',
-        severity: 2,
-        nodeType: '',
-        column: 1,
-        line: 1,
-        message: String(e instanceof Error ? e.stack : e),
-      };
-      if (typeof e === 'object' && e && 'currentNode' in e) {
-        const node = e.currentNode as TSESTree.Node;
-        lintMessage.column = node.loc.start.column + 1;
-        lintMessage.line = node.loc.start.line;
-        lintMessage.endColumn = node.loc.end.column + 1;
-        lintMessage.endLine = node.loc.end.line;
-=======
     if (code != null) {
       try {
         const messages = linter.verify(code, eslintConfig, filename);
@@ -119,9 +98,7 @@
           lintMessage.endLine = node.loc.end.line;
         }
         onLint.trigger(filename, [lintMessage]);
->>>>>>> 217c1f3b
       }
-      onLint.trigger(filename, [lintMessage]);
     }
   };
 
