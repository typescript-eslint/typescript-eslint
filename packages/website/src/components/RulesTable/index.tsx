--- conflicted
+++ resolved
@@ -181,13 +181,8 @@
           match(filters.stylistic, actualRecommended === 'stylistic'),
           match(filters.fixable, !!r.fixable),
           match(filters.suggestions, !!r.hasSuggestions),
-<<<<<<< HEAD
-          match(filters.typeInformation, !!r.docs?.requiresTypeChecking),
-          match(filters.extension, !!r.docs?.extendsBaseRule),
-=======
           match(filters.typeInformation, !!r.docs.requiresTypeChecking),
           match(filters.extension, !!r.docs.extendsBaseRule),
->>>>>>> 87a0a484
           match(filters.deprecated, !!r.deprecated),
         ].filter((o): o is boolean => o !== undefined);
         return opinions.every(o => o);
