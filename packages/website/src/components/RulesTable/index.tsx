import Link from '@docusaurus/Link';
import { useHistory } from '@docusaurus/router';
import type { RulesMeta } from '@site/rulesMeta';
import { useRulesMeta } from '@site/src/hooks/useRulesMeta';
import type { RuleRecommendation } from '@typescript-eslint/utils/ts-eslint';
import clsx from 'clsx';
import React, { useMemo } from 'react';

import type { HistorySelector } from '../../hooks/useHistorySelector';
import { useHistorySelector } from '../../hooks/useHistorySelector';
import {
  CONFIG_EMOJI,
  DEPRECATED_RULE_EMOJI,
  EXTENSION_RULE_EMOJI,
  FIXABLE_EMOJI,
  RECOMMENDED_CONFIG_EMOJI,
  STRICT_CONFIG_EMOJI,
  STYLISTIC_CONFIG_EMOJI,
  SUGGESTIONS_EMOJI,
  TYPE_INFORMATION_EMOJI,
} from '../constants';
import styles from './styles.module.css';

function interpolateCode(
  text: string,
): (React.JSX.Element | string)[] | string {
  const fragments = text.split(/`(.*?)`/);
  if (fragments.length === 1) {
    return text;
  }
  return fragments.map((v, i) => (i % 2 === 0 ? v : <code key={i}>{v}</code>));
}

function getActualRecommended({
  docs,
}: RulesMeta[number]): RuleRecommendation | undefined {
  const recommended = docs?.recommended;
  return typeof recommended === 'object' ? 'recommended' : recommended;
}

function RuleRow({
  rule,
}: {
  rule: RulesMeta[number];
}): React.JSX.Element | null {
  if (!rule.docs?.url) {
    return null;
  }
<<<<<<< HEAD
  const { fixable, hasSuggestions, deprecated } = rule;
  const { recommended, requiresTypeChecking, extendsBaseRule } = rule.docs;
  const actualRecommended =
    typeof recommended === 'object' ? 'recommended' : recommended;
=======
  const { fixable, hasSuggestions, type, deprecated } = rule;
  const { requiresTypeChecking, extendsBaseRule } = rule.docs;
  const actualRecommended = getActualRecommended(rule);
  const formatting = type === 'layout';
>>>>>>> fda5704b
  return (
    <tr>
      <td>
        <Link to={new URL(rule.docs.url).pathname}>
          <code>@typescript-eslint/{rule.name}</code>
        </Link>
        <br />
        {interpolateCode(rule.docs.description)}
      </td>
      <td className={styles.attrCol} title={actualRecommended}>
        {(() => {
          switch (actualRecommended) {
            case 'recommended':
              return RECOMMENDED_CONFIG_EMOJI;
            case 'strict':
              return STRICT_CONFIG_EMOJI;
            case 'stylistic':
              return STYLISTIC_CONFIG_EMOJI;
            default:
              // for some reason the current version of babel loader won't elide
              // this correctly recommended satisfies undefined;
              return '';
          }
        })()}
      </td>
      <td
        className={styles.attrCol}
        title={
          fixable && hasSuggestions
            ? 'fixable and has suggestions'
            : fixable
              ? 'fixable'
              : hasSuggestions
                ? 'has suggestions'
                : undefined
        }
      >
        {fixable ? FIXABLE_EMOJI : ''}
        {fixable && hasSuggestions ? <br /> : ''}
        {hasSuggestions ? SUGGESTIONS_EMOJI : ''}
      </td>
      <td
        className={styles.attrCol}
        title={requiresTypeChecking ? 'requires type information' : undefined}
      >
        {requiresTypeChecking ? TYPE_INFORMATION_EMOJI : ''}
      </td>
      <td
        className={styles.attrCol}
        title={extendsBaseRule ? 'extends base rule' : undefined}
      >
        {extendsBaseRule ? EXTENSION_RULE_EMOJI : ''}
      </td>
      <td
        className={styles.attrCol}
        title={deprecated ? 'deprecated' : undefined}
      >
        {deprecated ? DEPRECATED_RULE_EMOJI : ''}
      </td>
    </tr>
  );
}

const filterModes = ['neutral', 'include', 'exclude'] as const;
type FilterMode = (typeof filterModes)[number];

function RuleFilterCheckBox({
  label,
  setMode,
  mode,
}: {
  label: string;
  setMode: (mode: FilterMode) => void;
  mode: FilterMode;
}): React.JSX.Element {
  const toNextMode = (): void =>
    setMode(filterModes[(filterModes.indexOf(mode) + 1) % filterModes.length]);
  return (
    <li className={styles.checkboxListItem}>
      <button
        type="button"
        className={clsx(
          styles.checkboxLabel,
          mode === 'include' && styles.activated,
          mode === 'exclude' && styles.deactivated,
        )}
        onKeyDown={(e): void => {
          if (e.key === 'Enter') {
            toNextMode();
          }
        }}
        onClick={toNextMode}
        aria-label={`Toggle the filter mode. Current: ${mode}`}
      >
        <div
          aria-hidden
          className={clsx(styles.visual, styles[`visual-${mode}`])}
        />
        {label}
      </button>
    </li>
  );
}

function match(mode: FilterMode, value: boolean): boolean | undefined {
  if (mode === 'exclude') {
    return !value;
  }
  if (mode === 'include') {
    return value;
  }
  return undefined;
}

export default function RulesTable(): React.JSX.Element {
  const [filters, changeFilter] = useRulesFilters();

  const rules = useRulesMeta();
  const relevantRules = useMemo(
    () =>
      rules.filter(r => {
        const actualRecommended = getActualRecommended(r);
        const opinions = [
          match(filters.recommended, actualRecommended === 'recommended'),
          match(
            filters.strict,
            actualRecommended === 'recommended' ||
              actualRecommended === 'strict',
          ),
          match(filters.stylistic, actualRecommended === 'stylistic'),
          match(filters.fixable, !!r.fixable),
          match(filters.suggestions, !!r.hasSuggestions),
          match(filters.typeInformation, !!r.docs?.requiresTypeChecking),
          match(filters.extension, !!r.docs?.extendsBaseRule),
          match(filters.deprecated, !!r.deprecated),
        ].filter((o): o is boolean => o !== undefined);
        return opinions.every(o => o);
      }),
    [rules, filters],
  );

  return (
    <>
      <div className={styles.checkboxListArea}>
        <em>Config Group ({CONFIG_EMOJI})</em>
        <ul className={clsx('clean-list', styles.checkboxList)}>
          <RuleFilterCheckBox
            mode={filters.recommended}
            setMode={(newMode): void => changeFilter('recommended', newMode)}
            label={`${RECOMMENDED_CONFIG_EMOJI} recommended`}
          />
          <RuleFilterCheckBox
            mode={filters.strict}
            setMode={(newMode): void => changeFilter('strict', newMode)}
            label={`${STRICT_CONFIG_EMOJI} strict`}
          />
          <RuleFilterCheckBox
            mode={filters.stylistic}
            setMode={(newMode): void => changeFilter('stylistic', newMode)}
            label={`${STYLISTIC_CONFIG_EMOJI} stylistic`}
          />
        </ul>
      </div>
      <div className={styles.checkboxListArea}>
        <em>Metadata</em>
        <ul className={clsx('clean-list', styles.checkboxList)}>
          <RuleFilterCheckBox
            mode={filters.fixable}
            setMode={(newMode): void => changeFilter('fixable', newMode)}
            label={`${FIXABLE_EMOJI} fixable`}
          />
          <RuleFilterCheckBox
            mode={filters.suggestions}
            setMode={(newMode): void => changeFilter('suggestions', newMode)}
            label={`${SUGGESTIONS_EMOJI} has suggestions`}
          />
          <RuleFilterCheckBox
            mode={filters.typeInformation}
            setMode={(newMode): void =>
              changeFilter('typeInformation', newMode)
            }
            label={`${TYPE_INFORMATION_EMOJI} type checked`}
          />
          <RuleFilterCheckBox
            mode={filters.extension}
            setMode={(newMode): void => changeFilter('extension', newMode)}
            label={`${EXTENSION_RULE_EMOJI} extension`}
          />
          <RuleFilterCheckBox
            mode={filters.deprecated}
            setMode={(newMode): void => changeFilter('deprecated', newMode)}
            label={`${DEPRECATED_RULE_EMOJI} deprecated`}
          />
        </ul>
      </div>
      <p>
        (These categories are explained in{' '}
        <a href="#filtering">more detail below</a>.)
      </p>
      <table className={styles.rulesTable}>
        <thead>
          <tr>
            <th className={styles.ruleCol}>Rule</th>
            <th className={styles.attrCol}>
              <div title="The config group that the rule belongs to, if any.">
                {CONFIG_EMOJI}
              </div>
            </th>
            <th className={styles.attrCol}>
              <div title="Whether the rule has an auto-fixer and/or has suggestions.">
                {FIXABLE_EMOJI}
              </div>
            </th>
            <th className={styles.attrCol}>
              <div title="Whether the rule requires type information from the TypeScript compiler.">
                {TYPE_INFORMATION_EMOJI}
              </div>
            </th>
            <th className={styles.attrCol}>
              <div title="Whether the rule is an extension rule (i.e. based on a core ESLint rule).">
                {EXTENSION_RULE_EMOJI}
              </div>
            </th>
            <th className={styles.attrCol}>
              <div title="Whether the rule is deprecated.">
                {DEPRECATED_RULE_EMOJI}
              </div>
            </th>
          </tr>
        </thead>
        <tbody>
          {relevantRules.map(rule => (
            <RuleRow rule={rule} key={rule.name} />
          ))}
        </tbody>
      </table>
    </>
  );
}

type FilterCategory =
  | 'fixable'
  | 'recommended'
  | 'strict'
  | 'stylistic'
  | 'suggestions'
  | 'typeInformation'
  | 'extension'
  | 'deprecated';
type FiltersState = Record<FilterCategory, FilterMode>;
const neutralFiltersState: FiltersState = {
  recommended: 'neutral',
  strict: 'neutral',
  stylistic: 'neutral',
  fixable: 'neutral',
  suggestions: 'neutral',
  typeInformation: 'neutral',
  extension: 'neutral',
  deprecated: 'neutral',
};

const selectSearch: HistorySelector<string> = history =>
  history.location.search;
const getServerSnapshot = (): string => '';

/**
 * @param paramsKey Optional. Whether to include rules that match the particular
 * search filter. Defaults to an empty string, which matches all rules.
 */
function useRulesFilters(
  paramsKey = '',
): [FiltersState, (category: FilterCategory, mode: FilterMode) => void] {
  const history = useHistory();
  const search = useHistorySelector(selectSearch, getServerSnapshot);

  const paramValue = new URLSearchParams(search).get(paramsKey) ?? '';
  // We can't compute this in selectSearch, because we need the snapshot to be
  // comparable by value.
  const filtersState = useMemo(
    () => parseFiltersState(paramValue),
    [paramValue],
  );

  const changeFilter = (category: FilterCategory, mode: FilterMode): void => {
    const newState = { ...filtersState, [category]: mode };

    if (
      category === 'strict' &&
      mode === 'include' &&
      filtersState.recommended === 'include'
    ) {
      newState.recommended = 'exclude';
    } else if (
      category === 'recommended' &&
      mode === 'include' &&
      filtersState.strict === 'include'
    ) {
      newState.strict = 'exclude';
    }

    const searchParams = new URLSearchParams(history.location.search);
    const filtersString = stringifyFiltersState(newState);

    if (filtersString) {
      searchParams.set(paramsKey, filtersString);
    } else {
      searchParams.delete(paramsKey);
    }

    history.replace({ search: searchParams.toString() });
  };

  return [filtersState, changeFilter];
}

const NEGATION_SYMBOL = 'x';

function stringifyFiltersState(filters: FiltersState): string {
  return Object.entries(filters)
    .map(([key, value]) =>
      value === 'include'
        ? key
        : value === 'exclude'
          ? `${NEGATION_SYMBOL}${key}`
          : '',
    )
    .filter(Boolean)
    .join('-');
}

function parseFiltersState(str: string): FiltersState {
  const res: FiltersState = { ...neutralFiltersState };

  for (const part of str.split('-')) {
    const exclude = part.startsWith(NEGATION_SYMBOL);
    const key = exclude ? part.slice(1) : part;
    if (Object.hasOwn(neutralFiltersState, key)) {
      res[key] = exclude ? 'exclude' : 'include';
    }
  }

  return res;
}<|MERGE_RESOLUTION|>--- conflicted
+++ resolved
@@ -46,17 +46,9 @@
   if (!rule.docs?.url) {
     return null;
   }
-<<<<<<< HEAD
-  const { fixable, hasSuggestions, deprecated } = rule;
-  const { recommended, requiresTypeChecking, extendsBaseRule } = rule.docs;
-  const actualRecommended =
-    typeof recommended === 'object' ? 'recommended' : recommended;
-=======
   const { fixable, hasSuggestions, type, deprecated } = rule;
   const { requiresTypeChecking, extendsBaseRule } = rule.docs;
   const actualRecommended = getActualRecommended(rule);
-  const formatting = type === 'layout';
->>>>>>> fda5704b
   return (
     <tr>
       <td>
