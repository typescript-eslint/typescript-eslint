--- conflicted
+++ resolved
@@ -3,7 +3,7 @@
 import { useEffect, useState } from 'react';
 
 import type { createTypeScriptSandbox } from '../../vendor/sandbox';
-import { createCompilerOptions } from '../editor/config';
+import { createCompilerOptions } from './config';
 import { createFileSystem } from '../linter/bridge';
 import { createLinter } from '../linter/createLinter';
 import type { PlaygroundSystem, WebLinter } from '../linter/types';
@@ -13,7 +13,6 @@
 import type { CommonEditorProps } from './types';
 
 export interface SandboxServicesProps {
-  readonly jsx?: boolean;
   readonly onLoaded: (
     ruleDetails: RuleDetails[],
     tsVersions: readonly string[],
@@ -91,11 +90,7 @@
         );
 
         onLoaded(
-<<<<<<< HEAD
           Array.from(webLinter.rules.values()),
-=======
-          Array.from(webLinter.rulesMap.values()),
->>>>>>> 648f6ad5
           Array.from(
             new Set([...sandboxInstance.supportedVersions, window.ts.version]),
           )
