--- conflicted
+++ resolved
@@ -13,11 +13,7 @@
       module: 'esnext',
       jsx: 'preserve',
       ...tsConfig,
-<<<<<<< HEAD
-      jsx: 'preserve',
-=======
       allowJs: true,
->>>>>>> f83a8791
       lib: Array.isArray(tsConfig.lib) ? tsConfig.lib : undefined,
       moduleResolution: undefined,
       plugins: undefined,
