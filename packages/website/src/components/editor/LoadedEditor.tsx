import { useColorMode } from '@docusaurus/theme-common';
import type Monaco from 'monaco-editor';
import type React from 'react';
import { useCallback, useEffect, useMemo, useRef, useState } from 'react';

import { parseTSConfig, tryParseEslintModule } from '../config/utils';
import { useResizeObserver } from '../hooks/useResizeObserver';
import { debounce } from '../lib/debounce';
import type { LintCodeAction } from '../linter/utils';
import { parseLintResults, parseMarkers } from '../linter/utils';
import type { TabType } from '../types';
import {
  createCompilerOptions,
  getEslintSchema,
  getTsConfigSchema,
} from './config';
import { createProvideCodeActions } from './createProvideCodeActions';
import type { CommonEditorProps } from './types';
import type { SandboxServices } from './useSandboxServices';

export type LoadedEditorProps = CommonEditorProps & SandboxServices;

function applyEdit(
  model: Monaco.editor.ITextModel,
  editor: Monaco.editor.ICodeEditor,
  edit: Monaco.editor.IIdentifiedSingleEditOperation,
): void {
  if (model.isAttachedToEditor()) {
    editor.executeEdits('eslint', [edit]);
  } else {
    model.pushEditOperations([], [edit], () => null);
  }
}

export const LoadedEditor: React.FC<LoadedEditorProps> = ({
  code,
  tsconfig,
  eslintrc,
  selectedRange,
  fileType,
  onEsASTChange,
  onScopeChange,
  onTsASTChange,
  onMarkersChange,
  onChange,
  onSelect,
  sandboxInstance: { editor, monaco },
  showAST,
  system,
  webLinter,
  sourceType,
  activeTab,
}) => {
  const { colorMode } = useColorMode();
  const [_, setDecorations] = useState<string[]>([]);

  const codeActions = useRef(new Map<string, LintCodeAction[]>()).current;
  const [tabs] = useState<Record<TabType, Monaco.editor.ITextModel>>(() => {
    const tabsDefault = {
      code: editor.getModel()!,
      tsconfig: monaco.editor.createModel(
        tsconfig,
        'json',
        monaco.Uri.file('/tsconfig.json'),
      ),
      eslintrc: monaco.editor.createModel(
        eslintrc,
        'json',
        monaco.Uri.file('/.eslintrc'),
      ),
    };
    tabsDefault.code.updateOptions({ tabSize: 2, insertSpaces: true });
    tabsDefault.eslintrc.updateOptions({ tabSize: 2, insertSpaces: true });
    tabsDefault.tsconfig.updateOptions({ tabSize: 2, insertSpaces: true });
    return tabsDefault;
  });

  const updateMarkers = useCallback(() => {
    const model = editor.getModel()!;
    const markers = monaco.editor.getModelMarkers({
      resource: model.uri,
    });
    onMarkersChange(parseMarkers(markers, codeActions, editor));
  }, [codeActions, onMarkersChange, editor, monaco.editor]);

  useEffect(() => {
<<<<<<< HEAD
    webLinter.updateParserOptions(jsx, sourceType);
  }, [webLinter, jsx, sourceType]);

  useEffect(() => {
    const newPath = `/input.${jsx ? 'tsx' : 'ts'}`;
    if (tabs.code.uri.path !== newPath) {
      const code = tabs.code.getValue();
      const newModel = monaco.editor.createModel(
        code,
        'typescript',
        monaco.Uri.file(newPath),
=======
    const newPath = `/input${fileType}`;
    if (tabs.code.uri.path !== newPath) {
      const newModel = sandboxInstance.monaco.editor.createModel(
        tabs.code.getValue(),
        undefined,
        sandboxInstance.monaco.Uri.file(newPath),
>>>>>>> f83a8791
      );
      newModel.updateOptions({ tabSize: 2, insertSpaces: true });
      if (tabs.code.isAttachedToEditor()) {
        editor.setModel(newModel);
      }
      tabs.code.dispose();
      tabs.code = newModel;
      system.writeFile(newPath, code);
    }
<<<<<<< HEAD
  }, [jsx, editor, system, monaco, tabs]);
=======
  }, [fileType, sandboxInstance.editor, sandboxInstance.monaco, tabs]);
>>>>>>> f83a8791

  useEffect(() => {
    const config = createCompilerOptions(
      parseTSConfig(tsconfig).compilerOptions,
    );
<<<<<<< HEAD
    // @ts-expect-error - monaco and ts compilerOptions are not the same
    monaco.languages.typescript.typescriptDefaults.setCompilerOptions(config);
  }, [monaco, tsconfig]);
=======
    webLinter.updateCompilerOptions(config);
    sandboxInstance.setCompilerSettings(config);
  }, [sandboxInstance, tsconfig, webLinter]);
>>>>>>> f83a8791

  useEffect(() => {
    if (editor.getModel()?.uri.path !== tabs[activeTab].uri.path) {
      editor.setModel(tabs[activeTab]);
      updateMarkers();
    }
  }, [activeTab, editor, tabs, updateMarkers]);

  useEffect(() => {
    const disposable = webLinter.onLint((uri, messages) => {
      const diagnostics = parseLintResults(messages, codeActions, ruleId =>
        monaco.Uri.parse(webLinter.rules.get(ruleId)?.url ?? ''),
      );
      monaco.editor.setModelMarkers(
        monaco.editor.getModel(monaco.Uri.file(uri))!,
        'eslint',
        diagnostics,
      );
      updateMarkers();
    });
    return () => disposable();
  }, [webLinter, monaco, codeActions, updateMarkers]);

  useEffect(() => {
<<<<<<< HEAD
    const disposable = webLinter.onParse((uri, model) => {
      onEsASTChange(model.storedAST);
      onScopeChange(model.storedScope as Record<string, unknown> | undefined);
      onTsASTChange(model.storedTsAST);
    });
    return () => disposable();
  }, [webLinter, onEsASTChange, onScopeChange, onTsASTChange]);
=======
    const lintEditor = debounce(() => {
      console.info('[Editor] linting triggered');

      webLinter.updateParserOptions(sourceType);

      try {
        const messages = webLinter.lint(code, tabs.code.uri.path);

        const markers = parseLintResults(messages, codeActions, ruleId =>
          sandboxInstance.monaco.Uri.parse(
            webLinter.rulesUrl.get(ruleId) ?? '',
          ),
        );

        sandboxInstance.monaco.editor.setModelMarkers(
          tabs.code,
          'eslint',
          markers,
        );

        // fallback when event is not preset, ts < 4.0.5
        if (!sandboxInstance.monaco.editor.onDidChangeMarkers) {
          updateMarkers();
        }
      } catch (e) {
        onMarkersChange(e as Error);
      }

      onEsASTChange(webLinter.storedAST);
      onTsASTChange(webLinter.storedTsAST);
      onScopeChange(webLinter.storedScope);

      const position = sandboxInstance.editor.getPosition();
      onSelect(position ? tabs.code.getOffsetAt(position) : undefined);
    }, 500);

    lintEditor();
  }, [
    code,
    fileType,
    tsconfig,
    eslintrc,
    sourceType,
    webLinter,
    onEsASTChange,
    onTsASTChange,
    onScopeChange,
    onSelect,
    sandboxInstance.editor,
    sandboxInstance.monaco.editor,
    sandboxInstance.monaco.Uri,
    codeActions,
    tabs.code,
    updateMarkers,
    onMarkersChange,
  ]);
>>>>>>> f83a8791

  useEffect(() => {
    // configure the JSON language support with schemas and schema associations
    monaco.languages.json.jsonDefaults.setDiagnosticsOptions({
      validate: true,
      enableSchemaRequest: false,
      allowComments: true,
      schemas: [
        {
          uri: monaco.Uri.file('eslint-schema.json').toString(), // id of the first schema
          fileMatch: ['/.eslintrc'], // associate with our model
          schema: getEslintSchema(Array.from(webLinter.rules.values())),
        },
        {
          uri: monaco.Uri.file('ts-schema.json').toString(), // id of the first schema
          fileMatch: ['/tsconfig.json'], // associate with our model
          schema: getTsConfigSchema(),
        },
      ],
    });
  }, [monaco, webLinter.rules]);

  useEffect(() => {
    const disposable = monaco.languages.registerCodeActionProvider(
      'typescript',
      createProvideCodeActions(codeActions),
    );
    return () => disposable.dispose();
  }, [codeActions, monaco]);

  useEffect(() => {
    const disposable = editor.onDidPaste(() => {
      if (tabs.eslintrc.isAttachedToEditor()) {
        const value = tabs.eslintrc.getValue();
        const newValue = tryParseEslintModule(value);
        if (newValue !== value) {
          tabs.eslintrc.setValue(newValue);
        }
<<<<<<< HEAD
      }
    });
    return () => disposable.dispose();
  }, [editor, tabs.eslintrc]);

  useEffect(() => {
    const disposable = editor.onDidChangeCursorPosition(
      debounce(() => {
        if (tabs.code.isAttachedToEditor()) {
          const position = editor.getPosition();
          if (position) {
            console.info('[Editor] updating cursor', position);
            onSelect(position);
          }
        }
      }, 150),
    );
    return () => disposable.dispose();
  }, [onSelect, editor, tabs.code]);

  useEffect(() => {
    const disposable = editor.addAction({
      id: 'fix-eslint-problems',
      label: 'Fix eslint problems',
      keybindings: [monaco.KeyMod.CtrlCmd | monaco.KeyCode.KeyS],
      contextMenuGroupId: 'snippets',
      contextMenuOrder: 1.5,
      run(editor) {
        const editorModel = editor.getModel();
        if (editorModel) {
          const fixed = webLinter.triggerFix(editor.getValue());
          if (fixed?.fixed) {
            applyEdit(editorModel, editor, {
              range: editorModel.getFullModelRange(),
              text: fixed.output,
            });
=======
      }),
      sandboxInstance.editor.onDidChangeCursorPosition(
        debounce(() => {
          if (tabs.code.isAttachedToEditor()) {
            const position = sandboxInstance.editor.getPosition();
            if (position) {
              console.info('[Editor] updating cursor', position);
              onSelect(tabs.code.getOffsetAt(position));
            }
          }
        }, 150),
      ),
      sandboxInstance.editor.addAction({
        id: 'fix-eslint-problems',
        label: 'Fix eslint problems',
        keybindings: [
          sandboxInstance.monaco.KeyMod.CtrlCmd |
            sandboxInstance.monaco.KeyCode.KeyS,
        ],
        contextMenuGroupId: 'snippets',
        contextMenuOrder: 1.5,
        run(editor) {
          const editorModel = editor.getModel();
          if (editorModel) {
            const fixed = webLinter.fix(
              editor.getValue(),
              editorModel.uri.path,
            );
            if (fixed.fixed) {
              editorModel.pushEditOperations(
                null,
                [
                  {
                    range: editorModel.getFullModelRange(),
                    text: fixed.output,
                  },
                ],
                () => null,
              );
            }
>>>>>>> f83a8791
          }
        }
      },
    });
    return () => disposable.dispose();
  }, [editor, monaco, webLinter]);

  useEffect(() => {
    const closable = [
      system.watchFile('/tsconfig.json', filename => {
        onChange({ tsconfig: system.readFile(filename) });
      }),
      system.watchFile('/.eslintrc', filename => {
        onChange({ eslintrc: system.readFile(filename) });
      }),
      system.watchFile('/input.*', filename => {
        onChange({ code: system.readFile(filename) });
      }),
    ];

    return () => {
      closable.forEach(c => c.close());
    };
  }, [system, onChange]);

  useEffect(() => {
    const disposable = editor.onDidChangeModelContent(() => {
      const model = editor.getModel();
      if (model) {
        system.writeFile(model.uri.path, model.getValue());
      }
    });
    return () => disposable.dispose();
  }, [editor, system]);

  useEffect(() => {
    const disposable = monaco.editor.onDidChangeMarkers(() => {
      updateMarkers();
    });
    return () => disposable.dispose();
  }, [monaco.editor, updateMarkers]);

  const resize = useMemo(() => {
    return debounce(() => editor.layout(), 1);
  }, [editor]);

  const container = editor.getContainerDomNode?.() ?? editor.getDomNode();

  useResizeObserver(container, () => {
    resize();
  });

  useEffect(() => {
    if (!editor.hasTextFocus() && code !== tabs.code.getValue()) {
      applyEdit(tabs.code, editor, {
        range: tabs.code.getFullModelRange(),
        text: code,
      });
    }
  }, [code, editor, tabs.code]);

  useEffect(() => {
    if (!editor.hasTextFocus() && tsconfig !== tabs.tsconfig.getValue()) {
      applyEdit(tabs.tsconfig, editor, {
        range: tabs.tsconfig.getFullModelRange(),
        text: tsconfig,
      });
    }
  }, [editor, tabs.tsconfig, tsconfig]);

  useEffect(() => {
    if (!editor.hasTextFocus() && eslintrc !== tabs.eslintrc.getValue()) {
      applyEdit(tabs.eslintrc, editor, {
        range: tabs.eslintrc.getFullModelRange(),
        text: eslintrc,
      });
    }
  }, [eslintrc, editor, tabs.eslintrc]);

  useEffect(() => {
    monaco.editor.setTheme(colorMode === 'dark' ? 'vs-dark' : 'vs-light');
  }, [colorMode, monaco]);

  useEffect(() => {
    setDecorations(prevDecorations =>
      tabs.code.deltaDecorations(
        prevDecorations,
        selectedRange && showAST
          ? [
              {
<<<<<<< HEAD
                range: new monaco.Range(
                  decoration.start.line,
                  decoration.start.column + 1,
                  decoration.end.line,
                  decoration.end.column + 1,
=======
                range: sandboxInstance.monaco.Range.fromPositions(
                  tabs.code.getPositionAt(selectedRange[0]),
                  tabs.code.getPositionAt(selectedRange[1]),
>>>>>>> f83a8791
                ),
                options: {
                  inlineClassName: 'myLineDecoration',
                  stickiness: 1,
                },
              },
            ]
          : [],
      ),
    );
<<<<<<< HEAD
  }, [decoration, monaco, showAST, tabs.code]);

  useEffect(() => {
    if (activeTab === 'code') {
      webLinter.triggerLint(tabs.code.uri.path);
    }
  }, [webLinter, jsx, sourceType, activeTab, tabs.code]);
=======
  }, [selectedRange, sandboxInstance, showAST, tabs.code]);
>>>>>>> f83a8791

  return null;
};<|MERGE_RESOLUTION|>--- conflicted
+++ resolved
@@ -47,8 +47,8 @@
   sandboxInstance: { editor, monaco },
   showAST,
   system,
+  sourceType,
   webLinter,
-  sourceType,
   activeTab,
 }) => {
   const { colorMode } = useColorMode();
@@ -84,26 +84,17 @@
   }, [codeActions, onMarkersChange, editor, monaco.editor]);
 
   useEffect(() => {
-<<<<<<< HEAD
-    webLinter.updateParserOptions(jsx, sourceType);
-  }, [webLinter, jsx, sourceType]);
-
-  useEffect(() => {
-    const newPath = `/input.${jsx ? 'tsx' : 'ts'}`;
+    webLinter.updateParserOptions(sourceType);
+  }, [webLinter, sourceType]);
+
+  useEffect(() => {
+    const newPath = `/input${fileType}`;
     if (tabs.code.uri.path !== newPath) {
       const code = tabs.code.getValue();
       const newModel = monaco.editor.createModel(
         code,
-        'typescript',
+        undefined,
         monaco.Uri.file(newPath),
-=======
-    const newPath = `/input${fileType}`;
-    if (tabs.code.uri.path !== newPath) {
-      const newModel = sandboxInstance.monaco.editor.createModel(
-        tabs.code.getValue(),
-        undefined,
-        sandboxInstance.monaco.Uri.file(newPath),
->>>>>>> f83a8791
       );
       newModel.updateOptions({ tabSize: 2, insertSpaces: true });
       if (tabs.code.isAttachedToEditor()) {
@@ -113,25 +104,15 @@
       tabs.code = newModel;
       system.writeFile(newPath, code);
     }
-<<<<<<< HEAD
-  }, [jsx, editor, system, monaco, tabs]);
-=======
-  }, [fileType, sandboxInstance.editor, sandboxInstance.monaco, tabs]);
->>>>>>> f83a8791
+  }, [fileType, editor, system, monaco, tabs]);
 
   useEffect(() => {
     const config = createCompilerOptions(
       parseTSConfig(tsconfig).compilerOptions,
     );
-<<<<<<< HEAD
     // @ts-expect-error - monaco and ts compilerOptions are not the same
     monaco.languages.typescript.typescriptDefaults.setCompilerOptions(config);
   }, [monaco, tsconfig]);
-=======
-    webLinter.updateCompilerOptions(config);
-    sandboxInstance.setCompilerSettings(config);
-  }, [sandboxInstance, tsconfig, webLinter]);
->>>>>>> f83a8791
 
   useEffect(() => {
     if (editor.getModel()?.uri.path !== tabs[activeTab].uri.path) {
@@ -156,7 +137,6 @@
   }, [webLinter, monaco, codeActions, updateMarkers]);
 
   useEffect(() => {
-<<<<<<< HEAD
     const disposable = webLinter.onParse((uri, model) => {
       onEsASTChange(model.storedAST);
       onScopeChange(model.storedScope as Record<string, unknown> | undefined);
@@ -164,64 +144,6 @@
     });
     return () => disposable();
   }, [webLinter, onEsASTChange, onScopeChange, onTsASTChange]);
-=======
-    const lintEditor = debounce(() => {
-      console.info('[Editor] linting triggered');
-
-      webLinter.updateParserOptions(sourceType);
-
-      try {
-        const messages = webLinter.lint(code, tabs.code.uri.path);
-
-        const markers = parseLintResults(messages, codeActions, ruleId =>
-          sandboxInstance.monaco.Uri.parse(
-            webLinter.rulesUrl.get(ruleId) ?? '',
-          ),
-        );
-
-        sandboxInstance.monaco.editor.setModelMarkers(
-          tabs.code,
-          'eslint',
-          markers,
-        );
-
-        // fallback when event is not preset, ts < 4.0.5
-        if (!sandboxInstance.monaco.editor.onDidChangeMarkers) {
-          updateMarkers();
-        }
-      } catch (e) {
-        onMarkersChange(e as Error);
-      }
-
-      onEsASTChange(webLinter.storedAST);
-      onTsASTChange(webLinter.storedTsAST);
-      onScopeChange(webLinter.storedScope);
-
-      const position = sandboxInstance.editor.getPosition();
-      onSelect(position ? tabs.code.getOffsetAt(position) : undefined);
-    }, 500);
-
-    lintEditor();
-  }, [
-    code,
-    fileType,
-    tsconfig,
-    eslintrc,
-    sourceType,
-    webLinter,
-    onEsASTChange,
-    onTsASTChange,
-    onScopeChange,
-    onSelect,
-    sandboxInstance.editor,
-    sandboxInstance.monaco.editor,
-    sandboxInstance.monaco.Uri,
-    codeActions,
-    tabs.code,
-    updateMarkers,
-    onMarkersChange,
-  ]);
->>>>>>> f83a8791
 
   useEffect(() => {
     // configure the JSON language support with schemas and schema associations
@@ -260,7 +182,6 @@
         if (newValue !== value) {
           tabs.eslintrc.setValue(newValue);
         }
-<<<<<<< HEAD
       }
     });
     return () => disposable.dispose();
@@ -268,13 +189,11 @@
 
   useEffect(() => {
     const disposable = editor.onDidChangeCursorPosition(
-      debounce(() => {
+      debounce(e => {
         if (tabs.code.isAttachedToEditor()) {
-          const position = editor.getPosition();
-          if (position) {
-            console.info('[Editor] updating cursor', position);
-            onSelect(position);
-          }
+          const position = tabs.code.getOffsetAt(e.position);
+          console.info('[Editor] updating cursor', position);
+          onSelect(position);
         }
       }, 150),
     );
@@ -297,48 +216,6 @@
               range: editorModel.getFullModelRange(),
               text: fixed.output,
             });
-=======
-      }),
-      sandboxInstance.editor.onDidChangeCursorPosition(
-        debounce(() => {
-          if (tabs.code.isAttachedToEditor()) {
-            const position = sandboxInstance.editor.getPosition();
-            if (position) {
-              console.info('[Editor] updating cursor', position);
-              onSelect(tabs.code.getOffsetAt(position));
-            }
-          }
-        }, 150),
-      ),
-      sandboxInstance.editor.addAction({
-        id: 'fix-eslint-problems',
-        label: 'Fix eslint problems',
-        keybindings: [
-          sandboxInstance.monaco.KeyMod.CtrlCmd |
-            sandboxInstance.monaco.KeyCode.KeyS,
-        ],
-        contextMenuGroupId: 'snippets',
-        contextMenuOrder: 1.5,
-        run(editor) {
-          const editorModel = editor.getModel();
-          if (editorModel) {
-            const fixed = webLinter.fix(
-              editor.getValue(),
-              editorModel.uri.path,
-            );
-            if (fixed.fixed) {
-              editorModel.pushEditOperations(
-                null,
-                [
-                  {
-                    range: editorModel.getFullModelRange(),
-                    text: fixed.output,
-                  },
-                ],
-                () => null,
-              );
-            }
->>>>>>> f83a8791
           }
         }
       },
@@ -429,17 +306,9 @@
         selectedRange && showAST
           ? [
               {
-<<<<<<< HEAD
-                range: new monaco.Range(
-                  decoration.start.line,
-                  decoration.start.column + 1,
-                  decoration.end.line,
-                  decoration.end.column + 1,
-=======
-                range: sandboxInstance.monaco.Range.fromPositions(
+                range: monaco.Range.fromPositions(
                   tabs.code.getPositionAt(selectedRange[0]),
                   tabs.code.getPositionAt(selectedRange[1]),
->>>>>>> f83a8791
                 ),
                 options: {
                   inlineClassName: 'myLineDecoration',
@@ -450,17 +319,11 @@
           : [],
       ),
     );
-<<<<<<< HEAD
-  }, [decoration, monaco, showAST, tabs.code]);
-
-  useEffect(() => {
-    if (activeTab === 'code') {
-      webLinter.triggerLint(tabs.code.uri.path);
-    }
-  }, [webLinter, jsx, sourceType, activeTab, tabs.code]);
-=======
-  }, [selectedRange, sandboxInstance, showAST, tabs.code]);
->>>>>>> f83a8791
+  }, [selectedRange, monaco, showAST, tabs.code]);
+
+  useEffect(() => {
+    webLinter.triggerLint(tabs.code.uri.path);
+  }, [webLinter, fileType, sourceType, activeTab, tabs.code]);
 
   return null;
 };