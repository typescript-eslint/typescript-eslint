import { useColorMode } from '@docusaurus/theme-common';
import type Monaco from 'monaco-editor';
import type React from 'react';
import { useCallback, useEffect, useMemo, useRef, useState } from 'react';

<<<<<<< HEAD
import { parseTSConfig, tryParseEslintModule } from '../config/utils';
=======
>>>>>>> c036fe35
import { useResizeObserver } from '../hooks/useResizeObserver';
import { createCompilerOptions } from '../lib/createCompilerOptions';
import { debounce } from '../lib/debounce';
import {
  getEslintJsonSchema,
  getTypescriptJsonSchema,
} from '../lib/jsonSchema';
<<<<<<< HEAD
=======
import {
  parseESLintRC,
  parseTSConfig,
  tryParseEslintModule,
} from '../lib/parseConfig';
>>>>>>> c036fe35
import type { LintCodeAction } from '../linter/utils';
import { parseLintResults, parseMarkers } from '../linter/utils';
import type { TabType } from '../types';
import { createProvideCodeActions } from './createProvideCodeActions';
import type { CommonEditorProps } from './types';
import type { SandboxServices } from './useSandboxServices';

export type LoadedEditorProps = CommonEditorProps & SandboxServices;

function applyEdit(
  model: Monaco.editor.ITextModel,
  editor: Monaco.editor.ICodeEditor,
  edit: Monaco.editor.IIdentifiedSingleEditOperation,
): void {
  if (model.isAttachedToEditor()) {
    editor.executeEdits('eslint', [edit]);
  } else {
    model.pushEditOperations([], [edit], () => null);
  }
}

export const LoadedEditor: React.FC<LoadedEditorProps> = ({
  code,
  tsconfig,
  eslintrc,
  selectedRange,
  fileType,
  onEsASTChange,
  onScopeChange,
  onTsASTChange,
  onMarkersChange,
  onChange,
  onSelect,
  sandboxInstance: { editor, monaco },
  showAST,
  system,
  sourceType,
  webLinter,
  activeTab,
}) => {
  const { colorMode } = useColorMode();
  const [_, setDecorations] = useState<string[]>([]);

  const codeActions = useRef(new Map<string, LintCodeAction[]>()).current;
  const [tabs] = useState<Record<TabType, Monaco.editor.ITextModel>>(() => {
    const tabsDefault = {
      code: editor.getModel()!,
      tsconfig: monaco.editor.createModel(
        tsconfig,
        'json',
        monaco.Uri.file('/tsconfig.json'),
      ),
      eslintrc: monaco.editor.createModel(
        eslintrc,
        'json',
        monaco.Uri.file('/.eslintrc'),
      ),
    };
    tabsDefault.code.updateOptions({ tabSize: 2, insertSpaces: true });
    tabsDefault.eslintrc.updateOptions({ tabSize: 2, insertSpaces: true });
    tabsDefault.tsconfig.updateOptions({ tabSize: 2, insertSpaces: true });
    return tabsDefault;
  });

  const updateMarkers = useCallback(() => {
    const model = editor.getModel()!;
    const markers = monaco.editor.getModelMarkers({
      resource: model.uri,
    });
    onMarkersChange(parseMarkers(markers, codeActions, editor));
  }, [codeActions, onMarkersChange, editor, monaco.editor]);

  useEffect(() => {
    webLinter.updateParserOptions(sourceType);
  }, [webLinter, sourceType]);

  useEffect(() => {
    const newPath = `/input${fileType}`;
    if (tabs.code.uri.path !== newPath) {
      const code = tabs.code.getValue();
      const newModel = monaco.editor.createModel(
        code,
        undefined,
        monaco.Uri.file(newPath),
      );
      newModel.updateOptions({ tabSize: 2, insertSpaces: true });
      if (tabs.code.isAttachedToEditor()) {
        editor.setModel(newModel);
      }
      tabs.code.dispose();
      tabs.code = newModel;
      system.writeFile(newPath, code);
    }
  }, [fileType, editor, system, monaco, tabs]);

  useEffect(() => {
    const config = createCompilerOptions(
      parseTSConfig(tsconfig).compilerOptions,
    );
<<<<<<< HEAD
    // @ts-expect-error - monaco and ts compilerOptions are not the same
    monaco.languages.typescript.typescriptDefaults.setCompilerOptions(config);
  }, [monaco, tsconfig]);
=======
    webLinter.updateCompilerOptions(config);
    sandboxInstance.setCompilerSettings(
      config as Monaco.languages.typescript.CompilerOptions,
    );
  }, [sandboxInstance, tsconfig, webLinter]);
>>>>>>> c036fe35

  useEffect(() => {
    if (editor.getModel()?.uri.path !== tabs[activeTab].uri.path) {
      editor.setModel(tabs[activeTab]);
      updateMarkers();
    }
  }, [activeTab, editor, tabs, updateMarkers]);

  useEffect(() => {
    const disposable = webLinter.onLint((uri, messages) => {
      const diagnostics = parseLintResults(messages, codeActions, ruleId =>
        monaco.Uri.parse(webLinter.rules.get(ruleId)?.url ?? ''),
      );
      monaco.editor.setModelMarkers(
        monaco.editor.getModel(monaco.Uri.file(uri))!,
        'eslint',
        diagnostics,
      );
      updateMarkers();
    });
    return () => disposable();
  }, [webLinter, monaco, codeActions, updateMarkers]);

  useEffect(() => {
    const disposable = webLinter.onParse((uri, model) => {
      onEsASTChange(model.storedAST);
      onScopeChange(model.storedScope as Record<string, unknown> | undefined);
      onTsASTChange(model.storedTsAST);
    });
    return () => disposable();
  }, [webLinter, onEsASTChange, onScopeChange, onTsASTChange]);

  useEffect(() => {
    // configure the JSON language support with schemas and schema associations
    monaco.languages.json.jsonDefaults.setDiagnosticsOptions({
      validate: true,
      enableSchemaRequest: false,
      allowComments: true,
      schemas: [
        {
<<<<<<< HEAD
          uri: monaco.Uri.file('eslint-schema.json').toString(), // id of the first schema
          fileMatch: ['/.eslintrc'], // associate with our model
          schema: getEslintJsonSchema(webLinter),
        },
        {
          uri: monaco.Uri.file('ts-schema.json').toString(), // id of the first schema
          fileMatch: ['/tsconfig.json'], // associate with our model
=======
          uri: sandboxInstance.monaco.Uri.file('eslint-schema.json').toString(), // id of the first schema
          fileMatch: [tabs.eslintrc.uri.toString()], // associate with our model
          schema: getEslintJsonSchema(webLinter),
        },
        {
          uri: sandboxInstance.monaco.Uri.file('ts-schema.json').toString(), // id of the first schema
          fileMatch: [tabs.tsconfig.uri.toString()], // associate with our model
>>>>>>> c036fe35
          schema: getTypescriptJsonSchema(),
        },
      ],
    });
  }, [monaco, webLinter]);

  useEffect(() => {
    const disposable = monaco.languages.registerCodeActionProvider(
      'typescript',
      createProvideCodeActions(codeActions),
    );
    return () => disposable.dispose();
  }, [codeActions, monaco]);

  useEffect(() => {
    const disposable = editor.onDidPaste(() => {
      if (tabs.eslintrc.isAttachedToEditor()) {
        const value = tabs.eslintrc.getValue();
        const newValue = tryParseEslintModule(value);
        if (newValue !== value) {
          tabs.eslintrc.setValue(newValue);
        }
      }
    });
    return () => disposable.dispose();
  }, [editor, tabs.eslintrc]);

  useEffect(() => {
    const disposable = editor.onDidChangeCursorPosition(
      debounce(e => {
        if (tabs.code.isAttachedToEditor()) {
          const position = tabs.code.getOffsetAt(e.position);
          console.info('[Editor] updating cursor', position);
          onSelect(position);
        }
      }, 150),
    );
    return () => disposable.dispose();
  }, [onSelect, editor, tabs.code]);

  useEffect(() => {
    const disposable = editor.addAction({
      id: 'fix-eslint-problems',
      label: 'Fix eslint problems',
      keybindings: [monaco.KeyMod.CtrlCmd | monaco.KeyCode.KeyS],
      contextMenuGroupId: 'snippets',
      contextMenuOrder: 1.5,
      run(editor) {
        const editorModel = editor.getModel();
        if (editorModel) {
          const fixed = webLinter.triggerFix(editor.getValue());
          if (fixed?.fixed) {
            applyEdit(editorModel, editor, {
              range: editorModel.getFullModelRange(),
              text: fixed.output,
            });
          }
        }
      },
    });
    return () => disposable.dispose();
  }, [editor, monaco, webLinter]);

  useEffect(() => {
    const closable = [
      system.watchFile('/tsconfig.json', filename => {
        onChange({ tsconfig: system.readFile(filename) });
      }),
      system.watchFile('/.eslintrc', filename => {
        onChange({ eslintrc: system.readFile(filename) });
      }),
      system.watchFile('/input.*', filename => {
        onChange({ code: system.readFile(filename) });
      }),
    ];

    return () => {
      closable.forEach(c => c.close());
    };
  }, [system, onChange]);

  useEffect(() => {
    const disposable = editor.onDidChangeModelContent(() => {
      const model = editor.getModel();
      if (model) {
        system.writeFile(model.uri.path, model.getValue());
      }
    });
    return () => disposable.dispose();
  }, [editor, system]);

  useEffect(() => {
    const disposable = monaco.editor.onDidChangeMarkers(() => {
      updateMarkers();
    });
    return () => disposable.dispose();
  }, [monaco.editor, updateMarkers]);

  const resize = useMemo(() => {
    return debounce(() => editor.layout(), 1);
  }, [editor]);

  const container = editor.getContainerDomNode?.() ?? editor.getDomNode();

  useResizeObserver(container, () => {
    resize();
  });

  useEffect(() => {
    if (!editor.hasTextFocus() && code !== tabs.code.getValue()) {
      applyEdit(tabs.code, editor, {
        range: tabs.code.getFullModelRange(),
        text: code,
      });
    }
  }, [code, editor, tabs.code]);

  useEffect(() => {
    if (!editor.hasTextFocus() && tsconfig !== tabs.tsconfig.getValue()) {
      applyEdit(tabs.tsconfig, editor, {
        range: tabs.tsconfig.getFullModelRange(),
        text: tsconfig,
      });
    }
  }, [editor, tabs.tsconfig, tsconfig]);

  useEffect(() => {
    if (!editor.hasTextFocus() && eslintrc !== tabs.eslintrc.getValue()) {
      applyEdit(tabs.eslintrc, editor, {
        range: tabs.eslintrc.getFullModelRange(),
        text: eslintrc,
      });
    }
  }, [eslintrc, editor, tabs.eslintrc]);

  useEffect(() => {
    monaco.editor.setTheme(colorMode === 'dark' ? 'vs-dark' : 'vs-light');
  }, [colorMode, monaco]);

  useEffect(() => {
    setDecorations(prevDecorations =>
      tabs.code.deltaDecorations(
        prevDecorations,
        selectedRange && showAST
          ? [
              {
                range: monaco.Range.fromPositions(
                  tabs.code.getPositionAt(selectedRange[0]),
                  tabs.code.getPositionAt(selectedRange[1]),
                ),
                options: {
                  inlineClassName: 'myLineDecoration',
                  stickiness: 1,
                },
              },
            ]
          : [],
      ),
    );
  }, [selectedRange, monaco, showAST, tabs.code]);

  useEffect(() => {
    webLinter.triggerLint(tabs.code.uri.path);
  }, [webLinter, fileType, sourceType, tabs.code]);

  return null;
};<|MERGE_RESOLUTION|>--- conflicted
+++ resolved
@@ -3,10 +3,6 @@
 import type React from 'react';
 import { useCallback, useEffect, useMemo, useRef, useState } from 'react';
 
-<<<<<<< HEAD
-import { parseTSConfig, tryParseEslintModule } from '../config/utils';
-=======
->>>>>>> c036fe35
 import { useResizeObserver } from '../hooks/useResizeObserver';
 import { createCompilerOptions } from '../lib/createCompilerOptions';
 import { debounce } from '../lib/debounce';
@@ -14,14 +10,7 @@
   getEslintJsonSchema,
   getTypescriptJsonSchema,
 } from '../lib/jsonSchema';
-<<<<<<< HEAD
-=======
-import {
-  parseESLintRC,
-  parseTSConfig,
-  tryParseEslintModule,
-} from '../lib/parseConfig';
->>>>>>> c036fe35
+import { parseTSConfig, tryParseEslintModule } from '../lib/parseConfig';
 import type { LintCodeAction } from '../linter/utils';
 import { parseLintResults, parseMarkers } from '../linter/utils';
 import type { TabType } from '../types';
@@ -121,17 +110,10 @@
     const config = createCompilerOptions(
       parseTSConfig(tsconfig).compilerOptions,
     );
-<<<<<<< HEAD
-    // @ts-expect-error - monaco and ts compilerOptions are not the same
-    monaco.languages.typescript.typescriptDefaults.setCompilerOptions(config);
+    monaco.languages.typescript.typescriptDefaults.setCompilerOptions(
+      config as Monaco.languages.typescript.CompilerOptions,
+    );
   }, [monaco, tsconfig]);
-=======
-    webLinter.updateCompilerOptions(config);
-    sandboxInstance.setCompilerSettings(
-      config as Monaco.languages.typescript.CompilerOptions,
-    );
-  }, [sandboxInstance, tsconfig, webLinter]);
->>>>>>> c036fe35
 
   useEffect(() => {
     if (editor.getModel()?.uri.path !== tabs[activeTab].uri.path) {
@@ -172,7 +154,6 @@
       allowComments: true,
       schemas: [
         {
-<<<<<<< HEAD
           uri: monaco.Uri.file('eslint-schema.json').toString(), // id of the first schema
           fileMatch: ['/.eslintrc'], // associate with our model
           schema: getEslintJsonSchema(webLinter),
@@ -180,15 +161,6 @@
         {
           uri: monaco.Uri.file('ts-schema.json').toString(), // id of the first schema
           fileMatch: ['/tsconfig.json'], // associate with our model
-=======
-          uri: sandboxInstance.monaco.Uri.file('eslint-schema.json').toString(), // id of the first schema
-          fileMatch: [tabs.eslintrc.uri.toString()], // associate with our model
-          schema: getEslintJsonSchema(webLinter),
-        },
-        {
-          uri: sandboxInstance.monaco.Uri.file('ts-schema.json').toString(), // id of the first schema
-          fileMatch: [tabs.tsconfig.uri.toString()], // associate with our model
->>>>>>> c036fe35
           schema: getTypescriptJsonSchema(),
         },
       ],
