--- conflicted
+++ resolved
@@ -86,12 +86,6 @@
   }, []);
 
   useEffect(() => {
-<<<<<<< HEAD
-    const config = createCompilerOptions(
-      jsx,
-      parseTSConfig(tsconfig).compilerOptions,
-    );
-=======
     const newPath = jsx ? '/input.tsx' : '/input.ts';
     if (tabs.code.uri.path !== newPath) {
       const newModel = sandboxInstance.monaco.editor.createModel(
@@ -100,15 +94,19 @@
         sandboxInstance.monaco.Uri.file(newPath),
       );
       newModel.updateOptions({ tabSize: 2, insertSpaces: true });
-      sandboxInstance.editor.setModel(newModel);
+      if (tabs.code.isAttachedToEditor()) {
+        sandboxInstance.editor.setModel(newModel);
+      }
       tabs.code.dispose();
       tabs.code = newModel;
     }
   }, [jsx]);
 
   useEffect(() => {
-    const config = createCompilerOptions(jsx, parseTSConfig(tsconfig));
->>>>>>> a7fddd00
+    const config = createCompilerOptions(
+      jsx,
+      parseTSConfig(tsconfig).compilerOptions,
+    );
     webLinter.updateCompilerOptions(config);
     sandboxInstance.setCompilerSettings(config);
   }, [jsx, tsconfig]);
