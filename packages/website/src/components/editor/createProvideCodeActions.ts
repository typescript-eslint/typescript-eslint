--- conflicted
+++ resolved
@@ -26,10 +26,6 @@
         const messages = fixes.get(createURI(marker)) ?? [];
         for (const message of messages) {
           const editOperation = createEditOperation(model, message);
-<<<<<<< HEAD
-
-=======
->>>>>>> 3bc8c150
           actions.push({
             title: message.message + (message.code ? ` (${message.code})` : ''),
             diagnostics: [marker],
@@ -40,14 +36,8 @@
                 {
                   resource: model.uri,
                   // monaco for ts >= 4.8
-<<<<<<< HEAD
                   textEdit: editOperation,
                   // @ts-expect-error monaco for ts < 4.8
-=======
-                  // @ts-expect-error types are wrong
-                  textEdit: editOperation,
-                  // monaco for ts < 4.8
->>>>>>> 3bc8c150
                   edit: editOperation,
                 },
               ],
