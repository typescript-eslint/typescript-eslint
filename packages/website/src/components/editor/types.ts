--- conflicted
+++ resolved
@@ -1,11 +1,6 @@
 import type Monaco from 'monaco-editor';
-<<<<<<< HEAD
 import type { ConfigModel, SelectedRange, ErrorItem } from '../types';
-import type { TSESTree } from '@typescript-eslint/website-eslint';
-=======
-import type { ConfigModel, SelectedRange } from '../types';
 import type { TSESTree } from '@typescript-eslint/utils';
->>>>>>> bc90ce04
 import type { SourceFile } from 'typescript';
 
 export interface CommonEditorProps extends ConfigModel {
