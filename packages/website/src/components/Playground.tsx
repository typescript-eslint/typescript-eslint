import { useWindowSize } from '@docusaurus/theme-common';
import clsx from 'clsx';
import type * as ESQuery from 'esquery';
import React, { useCallback, useEffect, useRef, useState } from 'react';
import {
  type ImperativePanelHandle,
  Panel,
  PanelGroup,
  PanelResizeHandle,
} from 'react-resizable-panels';

import ASTViewer from './ast/ASTViewer';
import ConfigEslint from './config/ConfigEslint';
import ConfigTypeScript from './config/ConfigTypeScript';
import { EditorEmbed } from './editor/EditorEmbed';
import { LoadingEditor } from './editor/LoadingEditor';
import { ErrorsViewer, ErrorViewer } from './ErrorsViewer';
import { ESQueryFilter } from './ESQueryFilter';
import useHashState from './hooks/useHashState';
import EditorTabs from './layout/EditorTabs';
import Loader from './layout/Loader';
import type { UpdateModel } from './linter/types';
import { defaultConfig, detailTabs } from './options';
import OptionsSelector from './OptionsSelector';
import styles from './Playground.module.css';
import { TypesDetails } from './typeDetails/TypesDetails';
import type { ErrorGroup, RuleDetails, SelectedRange, TabType } from './types';

function Playground(): React.JSX.Element {
  const windowSize = useWindowSize();
  const [state, setState] = useHashState(defaultConfig);
  const [astModel, setAstModel] = useState<UpdateModel>();
  const [markers, setMarkers] = useState<ErrorGroup[]>();
  const [ruleNames, setRuleNames] = useState<RuleDetails[]>([]);
  const [isLoading, setIsLoading] = useState<boolean>(true);
  const [tsVersions, setTSVersion] = useState<readonly string[]>([]);
  const [selectedRange, setSelectedRange] = useState<SelectedRange>();
  const [position, setPosition] = useState<number>();
  const [activeTab, setTab] = useState<TabType>('code');
  const [esQueryFilter, setEsQueryFilter] = useState<ESQuery.Selector>();
  const [esQueryError, setEsQueryError] = useState<Error>();
  const [visualEslintRc, setVisualEslintRc] = useState(false);
  const [visualTSConfig, setVisualTSConfig] = useState(false);
  const playgroundMenuRef = useRef<ImperativePanelHandle>(null);
  const [optionsSize] = useState(() => {
    return Math.round(
      (parseFloat(getComputedStyle(document.documentElement).fontSize) * 2000) /
        window.innerWidth,
    );
  });

  const onLoaded = useCallback(
    (ruleNames: RuleDetails[], tsVersions: readonly string[]): void => {
      setRuleNames(ruleNames);
      setTSVersion(tsVersions);
      setIsLoading(false);
    },
    [],
  );

  const activeVisualEditor = !isLoading
    ? visualEslintRc && activeTab === 'eslintrc'
      ? 'eslintrc'
      : visualTSConfig && activeTab === 'tsconfig'
        ? 'tsconfig'
        : undefined
    : undefined;

  const onVisualEditor = useCallback((tab: TabType): void => {
    if (tab === 'tsconfig') {
      setVisualTSConfig(val => !val);
    } else if (tab === 'eslintrc') {
      setVisualEslintRc(val => !val);
    }
  }, []);

  useEffect(() => {
    if (windowSize === 'mobile') {
      playgroundMenuRef.current?.collapse();
    } else if (windowSize === 'desktop') {
      playgroundMenuRef.current?.expand();
    }
  }, [windowSize]);

  return (
    <div className={styles.codeContainer}>
      <PanelGroup
        className={styles.panelGroup}
        autoSaveId="playground-size"
        direction={windowSize === 'mobile' ? 'vertical' : 'horizontal'}
      >
        <Panel
          id="playgroundMenu"
          className={styles.PanelColumn}
          defaultSize={windowSize === 'mobile' ? 0 : optionsSize}
          collapsible={true}
          ref={playgroundMenuRef}
        >
          <div className={styles.playgroundMenu}>
            <OptionsSelector
              state={state}
              tsVersions={tsVersions}
              setState={setState}
            />
          </div>
        </Panel>
        <PanelResizeHandle
          className={styles.PanelResizeHandle}
          style={windowSize === 'mobile' ? { display: 'none' } : {}}
        />
        <Panel
          id="playgroundEditor"
          className={styles.PanelColumn}
          collapsible={true}
        >
          {isLoading && <Loader />}
          <EditorTabs
            tabs={['code', 'tsconfig', 'eslintrc']}
            active={activeTab}
            change={setTab}
            showVisualEditor={activeTab !== 'code'}
            showModal={onVisualEditor}
          />
          {(activeVisualEditor === 'eslintrc' && (
            <ConfigEslint
              className={styles.tabCode}
              ruleOptions={ruleNames}
              config={state.eslintrc}
              onChange={setState}
            />
          )) ||
            (activeVisualEditor === 'tsconfig' && (
              <ConfigTypeScript
                className={styles.tabCode}
                config={state.tsconfig}
                onChange={setState}
              />
            ))}
          <div
            key="monacoEditor"
            className={clsx(
              styles.tabCode,
              !!activeVisualEditor && styles.hidden,
            )}
          >
            <EditorEmbed />
          </div>
          <LoadingEditor
            ts={state.ts}
            fileType={state.fileType}
            activeTab={activeTab}
            code={state.code}
            tsconfig={state.tsconfig}
            eslintrc={state.eslintrc}
            sourceType={state.sourceType}
            showAST={state.showAST}
            onASTChange={setAstModel}
            onMarkersChange={setMarkers}
            selectedRange={selectedRange}
            onChange={setState}
            onLoaded={onLoaded}
            onSelect={setPosition}
          />
        </Panel>
        <PanelResizeHandle className={styles.PanelResizeHandle} />
        <Panel
          id="playgroundInfo"
          className={styles.PanelColumn}
          collapsible={true}
        >
          <div>
            <EditorTabs
              tabs={detailTabs}
              active={state.showAST ?? false}
              change={(v): void => setState({ showAST: v })}
            />
            {state.showAST === 'es' && (
              <ESQueryFilter
                onChange={setEsQueryFilter}
                onError={setEsQueryError}
              />
<<<<<<< HEAD
              {activeVisualEditor === 'eslintrc' ? (
                <ConfigEslint
                  className={styles.tabCode}
                  ruleOptions={ruleNames}
                  config={state.eslintrc}
                  onChange={setState}
                />
              ) : activeVisualEditor === 'tsconfig' ? (
                <ConfigTypeScript
                  className={styles.tabCode}
                  config={state.tsconfig}
                  onChange={setState}
                />
              ) : null}
              <div
                key="monacoEditor"
                className={clsx(
                  styles.tabCode,
                  !!activeVisualEditor && styles.hidden,
                )}
              >
                <EditorEmbed />
              </div>
              <LoadingEditor
                ts={state.ts}
                fileType={state.fileType}
                activeTab={activeTab}
                code={state.code}
                tsconfig={state.tsconfig}
                eslintrc={state.eslintrc}
                sourceType={state.sourceType}
                showAST={state.showAST}
                onASTChange={setAstModel}
                onMarkersChange={setMarkers}
                selectedRange={selectedRange}
                onChange={setState}
                onLoaded={onLoaded}
                onSelect={setPosition}
              />
            </div>
            <div className={styles.astViewer}>
              <div className={styles.playgroundInfoHeader}>
                <EditorTabs
                  tabs={detailTabs}
                  active={state.showAST ?? false}
                  change={(v): void => setState({ showAST: v })}
                />
                {state.showAST === 'es' && (
                  <ESQueryFilter
                    onChange={setEsQueryFilter}
                    onError={setEsQueryError}
                  />
                )}
              </div>

              {state.showAST === 'es' && esQueryError ? (
                <ErrorViewer
                  type="warning"
                  title="Invalid Selector"
                  value={esQueryError}
                />
              ) : state.showAST === 'types' && astModel?.storedTsAST ? (
                <TypesDetails
                  typeChecker={astModel.typeChecker}
                  value={astModel.storedTsAST}
                  onHoverNode={setSelectedRange}
                  cursorPosition={position}
                />
              ) : state.showAST && astModel ? (
=======
            )}
          </div>
          <div className={styles.playgroundInfoContainer}>
            {(state.showAST === 'es' && esQueryError && (
              <ErrorViewer
                type="warning"
                title="Invalid Selector"
                value={esQueryError}
              />
            )) ||
              (state.showAST === 'types' && astModel?.storedTsAST && (
                <TypesDetails
                  typeChecker={astModel.typeChecker}
                  value={astModel.storedTsAST}
                  onHoverNode={setSelectedRange}
                  cursorPosition={position}
                />
              )) ||
              (state.showAST && astModel && (
>>>>>>> 217c1f3b
                <ASTViewer
                  key={String(state.showAST)}
                  filter={state.showAST === 'es' ? esQueryFilter : undefined}
                  value={
                    state.showAST === 'ts'
                      ? astModel.storedTsAST
                      : state.showAST === 'scope'
<<<<<<< HEAD
                      ? astModel.storedScope
                      : state.showAST === 'es'
                      ? astModel.storedAST
                      : undefined
=======
                        ? astModel.storedScope
                        : state.showAST === 'es'
                          ? astModel.storedAST
                          : undefined
>>>>>>> 217c1f3b
                  }
                  showTokens={state.showTokens}
                  enableScrolling={state.scroll}
                  cursorPosition={position}
                  onHoverNode={setSelectedRange}
                />
<<<<<<< HEAD
              ) : (
                <ErrorsViewer value={markers} />
              )}
            </div>
          </ConditionalSplitPane>
        </ConditionalSplitPane>
      </div>
=======
              )) || <ErrorsViewer value={markers} />}
          </div>
        </Panel>
      </PanelGroup>
>>>>>>> 217c1f3b
    </div>
  );
}

export default Playground;<|MERGE_RESOLUTION|>--- conflicted
+++ resolved
@@ -179,77 +179,6 @@
                 onChange={setEsQueryFilter}
                 onError={setEsQueryError}
               />
-<<<<<<< HEAD
-              {activeVisualEditor === 'eslintrc' ? (
-                <ConfigEslint
-                  className={styles.tabCode}
-                  ruleOptions={ruleNames}
-                  config={state.eslintrc}
-                  onChange={setState}
-                />
-              ) : activeVisualEditor === 'tsconfig' ? (
-                <ConfigTypeScript
-                  className={styles.tabCode}
-                  config={state.tsconfig}
-                  onChange={setState}
-                />
-              ) : null}
-              <div
-                key="monacoEditor"
-                className={clsx(
-                  styles.tabCode,
-                  !!activeVisualEditor && styles.hidden,
-                )}
-              >
-                <EditorEmbed />
-              </div>
-              <LoadingEditor
-                ts={state.ts}
-                fileType={state.fileType}
-                activeTab={activeTab}
-                code={state.code}
-                tsconfig={state.tsconfig}
-                eslintrc={state.eslintrc}
-                sourceType={state.sourceType}
-                showAST={state.showAST}
-                onASTChange={setAstModel}
-                onMarkersChange={setMarkers}
-                selectedRange={selectedRange}
-                onChange={setState}
-                onLoaded={onLoaded}
-                onSelect={setPosition}
-              />
-            </div>
-            <div className={styles.astViewer}>
-              <div className={styles.playgroundInfoHeader}>
-                <EditorTabs
-                  tabs={detailTabs}
-                  active={state.showAST ?? false}
-                  change={(v): void => setState({ showAST: v })}
-                />
-                {state.showAST === 'es' && (
-                  <ESQueryFilter
-                    onChange={setEsQueryFilter}
-                    onError={setEsQueryError}
-                  />
-                )}
-              </div>
-
-              {state.showAST === 'es' && esQueryError ? (
-                <ErrorViewer
-                  type="warning"
-                  title="Invalid Selector"
-                  value={esQueryError}
-                />
-              ) : state.showAST === 'types' && astModel?.storedTsAST ? (
-                <TypesDetails
-                  typeChecker={astModel.typeChecker}
-                  value={astModel.storedTsAST}
-                  onHoverNode={setSelectedRange}
-                  cursorPosition={position}
-                />
-              ) : state.showAST && astModel ? (
-=======
             )}
           </div>
           <div className={styles.playgroundInfoContainer}>
@@ -269,7 +198,6 @@
                 />
               )) ||
               (state.showAST && astModel && (
->>>>>>> 217c1f3b
                 <ASTViewer
                   key={String(state.showAST)}
                   filter={state.showAST === 'es' ? esQueryFilter : undefined}
@@ -277,37 +205,20 @@
                     state.showAST === 'ts'
                       ? astModel.storedTsAST
                       : state.showAST === 'scope'
-<<<<<<< HEAD
-                      ? astModel.storedScope
-                      : state.showAST === 'es'
-                      ? astModel.storedAST
-                      : undefined
-=======
                         ? astModel.storedScope
                         : state.showAST === 'es'
                           ? astModel.storedAST
                           : undefined
->>>>>>> 217c1f3b
                   }
                   showTokens={state.showTokens}
                   enableScrolling={state.scroll}
                   cursorPosition={position}
                   onHoverNode={setSelectedRange}
                 />
-<<<<<<< HEAD
-              ) : (
-                <ErrorsViewer value={markers} />
-              )}
-            </div>
-          </ConditionalSplitPane>
-        </ConditionalSplitPane>
-      </div>
-=======
               )) || <ErrorsViewer value={markers} />}
           </div>
         </Panel>
       </PanelGroup>
->>>>>>> 217c1f3b
     </div>
   );
 }
