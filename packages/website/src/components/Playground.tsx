import { useWindowSize } from '@docusaurus/theme-common';
import clsx from 'clsx';
import React, {
  useCallback,
  useEffect,
  useMemo,
  useRef,
  useState,
} from 'react';
import type { ImperativePanelHandle } from 'react-resizable-panels';
import { Panel, PanelGroup, PanelResizeHandle } from 'react-resizable-panels';

import ASTViewer from './ast/ASTViewer';
import ConfigEslint from './config/ConfigEslint';
import ConfigTypeScript from './config/ConfigTypeScript';
import { EditorEmbed } from './editor/EditorEmbed';
import { LoadingEditor } from './editor/LoadingEditor';
import { ErrorsViewer, ErrorViewer } from './ErrorsViewer';
import { ESQueryFilter } from './ESQueryFilter';
import useHashState from './hooks/useHashState';
import EditorTabs from './layout/EditorTabs';
import Loader from './layout/Loader';
import type { UpdateModel } from './linter/types';
import { defaultConfig, detailTabs } from './options';
import OptionsSelector from './OptionsSelector';
import styles from './Playground.module.css';
import { TypesDetails } from './typeDetails/TypesDetails';
import type { ErrorGroup, RuleDetails, SelectedRange, TabType } from './types';

function Playground(): React.JSX.Element {
  const windowSize = useWindowSize();
  const [state, setState] = useHashState(defaultConfig);
  const [astModel, setAstModel] = useState<UpdateModel>();
  const [markers, setMarkers] = useState<ErrorGroup[]>();
  const [ruleNames, setRuleNames] = useState<RuleDetails[]>([]);
  const [isLoading, setIsLoading] = useState(true);
  const [tsVersions, setTSVersion] = useState<readonly string[]>([]);
  const [selectedRange, setSelectedRange] = useState<SelectedRange>();
  const [position, setPosition] = useState<number>();
  const [activeTab, setTab] = useState<TabType>('code');
  const [esQueryError, setEsQueryError] = useState<Error>();
  const [visualEslintRc, setVisualEslintRc] = useState(false);
  const [visualTSConfig, setVisualTSConfig] = useState(false);
  const playgroundMenuRef = useRef<ImperativePanelHandle>(null);
  const optionsSize = useMemo(
    () =>
      Math.round(
        (parseFloat(getComputedStyle(document.documentElement).fontSize) *
          2000) /
          innerWidth,
      ),
    [],
  );

  const ActiveVisualEditor =
    !isLoading &&
    {
      code: undefined,
      eslintrc: visualEslintRc && ConfigEslint,
      tsconfig: visualTSConfig && ConfigTypeScript,
    }[activeTab];

  useEffect(() => {
    if (windowSize === 'mobile') {
      playgroundMenuRef.current?.collapse();
    } else if (windowSize === 'desktop') {
      playgroundMenuRef.current?.expand();
    }
  }, [windowSize]);

  return (
    <div className={styles.codeContainer}>
      <PanelGroup
        className={styles.panelGroup}
        autoSaveId="playground-size"
        direction={windowSize === 'mobile' ? 'vertical' : 'horizontal'}
      >
        <Panel
          id="playgroundMenu"
          className={styles.PanelColumn}
          defaultSizePercentage={windowSize === 'mobile' ? 0 : optionsSize}
          collapsible={true}
          ref={playgroundMenuRef}
        >
          <div className={styles.playgroundMenu}>
            <OptionsSelector
              state={state}
              tsVersions={tsVersions}
              setState={setState}
            />
          </div>
        </Panel>
        <PanelResizeHandle
          className={styles.PanelResizeHandle}
          style={windowSize === 'mobile' ? { display: 'none' } : {}}
        />
        <Panel
          id="playgroundEditor"
          className={styles.PanelColumn}
          collapsible={true}
        >
          {isLoading && <Loader />}
          <EditorTabs
            tabs={['code', 'tsconfig', 'eslintrc']}
            active={activeTab}
            change={setTab}
            showVisualEditor={activeTab !== 'code'}
            showModal={useCallback(tab => {
              if (tab === 'tsconfig') {
                setVisualTSConfig(val => !val);
              } else if (tab === 'eslintrc') {
                setVisualEslintRc(val => !val);
              }
            }, [])}
          />
          {ActiveVisualEditor && (
            <ActiveVisualEditor
              className={styles.tabCode}
              ruleOptions={ruleNames}
              config={state[activeTab]}
              onChange={setState}
            />
          )}
          <div
            key="monacoEditor"
            className={clsx(
              styles.tabCode,
              ActiveVisualEditor && styles.hidden,
            )}
          >
            <EditorEmbed />
          </div>
          <LoadingEditor
            {...state}
            activeTab={activeTab}
            onASTChange={setAstModel}
            onMarkersChange={setMarkers}
            selectedRange={selectedRange}
            onChange={setState}
            onLoaded={useCallback((ruleNames, tsVersions) => {
              setRuleNames(ruleNames);
              setTSVersion(tsVersions);
              setIsLoading(false);
            }, [])}
            onSelect={setPosition}
          />
        </Panel>
        <PanelResizeHandle className={styles.PanelResizeHandle} />
        <Panel
          id="playgroundInfo"
          className={styles.PanelColumn}
          collapsible={true}
        >
          <div>
            <EditorTabs
              tabs={detailTabs}
              active={state.showAST ?? false}
<<<<<<< HEAD
              change={showAST => setState({ showAST })}
=======
              change={(v): void => setState({ showAST: v })}
              additionalTabsInfo={{
                Errors:
                  markers?.reduce((prev, cur) => prev + cur.items.length, 0) ||
                  0,
              }}
>>>>>>> 2f022759
            />
            {state.showAST === 'es' && (
              <ESQueryFilter
                defaultValue={state.esQuery?.filter}
                onChange={(filter, selector) =>
                  setState({ esQuery: { filter, selector } })
                }
                onError={setEsQueryError}
              />
            )}
          </div>
          <div className={styles.playgroundInfoContainer}>
            {state.showAST === 'es' && esQueryError ? (
              <ErrorViewer
                type="warning"
                title="Invalid Selector"
                value={esQueryError}
              />
            ) : state.showAST && astModel ? (
              state.showAST === 'types' && astModel.storedTsAST ? (
                <TypesDetails
                  typeChecker={astModel.typeChecker}
                  value={astModel.storedTsAST}
                  onHoverNode={setSelectedRange}
                  cursorPosition={position}
                />
              ) : (
                <ASTViewer
                  key={state.showAST}
                  filter={
                    state.showAST === 'es' ? state.esQuery?.selector : undefined
                  }
                  value={
                    state.showAST === 'types'
                      ? undefined
                      : astModel[
                          `stored${({ ts: 'TsAST', scope: 'Scope', es: 'AST' } as const)[state.showAST]}` as const
                        ]
                  }
                  showTokens={state.showTokens}
                  enableScrolling={state.scroll}
                  cursorPosition={position}
                  onHoverNode={setSelectedRange}
                />
              )
            ) : (
              <ErrorsViewer value={markers} />
            )}
          </div>
        </Panel>
      </PanelGroup>
    </div>
  );
}

export default Playground;<|MERGE_RESOLUTION|>--- conflicted
+++ resolved
@@ -155,16 +155,12 @@
             <EditorTabs
               tabs={detailTabs}
               active={state.showAST ?? false}
-<<<<<<< HEAD
               change={showAST => setState({ showAST })}
-=======
-              change={(v): void => setState({ showAST: v })}
               additionalTabsInfo={{
                 Errors:
                   markers?.reduce((prev, cur) => prev + cur.items.length, 0) ||
                   0,
               }}
->>>>>>> 2f022759
             />
             {state.showAST === 'es' && (
               <ESQueryFilter
