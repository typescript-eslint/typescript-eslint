--- conflicted
+++ resolved
@@ -100,18 +100,10 @@
           <Tooltip open={copyMarkdown} text="Copied">
             <CopyIcon width="13.5" height="13.5" />
           </Tooltip>
-<<<<<<< HEAD
-        </button>
-        <button className={styles.optionLabel} onClick={openIssue}>
-          Report as Issue
-          <IconExternalLink width="13.5" height="13.5" />
-        </button>
-=======
         </ActionLabel>
         <ActionLabel name="Report as Issue" onClick={openIssue}>
           <IconExternalLink width="13.5" height="13.5" />
         </ActionLabel>
->>>>>>> 8a2752fb
       </Expander>
     </>
   );
