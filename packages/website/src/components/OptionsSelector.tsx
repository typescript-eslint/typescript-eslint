--- conflicted
+++ resolved
@@ -80,22 +80,8 @@
             checked={state.jsx}
             onChange={(e): void => setState({ jsx: e })}
           />
-<<<<<<< HEAD
-        </InputLabel>
-        <InputLabel name="AST Viewer">
-          <Dropdown
-            name="showAST"
-            value={state.showAST}
-            onChange={(e): void => setState({ showAST: e })}
-            options={ASTOptions}
-          />
         </InputLabel>
         <InputLabel name="Source type">
-=======
-        </label>
-        <label className={styles.optionLabel}>
-          Source type
->>>>>>> 118a409a
           <Dropdown
             name="sourceType"
             value={state.sourceType}
