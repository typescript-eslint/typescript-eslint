--- conflicted
+++ resolved
@@ -17,11 +17,7 @@
 
 export type ConfigFileType = `${ts.Extension}`;
 
-<<<<<<< HEAD
-export type ConfigShowAst = false | 'es' | 'ts' | 'scope' | 'types';
-=======
-export type ConfigShowAst = 'es' | 'scope' | 'ts' | false;
->>>>>>> ef1367ee
+export type ConfigShowAst = 'es' | 'scope' | 'ts' | 'types' | false;
 
 export interface ConfigModel {
   fileType?: ConfigFileType;
