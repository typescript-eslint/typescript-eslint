--- conflicted
+++ resolved
@@ -28,14 +28,9 @@
   return (
     <Link
       className={styles.sponsorLink}
-<<<<<<< HEAD
-      href={sponsor.website ?? undefined}
-=======
       href={sponsor.website}
       title={sponsor.name}
->>>>>>> c1fe3ea4
       rel="noopener sponsored"
-      title={sponsor.name}
     >
       {children}
     </Link>
