import clsx from 'clsx';
import type { Selector } from 'esquery';
import React, { useEffect, useState } from 'react';

import { ErrorViewer } from './ErrorsViewer';
import styles from './ESQueryFilter.module.css';
import Text from './inputs/Text';

export interface ESQueryFilterProps {
  readonly onChange: (value?: Selector) => void;
}

<<<<<<< HEAD
export function ESQueryFilter({ onChange }: ESQueryFilterProps): JSX.Element {
  const [esQueryError, setEsQueryError] = useState<Error>();
  const [inputValue, setInputValue] = useState('');

  useEffect(() => {
    onChange(undefined);
  }, [onChange]);

=======
export function ESQueryFilter({
  onChange,
  onError,
}: ESQueryFilterProps): React.JSX.Element {
  const [value, setValue] = useState('');
>>>>>>> ef1367ee
  const changeEvent = (value: string): void => {
    setInputValue(value);
    try {
      const queryParsed = window.esquery.parse(value);
      onChange(queryParsed);
      setEsQueryError(undefined);
    } catch (e: unknown) {
      setEsQueryError(e instanceof Error ? e : new Error(String(e)));
    }
  };

  return (
    <>
      <div className={clsx(styles.searchContainer, 'margin-bottom--xs')}>
        <Text
          value={inputValue}
          type="search"
          name="esquery"
          onChange={changeEvent}
          placeholder="ESQuery filter"
        />
      </div>
      {esQueryError && (
        <ErrorViewer
          type="warning"
          title="Invalid Selector"
          value={esQueryError}
        />
      )}
    </>
  );
}<|MERGE_RESOLUTION|>--- conflicted
+++ resolved
@@ -1,60 +1,39 @@
-import clsx from 'clsx';
 import type { Selector } from 'esquery';
-import React, { useEffect, useState } from 'react';
+import React, { useState } from 'react';
 
-import { ErrorViewer } from './ErrorsViewer';
 import styles from './ESQueryFilter.module.css';
 import Text from './inputs/Text';
 
 export interface ESQueryFilterProps {
-  readonly onChange: (value?: Selector) => void;
+  readonly onChange: (value: Selector) => void;
+  readonly onError: (value?: Error) => void;
 }
 
-<<<<<<< HEAD
-export function ESQueryFilter({ onChange }: ESQueryFilterProps): JSX.Element {
-  const [esQueryError, setEsQueryError] = useState<Error>();
-  const [inputValue, setInputValue] = useState('');
-
-  useEffect(() => {
-    onChange(undefined);
-  }, [onChange]);
-
-=======
 export function ESQueryFilter({
   onChange,
   onError,
 }: ESQueryFilterProps): React.JSX.Element {
   const [value, setValue] = useState('');
->>>>>>> ef1367ee
   const changeEvent = (value: string): void => {
-    setInputValue(value);
+    setValue(value);
     try {
       const queryParsed = window.esquery.parse(value);
       onChange(queryParsed);
-      setEsQueryError(undefined);
+      onError(undefined);
     } catch (e: unknown) {
-      setEsQueryError(e instanceof Error ? e : new Error(String(e)));
+      onError(e instanceof Error ? e : new Error(String(e)));
     }
   };
 
   return (
-    <>
-      <div className={clsx(styles.searchContainer, 'margin-bottom--xs')}>
-        <Text
-          value={inputValue}
-          type="search"
-          name="esquery"
-          onChange={changeEvent}
-          placeholder="ESQuery filter"
-        />
-      </div>
-      {esQueryError && (
-        <ErrorViewer
-          type="warning"
-          title="Invalid Selector"
-          value={esQueryError}
-        />
-      )}
-    </>
+    <div className={styles.searchContainer}>
+      <Text
+        value={value}
+        type="search"
+        name="esquery"
+        onChange={changeEvent}
+        placeholder="ESQuery filter"
+      />
+    </div>
   );
 }