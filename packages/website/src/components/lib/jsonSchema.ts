--- conflicted
+++ resolved
@@ -186,25 +186,16 @@
       options[item.name] = {
         description: item.description.message,
         items: {
-<<<<<<< HEAD
+          enum: [...item.element.type.keys()],
           type: 'string',
-          enum: [...item.element.type.keys()],
-=======
-          enum: Array.from(item.element.type.keys()),
-          type: 'string',
->>>>>>> fd553581
         },
         type: 'array',
       };
     } else if (item.type instanceof Map) {
       options[item.name] = {
         description: item.description.message,
-<<<<<<< HEAD
         enum: [...item.type.keys()],
-=======
-        enum: Array.from(item.type.keys()),
         type: 'string',
->>>>>>> fd553581
       };
     }
     return options;
