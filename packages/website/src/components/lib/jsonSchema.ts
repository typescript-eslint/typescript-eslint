import type { JSONSchema4 } from '@typescript-eslint/utils/json-schema';
import type * as ts from 'typescript';

import type { CreateLinter } from '../linter/createLinter';

const defaultRuleSchema: JSONSchema4 = {
  enum: ['off', 'warn', 'error', 0, 1, 2],
  type: ['string', 'number'],
};

// https://github.com/microsoft/TypeScript/issues/17002
function isArray(arg: unknown): arg is readonly unknown[] {
  return Array.isArray(arg);
}

/**
 * Add the error level to the rule schema items
 *
 * if you encounter issues with rule schema validation you can check the schema by using the following code in the console:
 * monaco.languages.json.jsonDefaults.diagnosticsOptions.schemas.find(item => item.uri.includes('typescript-eslint/consistent-type-imports'))
 * monaco.languages.json.jsonDefaults.diagnosticsOptions.schemas.find(item => item.uri.includes('no-unused-labels'))
 * monaco.languages.json.jsonDefaults.diagnosticsOptions.schemas.filter(item => item.schema.type === 'array')
 */
export function getRuleJsonSchemaWithErrorLevel(
  name: string,
  ruleSchema: JSONSchema4 | readonly JSONSchema4[],
): JSONSchema4 {
  if (isArray(ruleSchema)) {
    const defaultRuleSchemaCopy = { ...defaultRuleSchema };
    if (ruleSchema[0]?.$defs) {
      defaultRuleSchemaCopy.$defs = ruleSchema[0].$defs;
    }
    return {
      additionalItems: false,
      items: [defaultRuleSchemaCopy, ...ruleSchema],
      minItems: 1,
      type: 'array',
    };
  }
  if ('items' in ruleSchema) {
    // example: explicit-member-accessibility
    if (isArray(ruleSchema.items)) {
      return {
        ...ruleSchema,
        additionalItems: false,
        items: [defaultRuleSchema, ...ruleSchema.items],
        maxItems: ruleSchema.maxItems ? ruleSchema.maxItems + 1 : undefined,
        minItems: ruleSchema.minItems ? ruleSchema.minItems + 1 : 1,
        type: 'array',
      };
    }
    // example: naming-convention rule
    if (typeof ruleSchema.items === 'object') {
      return {
        ...ruleSchema,
        additionalItems: ruleSchema.items,
        items: [defaultRuleSchema],
        maxItems: ruleSchema.maxItems ? ruleSchema.maxItems + 1 : undefined,
        minItems: ruleSchema.minItems ? ruleSchema.minItems + 1 : 1,
        type: 'array',
      };
    }
  }

  // example eqeqeq
  if (isArray(ruleSchema.anyOf)) {
    return {
      ...ruleSchema,
      anyOf: ruleSchema.anyOf.map(item =>
        getRuleJsonSchemaWithErrorLevel(name, item),
      ),
    };
  }
  // example logical-assignment-operators
  if (isArray(ruleSchema.oneOf)) {
    return {
      ...ruleSchema,
      oneOf: ruleSchema.oneOf.map(item =>
        getRuleJsonSchemaWithErrorLevel(name, item),
      ),
    };
  }
  if (typeof ruleSchema !== 'object' || Object.keys(ruleSchema).length) {
    console.error('unsupported rule schema', name, ruleSchema);
  }
  return {
    additionalItems: false,
    items: [defaultRuleSchema],
    minItems: 1,
    type: 'array',
  };
}

/**
 * Get the JSON schema for the eslint config
 * Currently we only support the rules and extends
 */
export function getEslintJsonSchema(
  linter: CreateLinter,
  createRef: (name: string) => string,
): JSONSchema4 {
  const properties: Record<string, JSONSchema4> = {};

  for (const [, item] of linter.rules) {
    properties[item.name] = {
      default: 'off',
      description: `${item.description}\n ${item.url}`,
      oneOf: [defaultRuleSchema, { $ref: createRef(item.name) }],
      title: item.name.startsWith('@typescript') ? 'Rules' : 'Core rules',
    };
  }

  return {
    properties: {
      extends: {
        oneOf: [
          { type: 'string' },
          {
            items: { enum: linter.configs, type: 'string' },
            type: 'array',
            uniqueItems: true,
          },
        ],
      },
      rules: {
        additionalProperties: false,
        properties,
        type: 'object',
      },
    },
    type: 'object',
  };
}

export interface DescribedOptionDeclaration extends ts.OptionDeclarations {
  category: NonNullable<ts.OptionDeclarations['category']>;
  description: NonNullable<ts.OptionDeclarations['description']>;
}

/**
 * Get all typescript options, except for the ones that are not supported by the playground
 * this function uses private API from typescript, and this might break in the future
 */
export function getTypescriptOptions(): DescribedOptionDeclaration[] {
  const allowedCategories = [
    'Command-line Options',
    'Projects',
    'Compiler Diagnostics',
    'Editor Support',
    'Output Formatting',
    'Watch and Build Modes',
    'Source Map Options',
  ];

  const filteredNames = [
    'moduleResolution',
    'moduleDetection',
    'plugins',
    'typeRoots',
    'jsx',
  ];

  return window.ts.optionDeclarations.filter(
    (item): item is DescribedOptionDeclaration =>
      (item.type === 'boolean' ||
        item.type === 'list' ||
        item.type instanceof Map) &&
      !!item.description &&
      !!item.category &&
      !allowedCategories.includes(item.category.message) &&
      !filteredNames.includes(item.name),
  );
}

/**
 * Get the JSON schema for the typescript config
 */
export function getTypescriptJsonSchema(): JSONSchema4 {
<<<<<<< HEAD
  const properties = Object.fromEntries(
    getTypescriptOptions()
      .map(item => {
        let value;
        if (item.type === 'boolean') {
          value = {
            type: 'boolean',
            description: item.description.message,
          };
        } else if (item.type === 'list' && item.element?.type instanceof Map) {
          value = {
            type: 'array',
            items: {
              type: 'string',
              enum: Array.from(item.element.type.keys()),
            },
            description: item.description.message,
          };
        } else if (item.type instanceof Map) {
          value = {
            type: 'string',
            description: item.description.message,
            enum: Array.from(item.type.keys()),
          };
        }
        return [item.name, value] as const;
      })
      .filter(([, value]) => value),
  );
=======
  const properties = getTypescriptOptions().reduce((options, item) => {
    if (item.type === 'boolean') {
      options[item.name] = {
        description: item.description.message,
        type: 'boolean',
      };
    } else if (item.type === 'list' && item.element?.type instanceof Map) {
      options[item.name] = {
        description: item.description.message,
        items: {
          enum: Array.from(item.element.type.keys()),
          type: 'string',
        },
        type: 'array',
      };
    } else if (item.type instanceof Map) {
      options[item.name] = {
        description: item.description.message,
        enum: Array.from(item.type.keys()),
        type: 'string',
      };
    }
    return options;
  }, {});
>>>>>>> ef2eab12

  return {
    properties: {
      compilerOptions: {
        properties,
        type: 'object',
      },
    },
    type: 'object',
  };
}<|MERGE_RESOLUTION|>--- conflicted
+++ resolved
@@ -176,62 +176,35 @@
  * Get the JSON schema for the typescript config
  */
 export function getTypescriptJsonSchema(): JSONSchema4 {
-<<<<<<< HEAD
   const properties = Object.fromEntries(
     getTypescriptOptions()
       .map(item => {
         let value;
         if (item.type === 'boolean') {
           value = {
+            description: item.description.message,
             type: 'boolean',
-            description: item.description.message,
           };
         } else if (item.type === 'list' && item.element?.type instanceof Map) {
           value = {
+            description: item.description.message,
+            items: {
+              enum: Array.from(item.element.type.keys()),
+              type: 'string',
+            },
             type: 'array',
-            items: {
-              type: 'string',
-              enum: Array.from(item.element.type.keys()),
-            },
-            description: item.description.message,
           };
         } else if (item.type instanceof Map) {
           value = {
-            type: 'string',
             description: item.description.message,
             enum: Array.from(item.type.keys()),
+            type: 'string',
           };
         }
         return [item.name, value] as const;
       })
       .filter(([, value]) => value),
   );
-=======
-  const properties = getTypescriptOptions().reduce((options, item) => {
-    if (item.type === 'boolean') {
-      options[item.name] = {
-        description: item.description.message,
-        type: 'boolean',
-      };
-    } else if (item.type === 'list' && item.element?.type instanceof Map) {
-      options[item.name] = {
-        description: item.description.message,
-        items: {
-          enum: Array.from(item.element.type.keys()),
-          type: 'string',
-        },
-        type: 'array',
-      };
-    } else if (item.type instanceof Map) {
-      options[item.name] = {
-        description: item.description.message,
-        enum: Array.from(item.type.keys()),
-        type: 'string',
-      };
-    }
-    return options;
-  }, {});
->>>>>>> ef2eab12
 
   return {
     properties: {
