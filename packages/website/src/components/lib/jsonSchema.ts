import type { JSONSchema4 } from '@typescript-eslint/utils/json-schema';
import type * as ts from 'typescript';

import type { CreateLinter } from '../linter/createLinter';

const defaultRuleSchema: JSONSchema4 = {
  enum: ['off', 'warn', 'error', 0, 1, 2],
  type: ['string', 'number'],
};

// https://github.com/microsoft/TypeScript/issues/17002
function isArray(arg: unknown): arg is readonly unknown[] {
  return Array.isArray(arg);
}

/**
 * Add the error level to the rule schema items
 *
 * if you encounter issues with rule schema validation you can check the schema by using the following code in the console:
 * monaco.languages.json.jsonDefaults.diagnosticsOptions.schemas.find(item => item.uri.includes('typescript-eslint/consistent-type-imports'))
 * monaco.languages.json.jsonDefaults.diagnosticsOptions.schemas.find(item => item.uri.includes('no-unused-labels'))
 * monaco.languages.json.jsonDefaults.diagnosticsOptions.schemas.filter(item => item.schema.type === 'array')
 */
export function getRuleJsonSchemaWithErrorLevel(
  name: string,
  ruleSchema: JSONSchema4 | readonly JSONSchema4[],
): JSONSchema4 {
  if (isArray(ruleSchema)) {
    const defaultRuleSchemaCopy = { ...defaultRuleSchema };
    if (ruleSchema[0]?.$defs) {
      defaultRuleSchemaCopy.$defs = ruleSchema[0].$defs;
    }
    return {
      additionalItems: false,
      items: [defaultRuleSchemaCopy, ...ruleSchema],
      minItems: 1,
      type: 'array',
    };
  }
  if ('items' in ruleSchema) {
    // example: explicit-member-accessibility
    if (isArray(ruleSchema.items)) {
      return {
        ...ruleSchema,
        additionalItems: false,
        items: [defaultRuleSchema, ...ruleSchema.items],
        maxItems: ruleSchema.maxItems ? ruleSchema.maxItems + 1 : undefined,
        minItems: ruleSchema.minItems ? ruleSchema.minItems + 1 : 1,
        type: 'array',
      };
    }
    // example: naming-convention rule
    if (typeof ruleSchema.items === 'object') {
      return {
        ...ruleSchema,
        additionalItems: ruleSchema.items,
        items: [defaultRuleSchema],
        maxItems: ruleSchema.maxItems ? ruleSchema.maxItems + 1 : undefined,
        minItems: ruleSchema.minItems ? ruleSchema.minItems + 1 : 1,
        type: 'array',
      };
    }
  }

  // example eqeqeq
  if (isArray(ruleSchema.anyOf)) {
    return {
      ...ruleSchema,
      anyOf: ruleSchema.anyOf.map(item =>
        getRuleJsonSchemaWithErrorLevel(name, item),
      ),
    };
  }
  // example logical-assignment-operators
  if (isArray(ruleSchema.oneOf)) {
    return {
      ...ruleSchema,
      oneOf: ruleSchema.oneOf.map(item =>
        getRuleJsonSchemaWithErrorLevel(name, item),
      ),
    };
  }
  if (typeof ruleSchema !== 'object' || Object.keys(ruleSchema).length) {
    console.error('unsupported rule schema', name, ruleSchema);
  }
  return {
    additionalItems: false,
    items: [defaultRuleSchema],
    minItems: 1,
    type: 'array',
  };
}

/**
 * Get the JSON schema for the eslint config
 * Currently we only support the rules and extends
 */
export function getEslintJsonSchema(
  linter: CreateLinter,
  createRef: (name: string) => string,
): JSONSchema4 {
  const properties: Record<string, JSONSchema4> = {};

  for (const [, item] of linter.rules) {
    properties[item.name] = {
      default: 'off',
      description: `${item.description}\n ${item.url}`,
      oneOf: [defaultRuleSchema, { $ref: createRef(item.name) }],
      title: item.name.startsWith('@typescript') ? 'Rules' : 'Core rules',
    };
  }

  return {
    properties: {
      extends: {
        oneOf: [
          { type: 'string' },
          {
            items: { enum: linter.configs, type: 'string' },
            type: 'array',
            uniqueItems: true,
          },
        ],
      },
      rules: {
        additionalProperties: false,
        properties,
        type: 'object',
      },
    },
    type: 'object',
  };
}

export interface DescribedOptionDeclaration extends ts.OptionDeclarations {
  category: NonNullable<ts.OptionDeclarations['category']>;
  description: NonNullable<ts.OptionDeclarations['description']>;
}

/**
 * Get all typescript options, except for the ones that are not supported by the playground
 * this function uses private API from typescript, and this might break in the future
 */
export function getTypescriptOptions(): DescribedOptionDeclaration[] {
  const allowedCategories = [
    'Command-line Options',
    'Projects',
    'Compiler Diagnostics',
    'Editor Support',
    'Output Formatting',
    'Watch and Build Modes',
    'Source Map Options',
  ];

  const filteredNames = [
    'moduleResolution',
    'moduleDetection',
    'plugins',
    'typeRoots',
    'jsx',
  ];

  return window.ts.optionDeclarations.filter(
    (item): item is DescribedOptionDeclaration =>
      (item.type === 'boolean' ||
        item.type === 'list' ||
        item.type instanceof Map) &&
      !!item.description &&
      !!item.category &&
      !allowedCategories.includes(item.category.message) &&
      !filteredNames.includes(item.name),
  );
}

/**
 * Get the JSON schema for the typescript config
 */
export function getTypescriptJsonSchema(): JSONSchema4 {
<<<<<<< HEAD
  const properties = getTypescriptOptions().reduce((options, item) => {
    if (item.type === 'boolean') {
      options[item.name] = {
        description: item.description.message,
        type: 'boolean',
      };
    } else if (item.type === 'list' && item.element?.type instanceof Map) {
      options[item.name] = {
        description: item.description.message,
        items: {
          enum: [...item.element.type.keys()],
          type: 'string',
        },
        type: 'array',
      };
    } else if (item.type instanceof Map) {
      options[item.name] = {
        description: item.description.message,
        enum: [...item.type.keys()],
        type: 'string',
      };
    }
    return options;
  }, {});
=======
  const properties = Object.fromEntries(
    getTypescriptOptions()
      .map(item => {
        let value;
        if (item.type === 'boolean') {
          value = {
            description: item.description.message,
            type: 'boolean',
          };
        } else if (item.type === 'list' && item.element?.type instanceof Map) {
          value = {
            description: item.description.message,
            items: {
              enum: Array.from(item.element.type.keys()),
              type: 'string',
            },
            type: 'array',
          };
        } else if (item.type instanceof Map) {
          value = {
            description: item.description.message,
            enum: Array.from(item.type.keys()),
            type: 'string',
          };
        }
        return [item.name, value] as const;
      })
      .filter(([, value]) => value),
  );
>>>>>>> 6f24fe6c

  return {
    properties: {
      compilerOptions: {
        properties,
        type: 'object',
      },
    },
    type: 'object',
  };
}<|MERGE_RESOLUTION|>--- conflicted
+++ resolved
@@ -176,32 +176,6 @@
  * Get the JSON schema for the typescript config
  */
 export function getTypescriptJsonSchema(): JSONSchema4 {
-<<<<<<< HEAD
-  const properties = getTypescriptOptions().reduce((options, item) => {
-    if (item.type === 'boolean') {
-      options[item.name] = {
-        description: item.description.message,
-        type: 'boolean',
-      };
-    } else if (item.type === 'list' && item.element?.type instanceof Map) {
-      options[item.name] = {
-        description: item.description.message,
-        items: {
-          enum: [...item.element.type.keys()],
-          type: 'string',
-        },
-        type: 'array',
-      };
-    } else if (item.type instanceof Map) {
-      options[item.name] = {
-        description: item.description.message,
-        enum: [...item.type.keys()],
-        type: 'string',
-      };
-    }
-    return options;
-  }, {});
-=======
   const properties = Object.fromEntries(
     getTypescriptOptions()
       .map(item => {
@@ -215,7 +189,7 @@
           value = {
             description: item.description.message,
             items: {
-              enum: Array.from(item.element.type.keys()),
+              enum: [...item.element.type.keys()],
               type: 'string',
             },
             type: 'array',
@@ -223,7 +197,7 @@
         } else if (item.type instanceof Map) {
           value = {
             description: item.description.message,
-            enum: Array.from(item.type.keys()),
+            enum: [...item.type.keys()],
             type: 'string',
           };
         }
@@ -231,7 +205,6 @@
       })
       .filter(([, value]) => value),
   );
->>>>>>> 6f24fe6c
 
   return {
     properties: {
