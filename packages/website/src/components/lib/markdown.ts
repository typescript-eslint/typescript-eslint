import { parseESLintRC } from '../config/utils';
import type { ConfigModel } from '../types';

export function createSummary(
  value: string,
  title: string,
  type: 'ts' | 'json',
  length: number,
): string {
  const code = `### ${title}\n\n\`\`\`${type}\n${value}\n\`\`\``;
  if ((code.match(/\n/g) ?? []).length > length) {
    return `<details>\n<summary>Expand</summary>\n\n${code}\n\n</details>`;
  }
  return code;
}

function createSummaryJson(
  obj: ConfigModel['tsconfig'] | ConfigModel['eslintrc'],
  field: string,
  title: string,
): string {
  if (obj && Object.keys(obj).length > 0) {
    return createSummary(obj, title, 'json', 10);
  }
  return '';
}

export function genVersions(state: ConfigModel): string {
  return [
    '| package | version |',
    '| -- | -- |',
    `| \`@typescript-eslint/eslint-plugin\` | \`${process.env.TS_ESLINT_VERSION}\` |`,
    `| \`@typescript-eslint/parser\` | \`${process.env.TS_ESLINT_VERSION}\` |`,
    `| \`TypeScript\` | \`${state.ts}\` |`,
    `| \`ESLint\` | \`${process.env.ESLINT_VERSION}\` |`,
    `| \`node\` | \`web\` |`,
  ].join('\n');
}

export function createMarkdown(state: ConfigModel): string {
  return [
    `[Playground](${document.location.toString()})`,
    createSummary(state.code, 'Code', 'ts', 30),
    createSummaryJson(state.eslintrc, 'rules', 'Eslint config'),
    createSummaryJson(state.tsconfig, 'compilerOptions', 'TypeScript config'),
    genVersions(state),
  ]
    .filter(Boolean)
    .join('\n\n');
}

export function createMarkdownParams(state: ConfigModel): string {
  const { rules } = parseESLintRC(state.eslintrc);
  const ruleKeys = Object.keys(rules);

  const onlyRuleName =
    ruleKeys.length === 1
      ? ruleKeys[0].replace('@typescript-eslint/', '')
      : 'rule name here';

  const params = {
    labels: 'bug,package: eslint-plugin,triage',
<<<<<<< HEAD
    template: '01-bug-report-plugin.yaml',
    title: 'Bug: [rule name here] <short description of the issue>',
=======
    template: '1-bug-report-plugin.yaml',
    title: `Bug: [${onlyRuleName}] <short description of the issue>`,
>>>>>>> b229ee4a
    'playground-link': document.location.toString(),
    'repro-code': state.code,
    'eslint-config': `module.exports = ${state.eslintrc ?? '{}'}`,
    'typescript-config': state.tsconfig ?? '{}',
    versions: genVersions(state),
  };

  return new URLSearchParams(params).toString();
}<|MERGE_RESOLUTION|>--- conflicted
+++ resolved
@@ -60,13 +60,8 @@
 
   const params = {
     labels: 'bug,package: eslint-plugin,triage',
-<<<<<<< HEAD
     template: '01-bug-report-plugin.yaml',
-    title: 'Bug: [rule name here] <short description of the issue>',
-=======
-    template: '1-bug-report-plugin.yaml',
     title: `Bug: [${onlyRuleName}] <short description of the issue>`,
->>>>>>> b229ee4a
     'playground-link': document.location.toString(),
     'repro-code': state.code,
     'eslint-config': `module.exports = ${state.eslintrc ?? '{}'}`,
