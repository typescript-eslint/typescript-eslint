--- conflicted
+++ resolved
@@ -2,16 +2,10 @@
 import * as lz from 'lz-string';
 import { useCallback, useState } from 'react';
 
-<<<<<<< HEAD
-import { toJson } from '../config/utils';
 import { hasOwnProperty } from '../lib/has-own-property';
+import { toJsonConfig } from '../lib/json';
+import { shallowEqual } from '../lib/shallowEqual';
 import { fileTypes } from '../options';
-=======
-import { fileTypes } from '../config';
-import { hasOwnProperty } from '../lib/has-own-property';
-import { toJson } from '../lib/json';
-import { shallowEqual } from '../lib/shallowEqual';
->>>>>>> daa07efc
 import type { ConfigFileType, ConfigModel, ConfigShowAst } from '../types';
 
 function writeQueryParam(value: string | null): string {
@@ -37,10 +31,6 @@
     return value as ConfigFileType;
   }
   return '.ts';
-}
-
-function toJsonConfig(cfg: unknown, prop: string): string {
-  return toJson({ [prop]: cfg });
 }
 
 function readLegacyParam(
