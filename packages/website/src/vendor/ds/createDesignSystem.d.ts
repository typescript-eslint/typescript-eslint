--- conflicted
+++ resolved
@@ -1,10 +1,3 @@
-<<<<<<< HEAD
-import type { DiagnosticRelatedInformation, Node } from 'typescript';
-
-import type { Sandbox } from '../sandbox';
-
-export declare interface LocalStorageOption {
-=======
 /**********************************************
  *      DO NOT MODIFY THIS FILE MANUALLY      *
  *                                            *
@@ -18,7 +11,6 @@
 import type { Sandbox } from '@typescript/sandbox';
 import type { DiagnosticRelatedInformation, Node } from 'typescript';
 export declare type LocalStorageOption = {
->>>>>>> fc2df636
   blurb: string;
   flag: string;
   display: string;
