{
  "name": "website",
<<<<<<< HEAD
  "version": "5.59.8",
=======
  "version": "5.59.9",
>>>>>>> a2b6b2e0
  "private": true,
  "scripts": {
    "build": "docusaurus build",
    "clear": "docusaurus clear",
    "format": "prettier --write \"./**/*.{md,mdx,ts,js,tsx,jsx}\" --ignore-path ../../.prettierignore",
    "lint": "nx lint",
    "serve": "docusaurus serve",
    "start": "docusaurus start",
    "swizzle": "docusaurus swizzle",
    "test": "playwright test",
    "typecheck": "tsc"
  },
  "dependencies": {
    "@babel/runtime": "^7.18.3",
    "@docusaurus/core": "~2.4.0",
    "@docusaurus/plugin-pwa": "~2.4.0",
    "@docusaurus/preset-classic": "~2.4.0",
    "@docusaurus/remark-plugin-npm2yarn": "~2.4.0",
    "@docusaurus/theme-common": "~2.4.0",
    "@mdx-js/react": "1.6.22",
<<<<<<< HEAD
    "@typescript-eslint/parser": "5.59.8",
    "@typescript-eslint/website-eslint": "5.59.8",
=======
    "@typescript-eslint/parser": "5.59.9",
    "@typescript-eslint/website-eslint": "5.59.9",
>>>>>>> a2b6b2e0
    "clsx": "^1.1.1",
    "eslint": "*",
    "json-schema": "^0.4.0",
    "json-schema-to-typescript": "^12.0.0",
    "json5": "^2.2.1",
    "konamimojisplosion": "^0.5.1",
    "lzstring.ts": "^2.0.2",
    "prettier": "*",
    "prism-react-renderer": "^1.3.3",
    "react": "^18.1.0",
    "react-dom": "^18.1.0",
    "react-split-pane": "^0.1.92",
    "remark-docusaurus-tabs": "^0.2.0",
    "typescript": "*"
  },
  "resolutions": {
    "react": "^18.0.0"
  },
  "devDependencies": {
    "@axe-core/playwright": "^4.4.5",
    "@docusaurus/module-type-aliases": "~2.4.0",
    "@playwright/test": "^1.27.1",
    "@types/esquery": "^1.0.2",
    "@types/react": "^18.0.9",
    "@types/react-helmet": "^6.1.5",
    "@types/react-router-dom": "^5.3.3",
<<<<<<< HEAD
    "@typescript-eslint/eslint-plugin": "5.59.8",
=======
    "@typescript-eslint/eslint-plugin": "5.59.9",
>>>>>>> a2b6b2e0
    "copy-webpack-plugin": "^11.0.0",
    "eslint-plugin-jsx-a11y": "^6.5.1",
    "eslint-plugin-react": "^7.29.4",
    "eslint-plugin-react-hooks": "^4.5.0",
    "globby": "^11.1.0",
    "monaco-editor": "^0.38.0",
    "webpack": "^5.74.0"
  },
  "browserslist": {
    "production": [
      ">0.5%",
      "not dead",
      "not op_mini all"
    ],
    "development": [
      "last 1 chrome version",
      "last 1 firefox version",
      "last 1 safari version"
    ]
  }
}<|MERGE_RESOLUTION|>--- conflicted
+++ resolved
@@ -1,10 +1,6 @@
 {
   "name": "website",
-<<<<<<< HEAD
-  "version": "5.59.8",
-=======
   "version": "5.59.9",
->>>>>>> a2b6b2e0
   "private": true,
   "scripts": {
     "build": "docusaurus build",
@@ -25,13 +21,8 @@
     "@docusaurus/remark-plugin-npm2yarn": "~2.4.0",
     "@docusaurus/theme-common": "~2.4.0",
     "@mdx-js/react": "1.6.22",
-<<<<<<< HEAD
-    "@typescript-eslint/parser": "5.59.8",
-    "@typescript-eslint/website-eslint": "5.59.8",
-=======
     "@typescript-eslint/parser": "5.59.9",
     "@typescript-eslint/website-eslint": "5.59.9",
->>>>>>> a2b6b2e0
     "clsx": "^1.1.1",
     "eslint": "*",
     "json-schema": "^0.4.0",
@@ -58,11 +49,7 @@
     "@types/react": "^18.0.9",
     "@types/react-helmet": "^6.1.5",
     "@types/react-router-dom": "^5.3.3",
-<<<<<<< HEAD
-    "@typescript-eslint/eslint-plugin": "5.59.8",
-=======
     "@typescript-eslint/eslint-plugin": "5.59.9",
->>>>>>> a2b6b2e0
     "copy-webpack-plugin": "^11.0.0",
     "eslint-plugin-jsx-a11y": "^6.5.1",
     "eslint-plugin-react": "^7.29.4",
