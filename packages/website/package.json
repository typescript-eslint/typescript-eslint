{
  "name": "website",
  "version": "6.19.0",
  "private": true,
  "scripts": {
    "build": "docusaurus build",
    "clear": "docusaurus clear",
    "format": "prettier --write \"./**/*.{md,mdx,ts,js,tsx,jsx}\" --ignore-path ../../.prettierignore",
    "generate-website-dts": "tsx ./tools/generate-website-dts.ts",
    "stylelint": "stylelint \"src/**/*.css\"",
    "stylelint:fix": "stylelint \"src/**/*.css\" --fix",
    "lint": "npx nx lint",
    "serve": "docusaurus serve",
    "start": "npx nx start",
    "swizzle": "docusaurus swizzle",
    "typecheck": "tsc -b ./tsconfig.json"
  },
  "dependencies": {
    "@docusaurus/core": "~2.4.1",
    "@docusaurus/plugin-pwa": "~2.4.1",
    "@docusaurus/preset-classic": "~2.4.1",
    "@docusaurus/remark-plugin-npm2yarn": "~2.4.1",
    "@docusaurus/theme-common": "~2.4.1",
    "@prettier/sync": "*",
    "@typescript-eslint/parser": "6.19.0",
    "@typescript-eslint/website-eslint": "6.19.0",
    "clsx": "^2.0.0",
    "eslint": "*",
    "json5": "^2.2.3",
    "konamimojisplosion": "^0.5.2",
    "lz-string": "^1.5.0",
    "prettier": "^3.0.3",
    "prism-react-renderer": "^1.3.3",
    "react": "^18.2.0",
    "react-dom": "^18.2.0",
    "react-resizable-panels": "^0.0.55",
    "remark-docusaurus-tabs": "^0.2.0",
    "semver": "^7.5.4",
    "ts-node": "*",
    "typescript": "*"
  },
  "resolutions": {
    "react": "^18.2.0"
  },
  "devDependencies": {
    "@docusaurus/module-type-aliases": "~2.4.1",
    "@types/mdast": "^3.0.0",
    "@types/react": "*",
<<<<<<< HEAD
    "@types/unist": "*",
    "@typescript-eslint/eslint-plugin": "6.18.0",
    "@typescript-eslint/rule-schema-to-typescript-types": "6.18.0",
    "@typescript-eslint/types": "6.18.0",
=======
    "@types/react-helmet": "^6.1.6",
    "@types/react-router-dom": "^5.3.3",
    "@typescript-eslint/eslint-plugin": "6.19.0",
    "@typescript-eslint/rule-schema-to-typescript-types": "6.19.0",
    "@typescript-eslint/types": "6.19.0",
>>>>>>> 01556f50
    "copy-webpack-plugin": "^11.0.0",
    "cross-fetch": "*",
    "history": "^4.9.0",
    "make-dir": "*",
    "monaco-editor": "~0.44.0",
    "raw-loader": "^4.0.2",
    "rimraf": "*",
    "stylelint": "^15.10.1",
    "stylelint-config-recommended": "^13.0.0",
    "stylelint-config-standard": "^34.0.0",
    "stylelint-order": "^6.0.3",
    "ts-node": "*",
    "tsx": "*",
    "unified": "^9.2.2",
    "vfile": "^4.0.0",
    "webpack": "^5.88.1"
  },
  "browserslist": {
    "production": [
      ">0.5%",
      "not dead",
      "not op_mini all"
    ],
    "development": [
      "last 1 chrome version",
      "last 1 firefox version",
      "last 1 safari version"
    ]
  }
}<|MERGE_RESOLUTION|>--- conflicted
+++ resolved
@@ -46,18 +46,10 @@
     "@docusaurus/module-type-aliases": "~2.4.1",
     "@types/mdast": "^3.0.0",
     "@types/react": "*",
-<<<<<<< HEAD
     "@types/unist": "*",
-    "@typescript-eslint/eslint-plugin": "6.18.0",
-    "@typescript-eslint/rule-schema-to-typescript-types": "6.18.0",
-    "@typescript-eslint/types": "6.18.0",
-=======
-    "@types/react-helmet": "^6.1.6",
-    "@types/react-router-dom": "^5.3.3",
     "@typescript-eslint/eslint-plugin": "6.19.0",
     "@typescript-eslint/rule-schema-to-typescript-types": "6.19.0",
     "@typescript-eslint/types": "6.19.0",
->>>>>>> 01556f50
     "copy-webpack-plugin": "^11.0.0",
     "cross-fetch": "*",
     "history": "^4.9.0",
