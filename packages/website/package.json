{
  "name": "website",
  "version": "5.4.0",
  "private": true,
  "scripts": {
    "build": "docusaurus build",
    "clear": "docusaurus clear",
    "format": "prettier --write \"./**/*.{md,mdx,ts,js,tsx,jsx}\" --ignore-path ../../.prettierignore",
    "serve": "docusaurus serve",
    "start": "docusaurus start",
    "swizzle": "docusaurus swizzle"
  },
  "dependencies": {
    "@babel/runtime": "7.16.3",
    "@docusaurus/core": "2.0.0-beta.9",
    "@docusaurus/plugin-content-docs": "^2.0.0-beta.9",
    "@docusaurus/plugin-content-pages": "^2.0.0-beta.9",
    "@docusaurus/plugin-debug": "^2.0.0-beta.9",
    "@docusaurus/remark-plugin-npm2yarn": "^2.0.0-beta.9",
    "@docusaurus/theme-classic": "^2.0.0-beta.9",
    "@mdx-js/react": "1.6.22",
<<<<<<< HEAD
    "@typescript-eslint/experimental-utils": "5.3.1",
    "@typescript-eslint/website-eslint": "5.3.1",
=======
    "@typescript-eslint/eslint-plugin": "5.4.0",
    "@typescript-eslint/parser": "5.4.0",
    "@typescript-eslint/scope-manager": "5.4.0",
    "@typescript-eslint/types": "5.4.0",
    "@typescript-eslint/typescript-estree": "5.4.0",
    "@typescript-eslint/visitor-keys": "5.4.0",
>>>>>>> c26309be
    "clsx": "^1.1.1",
    "eslint": "*",
    "konamimojisplosion": "^0.5.1",
    "react": "^17.0.2",
    "react-dom": "^17.0.2",
    "typescript": "*"
  },
  "devDependencies": {
    "@docusaurus/module-type-aliases": "^2.0.0-beta.9",
    "@types/react": "^17.0.34",
    "@types/react-helmet": "^6.1.4",
    "@types/react-router-dom": "^5.3.2",
    "globby": "^11.0.4",
    "monaco-editor": "^0.30.0",
    "webpack": "^5.61.0"
  },
  "browserslist": {
    "production": [
      ">0.5%",
      "not dead",
      "not op_mini all"
    ],
    "development": [
      "last 1 chrome version",
      "last 1 firefox version",
      "last 1 safari version"
    ]
  }
}<|MERGE_RESOLUTION|>--- conflicted
+++ resolved
@@ -19,17 +19,8 @@
     "@docusaurus/remark-plugin-npm2yarn": "^2.0.0-beta.9",
     "@docusaurus/theme-classic": "^2.0.0-beta.9",
     "@mdx-js/react": "1.6.22",
-<<<<<<< HEAD
     "@typescript-eslint/experimental-utils": "5.3.1",
     "@typescript-eslint/website-eslint": "5.3.1",
-=======
-    "@typescript-eslint/eslint-plugin": "5.4.0",
-    "@typescript-eslint/parser": "5.4.0",
-    "@typescript-eslint/scope-manager": "5.4.0",
-    "@typescript-eslint/types": "5.4.0",
-    "@typescript-eslint/typescript-estree": "5.4.0",
-    "@typescript-eslint/visitor-keys": "5.4.0",
->>>>>>> c26309be
     "clsx": "^1.1.1",
     "eslint": "*",
     "konamimojisplosion": "^0.5.1",
