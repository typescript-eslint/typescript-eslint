--- conflicted
+++ resolved
@@ -16,13 +16,6 @@
     "typecheck": "tsc -b ./tsconfig.json"
   },
   "dependencies": {
-<<<<<<< HEAD
-    "@docusaurus/core": "~2.4.1",
-    "@docusaurus/plugin-pwa": "~2.4.1",
-    "@docusaurus/preset-classic": "~2.4.1",
-    "@docusaurus/remark-plugin-npm2yarn": "~2.4.1",
-    "@docusaurus/theme-common": "~2.4.1",
-=======
     "@babel/runtime": "^7.24.4",
     "@docusaurus/core": "^3.2.1",
     "@docusaurus/plugin-client-redirects": "^3.2.1",
@@ -31,12 +24,12 @@
     "@docusaurus/remark-plugin-npm2yarn": "^3.2.1",
     "@docusaurus/theme-common": "^3.2.1",
     "@mdx-js/react": "^3.0.1",
->>>>>>> e44a1a28
     "@prettier/sync": "*",
     "@typescript-eslint/parser": "7.7.0",
     "@typescript-eslint/website-eslint": "7.7.0",
     "clsx": "^2.1.0",
     "eslint": "*",
+    "json-schema": "^0.4.0",
     "json5": "^2.2.3",
     "konamimojisplosion": "^0.5.2",
     "lz-string": "^1.5.0",
@@ -52,16 +45,6 @@
     "react": "^18.2.0"
   },
   "devDependencies": {
-<<<<<<< HEAD
-    "@docusaurus/module-type-aliases": "~2.4.1",
-    "@types/mdast": "^3.0.0",
-    "@types/react": "*",
-    "@types/unist": "*",
-    "@typescript-eslint/eslint-plugin": "6.19.0",
-    "@typescript-eslint/rule-schema-to-typescript-types": "6.19.0",
-    "@typescript-eslint/types": "6.19.0",
-    "copy-webpack-plugin": "^11.0.0",
-=======
     "@docusaurus/module-type-aliases": "^3.2.1",
     "@types/react": "*",
     "@types/react-helmet": "^6.1.11",
@@ -70,9 +53,8 @@
     "@typescript-eslint/rule-schema-to-typescript-types": "7.7.0",
     "@typescript-eslint/types": "7.7.0",
     "copy-webpack-plugin": "^12.0.0",
->>>>>>> e44a1a28
     "cross-fetch": "*",
-    "history": "^4.9.0",
+    "globby": "^11.1.0",
     "make-dir": "*",
     "monaco-editor": "~0.47.0",
     "raw-loader": "^4.0.2",
@@ -82,13 +64,7 @@
     "stylelint-config-standard": "^36.0.0",
     "stylelint-order": "^6.0.4",
     "tsx": "*",
-<<<<<<< HEAD
-    "unified": "^9.2.2",
-    "vfile": "^4.0.0",
-    "webpack": "^5.88.1"
-=======
     "webpack": "^5.91.0"
->>>>>>> e44a1a28
   },
   "browserslist": {
     "production": [
