{
  "name": "website",
  "private": true,
  "repository": {
    "type": "git",
    "url": "https://github.com/typescript-eslint/typescript-eslint.git",
    "directory": "packages/website"
  },
  "bugs": {
    "url": "https://github.com/typescript-eslint/typescript-eslint/issues"
  },
  "homepage": "https://typescript-eslint.io",
  "license": "MIT",
  "scripts": {
    "build": "docusaurus build",
    "clear": "docusaurus clear",
    "format": "prettier --write \"./**/*.{md,mdx,ts,js,tsx,jsx}\" --ignore-path ../../.prettierignore",
    "generate-website-dts": "tsx ./tools/generate-website-dts.mts",
    "stylelint": "stylelint \"src/**/*.css\"",
    "stylelint:fix": "stylelint \"src/**/*.css\" --fix",
    "lint": "npx nx lint",
    "serve": "docusaurus serve",
    "start": "npx nx start",
    "swizzle": "docusaurus swizzle",
    "check-types": "npx nx typecheck"
  },
  "dependencies": {
    "@babel/runtime": "^7.24.4",
    "@docusaurus/core": "^3.2.1",
    "@docusaurus/plugin-client-redirects": "^3.2.1",
    "@docusaurus/plugin-pwa": "^3.2.1",
    "@docusaurus/preset-classic": "^3.2.1",
    "@docusaurus/remark-plugin-npm2yarn": "^3.2.1",
    "@docusaurus/theme-common": "^3.2.1",
    "@typescript-eslint/parser": "workspace:*",
    "@typescript-eslint/website-eslint": "workspace:*",
    "@uiw/react-shields": "2.0.1",
    "clsx": "^2.1.0",
    "docusaurus-plugin-typedoc": "^1.4.0",
    "eslint": "^9.15.0",
    "json5": "^2.2.3",
    "konamimojisplosion": "^0.5.2",
    "lz-string": "^1.5.0",
    "prettier": "^3.2.5",
    "prism-react-renderer": "^2.3.1",
    "react": "^18.2.0",
    "react-dom": "^18.2.0",
    "react-markdown": "^9.0.1",
    "react-resizable-panels": "^0.0.63",
    "semver": "^7.6.0",
    "typedoc": "^0.28.4",
    "typedoc-plugin-markdown": "^4.6.3",
    "typescript": "*"
  },
  "resolutions": {
    "react": "^18.2.0"
  },
  "devDependencies": {
    "@docusaurus/module-type-aliases": "^3.2.1",
    "@types/mdast": "^4.0.3",
    "@types/react": "*",
    "@types/unist": "^3.0.2",
    "@typescript-eslint/eslint-plugin": "workspace:*",
    "@typescript-eslint/rule-schema-to-typescript-types": "workspace:*",
    "@typescript-eslint/scope-manager": "workspace:*",
    "@typescript-eslint/types": "workspace:*",
    "@typescript-eslint/typescript-estree": "workspace:*",
    "@typescript-eslint/utils": "workspace:*",
    "copy-webpack-plugin": "^12.0.0",
    "cross-fetch": "*",
    "history": "^4.9.0",
    "make-dir": "*",
    "mdast-util-from-markdown": "^2.0.1",
    "mdast-util-mdx": "^3.0.0",
    "monaco-editor": "~0.52.0",
    "raw-loader": "^4.0.2",
    "rimraf": "*",
    "stylelint": "^16.3.1",
<<<<<<< HEAD
    "stylelint-config-recommended": "^14.0.0",
    "stylelint-config-standard": "^38.0.0",
=======
    "stylelint-config-recommended": "^16.0.0",
    "stylelint-config-standard": "^36.0.0",
>>>>>>> 7546f913
    "stylelint-order": "^6.0.4",
    "tsx": "*",
    "unified": "^11.0.4",
    "vfile": "^6.0.1",
    "webpack": "^5.91.0"
  },
  "browserslist": {
    "production": [
      ">0.5%",
      "not dead",
      "not op_mini all"
    ],
    "development": [
      "last 1 chrome version",
      "last 1 firefox version",
      "last 1 safari version"
    ]
  }
}<|MERGE_RESOLUTION|>--- conflicted
+++ resolved
@@ -76,13 +76,8 @@
     "raw-loader": "^4.0.2",
     "rimraf": "*",
     "stylelint": "^16.3.1",
-<<<<<<< HEAD
-    "stylelint-config-recommended": "^14.0.0",
+    "stylelint-config-recommended": "^16.0.0",
     "stylelint-config-standard": "^38.0.0",
-=======
-    "stylelint-config-recommended": "^16.0.0",
-    "stylelint-config-standard": "^36.0.0",
->>>>>>> 7546f913
     "stylelint-order": "^6.0.4",
     "tsx": "*",
     "unified": "^11.0.4",
