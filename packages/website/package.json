{
  "name": "website",
  "private": true,
  "repository": {
    "type": "git",
    "url": "https://github.com/typescript-eslint/typescript-eslint.git",
    "directory": "packages/website"
  },
  "bugs": {
    "url": "https://github.com/typescript-eslint/typescript-eslint/issues"
  },
  "homepage": "https://typescript-eslint.io",
  "license": "MIT",
  "scripts": {
    "build": "docusaurus build",
    "clear": "docusaurus clear",
    "format": "prettier --write \"./**/*.{md,mdx,ts,js,tsx,jsx}\" --ignore-path ../../.prettierignore",
    "generate-website-dts": "tsx ./tools/generate-website-dts.mts",
    "stylelint": "stylelint \"src/**/*.css\"",
    "stylelint:fix": "stylelint \"src/**/*.css\" --fix",
    "lint": "npx nx lint",
    "serve": "docusaurus serve",
    "start": "npx nx start",
    "swizzle": "docusaurus swizzle",
    "check-types": "npx nx typecheck"
  },
  "dependencies": {
    "@babel/runtime": "^7.24.4",
    "@docusaurus/core": "^3.2.1",
    "@docusaurus/plugin-client-redirects": "^3.2.1",
    "@docusaurus/plugin-pwa": "^3.2.1",
    "@docusaurus/preset-classic": "^3.2.1",
    "@docusaurus/remark-plugin-npm2yarn": "^3.2.1",
    "@docusaurus/theme-common": "^3.2.1",
    "@typescript-eslint/parser": "workspace:*",
    "@typescript-eslint/website-eslint": "workspace:*",
    "@uiw/react-shields": "2.0.1",
    "clsx": "^2.1.0",
    "docusaurus-plugin-typedoc": "^1.4.0",
    "eslint": "^9.15.0",
    "json5": "^2.2.3",
    "konamimojisplosion": "^0.5.2",
    "lz-string": "^1.5.0",
    "prettier": "^3.2.5",
    "prism-react-renderer": "^2.3.1",
    "react": "^18.2.0",
    "react-dom": "^18.2.0",
<<<<<<< HEAD
    "react-markdown": "^9.0.1",
    "react-resizable-panels": "^2.0.0",
=======
    "react-markdown": "^10.0.0",
    "react-resizable-panels": "^0.0.63",
>>>>>>> 7fc0e6e7
    "semver": "^7.6.0",
    "typedoc": "^0.28.4",
    "typedoc-plugin-markdown": "^4.6.3",
    "typescript": "*"
  },
  "resolutions": {
    "react": "^18.2.0"
  },
  "devDependencies": {
    "@docusaurus/module-type-aliases": "^3.2.1",
    "@types/mdast": "^4.0.3",
    "@types/react": "*",
    "@types/unist": "^3.0.2",
    "@typescript-eslint/eslint-plugin": "workspace:*",
    "@typescript-eslint/rule-schema-to-typescript-types": "workspace:*",
    "@typescript-eslint/scope-manager": "workspace:*",
    "@typescript-eslint/types": "workspace:*",
    "@typescript-eslint/typescript-estree": "workspace:*",
    "@typescript-eslint/utils": "workspace:*",
    "copy-webpack-plugin": "^13.0.0",
    "cross-fetch": "*",
    "history": "^4.9.0",
    "make-dir": "*",
    "mdast-util-from-markdown": "^2.0.1",
    "mdast-util-mdx": "^3.0.0",
    "monaco-editor": "~0.52.0",
    "raw-loader": "^4.0.2",
    "rimraf": "*",
    "stylelint": "^16.3.1",
    "stylelint-config-recommended": "^16.0.0",
    "stylelint-config-standard": "^38.0.0",
    "stylelint-order": "^7.0.0",
    "tsx": "*",
    "unified": "^11.0.4",
    "vfile": "^6.0.1",
    "webpack": "^5.91.0"
  },
  "browserslist": {
    "production": [
      ">0.5%",
      "not dead",
      "not op_mini all"
    ],
    "development": [
      "last 1 chrome version",
      "last 1 firefox version",
      "last 1 safari version"
    ]
  }
}<|MERGE_RESOLUTION|>--- conflicted
+++ resolved
@@ -45,13 +45,8 @@
     "prism-react-renderer": "^2.3.1",
     "react": "^18.2.0",
     "react-dom": "^18.2.0",
-<<<<<<< HEAD
-    "react-markdown": "^9.0.1",
+    "react-markdown": "^10.0.0",
     "react-resizable-panels": "^2.0.0",
-=======
-    "react-markdown": "^10.0.0",
-    "react-resizable-panels": "^0.0.63",
->>>>>>> 7fc0e6e7
     "semver": "^7.6.0",
     "typedoc": "^0.28.4",
     "typedoc-plugin-markdown": "^4.6.3",
