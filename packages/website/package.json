{
  "name": "website",
  "version": "5.59.1",
  "private": true,
  "scripts": {
    "build": "docusaurus build",
    "clear": "docusaurus clear",
    "format": "prettier --write \"./**/*.{md,mdx,ts,js,tsx,jsx}\" --ignore-path ../../.prettierignore",
    "generate-website-dts": "tsx ./tools/generate-website-dts.ts",
    "stylelint": "stylelint \"src/**/*.css\"",
    "stylelint:fix": "stylelint \"src/**/*.css\" --fix",
    "lint": "nx lint",
    "serve": "docusaurus serve",
    "start": "docusaurus start",
    "swizzle": "docusaurus swizzle",
    "test": "playwright test",
    "typecheck": "tsc --noEmit"
  },
  "dependencies": {
    "@babel/runtime": "^7.18.3",
    "@docusaurus/core": "~2.4.0",
    "@docusaurus/plugin-pwa": "~2.4.0",
    "@docusaurus/preset-classic": "~2.4.0",
    "@docusaurus/remark-plugin-npm2yarn": "~2.4.0",
    "@docusaurus/theme-common": "~2.4.0",
    "@mdx-js/react": "1.6.22",
    "@typescript-eslint/parser": "5.59.1",
    "@typescript-eslint/website-eslint": "5.59.1",
    "clsx": "^1.1.1",
    "eslint": "*",
    "json-schema": "^0.4.0",
    "json5": "^2.2.1",
    "konamimojisplosion": "^0.5.1",
    "lz-string": "^1.5.0",
    "prettier": "*",
    "prism-react-renderer": "^1.3.3",
    "react": "^18.1.0",
    "react-dom": "^18.1.0",
    "react-split-pane": "^0.1.92",
    "remark-docusaurus-tabs": "^0.2.0",
    "ts-node": "*",
    "typescript": "*"
  },
  "resolutions": {
    "react": "^18.0.0"
  },
  "devDependencies": {
    "@axe-core/playwright": "^4.4.5",
    "@docusaurus/module-type-aliases": "~2.4.0",
    "@playwright/test": "^1.27.1",
    "@types/react": "^18.0.9",
    "@types/react-helmet": "^6.1.5",
    "@types/react-router-dom": "^5.3.3",
    "@typescript-eslint/eslint-plugin": "5.59.1",
    "@typescript-eslint/rule-schema-to-typescript-types": "5.59.1",
    "@typescript-eslint/types": "5.59.1",
    "copy-webpack-plugin": "^11.0.0",
    "cross-fetch": "*",
    "globby": "^11.1.0",
    "make-dir": "*",
<<<<<<< HEAD
    "monaco-editor": "^0.33.0",
    "raw-loader": "^4.0.2",
=======
    "monaco-editor": "^0.37.0",
>>>>>>> 3e3b7891
    "rimraf": "*",
    "stylelint": "^15.3.0",
    "stylelint-config-recommended": "^11.0.0",
    "stylelint-config-standard": "^31.0.0",
    "stylelint-order": "^6.0.3",
    "webpack": "^5.74.0"
  },
  "browserslist": {
    "production": [
      ">0.5%",
      "not dead",
      "not op_mini all"
    ],
    "development": [
      "last 1 chrome version",
      "last 1 firefox version",
      "last 1 safari version"
    ]
  }
}<|MERGE_RESOLUTION|>--- conflicted
+++ resolved
@@ -58,12 +58,8 @@
     "cross-fetch": "*",
     "globby": "^11.1.0",
     "make-dir": "*",
-<<<<<<< HEAD
-    "monaco-editor": "^0.33.0",
+    "monaco-editor": "^0.37.0",
     "raw-loader": "^4.0.2",
-=======
-    "monaco-editor": "^0.37.0",
->>>>>>> 3e3b7891
     "rimraf": "*",
     "stylelint": "^15.3.0",
     "stylelint-config-recommended": "^11.0.0",
