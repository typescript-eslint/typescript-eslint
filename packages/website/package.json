--- conflicted
+++ resolved
@@ -32,12 +32,7 @@
     "typescript": "*"
   },
   "devDependencies": {
-<<<<<<< HEAD
-    "@docusaurus/module-type-aliases": "^2.0.0-beta.18",
-    "@typescript-eslint/eslint-plugin": "5.26.0",
-=======
     "@docusaurus/module-type-aliases": "^2.0.0-beta.21",
->>>>>>> e0db364b
     "@types/react": "^18.0.9",
     "@types/react-helmet": "^6.1.5",
     "@types/react-router-dom": "^5.3.3",
