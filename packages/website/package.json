--- conflicted
+++ resolved
@@ -58,12 +58,8 @@
     "cross-fetch": "*",
     "globby": "^11.1.0",
     "make-dir": "*",
-<<<<<<< HEAD
     "monaco-editor": "^0.37.1",
-=======
-    "monaco-editor": "^0.37.0",
     "raw-loader": "^4.0.2",
->>>>>>> 2ce1c1d2
     "rimraf": "*",
     "stylelint": "^15.6.0",
     "stylelint-config-recommended": "^11.0.0",
