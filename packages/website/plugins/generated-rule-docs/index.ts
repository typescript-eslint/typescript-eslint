--- conflicted
+++ resolved
@@ -2,7 +2,7 @@
 import type { Plugin } from 'unified';
 
 import { nodeIsParent } from '../utils/nodes';
-import { isRuleModuleWithMetaDocs, isVFileWithStem } from '../utils/rules';
+import { isAnyRuleModuleWithMetaDocs, isVFileWithStem } from '../utils/rules';
 import { addESLintHashToCodeBlocksMeta } from './addESLintHashToCodeBlocksMeta';
 import { createRuleDocsPage } from './createRuleDocsPage';
 import { insertBaseRuleReferences } from './insertions/insertBaseRuleReferences';
@@ -13,14 +13,6 @@
 import { insertSpecialCaseOptions } from './insertions/insertSpecialCaseOptions';
 import { insertWhenNotToUseIt } from './insertions/insertWhenNotToUseIt';
 import { removeSourceCodeNotice } from './removeSourceCodeNotice';
-<<<<<<< HEAD
-import {
-  isAnyRuleModuleWithMetaDocs,
-  isVFileWithStem,
-  nodeIsParent,
-} from './utils';
-=======
->>>>>>> c9a6dd9f
 
 export const generatedRuleDocs: Plugin = () => {
   return async (root, file) => {
