--- conflicted
+++ resolved
@@ -1,12 +1,8 @@
 import type { MdxJsxFlowElement } from 'mdast-util-mdx';
 
-<<<<<<< HEAD
-=======
-import { convertToPlaygroundHash, getRulesString } from '../../utils/rules';
->>>>>>> a7447653
 import type { RuleDocsPage } from '../RuleDocsPage';
 
-import { convertToPlaygroundHash, getEslintrcString } from '../../utils/rules';
+import { convertToPlaygroundHash, getRulesString } from '../../utils/rules';
 
 export function insertBaseRuleReferences(page: RuleDocsPage): string {
   const extendsBaseRuleName =
@@ -29,65 +25,53 @@
     page.headingIndices.howToUse + 1,
     0,
     {
-<<<<<<< HEAD
-      lang: 'js',
-      meta: 'title=".eslintrc.cjs"',
-      type: 'code',
-      value: `module.exports = ${getEslintrcString(
-        extendsBaseRuleName,
-        page.file.stem,
-        true,
-      )};`,
-    } as mdast.Code,
-=======
-      type: 'mdxJsxFlowElement',
-      name: 'Tabs',
       children: [
         {
-          type: 'mdxJsxFlowElement',
-          name: 'TabItem',
           attributes: [
             {
+              name: 'value',
               type: 'mdxJsxAttribute',
-              name: 'value',
               value: 'Flat Config',
             },
           ],
           children: [
             {
-              type: 'code',
               lang: 'js',
               meta: 'title="eslint.config.mjs"',
+              type: 'code',
               value: `export default tseslint.config({
   rules: ${getRulesString(extendsBaseRuleName, page.file.stem, true)}
 });`,
             },
           ],
+          name: 'TabItem',
+          type: 'mdxJsxFlowElement',
         },
         {
-          type: 'mdxJsxFlowElement',
-          name: 'TabItem',
           attributes: [
             {
+              name: 'value',
               type: 'mdxJsxAttribute',
-              name: 'value',
               value: 'Legacy Config',
             },
           ],
           children: [
             {
-              type: 'code',
               lang: 'js',
               meta: 'title=".eslintrc.cjs"',
+              type: 'code',
               value: `module.exports = {
   "rules": ${getRulesString(extendsBaseRuleName, page.file.stem, true)}
 };`,
             },
           ],
+          name: 'TabItem',
+          type: 'mdxJsxFlowElement',
         },
       ],
+      name: 'Tabs',
+      type: 'mdxJsxFlowElement',
     } as MdxJsxFlowElement,
->>>>>>> a7447653
     {
       attributes: [
         {
