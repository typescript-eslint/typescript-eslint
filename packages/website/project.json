{
  "name": "website",
  "$schema": "../../node_modules/nx/schemas/project-schema.json",
  "type": "library",
  "implicitDependencies": [],
  "targets": {
    "lint": {
      "executor": "@nrwl/linter:eslint",
      "outputs": ["{options.outputFile}"],
      "options": {
        "lintFilePatterns": [
<<<<<<< HEAD
          "packages/website/**/*.ts",
          "packages/website/**/*.tsx"
        ]
=======
          "packages/website/**/*.{mts,cts,ts,tsx}",
          "packages/website/**/*.{mjs,cjs,js,jsx}"
        ],
        "ignorePath": ".eslintignore"
>>>>>>> fc2df636
      }
    }
  }
}<|MERGE_RESOLUTION|>--- conflicted
+++ resolved
@@ -9,16 +9,10 @@
       "outputs": ["{options.outputFile}"],
       "options": {
         "lintFilePatterns": [
-<<<<<<< HEAD
-          "packages/website/**/*.ts",
-          "packages/website/**/*.tsx"
-        ]
-=======
           "packages/website/**/*.{mts,cts,ts,tsx}",
           "packages/website/**/*.{mjs,cjs,js,jsx}"
         ],
         "ignorePath": ".eslintignore"
->>>>>>> fc2df636
       }
     }
   }
