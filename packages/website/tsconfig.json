--- conflicted
+++ resolved
@@ -9,16 +9,12 @@
     "lib": ["DOM"],
     "noEmit": true,
     "noImplicitAny": false,
-<<<<<<< HEAD
-    "types": ["@docusaurus/module-type-aliases", "@docusaurus/theme-classic"]
-=======
     "resolveJsonModule": true,
     "baseUrl": ".",
     "paths": {
       "@site/*": ["./*"]
     },
-    "types": ["node", "@docusaurus/module-type-aliases"]
->>>>>>> 9c38b7f7
+    "types": ["@docusaurus/module-type-aliases", "@docusaurus/theme-classic"]
   },
   "include": ["src/"]
 }