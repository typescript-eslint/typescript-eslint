--- conflicted
+++ resolved
@@ -18,17 +18,12 @@
 
 const githubUrl = 'https://github.com/typescript-eslint/typescript-eslint';
 
-<<<<<<< HEAD
-const beforeDefaultRemarkPlugins = [generatedRuleDocs];
-=======
 const currentMajorVersion =
   process.env.CURRENT_MAJOR_VERSION &&
   Number(process.env.CURRENT_MAJOR_VERSION);
->>>>>>> 4ad8a071
 
 const presetClassicOptions: PresetClassicOptions = {
   blog: {
-    beforeDefaultRemarkPlugins,
     blogSidebarCount: 'ALL',
     // Allow Docusaurus TOC remark plugin to pick up the injected H2
     beforeDefaultRemarkPlugins: [blogFooter],
@@ -41,13 +36,6 @@
     exclude: ['TEMPLATE.md'],
     id: 'rules-docs',
     path: '../eslint-plugin/docs/rules',
-<<<<<<< HEAD
-    sidebarPath: require.resolve('./sidebars/sidebar.rules.js'),
-    routeBasePath: 'rules',
-    editUrl: `${githubUrl}/edit/main/packages/website/`,
-    beforeDefaultRemarkPlugins: beforeDefaultRemarkPlugins,
-=======
->>>>>>> 4ad8a071
     remarkPlugins,
     routeBasePath: 'rules',
     sidebarPath: require.resolve('./sidebars/sidebar.rules.js'),
