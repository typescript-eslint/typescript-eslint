{
  "name": "@typescript-eslint/eslint-plugin-internal",
  "version": "5.9.1",
  "private": true,
  "main": "dist/index.js",
  "scripts": {
    "build": "tsc -b tsconfig.build.json",
    "clean": "tsc -b tsconfig.build.json --clean",
    "postclean": "rimraf dist && rimraf coverage",
    "format": "prettier --write \"./**/*.{ts,js,json,md}\" --ignore-path ../../.prettierignore",
    "lint": "eslint . --ext .js,.ts --ignore-path='../../.eslintignore'",
    "test": "jest --coverage",
    "typecheck": "tsc -p tsconfig.json --noEmit"
  },
  "dependencies": {
    "@types/prettier": "*",
<<<<<<< HEAD
    "@typescript-eslint/scope-manager": "5.8.1",
    "@typescript-eslint/utils": "5.8.1",
=======
    "@typescript-eslint/experimental-utils": "5.9.1",
    "@typescript-eslint/scope-manager": "5.9.1",
>>>>>>> e61e388a
    "prettier": "*"
  }
}<|MERGE_RESOLUTION|>--- conflicted
+++ resolved
@@ -14,13 +14,8 @@
   },
   "dependencies": {
     "@types/prettier": "*",
-<<<<<<< HEAD
-    "@typescript-eslint/scope-manager": "5.8.1",
-    "@typescript-eslint/utils": "5.8.1",
-=======
-    "@typescript-eslint/experimental-utils": "5.9.1",
     "@typescript-eslint/scope-manager": "5.9.1",
->>>>>>> e61e388a
+    "@typescript-eslint/utils": "5.9.1",
     "prettier": "*"
   }
 }