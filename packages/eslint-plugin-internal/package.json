{
  "name": "@typescript-eslint/eslint-plugin-internal",
  "version": "5.59.1",
  "private": true,
  "main": "dist/index.js",
  "scripts": {
    "build": "tsc -b tsconfig.build.json",
    "clean": "tsc -b tsconfig.build.json --clean",
    "postclean": "rimraf dist && rimraf coverage",
    "format": "prettier --write \"./**/*.{ts,mts,cts,tsx,js,mjs,cjs,jsx,json,md,css}\" --ignore-path ../../.prettierignore",
    "lint": "nx lint",
    "test": "jest --coverage",
    "typecheck": "tsc -p tsconfig.json --noEmit"
  },
  "dependencies": {
<<<<<<< HEAD
=======
    "@types/prettier": "*",
    "@typescript-eslint/rule-tester": "5.59.1",
>>>>>>> c33f497a
    "@typescript-eslint/scope-manager": "5.59.1",
    "@typescript-eslint/type-utils": "5.59.1",
    "@typescript-eslint/utils": "5.59.1",
    "prettier": "*"
  }
}<|MERGE_RESOLUTION|>--- conflicted
+++ resolved
@@ -13,11 +13,7 @@
     "typecheck": "tsc -p tsconfig.json --noEmit"
   },
   "dependencies": {
-<<<<<<< HEAD
-=======
-    "@types/prettier": "*",
     "@typescript-eslint/rule-tester": "5.59.1",
->>>>>>> c33f497a
     "@typescript-eslint/scope-manager": "5.59.1",
     "@typescript-eslint/type-utils": "5.59.1",
     "@typescript-eslint/utils": "5.59.1",
