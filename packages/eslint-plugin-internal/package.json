--- conflicted
+++ resolved
@@ -12,11 +12,7 @@
     "typecheck": "tsc -p tsconfig.json --noEmit"
   },
   "dependencies": {
-<<<<<<< HEAD
-    "@typescript-eslint/experimental-utils": "2.25.0",
+    "@typescript-eslint/experimental-utils": "2.26.0",
     "prettier": "*"
-=======
-    "@typescript-eslint/experimental-utils": "2.26.0"
->>>>>>> 151f89b0
   }
 }