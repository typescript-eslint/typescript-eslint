{
  "name": "@typescript-eslint/eslint-plugin-internal",
  "private": true,
  "main": "dist/index.js",
  "types": "index.d.ts",
  "repository": {
    "type": "git",
    "url": "https://github.com/typescript-eslint/typescript-eslint.git",
    "directory": "packages/eslint-plugin-internal"
  },
  "bugs": {
    "url": "https://github.com/typescript-eslint/typescript-eslint/issues"
  },
  "homepage": "https://typescript-eslint.io",
  "license": "MIT",
  "scripts": {
    "build": "npx tsc -b tsconfig.build.json",
    "clean": "npx tsc -b tsconfig.build.json --clean",
    "postclean": "rimraf dist && rimraf coverage",
    "format": "prettier --write \"./**/*.{ts,mts,cts,tsx,js,mjs,cjs,jsx,json,md,css}\" --ignore-path ../../.prettierignore",
    "lint": "npx nx lint",
<<<<<<< HEAD
    "test": "jest",
    "typecheck": "npx tsc --noEmit"
=======
    "test": "jest --coverage",
    "check-types": "npx nx typecheck"
>>>>>>> c910ac15
  },
  "dependencies": {
    "@prettier/sync": "^0.5.1",
    "@typescript-eslint/rule-tester": "workspace:*",
    "@typescript-eslint/scope-manager": "workspace:*",
    "@typescript-eslint/type-utils": "workspace:*",
    "@typescript-eslint/utils": "workspace:*",
    "prettier": "^3.2.5"
  },
  "devDependencies": {
    "@jest/types": "29.6.3",
    "jest": "29.7.0",
    "rimraf": "*"
  }
}<|MERGE_RESOLUTION|>--- conflicted
+++ resolved
@@ -19,13 +19,8 @@
     "postclean": "rimraf dist && rimraf coverage",
     "format": "prettier --write \"./**/*.{ts,mts,cts,tsx,js,mjs,cjs,jsx,json,md,css}\" --ignore-path ../../.prettierignore",
     "lint": "npx nx lint",
-<<<<<<< HEAD
     "test": "jest",
-    "typecheck": "npx tsc --noEmit"
-=======
-    "test": "jest --coverage",
     "check-types": "npx nx typecheck"
->>>>>>> c910ac15
   },
   "dependencies": {
     "@prettier/sync": "^0.5.1",
