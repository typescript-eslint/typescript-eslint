{
  "name": "@typescript-eslint/type-utils",
  "version": "8.33.0",
  "description": "Type utilities for working with TypeScript + ESLint together",
  "files": [
    "dist",
    "!*.tsbuildinfo",
    "package.json",
    "README.md",
    "LICENSE"
  ],
  "type": "commonjs",
  "exports": {
    ".": {
      "types": "./dist/index.d.ts",
      "default": "./dist/index.js"
    },
    "./package.json": "./package.json"
  },
  "engines": {
    "node": "^18.18.0 || ^20.9.0 || >=21.1.0"
  },
  "repository": {
    "type": "git",
    "url": "https://github.com/typescript-eslint/typescript-eslint.git",
    "directory": "packages/type-utils"
  },
  "bugs": {
    "url": "https://github.com/typescript-eslint/typescript-eslint/issues"
  },
  "homepage": "https://typescript-eslint.io",
  "license": "MIT",
  "keywords": [
    "eslint",
    "typescript",
    "estree"
  ],
  "scripts": {
    "//": "These package scripts are mostly here for convenience. Task running is handled by Nx at the root level.",
    "build": "yarn run -BT nx build",
    "clean": "rimraf dist/ coverage/",
<<<<<<< HEAD
    "format": "pnpm --workspace-root run format",
    "lint": "pnpm --workspace-root exec nx lint",
    "test": "vitest --run --config=./vitest.config.mts",
    "check-types": "pnpm --workspace-root exec nx typecheck"
=======
    "format": "yarn run -T format",
    "lint": "yarn run -BT nx lint",
    "test": "yarn run -BT nx test",
    "typecheck": "yarn run -BT nx typecheck"
>>>>>>> d2ffec79
  },
  "dependencies": {
    "@typescript-eslint/typescript-estree": "8.33.0",
    "@typescript-eslint/utils": "8.33.0",
    "debug": "^4.3.4",
    "ts-api-utils": "^2.1.0"
  },
  "peerDependencies": {
    "eslint": "^8.57.0 || ^9.0.0",
    "typescript": ">=4.8.4 <5.9.0"
  },
  "devDependencies": {
<<<<<<< HEAD
    "@types/babel__code-frame": "^7.0.6",
    "@typescript-eslint/parser": "8.32.1",
=======
    "@typescript-eslint/parser": "8.33.0",
>>>>>>> d2ffec79
    "@vitest/coverage-v8": "^3.1.3",
    "ajv": "^6.12.6",
    "eslint": "*",
    "rimraf": "*",
    "typescript": "*",
    "vitest": "^3.1.3"
  },
  "funding": {
    "type": "opencollective",
    "url": "https://opencollective.com/typescript-eslint"
  },
  "nx": {
    "name": "type-utils",
    "includedScripts": [
      "clean"
    ]
  }
}<|MERGE_RESOLUTION|>--- conflicted
+++ resolved
@@ -37,19 +37,12 @@
   ],
   "scripts": {
     "//": "These package scripts are mostly here for convenience. Task running is handled by Nx at the root level.",
-    "build": "yarn run -BT nx build",
+    "build": "pnpm --workspace-root exec nx build",
     "clean": "rimraf dist/ coverage/",
-<<<<<<< HEAD
     "format": "pnpm --workspace-root run format",
     "lint": "pnpm --workspace-root exec nx lint",
-    "test": "vitest --run --config=./vitest.config.mts",
-    "check-types": "pnpm --workspace-root exec nx typecheck"
-=======
-    "format": "yarn run -T format",
-    "lint": "yarn run -BT nx lint",
-    "test": "yarn run -BT nx test",
-    "typecheck": "yarn run -BT nx typecheck"
->>>>>>> d2ffec79
+    "test": "pnpm --workspace-root exec nx test",
+    "typecheck": "pnpm --workspace-root exec nx typecheck"
   },
   "dependencies": {
     "@typescript-eslint/typescript-estree": "8.33.0",
@@ -62,12 +55,8 @@
     "typescript": ">=4.8.4 <5.9.0"
   },
   "devDependencies": {
-<<<<<<< HEAD
     "@types/babel__code-frame": "^7.0.6",
-    "@typescript-eslint/parser": "8.32.1",
-=======
     "@typescript-eslint/parser": "8.33.0",
->>>>>>> d2ffec79
     "@vitest/coverage-v8": "^3.1.3",
     "ajv": "^6.12.6",
     "eslint": "*",
