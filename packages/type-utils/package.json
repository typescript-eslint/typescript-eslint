{
  "name": "@typescript-eslint/type-utils",
  "version": "8.35.0",
  "description": "Type utilities for working with TypeScript + ESLint together",
  "files": [
    "dist",
    "!*.tsbuildinfo",
    "package.json",
    "README.md",
    "LICENSE"
  ],
  "type": "commonjs",
  "exports": {
    ".": {
      "types": "./dist/index.d.ts",
      "default": "./dist/index.js"
    },
    "./package.json": "./package.json"
  },
  "engines": {
    "node": "^18.18.0 || ^20.9.0 || >=21.1.0"
  },
  "repository": {
    "type": "git",
    "url": "https://github.com/typescript-eslint/typescript-eslint.git",
    "directory": "packages/type-utils"
  },
  "bugs": {
    "url": "https://github.com/typescript-eslint/typescript-eslint/issues"
  },
  "homepage": "https://typescript-eslint.io",
  "license": "MIT",
  "keywords": [
    "eslint",
    "typescript",
    "estree"
  ],
  "scripts": {
    "//": "These package scripts are mostly here for convenience. Task running is handled by Nx at the root level.",
    "build": "pnpm exec nx build",
    "clean": "rimraf dist/ coverage/",
    "format": "pnpm -w run format",
    "lint": "pnpm -w exec nx lint",
    "test": "pnpm -w exec nx test",
    "typecheck": "pnpm -w exec nx typecheck"
  },
  "dependencies": {
    "@typescript-eslint/typescript-estree": "8.35.0",
    "@typescript-eslint/utils": "8.35.0",
    "debug": "^4.3.4",
    "ts-api-utils": "^2.1.0"
  },
  "peerDependencies": {
    "eslint": "^8.57.0 || ^9.0.0",
    "typescript": ">=4.8.4 <5.9.0"
  },
  "devDependencies": {
<<<<<<< HEAD
    "@types/babel__code-frame": "^7.0.6",
    "@typescript-eslint/parser": "8.34.1",
=======
    "@typescript-eslint/parser": "8.35.0",
>>>>>>> db32b8a8
    "@vitest/coverage-v8": "^3.1.3",
    "ajv": "^6.12.6",
    "eslint": "*",
    "rimraf": "*",
    "typescript": "*",
    "vitest": "^3.1.3"
  },
  "funding": {
    "type": "opencollective",
    "url": "https://opencollective.com/typescript-eslint"
  },
  "nx": {
    "name": "type-utils",
    "includedScripts": [
      "clean"
    ]
  }
}<|MERGE_RESOLUTION|>--- conflicted
+++ resolved
@@ -55,12 +55,8 @@
     "typescript": ">=4.8.4 <5.9.0"
   },
   "devDependencies": {
-<<<<<<< HEAD
     "@types/babel__code-frame": "^7.0.6",
-    "@typescript-eslint/parser": "8.34.1",
-=======
     "@typescript-eslint/parser": "8.35.0",
->>>>>>> db32b8a8
     "@vitest/coverage-v8": "^3.1.3",
     "ajv": "^6.12.6",
     "eslint": "*",
