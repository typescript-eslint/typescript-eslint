{
  "name": "@typescript-eslint/type-utils",
  "version": "5.52.0",
  "description": "Type utilities for working with TypeScript + ESLint together",
  "keywords": [
    "eslint",
    "typescript",
    "estree"
  ],
  "engines": {
    "node": "^14.18.0 || ^16.0.0 || >=18.0.0"
  },
  "files": [
    "dist",
    "_ts4.2",
    "package.json",
    "README.md",
    "LICENSE"
  ],
  "repository": {
    "type": "git",
    "url": "https://github.com/typescript-eslint/typescript-eslint.git",
    "directory": "packages/type-utils"
  },
  "bugs": {
    "url": "https://github.com/typescript-eslint/typescript-eslint/issues"
  },
  "license": "MIT",
  "main": "dist/index.js",
  "types": "dist/index.d.ts",
  "scripts": {
    "build": "tsc -b tsconfig.build.json",
    "postbuild": "downlevel-dts dist _ts4.2/dist --to=4.2",
    "clean": "tsc -b tsconfig.build.json --clean",
    "postclean": "rimraf dist && rimraf _ts3.4 && rimraf _ts4.2 && rimraf coverage",
    "format": "prettier --write \"./**/*.{ts,mts,cts,tsx,js,mjs,cjs,jsx,json,md,css}\" --ignore-path ../../.prettierignore",
    "lint": "nx lint",
    "test": "jest --coverage",
    "typecheck": "tsc -p tsconfig.json --noEmit"
  },
  "dependencies": {
    "@typescript-eslint/typescript-estree": "5.52.0",
    "@typescript-eslint/utils": "5.52.0",
    "debug": "^4.3.4",
    "ts-api-utils": "^0.0.22"
  },
  "devDependencies": {
<<<<<<< HEAD
    "@typescript-eslint/parser": "5.50.0",
    "ajv": "^8.12.0",
=======
    "@typescript-eslint/parser": "5.52.0",
>>>>>>> ff6b1906
    "typescript": "*"
  },
  "peerDependencies": {
    "eslint": "^7.0.0 || ^8.0.0"
  },
  "peerDependenciesMeta": {
    "typescript": {
      "optional": true
    }
  },
  "funding": {
    "type": "opencollective",
    "url": "https://opencollective.com/typescript-eslint"
  },
  "typesVersions": {
    "<4.7": {
      "*": [
        "_ts4.2/*"
      ]
    }
  }
}<|MERGE_RESOLUTION|>--- conflicted
+++ resolved
@@ -45,12 +45,8 @@
     "ts-api-utils": "^0.0.22"
   },
   "devDependencies": {
-<<<<<<< HEAD
-    "@typescript-eslint/parser": "5.50.0",
+    "@typescript-eslint/parser": "5.52.0",
     "ajv": "^8.12.0",
-=======
-    "@typescript-eslint/parser": "5.52.0",
->>>>>>> ff6b1906
     "typescript": "*"
   },
   "peerDependencies": {
