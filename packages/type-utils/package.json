--- conflicted
+++ resolved
@@ -43,13 +43,8 @@
     "postclean": "rimraf dist && rimraf _ts3.4 && rimraf _ts4.3 && rimraf coverage",
     "format": "prettier --write \"./**/*.{ts,mts,cts,tsx,js,mjs,cjs,jsx,json,md,css}\" --ignore-path ../../.prettierignore",
     "lint": "npx nx lint",
-<<<<<<< HEAD
     "test": "jest",
-    "typecheck": "tsc --noEmit"
-=======
-    "test": "jest --coverage",
     "check-types": "npx nx typecheck"
->>>>>>> c910ac15
   },
   "dependencies": {
     "@typescript-eslint/typescript-estree": "8.25.0",
