{
  "name": "@typescript-eslint/type-utils",
  "version": "5.53.0",
  "description": "Type utilities for working with TypeScript + ESLint together",
  "files": [
    "dist",
    "_ts4.2",
    "package.json",
    "README.md",
    "LICENSE"
  ],
  "type": "commonjs",
  "typesVersions": {
    "<3.8": {
      ".": [
        "_ts3.4/dist/index.d.ts"
      ]
    }
  },
  "exports": {
    ".": {
      "types": "./dist/index.d.ts",
      "require": "./dist/index.js"
    },
    "./package.json": {
      "require": "./package.json"
    }
  },
  "engines": {
    "node": "^14.18.0 || ^16.0.0 || >=18.0.0"
  },
  "repository": {
    "type": "git",
    "url": "https://github.com/typescript-eslint/typescript-eslint.git",
    "directory": "packages/type-utils"
  },
  "bugs": {
    "url": "https://github.com/typescript-eslint/typescript-eslint/issues"
  },
  "license": "MIT",
  "keywords": [
    "eslint",
    "typescript",
    "estree"
  ],
  "scripts": {
    "build": "tsc -b tsconfig.build.json",
    "postbuild": "downlevel-dts dist _ts4.2/dist --to=4.2",
    "clean": "tsc -b tsconfig.build.json --clean",
    "postclean": "rimraf dist && rimraf _ts3.4 && rimraf _ts4.2 && rimraf coverage",
    "format": "prettier --write \"./**/*.{ts,mts,cts,tsx,js,mjs,cjs,jsx,json,md,css}\" --ignore-path ../../.prettierignore",
    "lint": "nx lint",
    "test": "jest --coverage",
    "typecheck": "tsc -p tsconfig.json --noEmit"
  },
  "dependencies": {
    "@typescript-eslint/typescript-estree": "5.53.0",
    "@typescript-eslint/utils": "5.53.0",
    "debug": "^4.3.4",
    "ts-api-utils": "^0.0.22"
  },
  "devDependencies": {
    "@typescript-eslint/parser": "5.53.0",
    "typescript": "*"
  },
  "peerDependencies": {
    "eslint": "^7.0.0 || ^8.0.0"
  },
  "peerDependenciesMeta": {
    "typescript": {
      "optional": true
    }
  },
  "funding": {
    "type": "opencollective",
    "url": "https://opencollective.com/typescript-eslint"
<<<<<<< HEAD
=======
  },
  "typesVersions": {
    "<4.7": {
      "*": [
        "_ts4.2/*"
      ]
    }
>>>>>>> fc2df636
  }
}<|MERGE_RESOLUTION|>--- conflicted
+++ resolved
@@ -10,13 +10,6 @@
     "LICENSE"
   ],
   "type": "commonjs",
-  "typesVersions": {
-    "<3.8": {
-      ".": [
-        "_ts3.4/dist/index.d.ts"
-      ]
-    }
-  },
   "exports": {
     ".": {
       "types": "./dist/index.d.ts",
@@ -74,8 +67,6 @@
   "funding": {
     "type": "opencollective",
     "url": "https://opencollective.com/typescript-eslint"
-<<<<<<< HEAD
-=======
   },
   "typesVersions": {
     "<4.7": {
@@ -83,6 +74,5 @@
         "_ts4.2/*"
       ]
     }
->>>>>>> fc2df636
   }
 }