--- conflicted
+++ resolved
@@ -55,13 +55,8 @@
     "typescript": ">=4.8.4 <5.9.0"
   },
   "devDependencies": {
-<<<<<<< HEAD
-    "@typescript-eslint/parser": "8.31.0",
+    "@typescript-eslint/parser": "8.31.1",
     "@vitest/coverage-v8": "^3.1.2",
-=======
-    "@typescript-eslint/parser": "8.31.1",
-    "@vitest/coverage-v8": "^3.1.1",
->>>>>>> 50ef8d9b
     "ajv": "^6.12.6",
     "prettier": "^3.2.5",
     "rimraf": "*",
