{
  "name": "@typescript-eslint/type-utils",
  "version": "7.7.1",
  "description": "Type utilities for working with TypeScript + ESLint together",
  "files": [
    "dist",
    "_ts4.3",
    "package.json",
    "README.md",
    "LICENSE"
  ],
  "type": "commonjs",
  "exports": {
    ".": {
      "types": "./dist/index.d.ts",
      "default": "./dist/index.js"
    },
    "./package.json": "./package.json"
  },
  "engines": {
    "node": "^18.18.0 || >=20.0.0"
  },
  "repository": {
    "type": "git",
    "url": "https://github.com/typescript-eslint/typescript-eslint.git",
    "directory": "packages/type-utils"
  },
  "bugs": {
    "url": "https://github.com/typescript-eslint/typescript-eslint/issues"
  },
  "homepage": "https://typescript-eslint.io",
  "license": "MIT",
  "keywords": [
    "eslint",
    "typescript",
    "estree"
  ],
  "scripts": {
    "build": "tsc -b tsconfig.build.json",
    "postbuild": "downlevel-dts dist _ts4.3/dist --to=4.3",
    "clean": "tsc -b tsconfig.build.json --clean",
    "postclean": "rimraf dist && rimraf _ts3.4 && rimraf _ts4.3 && rimraf coverage",
    "format": "prettier --write \"./**/*.{ts,mts,cts,tsx,js,mjs,cjs,jsx,json,md,css}\" --ignore-path ../../.prettierignore",
    "lint": "npx nx lint",
    "test": "jest --coverage",
    "typecheck": "tsc -p tsconfig.json --noEmit"
  },
  "dependencies": {
    "@typescript-eslint/typescript-estree": "7.7.1",
    "@typescript-eslint/utils": "7.7.1",
    "debug": "^4.3.4",
    "ts-api-utils": "^1.3.0"
  },
  "devDependencies": {
<<<<<<< HEAD
    "@jest/types": "29.6.3",
    "@typescript-eslint/parser": "7.7.0",
=======
    "@typescript-eslint/parser": "7.7.1",
>>>>>>> 219b8412
    "ajv": "^6.12.6",
    "downlevel-dts": "*",
    "jest": "29.7.0",
    "prettier": "^3.2.5",
    "rimraf": "*",
    "typescript": "*"
  },
  "peerDependencies": {
    "eslint": "^8.56.0"
  },
  "peerDependenciesMeta": {
    "typescript": {
      "optional": true
    }
  },
  "funding": {
    "type": "opencollective",
    "url": "https://opencollective.com/typescript-eslint"
  },
  "typesVersions": {
    "<4.7": {
      "*": [
        "_ts4.3/*"
      ]
    }
  }
}<|MERGE_RESOLUTION|>--- conflicted
+++ resolved
@@ -52,12 +52,8 @@
     "ts-api-utils": "^1.3.0"
   },
   "devDependencies": {
-<<<<<<< HEAD
     "@jest/types": "29.6.3",
-    "@typescript-eslint/parser": "7.7.0",
-=======
     "@typescript-eslint/parser": "7.7.1",
->>>>>>> 219b8412
     "ajv": "^6.12.6",
     "downlevel-dts": "*",
     "jest": "29.7.0",
