{
  "name": "@typescript-eslint/type-utils",
  "version": "8.29.1",
  "description": "Type utilities for working with TypeScript + ESLint together",
  "files": [
    "dist",
    "!*.tsbuildinfo",
    "package.json",
    "README.md",
    "LICENSE"
  ],
  "type": "commonjs",
  "exports": {
    ".": {
      "types": "./dist/index.d.ts",
      "default": "./dist/index.js"
    },
    "./package.json": "./package.json"
  },
  "engines": {
    "node": "^18.18.0 || ^20.9.0 || >=21.1.0"
  },
  "repository": {
    "type": "git",
    "url": "https://github.com/typescript-eslint/typescript-eslint.git",
    "directory": "packages/type-utils"
  },
  "bugs": {
    "url": "https://github.com/typescript-eslint/typescript-eslint/issues"
  },
  "homepage": "https://typescript-eslint.io",
  "license": "MIT",
  "keywords": [
    "eslint",
    "typescript",
    "estree"
  ],
  "scripts": {
    "build": "tsc -b tsconfig.build.json",
    "clean": "tsc -b tsconfig.build.json --clean",
<<<<<<< HEAD
    "postclean": "rimraf dist/ coverage/",
=======
    "postclean": "rimraf dist/ _ts4.3/ coverage/",
>>>>>>> 6e03f7cc
    "format": "prettier --write \"./**/*.{ts,mts,cts,tsx,js,mjs,cjs,jsx,json,md,css}\" --ignore-path ../../.prettierignore",
    "lint": "npx nx lint",
    "test": "vitest --run --config=$INIT_CWD/vitest.config.mts",
    "check-types": "npx nx typecheck"
  },
  "dependencies": {
    "@typescript-eslint/typescript-estree": "8.29.1",
    "@typescript-eslint/utils": "8.29.1",
    "debug": "^4.3.4",
    "ts-api-utils": "^2.0.1"
  },
  "peerDependencies": {
    "eslint": "^8.57.0 || ^9.0.0",
    "typescript": ">=4.8.4 <5.9.0"
  },
  "devDependencies": {
    "@typescript-eslint/parser": "8.29.1",
    "@vitest/coverage-v8": "^3.1.1",
    "ajv": "^6.12.6",
<<<<<<< HEAD
    "jest": "29.7.0",
=======
    "downlevel-dts": "*",
>>>>>>> 6e03f7cc
    "prettier": "^3.2.5",
    "rimraf": "*",
    "typescript": "*",
    "vitest": "^3.1.1"
  },
  "funding": {
    "type": "opencollective",
    "url": "https://opencollective.com/typescript-eslint"
  }
}<|MERGE_RESOLUTION|>--- conflicted
+++ resolved
@@ -38,11 +38,7 @@
   "scripts": {
     "build": "tsc -b tsconfig.build.json",
     "clean": "tsc -b tsconfig.build.json --clean",
-<<<<<<< HEAD
     "postclean": "rimraf dist/ coverage/",
-=======
-    "postclean": "rimraf dist/ _ts4.3/ coverage/",
->>>>>>> 6e03f7cc
     "format": "prettier --write \"./**/*.{ts,mts,cts,tsx,js,mjs,cjs,jsx,json,md,css}\" --ignore-path ../../.prettierignore",
     "lint": "npx nx lint",
     "test": "vitest --run --config=$INIT_CWD/vitest.config.mts",
@@ -62,11 +58,6 @@
     "@typescript-eslint/parser": "8.29.1",
     "@vitest/coverage-v8": "^3.1.1",
     "ajv": "^6.12.6",
-<<<<<<< HEAD
-    "jest": "29.7.0",
-=======
-    "downlevel-dts": "*",
->>>>>>> 6e03f7cc
     "prettier": "^3.2.5",
     "rimraf": "*",
     "typescript": "*",
