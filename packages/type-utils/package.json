{
  "name": "@typescript-eslint/type-utils",
  "version": "8.33.0",
  "description": "Type utilities for working with TypeScript + ESLint together",
  "files": [
    "dist",
    "!*.tsbuildinfo",
    "package.json",
    "README.md",
    "LICENSE"
  ],
  "type": "commonjs",
  "exports": {
    ".": {
      "types": "./dist/index.d.ts",
      "default": "./dist/index.js"
    },
    "./package.json": "./package.json"
  },
  "engines": {
    "node": "^18.18.0 || ^20.9.0 || >=21.1.0"
  },
  "repository": {
    "type": "git",
    "url": "https://github.com/typescript-eslint/typescript-eslint.git",
    "directory": "packages/type-utils"
  },
  "bugs": {
    "url": "https://github.com/typescript-eslint/typescript-eslint/issues"
  },
  "homepage": "https://typescript-eslint.io",
  "license": "MIT",
  "keywords": [
    "eslint",
    "typescript",
    "estree"
  ],
  "scripts": {
    "//": "These package scripts are mostly here for convenience. Task running is handled by Nx at the root level.",
    "build": "yarn run -BT nx build",
    "clean": "rimraf dist/ coverage/",
    "format": "yarn run -T format",
    "lint": "yarn run -BT nx lint",
    "test": "yarn run -BT nx test",
    "typecheck": "yarn run -BT nx typecheck"
  },
  "dependencies": {
    "@typescript-eslint/typescript-estree": "8.33.0",
    "@typescript-eslint/utils": "8.33.0",
    "debug": "^4.3.4",
    "ts-api-utils": "^2.1.0"
  },
  "peerDependencies": {
    "eslint": "^8.57.0 || ^9.0.0",
    "typescript": ">=4.8.4 <5.9.0"
  },
  "devDependencies": {
<<<<<<< HEAD
    "@typescript-eslint/parser": "8.32.1",
    "@vitest/coverage-v8": "^3.1.4",
=======
    "@typescript-eslint/parser": "8.33.0",
    "@vitest/coverage-v8": "^3.1.3",
>>>>>>> d2ffec79
    "ajv": "^6.12.6",
    "eslint": "*",
    "rimraf": "*",
    "typescript": "*",
    "vitest": "^3.1.4"
  },
  "funding": {
    "type": "opencollective",
    "url": "https://opencollective.com/typescript-eslint"
  },
  "nx": {
    "name": "type-utils",
    "includedScripts": [
      "clean"
    ]
  }
}<|MERGE_RESOLUTION|>--- conflicted
+++ resolved
@@ -55,13 +55,8 @@
     "typescript": ">=4.8.4 <5.9.0"
   },
   "devDependencies": {
-<<<<<<< HEAD
-    "@typescript-eslint/parser": "8.32.1",
+    "@typescript-eslint/parser": "8.33.0",
     "@vitest/coverage-v8": "^3.1.4",
-=======
-    "@typescript-eslint/parser": "8.33.0",
-    "@vitest/coverage-v8": "^3.1.3",
->>>>>>> d2ffec79
     "ajv": "^6.12.6",
     "eslint": "*",
     "rimraf": "*",
