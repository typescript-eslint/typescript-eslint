--- conflicted
+++ resolved
@@ -11,14 +11,10 @@
 export * from './predicates';
 export * from './propertyTypes';
 export * from './requiresQuoting';
-<<<<<<< HEAD
 export * from './TypeAllowListItem';
-export * from './typeFlagUtils';
-=======
 export * from './typeFlagUtils';
 export {
   getDecorators,
   getModifiers,
   typescriptVersionIsAtLeast,
-} from '@typescript-eslint/typescript-estree';
->>>>>>> 344322ad
+} from '@typescript-eslint/typescript-estree';