import { ESLintUtils } from '@typescript-eslint/utils';
import * as tools from 'ts-api-utils';
import * as ts from 'typescript';

import { getTypeOfPropertyOfType } from './propertyTypes';
import type { TypeOrValueSpecifier } from './TypeOrValueSpecifier';
import {
  typeMatchesSpecifier,
  typeOrValueSpecifierSchema,
} from './TypeOrValueSpecifier';

const enum Readonlyness {
  /** the type cannot be handled by the function */
  UnknownType = 1,
  /** the type is mutable */
  Mutable = 2,
  /** the type is readonly */
  Readonly = 3,
}

export interface ReadonlynessOptions {
  readonly treatMethodsAsReadonly?: boolean;
  readonly allow?: Array<TypeOrValueSpecifier>;
}

export const readonlynessOptionsSchema = {
  type: 'object',
  additionalProperties: false,
  properties: {
    treatMethodsAsReadonly: {
      type: 'boolean',
    },
    allow: {
      type: 'array',
      items: typeOrValueSpecifierSchema,
    },
  },
};

export const readonlynessOptionsDefaults: ReadonlynessOptions = {
  treatMethodsAsReadonly: false,
  allow: [],
};

function hasSymbol(node: ts.Node): node is ts.Node & { symbol: ts.Symbol } {
  return Object.prototype.hasOwnProperty.call(node, 'symbol');
}

function isTypeReadonlyArrayOrTuple(
  program: ts.Program,
  type: ts.Type,
  options: ReadonlynessOptions,
  seenTypes: Set<ts.Type>,
): Readonlyness {
  const checker = program.getTypeChecker();
  function checkTypeArguments(arrayType: ts.TypeReference): Readonlyness {
    const typeArguments =
      // getTypeArguments was only added in TS3.7
      checker.getTypeArguments
        ? checker.getTypeArguments(arrayType)
        : arrayType.typeArguments ?? [];

    // this shouldn't happen in reality as:
    // - tuples require at least 1 type argument
    // - ReadonlyArray requires at least 1 type argument
    /* istanbul ignore if */ if (typeArguments.length === 0) {
      return Readonlyness.Readonly;
    }

    // validate the element types are also readonly
    if (
      typeArguments.some(
        typeArg =>
          isTypeReadonlyRecurser(program, typeArg, options, seenTypes) ===
          Readonlyness.Mutable,
      )
    ) {
      return Readonlyness.Mutable;
    }
    return Readonlyness.Readonly;
  }

  if (checker.isArrayType(type)) {
    const symbol = ESLintUtils.nullThrows(
      type.getSymbol(),
      ESLintUtils.NullThrowsReasons.MissingToken('symbol', 'array type'),
    );
    const escapedName = symbol.getEscapedName();
    if (escapedName === 'Array') {
      return Readonlyness.Mutable;
    }

    return checkTypeArguments(type);
  }

  if (checker.isTupleType(type)) {
    if (!type.target.readonly) {
      return Readonlyness.Mutable;
    }

    return checkTypeArguments(type);
  }

  return Readonlyness.UnknownType;
}

function isTypeReadonlyObject(
  program: ts.Program,
  type: ts.Type,
  options: ReadonlynessOptions,
  seenTypes: Set<ts.Type>,
): Readonlyness {
  const checker = program.getTypeChecker();
  function checkIndexSignature(kind: ts.IndexKind): Readonlyness {
    const indexInfo = checker.getIndexInfoOfType(type, kind);
    if (indexInfo) {
      if (!indexInfo.isReadonly) {
        return Readonlyness.Mutable;
      }

      if (indexInfo.type === type || seenTypes.has(indexInfo.type)) {
        return Readonlyness.Readonly;
      }

      return isTypeReadonlyRecurser(
        program,
        indexInfo.type,
        options,
        seenTypes,
      );
    }

    return Readonlyness.UnknownType;
  }

  const properties = type.getProperties();
  if (properties.length) {
    // ensure the properties are marked as readonly
    for (const property of properties) {
      if (options.treatMethodsAsReadonly) {
        if (
          property.valueDeclaration !== undefined &&
          hasSymbol(property.valueDeclaration) &&
          tools.isSymbolFlagSet(
            property.valueDeclaration.symbol,
            ts.SymbolFlags.Method,
          )
        ) {
          continue;
        }

        const declarations = property.getDeclarations();
        const lastDeclaration =
          declarations !== undefined && declarations.length > 0
            ? declarations[declarations.length - 1]
            : undefined;
        if (
          lastDeclaration !== undefined &&
          hasSymbol(lastDeclaration) &&
          tools.isSymbolFlagSet(lastDeclaration.symbol, ts.SymbolFlags.Method)
        ) {
          continue;
        }
      }

      if (
        tools.isPropertyReadonlyInType(type, property.getEscapedName(), checker)
      ) {
        continue;
      }

      const name = ts.getNameOfDeclaration(property.valueDeclaration);
      if (name && ts.isPrivateIdentifier(name)) {
        continue;
      }

      return Readonlyness.Mutable;
    }

    // all properties were readonly
    // now ensure that all of the values are readonly also.

    // do this after checking property readonly-ness as a perf optimization,
    // as we might be able to bail out early due to a mutable property before
    // doing this deep, potentially expensive check.
    for (const property of properties) {
      const propertyType = ESLintUtils.nullThrows(
        getTypeOfPropertyOfType(checker, type, property),
        ESLintUtils.NullThrowsReasons.MissingToken(
          `property "${property.name}"`,
          'type',
        ),
      );

      // handle recursive types.
      // we only need this simple check, because a mutable recursive type will break via the above prop readonly check
      if (seenTypes.has(propertyType)) {
        continue;
      }

      if (
        isTypeReadonlyRecurser(program, propertyType, options, seenTypes) ===
        Readonlyness.Mutable
      ) {
        return Readonlyness.Mutable;
      }
    }
  }

  const isStringIndexSigReadonly = checkIndexSignature(ts.IndexKind.String);
  if (isStringIndexSigReadonly === Readonlyness.Mutable) {
    return isStringIndexSigReadonly;
  }

  const isNumberIndexSigReadonly = checkIndexSignature(ts.IndexKind.Number);
  if (isNumberIndexSigReadonly === Readonlyness.Mutable) {
    return isNumberIndexSigReadonly;
  }

  return Readonlyness.Readonly;
}

// a helper function to ensure the seenTypes map is always passed down, except by the external caller
function isTypeReadonlyRecurser(
  program: ts.Program,
  type: ts.Type,
  options: ReadonlynessOptions,
  seenTypes: Set<ts.Type>,
): Readonlyness.Readonly | Readonlyness.Mutable {
  const checker = program.getTypeChecker();
  seenTypes.add(type);

<<<<<<< HEAD
  if (
    options.allow?.some(specifier =>
      typeMatchesSpecifier(type, specifier, program),
    )
  ) {
    return Readonlyness.Readonly;
  }

  if (isUnionType(type)) {
    // all types in the union must be readonly
    const result = unionTypeParts(type).every(
      t =>
        seenTypes.has(t) ||
        isTypeReadonlyRecurser(program, t, options, seenTypes) ===
          Readonlyness.Readonly,
    );
=======
  if (tools.isUnionType(type)) {
    // all types in the union must be readonly
    const result = tools
      .unionTypeParts(type)
      .every(
        t =>
          seenTypes.has(t) ||
          isTypeReadonlyRecurser(checker, t, options, seenTypes) ===
            Readonlyness.Readonly,
      );
>>>>>>> ff6b1906
    const readonlyness = result ? Readonlyness.Readonly : Readonlyness.Mutable;
    return readonlyness;
  }

  if (tools.isIntersectionType(type)) {
    // Special case for handling arrays/tuples (as readonly arrays/tuples always have mutable methods).
    if (
      type.types.some(t => checker.isArrayType(t) || checker.isTupleType(t))
    ) {
      const allReadonlyParts = type.types.every(
        t =>
          seenTypes.has(t) ||
          isTypeReadonlyRecurser(program, t, options, seenTypes) ===
            Readonlyness.Readonly,
      );
      return allReadonlyParts ? Readonlyness.Readonly : Readonlyness.Mutable;
    }

    // Normal case.
    const isReadonlyObject = isTypeReadonlyObject(
      program,
      type,
      options,
      seenTypes,
    );
    if (isReadonlyObject !== Readonlyness.UnknownType) {
      return isReadonlyObject;
    }
  }

  if (tools.isConditionalType(type)) {
    const result = [type.root.node.trueType, type.root.node.falseType]
      .map(checker.getTypeFromTypeNode)
      .every(
        t =>
          seenTypes.has(t) ||
          isTypeReadonlyRecurser(program, t, options, seenTypes) ===
            Readonlyness.Readonly,
      );

    const readonlyness = result ? Readonlyness.Readonly : Readonlyness.Mutable;
    return readonlyness;
  }

  // all non-object, non-intersection types are readonly.
  // this should only be primitive types
  if (!tools.isObjectType(type)) {
    return Readonlyness.Readonly;
  }

  // pure function types are readonly
  if (
    type.getCallSignatures().length > 0 &&
    type.getProperties().length === 0
  ) {
    return Readonlyness.Readonly;
  }

  const isReadonlyArray = isTypeReadonlyArrayOrTuple(
    program,
    type,
    options,
    seenTypes,
  );
  if (isReadonlyArray !== Readonlyness.UnknownType) {
    return isReadonlyArray;
  }

  const isReadonlyObject = isTypeReadonlyObject(
    program,
    type,
    options,
    seenTypes,
  );
  /* istanbul ignore else */ if (
    isReadonlyObject !== Readonlyness.UnknownType
  ) {
    return isReadonlyObject;
  }

  throw new Error('Unhandled type');
}

/**
 * Checks if the given type is readonly
 */
function isTypeReadonly(
  program: ts.Program,
  type: ts.Type,
  options: ReadonlynessOptions = readonlynessOptionsDefaults,
): boolean {
  return (
    isTypeReadonlyRecurser(program, type, options, new Set()) ===
    Readonlyness.Readonly
  );
}

export { isTypeReadonly };<|MERGE_RESOLUTION|>--- conflicted
+++ resolved
@@ -230,7 +230,6 @@
   const checker = program.getTypeChecker();
   seenTypes.add(type);
 
-<<<<<<< HEAD
   if (
     options.allow?.some(specifier =>
       typeMatchesSpecifier(type, specifier, program),
@@ -239,15 +238,6 @@
     return Readonlyness.Readonly;
   }
 
-  if (isUnionType(type)) {
-    // all types in the union must be readonly
-    const result = unionTypeParts(type).every(
-      t =>
-        seenTypes.has(t) ||
-        isTypeReadonlyRecurser(program, t, options, seenTypes) ===
-          Readonlyness.Readonly,
-    );
-=======
   if (tools.isUnionType(type)) {
     // all types in the union must be readonly
     const result = tools
@@ -255,10 +245,9 @@
       .every(
         t =>
           seenTypes.has(t) ||
-          isTypeReadonlyRecurser(checker, t, options, seenTypes) ===
+          isTypeReadonlyRecurser(program, t, options, seenTypes) ===
             Readonlyness.Readonly,
       );
->>>>>>> ff6b1906
     const readonlyness = result ? Readonlyness.Readonly : Readonlyness.Mutable;
     return readonlyness;
   }
