--- conflicted
+++ resolved
@@ -85,12 +85,8 @@
       type.getSymbol(),
       ESLintUtils.NullThrowsReasons.MissingToken('symbol', 'array type'),
     );
-<<<<<<< HEAD
-    const escapedName = symbol.getEscapedName() as string;
-=======
     const escapedName = symbol.getEscapedName();
     // eslint-disable-next-line @typescript-eslint/no-unsafe-enum-comparison
->>>>>>> c8bb00d1
     if (escapedName === 'Array') {
       return Readonlyness.Mutable;
     }
