--- conflicted
+++ resolved
@@ -234,7 +234,6 @@
   const checker = program.getTypeChecker();
   seenTypes.add(type);
 
-<<<<<<< HEAD
   if (
     options.allow?.some(specifier =>
       typeMatchesSpecifier(type, specifier, program),
@@ -243,10 +242,7 @@
     return Readonlyness.Readonly;
   }
 
-  if (tools.isUnionType(type)) {
-=======
   if (tsutils.isUnionType(type)) {
->>>>>>> 355adf0b
     // all types in the union must be readonly
     const result = tsutils
       .unionTypeParts(type)
