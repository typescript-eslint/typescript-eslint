--- conflicted
+++ resolved
@@ -1,7 +1,4 @@
 import { ESLintUtils } from '@typescript-eslint/utils';
-<<<<<<< HEAD
-import * as tsutils from 'tsutils';
-=======
 import {
   isConditionalType,
   isIntersectionType,
@@ -11,7 +8,6 @@
   isUnionType,
   unionTypeParts,
 } from 'tsutils';
->>>>>>> 87a27367
 import * as ts from 'typescript';
 
 import { getTypeOfPropertyOfType } from './propertyTypes';
