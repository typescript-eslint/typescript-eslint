import { ESLintUtils } from '@typescript-eslint/utils';
import {
  isConditionalType,
  isObjectType,
  isUnionType,
  unionTypeParts,
  isPropertyReadonlyInType,
  isSymbolFlagSet,
  isIntersectionType,
} from 'tsutils';
import * as ts from 'typescript';
import { getTypeOfPropertyOfType } from './propertyTypes';

const enum Readonlyness {
  /** the type cannot be handled by the function */
  UnknownType = 1,
  /** the type is mutable */
  Mutable = 2,
  /** the type is readonly */
  Readonly = 3,
}

interface ReadonlynessOptions {
  readonly treatMethodsAsReadonly?: boolean;
  readonly exceptions?: Array<string>;
  readonly internalExceptions?: Array<string>;
}

const readonlynessOptionsDefaults: ReadonlynessOptions = {
  treatMethodsAsReadonly: false,
  exceptions: [],
  internalExceptions: [],
};

function hasSymbol(node: ts.Node): node is ts.Node & { symbol: ts.Symbol } {
  return Object.prototype.hasOwnProperty.call(node, 'symbol');
}

function isTypeExcepted(
  type: ts.Type,
  program: ts.Program,
  options: ReadonlynessOptions,
): boolean {
  const typeName = type.getSymbol()?.escapedName;
  if (typeName === undefined) {
    return false;
  }
  if (options.exceptions?.includes(typeName)) {
    return true;
  }
  if (options.internalExceptions?.includes(typeName)) {
    const declarations = type.getSymbol()?.getDeclarations() ?? [];
    for (const declaration of declarations) {
      if (program.isSourceFileDefaultLibrary(declaration.getSourceFile())) {
        return true;
      }
    }
  }
  return false;
}

function isTypeReadonlyArrayOrTuple(
  program: ts.Program,
  type: ts.Type,
  options: ReadonlynessOptions,
  seenTypes: Set<ts.Type>,
): Readonlyness {
  const checker = program.getTypeChecker();
  function checkTypeArguments(arrayType: ts.TypeReference): Readonlyness {
    const typeArguments =
      // getTypeArguments was only added in TS3.7
      checker.getTypeArguments
        ? checker.getTypeArguments(arrayType)
        : arrayType.typeArguments ?? [];

    // this shouldn't happen in reality as:
    // - tuples require at least 1 type argument
    // - ReadonlyArray requires at least 1 type argument
    /* istanbul ignore if */ if (typeArguments.length === 0) {
      return Readonlyness.Readonly;
    }

    // validate the element types are also readonly
    if (
      typeArguments.some(
        typeArg =>
          isTypeReadonlyRecurser(program, typeArg, options, seenTypes) ===
          Readonlyness.Mutable,
      )
    ) {
      return Readonlyness.Mutable;
    }
    return Readonlyness.Readonly;
  }

  if (checker.isArrayType(type)) {
    const symbol = ESLintUtils.nullThrows(
      type.getSymbol(),
      ESLintUtils.NullThrowsReasons.MissingToken('symbol', 'array type'),
    );
    const escapedName = symbol.getEscapedName();
    if (escapedName === 'Array') {
      return Readonlyness.Mutable;
    }

    return checkTypeArguments(type);
  }

  if (checker.isTupleType(type)) {
    if (!type.target.readonly) {
      return Readonlyness.Mutable;
    }

    return checkTypeArguments(type);
  }

  return Readonlyness.UnknownType;
}

function isTypeReadonlyObject(
  program: ts.Program,
  type: ts.Type,
  options: ReadonlynessOptions,
  seenTypes: Set<ts.Type>,
): Readonlyness {
  const checker = program.getTypeChecker();
  function checkIndexSignature(kind: ts.IndexKind): Readonlyness {
    const indexInfo = checker.getIndexInfoOfType(type, kind);
    if (indexInfo) {
      if (!indexInfo.isReadonly) {
        return Readonlyness.Mutable;
      }

      return isTypeReadonlyRecurser(
        checker,
        indexInfo.type,
        options,
        seenTypes,
      );
    }

    return Readonlyness.UnknownType;
  }

  const properties = type.getProperties();
  if (properties.length) {
    // ensure the properties are marked as readonly
    for (const property of properties) {
      if (options.treatMethodsAsReadonly) {
        if (
          property.valueDeclaration !== undefined &&
          hasSymbol(property.valueDeclaration) &&
          isSymbolFlagSet(
            property.valueDeclaration.symbol,
            ts.SymbolFlags.Method,
          )
        ) {
          continue;
        }

        const declarations = property.getDeclarations();
        const lastDeclaration =
          declarations !== undefined && declarations.length > 0
            ? declarations[declarations.length - 1]
            : undefined;
        if (
          lastDeclaration !== undefined &&
          hasSymbol(lastDeclaration) &&
          isSymbolFlagSet(lastDeclaration.symbol, ts.SymbolFlags.Method)
        ) {
          continue;
        }
      }

      if (isPropertyReadonlyInType(type, property.getEscapedName(), checker)) {
        continue;
      }

      return Readonlyness.Mutable;
    }

    // all properties were readonly
    // now ensure that all of the values are readonly also.

    // do this after checking property readonly-ness as a perf optimization,
    // as we might be able to bail out early due to a mutable property before
    // doing this deep, potentially expensive check.
    for (const property of properties) {
      const propertyType = ESLintUtils.nullThrows(
        getTypeOfPropertyOfType(checker, type, property),
        ESLintUtils.NullThrowsReasons.MissingToken(
          `property "${property.name}"`,
          'type',
        ),
      );

      // handle recursive types.
      // we only need this simple check, because a mutable recursive type will break via the above prop readonly check
      if (seenTypes.has(propertyType)) {
        continue;
      }

      if (
        isTypeReadonlyRecurser(program, propertyType, options, seenTypes) ===
        Readonlyness.Mutable
      ) {
        return Readonlyness.Mutable;
      }
    }
  }

  const isStringIndexSigReadonly = checkIndexSignature(ts.IndexKind.String);
  if (isStringIndexSigReadonly === Readonlyness.Mutable) {
    return isStringIndexSigReadonly;
  }

  const isNumberIndexSigReadonly = checkIndexSignature(ts.IndexKind.Number);
  if (isNumberIndexSigReadonly === Readonlyness.Mutable) {
    return isNumberIndexSigReadonly;
  }

  return Readonlyness.Readonly;
}

// a helper function to ensure the seenTypes map is always passed down, except by the external caller
function isTypeReadonlyRecurser(
  program: ts.Program,
  type: ts.Type,
  options: ReadonlynessOptions,
  seenTypes: Set<ts.Type>,
): Readonlyness.Readonly | Readonlyness.Mutable {
  seenTypes.add(type);

  if (isTypeExcepted(type, program, options)) {
    return Readonlyness.Readonly;
  }

  if (isUnionType(type)) {
    // all types in the union must be readonly
    const result = unionTypeParts(type).every(
      t =>
        seenTypes.has(t) ||
<<<<<<< HEAD
        isTypeReadonlyRecurser(program, t, options, seenTypes),
=======
        isTypeReadonlyRecurser(checker, t, options, seenTypes) ===
          Readonlyness.Readonly,
>>>>>>> 88941065
    );
    const readonlyness = result ? Readonlyness.Readonly : Readonlyness.Mutable;
    return readonlyness;
  }

  if (isIntersectionType(type)) {
    // Special case for handling arrays/tuples (as readonly arrays/tuples always have mutable methods).
    if (
      type.types.some(t => checker.isArrayType(t) || checker.isTupleType(t))
    ) {
      const allReadonlyParts = type.types.every(
        t =>
          seenTypes.has(t) ||
          isTypeReadonlyRecurser(checker, t, options, seenTypes) ===
            Readonlyness.Readonly,
      );
      return allReadonlyParts ? Readonlyness.Readonly : Readonlyness.Mutable;
    }

    // Normal case.
    const isReadonlyObject = isTypeReadonlyObject(
      checker,
      type,
      options,
      seenTypes,
    );
    if (isReadonlyObject !== Readonlyness.UnknownType) {
      return isReadonlyObject;
    }
  }

  if (isConditionalType(type)) {
    const result = [type.root.node.trueType, type.root.node.falseType]
      .map(checker.getTypeFromTypeNode)
      .every(
        t =>
          seenTypes.has(t) ||
          isTypeReadonlyRecurser(checker, t, options, seenTypes) ===
            Readonlyness.Readonly,
      );

    const readonlyness = result ? Readonlyness.Readonly : Readonlyness.Mutable;
    return readonlyness;
  }

  // all non-object, non-intersection types are readonly.
  // this should only be primitive types
  if (!isObjectType(type)) {
    return Readonlyness.Readonly;
  }

  // pure function types are readonly
  if (
    type.getCallSignatures().length > 0 &&
    type.getProperties().length === 0
  ) {
    return Readonlyness.Readonly;
  }

  const isReadonlyArray = isTypeReadonlyArrayOrTuple(
    program,
    type,
    options,
    seenTypes,
  );
  if (isReadonlyArray !== Readonlyness.UnknownType) {
    return isReadonlyArray;
  }

  const isReadonlyObject = isTypeReadonlyObject(
    program,
    type,
    options,
    seenTypes,
  );
  /* istanbul ignore else */ if (
    isReadonlyObject !== Readonlyness.UnknownType
  ) {
    return isReadonlyObject;
  }

  throw new Error('Unhandled type');
}

/**
 * Checks if the given type is readonly
 */
function isTypeReadonly(
  program: ts.Program,
  type: ts.Type,
  options: ReadonlynessOptions = readonlynessOptionsDefaults,
): boolean {
  return (
    isTypeReadonlyRecurser(program, type, options, new Set()) ===
    Readonlyness.Readonly
  );
}

export { isTypeReadonly };<|MERGE_RESOLUTION|>--- conflicted
+++ resolved
@@ -240,12 +240,8 @@
     const result = unionTypeParts(type).every(
       t =>
         seenTypes.has(t) ||
-<<<<<<< HEAD
-        isTypeReadonlyRecurser(program, t, options, seenTypes),
-=======
-        isTypeReadonlyRecurser(checker, t, options, seenTypes) ===
+        isTypeReadonlyRecurser(program, t, options, seenTypes) ===
           Readonlyness.Readonly,
->>>>>>> 88941065
     );
     const readonlyness = result ? Readonlyness.Readonly : Readonlyness.Mutable;
     return readonlyness;
