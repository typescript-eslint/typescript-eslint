import * as tools from 'ts-api-utils';
import * as ts from 'typescript';

import { isTypeFlagSet } from './typeFlagUtils';

/**
 * @param type Type being checked by name.
 * @param allowAny Whether to consider `any` and `unknown` to match.
 * @param allowedNames Symbol names checking on the type.
 * @param matchAnyInstead Whether to instead just check if any parts match, rather than all parts.
 * @returns Whether the type is, extends, or contains the allowed names (or all matches the allowed names, if mustMatchAll is true).
 */
export function containsAllTypesByName(
  type: ts.Type,
  allowAny: boolean,
  allowedNames: Set<string>,
  matchAnyInstead = false,
): boolean {
  if (isTypeFlagSet(type, ts.TypeFlags.Any | ts.TypeFlags.Unknown)) {
    return !allowAny;
  }

  if (tools.isTypeReference(type)) {
    type = type.target;
  }

  const symbol = type.getSymbol();
  if (symbol && allowedNames.has(symbol.name)) {
    return true;
  }

<<<<<<< HEAD
  if (tools.isUnionOrIntersectionType(type)) {
    return type.types.every(t =>
      containsAllTypesByName(t, allowAny, allowedNames),
    );
=======
  const predicate = (t: ts.Type): boolean =>
    containsAllTypesByName(t, allowAny, allowedNames, matchAnyInstead);

  if (isUnionOrIntersectionType(type)) {
    return matchAnyInstead
      ? type.types.some(predicate)
      : type.types.every(predicate);
>>>>>>> 94dff84a
  }

  const bases = type.getBaseTypes();

  return (
    typeof bases !== 'undefined' &&
    (matchAnyInstead
      ? bases.some(predicate)
      : bases.length > 0 && bases.every(predicate))
  );
}<|MERGE_RESOLUTION|>--- conflicted
+++ resolved
@@ -29,20 +29,13 @@
     return true;
   }
 
-<<<<<<< HEAD
-  if (tools.isUnionOrIntersectionType(type)) {
-    return type.types.every(t =>
-      containsAllTypesByName(t, allowAny, allowedNames),
-    );
-=======
   const predicate = (t: ts.Type): boolean =>
     containsAllTypesByName(t, allowAny, allowedNames, matchAnyInstead);
 
-  if (isUnionOrIntersectionType(type)) {
+  if (tools.isUnionOrIntersectionType(type)) {
     return matchAnyInstead
       ? type.types.some(predicate)
       : type.types.every(predicate);
->>>>>>> 94dff84a
   }
 
   const bases = type.getBaseTypes();
