import type { JSONSchema4 } from '@typescript-eslint/utils/json-schema';
import type * as ts from 'typescript';

import * as tsutils from 'ts-api-utils';

import { specifierNameMatches } from './typeOrValueSpecifiers/specifierNameMatches';
import { typeDeclaredInFile } from './typeOrValueSpecifiers/typeDeclaredInFile';
import { typeDeclaredInLib } from './typeOrValueSpecifiers/typeDeclaredInLib';
import { typeDeclaredInPackageDeclarationFile } from './typeOrValueSpecifiers/typeDeclaredInPackageDeclarationFile';

/**
 * Describes specific types or values declared in local files.
 * See [TypeOrValueSpecifier > FileSpecifier](/packages/type-utils/type-or-value-specifier#filespecifier).
 */
export interface FileSpecifier {
  from: 'file';

  /**
   * Type or value name(s) to match on.
   */
  name: string[] | string;

  /**
   * A specific file the types or values must be declared in.
   */
  path?: string;
}

/**
 * Describes specific types or values declared in TypeScript's built-in lib definitions.
 * See [TypeOrValueSpecifier > LibSpecifier](/packages/type-utils/type-or-value-specifier#libspecifier).
 */
export interface LibSpecifier {
  from: 'lib';

  /**
   * Type or value name(s) to match on.
   */
  name: string[] | string;
}

/**
 * Describes specific types or values imported from packages.
 * See [TypeOrValueSpecifier > PackageSpecifier](/packages/type-utils/type-or-value-specifier#packagespecifier).
 */
export interface PackageSpecifier {
  from: 'package';

  /**
   * Type or value name(s) to match on.
   */
  name: string[] | string;

  /**
   * Package name the type or value must be declared in.
   */
  package: string;
}

/**
 * A centralized format for rule options to describe specific _types_ and/or _values_.
 * See [TypeOrValueSpecifier](/packages/type-utils/type-or-value-specifier).
 */
export type TypeOrValueSpecifier =
  | FileSpecifier
  | LibSpecifier
  | PackageSpecifier
  | string;

<<<<<<< HEAD
export const typeOrValueSpecifierSchema: JSONSchema4 = {
  oneOf: [
    {
      type: 'string',
    },
    {
      additionalProperties: false,
      properties: {
        from: {
          enum: ['file'],
          type: 'string',
        },
        name: {
          oneOf: [
            {
              type: 'string',
            },
            {
              items: {
                type: 'string',
              },
              minItems: 1,
              type: 'array',
              uniqueItems: true,
            },
          ],
        },
        path: {
          type: 'string',
=======
export const typeOrValueSpecifiersSchema = {
  type: 'array',
  items: {
    oneOf: [
      {
        type: 'string',
      },
      {
        type: 'object',
        additionalProperties: false,
        properties: {
          from: {
            type: 'string',
            enum: ['file'],
          },
          name: {
            oneOf: [
              {
                type: 'string',
              },
              {
                type: 'array',
                minItems: 1,
                uniqueItems: true,
                items: {
                  type: 'string',
                },
              },
            ],
          },
          path: {
            type: 'string',
          },
>>>>>>> 865209dd
        },
        required: ['from', 'name'],
      },
<<<<<<< HEAD
      required: ['from', 'name'],
      type: 'object',
    },
    {
      additionalProperties: false,
      properties: {
        from: {
          enum: ['lib'],
          type: 'string',
        },
        name: {
          oneOf: [
            {
              type: 'string',
            },
            {
              items: {
                type: 'string',
              },
              minItems: 1,
              type: 'array',
              uniqueItems: true,
            },
          ],
=======
      {
        type: 'object',
        additionalProperties: false,
        properties: {
          from: {
            type: 'string',
            enum: ['lib'],
          },
          name: {
            oneOf: [
              {
                type: 'string',
              },
              {
                type: 'array',
                minItems: 1,
                uniqueItems: true,
                items: {
                  type: 'string',
                },
              },
            ],
          },
>>>>>>> 865209dd
        },
        required: ['from', 'name'],
      },
<<<<<<< HEAD
      required: ['from', 'name'],
      type: 'object',
    },
    {
      additionalProperties: false,
      properties: {
        from: {
          enum: ['package'],
          type: 'string',
        },
        name: {
          oneOf: [
            {
              type: 'string',
            },
            {
              items: {
                type: 'string',
              },
              minItems: 1,
              type: 'array',
              uniqueItems: true,
            },
          ],
        },
        package: {
          type: 'string',
=======
      {
        type: 'object',
        additionalProperties: false,
        properties: {
          from: {
            type: 'string',
            enum: ['package'],
          },
          name: {
            oneOf: [
              {
                type: 'string',
              },
              {
                type: 'array',
                minItems: 1,
                uniqueItems: true,
                items: {
                  type: 'string',
                },
              },
            ],
          },
          package: {
            type: 'string',
          },
>>>>>>> 865209dd
        },
        required: ['from', 'name', 'package'],
      },
<<<<<<< HEAD
      required: ['from', 'name', 'package'],
      type: 'object',
    },
  ],
};
=======
    ],
  },
} as const satisfies JSONSchema4;
>>>>>>> 865209dd

export function typeMatchesSpecifier(
  type: ts.Type,
  specifier: TypeOrValueSpecifier,
  program: ts.Program,
): boolean {
  if (tsutils.isIntrinsicErrorType(type)) {
    return false;
  }
  if (typeof specifier === 'string') {
    return specifierNameMatches(type, specifier);
  }
  if (!specifierNameMatches(type, specifier.name)) {
    return false;
  }
  const symbol = type.getSymbol() ?? type.aliasSymbol;
  const declarations = symbol?.getDeclarations() ?? [];
  const declarationFiles = declarations.map(declaration =>
    declaration.getSourceFile(),
  );
  switch (specifier.from) {
    case 'file':
      return typeDeclaredInFile(specifier.path, declarationFiles, program);
    case 'lib':
      return typeDeclaredInLib(declarationFiles, program);
    case 'package':
      return typeDeclaredInPackageDeclarationFile(
        specifier.package,
        declarations,
        declarationFiles,
        program,
      );
  }
}

export const typeMatchesSomeSpecifier = (
  type: ts.Type,
  specifiers: TypeOrValueSpecifier[] = [],
  program: ts.Program,
): boolean =>
  specifiers.some(specifier => typeMatchesSpecifier(type, specifier, program));<|MERGE_RESOLUTION|>--- conflicted
+++ resolved
@@ -67,51 +67,18 @@
   | PackageSpecifier
   | string;
 
-<<<<<<< HEAD
-export const typeOrValueSpecifierSchema: JSONSchema4 = {
-  oneOf: [
-    {
-      type: 'string',
-    },
-    {
-      additionalProperties: false,
-      properties: {
-        from: {
-          enum: ['file'],
-          type: 'string',
-        },
-        name: {
-          oneOf: [
-            {
-              type: 'string',
-            },
-            {
-              items: {
-                type: 'string',
-              },
-              minItems: 1,
-              type: 'array',
-              uniqueItems: true,
-            },
-          ],
-        },
-        path: {
-          type: 'string',
-=======
 export const typeOrValueSpecifiersSchema = {
-  type: 'array',
   items: {
     oneOf: [
       {
         type: 'string',
       },
       {
-        type: 'object',
         additionalProperties: false,
         properties: {
           from: {
-            type: 'string',
             enum: ['file'],
+            type: 'string',
           },
           name: {
             oneOf: [
@@ -119,55 +86,28 @@
                 type: 'string',
               },
               {
-                type: 'array',
-                minItems: 1,
-                uniqueItems: true,
                 items: {
                   type: 'string',
                 },
+                minItems: 1,
+                type: 'array',
+                uniqueItems: true,
               },
             ],
           },
           path: {
             type: 'string',
           },
->>>>>>> 865209dd
         },
         required: ['from', 'name'],
-      },
-<<<<<<< HEAD
-      required: ['from', 'name'],
-      type: 'object',
-    },
-    {
-      additionalProperties: false,
-      properties: {
-        from: {
-          enum: ['lib'],
-          type: 'string',
-        },
-        name: {
-          oneOf: [
-            {
-              type: 'string',
-            },
-            {
-              items: {
-                type: 'string',
-              },
-              minItems: 1,
-              type: 'array',
-              uniqueItems: true,
-            },
-          ],
-=======
-      {
         type: 'object',
+      },
+      {
         additionalProperties: false,
         properties: {
           from: {
-            type: 'string',
             enum: ['lib'],
+            type: 'string',
           },
           name: {
             oneOf: [
@@ -175,55 +115,25 @@
                 type: 'string',
               },
               {
-                type: 'array',
-                minItems: 1,
-                uniqueItems: true,
                 items: {
                   type: 'string',
                 },
+                minItems: 1,
+                type: 'array',
+                uniqueItems: true,
               },
             ],
           },
->>>>>>> 865209dd
         },
         required: ['from', 'name'],
-      },
-<<<<<<< HEAD
-      required: ['from', 'name'],
-      type: 'object',
-    },
-    {
-      additionalProperties: false,
-      properties: {
-        from: {
-          enum: ['package'],
-          type: 'string',
-        },
-        name: {
-          oneOf: [
-            {
-              type: 'string',
-            },
-            {
-              items: {
-                type: 'string',
-              },
-              minItems: 1,
-              type: 'array',
-              uniqueItems: true,
-            },
-          ],
-        },
-        package: {
-          type: 'string',
-=======
-      {
         type: 'object',
+      },
+      {
         additionalProperties: false,
         properties: {
           from: {
-            type: 'string',
             enum: ['package'],
+            type: 'string',
           },
           name: {
             oneOf: [
@@ -231,33 +141,26 @@
                 type: 'string',
               },
               {
-                type: 'array',
-                minItems: 1,
-                uniqueItems: true,
                 items: {
                   type: 'string',
                 },
+                minItems: 1,
+                type: 'array',
+                uniqueItems: true,
               },
             ],
           },
           package: {
             type: 'string',
           },
->>>>>>> 865209dd
         },
         required: ['from', 'name', 'package'],
-      },
-<<<<<<< HEAD
-      required: ['from', 'name', 'package'],
-      type: 'object',
-    },
-  ],
-};
-=======
+        type: 'object',
+      },
     ],
   },
+  type: 'array',
 } as const satisfies JSONSchema4;
->>>>>>> 865209dd
 
 export function typeMatchesSpecifier(
   type: ts.Type,
