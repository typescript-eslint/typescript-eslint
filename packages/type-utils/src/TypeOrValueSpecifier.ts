import { getCanonicalFileName } from '@typescript-eslint/typescript-estree';
import type { JSONSchema4 } from '@typescript-eslint/utils/json-schema';
import path from 'path';
import * as tsutils from 'ts-api-utils';
import type * as ts from 'typescript';

interface FileSpecifier {
  from: 'file';
  name: string[] | string;
  path?: string;
}

interface LibSpecifier {
  from: 'lib';
  name: string[] | string;
}

interface PackageSpecifier {
  from: 'package';
  name: string[] | string;
  package: string;
}

export type TypeOrValueSpecifier =
  | FileSpecifier
  | LibSpecifier
  | PackageSpecifier
  | string;

export const typeOrValueSpecifierSchema: JSONSchema4 = {
  oneOf: [
    {
      type: 'string',
    },
    {
      type: 'object',
      additionalProperties: false,
      properties: {
        from: {
          type: 'string',
          enum: ['file'],
        },
        name: {
          oneOf: [
            {
              type: 'string',
            },
            {
              type: 'array',
              minItems: 1,
              uniqueItems: true,
              items: {
                type: 'string',
              },
            },
          ],
        },
        path: {
          type: 'string',
        },
      },
      required: ['from', 'name'],
    },
    {
      type: 'object',
      additionalProperties: false,
      properties: {
        from: {
          type: 'string',
          enum: ['lib'],
        },
        name: {
          oneOf: [
            {
              type: 'string',
            },
            {
              type: 'array',
              minItems: 1,
              uniqueItems: true,
              items: {
                type: 'string',
              },
            },
          ],
        },
      },
      required: ['from', 'name'],
    },
    {
      type: 'object',
      additionalProperties: false,
      properties: {
        from: {
          type: 'string',
          enum: ['package'],
        },
        name: {
          oneOf: [
            {
              type: 'string',
            },
            {
              type: 'array',
              minItems: 1,
              uniqueItems: true,
              items: {
                type: 'string',
              },
            },
          ],
        },
        package: {
          type: 'string',
        },
      },
      required: ['from', 'name', 'package'],
    },
  ],
};

function specifierNameMatches(type: ts.Type, name: string[] | string): boolean {
  if (typeof name === 'string') {
    name = [name];
  }
  if (name.some(item => item === type.intrinsicName)) {
    return true;
  }
  const symbol = type.aliasSymbol ?? type.getSymbol();
  if (symbol === undefined) {
    return false;
  }
<<<<<<< HEAD
  return name.some(item => item === (symbol.escapedName as string));
=======
  return name.some(item => (item as ts.__String) === symbol.escapedName);
>>>>>>> c8bb00d1
}

function typeDeclaredInFile(
  relativePath: string | undefined,
  declarationFiles: ts.SourceFile[],
  program: ts.Program,
): boolean {
  if (relativePath === undefined) {
    const cwd = getCanonicalFileName(program.getCurrentDirectory());
    return declarationFiles.some(declaration =>
      getCanonicalFileName(declaration.fileName).startsWith(cwd),
    );
  }
  const absolutePath = getCanonicalFileName(
    path.join(program.getCurrentDirectory(), relativePath),
  );
  return declarationFiles.some(
    declaration => getCanonicalFileName(declaration.fileName) === absolutePath,
  );
}

function typeDeclaredInPackage(
  packageName: string,
  declarationFiles: ts.SourceFile[],
  program: ts.Program,
): boolean {
  // Handle scoped packages - if the name starts with @, remove it and replace / with __
  const typesPackageName = packageName.replace(/^@([^/]+)\//, '$1__');

  const matcher = new RegExp(`${packageName}|${typesPackageName}`);
  return declarationFiles.some(declaration => {
    const packageIdName = program.sourceFileToPackageName.get(declaration.path);
    return (
      packageIdName !== undefined &&
      matcher.test(packageIdName) &&
      program.isSourceFileFromExternalLibrary(declaration)
    );
  });
}

function typeDeclaredInLib(
  declarationFiles: ts.SourceFile[],
  program: ts.Program,
): boolean {
  // Assertion: The type is not an error type.

  // Intrinsic type (i.e. string, number, boolean, etc) - Treat it as if it's from lib.
  if (declarationFiles.length === 0) {
    return true;
  }
  return declarationFiles.some(declaration =>
    program.isSourceFileDefaultLibrary(declaration),
  );
}

export function typeMatchesSpecifier(
  type: ts.Type,
  specifier: TypeOrValueSpecifier,
  program: ts.Program,
): boolean {
  if (tsutils.isIntrinsicErrorType(type)) {
    return false;
  }
  if (typeof specifier === 'string') {
    return specifierNameMatches(type, specifier);
  }
  if (!specifierNameMatches(type, specifier.name)) {
    return false;
  }
  const declarationFiles =
    type
      .getSymbol()
      ?.getDeclarations()
      ?.map(declaration => declaration.getSourceFile()) ?? [];
  switch (specifier.from) {
    case 'file':
      return typeDeclaredInFile(specifier.path, declarationFiles, program);
    case 'lib':
      return typeDeclaredInLib(declarationFiles, program);
    case 'package':
      return typeDeclaredInPackage(
        specifier.package,
        declarationFiles,
        program,
      );
  }
}<|MERGE_RESOLUTION|>--- conflicted
+++ resolved
@@ -130,11 +130,7 @@
   if (symbol === undefined) {
     return false;
   }
-<<<<<<< HEAD
   return name.some(item => item === (symbol.escapedName as string));
-=======
-  return name.some(item => (item as ts.__String) === symbol.escapedName);
->>>>>>> c8bb00d1
 }
 
 function typeDeclaredInFile(
