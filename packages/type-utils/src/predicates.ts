import debug from 'debug';
import * as tsutils from 'ts-api-utils';
import * as ts from 'typescript';

import { isTypeFlagSet } from './typeFlagUtils';

const log = debug('typescript-eslint:eslint-plugin:utils:types');

export interface IsNullableTypeOptions {
  /**
   * Whether the type is a receiving type (i.e. the type of a called function's parameter).
   */
  isReceiver?: boolean;
  allowUndefined?: boolean;
}

/**
 * Checks if the given type is (or accepts) nullable
 */
export function isNullableType(
  type: ts.Type,
<<<<<<< HEAD
  {
    isReceiver,
    allowUndefined,
  }?: { 
    /**
     * @deprecated - this flag no longer does anything and will be removed in the next major
     */
    isReceiver?: boolean;
    /**
     * @deprecated - this flag no longer does anything and will be removed in the next major
     */
    allowUndefined?: boolean;
  },
=======
  { isReceiver = false, allowUndefined = true }: IsNullableTypeOptions = {},
>>>>>>> 96ffd247
): boolean {
  return isTypeFlagSet(
    type,
    ts.TypeFlags.Any |
      ts.TypeFlags.Unknown |
      ts.TypeFlags.Null |
      ts.TypeFlags.Undefined,
  );
}

/**
 * Checks if the given type is either an array type,
 * or a union made up solely of array types.
 */
export function isTypeArrayTypeOrUnionOfArrayTypes(
  type: ts.Type,
  checker: ts.TypeChecker,
): boolean {
  for (const t of tsutils.unionTypeParts(type)) {
    if (!checker.isArrayType(t)) {
      return false;
    }
  }

  return true;
}

/**
 * @returns true if the type is `never`
 */
export function isTypeNeverType(type: ts.Type): boolean {
  return isTypeFlagSet(type, ts.TypeFlags.Never);
}

/**
 * @returns true if the type is `unknown`
 */
export function isTypeUnknownType(type: ts.Type): boolean {
  return isTypeFlagSet(type, ts.TypeFlags.Unknown);
}

// https://github.com/microsoft/TypeScript/blob/42aa18bf442c4df147e30deaf27261a41cbdc617/src/compiler/types.ts#L5157
const Nullable = ts.TypeFlags.Undefined | ts.TypeFlags.Null;
// https://github.com/microsoft/TypeScript/blob/42aa18bf442c4df147e30deaf27261a41cbdc617/src/compiler/types.ts#L5187
const ObjectFlagsType =
  ts.TypeFlags.Any |
  Nullable |
  ts.TypeFlags.Never |
  ts.TypeFlags.Object |
  ts.TypeFlags.Union |
  ts.TypeFlags.Intersection;
export function isTypeReferenceType(type: ts.Type): type is ts.TypeReference {
  if ((type.flags & ObjectFlagsType) === 0) {
    return false;
  }
  const objectTypeFlags = (type as ts.ObjectType).objectFlags;
  return (objectTypeFlags & ts.ObjectFlags.Reference) !== 0;
}

/**
 * @returns true if the type is `any`
 */
export function isTypeAnyType(type: ts.Type): boolean {
  if (isTypeFlagSet(type, ts.TypeFlags.Any)) {
    if (type.intrinsicName === 'error') {
      log('Found an "error" any type');
    }
    return true;
  }
  return false;
}

/**
 * @returns true if the type is `any[]`
 */
export function isTypeAnyArrayType(
  type: ts.Type,
  checker: ts.TypeChecker,
): boolean {
  return (
    checker.isArrayType(type) &&
    isTypeAnyType(checker.getTypeArguments(type)[0])
  );
}

/**
 * @returns true if the type is `unknown[]`
 */
export function isTypeUnknownArrayType(
  type: ts.Type,
  checker: ts.TypeChecker,
): boolean {
  return (
    checker.isArrayType(type) &&
    isTypeUnknownType(checker.getTypeArguments(type)[0])
  );
}

export enum AnyType {
  Any,
  AnyArray,
  Safe,
}
/**
 * @returns `AnyType.Any` if the type is `any`, `AnyType.AnyArray` if the type is `any[]` or `readonly any[]`,
 *          otherwise it returns `AnyType.Safe`.
 */
export function isAnyOrAnyArrayTypeDiscriminated(
  node: ts.Node,
  checker: ts.TypeChecker,
): AnyType {
  const type = checker.getTypeAtLocation(node);
  if (isTypeAnyType(type)) {
    return AnyType.Any;
  }
  if (isTypeAnyArrayType(type, checker)) {
    return AnyType.AnyArray;
  }
  return AnyType.Safe;
}

/**
 * @returns Whether a type is an instance of the parent type, including for the parent's base types.
 */
export function typeIsOrHasBaseType(
  type: ts.Type,
  parentType: ts.Type,
): boolean {
  const parentSymbol = parentType.getSymbol();
  if (!type.getSymbol() || !parentSymbol) {
    return false;
  }

  const typeAndBaseTypes = [type];
  const ancestorTypes = type.getBaseTypes();

  if (ancestorTypes) {
    typeAndBaseTypes.push(...ancestorTypes);
  }

  for (const baseType of typeAndBaseTypes) {
    const baseSymbol = baseType.getSymbol();
    if (baseSymbol && baseSymbol.name === parentSymbol.name) {
      return true;
    }
  }

  return false;
}

export function isTypeBigIntLiteralType(
  type: ts.Type,
): type is ts.BigIntLiteralType {
  return isTypeFlagSet(type, ts.TypeFlags.BigIntLiteral);
}

export function isTypeTemplateLiteralType(
  type: ts.Type,
): type is ts.TemplateLiteralType {
  return isTypeFlagSet(type, ts.TypeFlags.TemplateLiteral);
}<|MERGE_RESOLUTION|>--- conflicted
+++ resolved
@@ -8,9 +8,12 @@
 
 export interface IsNullableTypeOptions {
   /**
-   * Whether the type is a receiving type (i.e. the type of a called function's parameter).
+   * @deprecated - this flag no longer does anything and will be removed in the next major
    */
   isReceiver?: boolean;
+  /**
+   * @deprecated - this flag no longer does anything and will be removed in the next major
+   */
   allowUndefined?: boolean;
 }
 
@@ -19,23 +22,7 @@
  */
 export function isNullableType(
   type: ts.Type,
-<<<<<<< HEAD
-  {
-    isReceiver,
-    allowUndefined,
-  }?: { 
-    /**
-     * @deprecated - this flag no longer does anything and will be removed in the next major
-     */
-    isReceiver?: boolean;
-    /**
-     * @deprecated - this flag no longer does anything and will be removed in the next major
-     */
-    allowUndefined?: boolean;
-  },
-=======
-  { isReceiver = false, allowUndefined = true }: IsNullableTypeOptions = {},
->>>>>>> 96ffd247
+  _deprecated?: IsNullableTypeOptions,
 ): boolean {
   return isTypeFlagSet(
     type,
