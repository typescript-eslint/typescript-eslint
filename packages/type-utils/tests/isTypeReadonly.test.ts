import * as ts from 'typescript';
import { TSESTree } from '@typescript-eslint/utils';
import { parseForESLint } from '@typescript-eslint/parser';
import {
  isTypeReadonly,
  type ReadonlynessOptions,
} from '../src/isTypeReadonly';
import path from 'path';

describe('isTypeReadonly', () => {
  const rootDir = path.join(__dirname, 'fixtures');

  describe('TSTypeAliasDeclaration ', () => {
    function getType(code: string): {
      type: ts.Type;
      checker: ts.TypeChecker;
    } {
      const { ast, services } = parseForESLint(code, {
        project: './tsconfig.json',
        filePath: path.join(rootDir, 'file.ts'),
        tsconfigRootDir: rootDir,
      });
      const checker = services.program.getTypeChecker();
      const esTreeNodeToTSNodeMap = services.esTreeNodeToTSNodeMap;

      const declaration = ast.body[0] as TSESTree.TSTypeAliasDeclaration;
      return {
        type: checker.getTypeAtLocation(
          esTreeNodeToTSNodeMap.get(declaration.id),
        ),
        checker,
      };
    }

    function runTestForAliasDeclaration(
      code: string,
      options: ReadonlynessOptions | undefined,
      expected: boolean,
    ): void {
      const { type, checker } = getType(code);

      const result = isTypeReadonly(checker, type, options);
      expect(result).toBe(expected);
    }

    describe('default options', () => {
      const options = undefined;

      function runTestIsReadonly(code: string): void {
        runTestForAliasDeclaration(code, options, true);
      }

      function runTestIsNotReadonly(code: string): void {
        runTestForAliasDeclaration(code, options, false);
      }

      describe('basics', () => {
        describe('is readonly', () => {
          const runTests = runTestIsReadonly;

          // Record.
          it.each([
            ['type Test = { readonly bar: string; };'],
            ['type Test = Readonly<{ bar: string; }>;'],
          ])('handles fully readonly records', runTests);

          // Array.
          it.each([
            ['type Test = Readonly<readonly string[]>;'],
            ['type Test = Readonly<ReadonlyArray<string>>;'],
          ])('handles fully readonly arrays', runTests);

          // Array - special case.
          // Note: Methods are mutable but arrays are treated special; hence no failure.
          it.each([
            ['type Test = readonly string[];'],
            ['type Test = ReadonlyArray<string>;'],
          ])('treats readonly arrays as fully readonly', runTests);

          // Set and Map.
          it.each([
            ['type Test = Readonly<ReadonlySet<string>>;'],
            ['type Test = Readonly<ReadonlyMap<string, string>>;'],
          ])('handles fully readonly sets and maps', runTests);
        });

        describe('is not readonly', () => {
          const runTests = runTestIsNotReadonly;

          // Record.
          it.each([
            ['type Test = { foo: string; };'],
            ['type Test = { foo: string; readonly bar: number; };'],
          ])('handles non fully readonly records', runTests);

          // Array.
          it.each([['type Test = string[]'], ['type Test = Array<string>']])(
            'handles non fully readonly arrays',
            runTests,
          );

          // Set and Map.
          // Note: Methods are mutable for ReadonlySet and ReadonlyMet; hence failure.
          it.each([
            ['type Test = Set<string>;'],
            ['type Test = Map<string, string>;'],
            ['type Test = ReadonlySet<string>;'],
            ['type Test = ReadonlyMap<string, string>;'],
          ])('handles non fully readonly sets and maps', runTests);
        });
      });

<<<<<<< HEAD
      describe('Intersection', () => {
=======
      describe('IndexSignature', () => {
>>>>>>> b3122efc
        describe('is readonly', () => {
          const runTests = runTestIsReadonly;

          it.each([
<<<<<<< HEAD
            [
              'type Test = Readonly<{ foo: string; bar: number; }> & Readonly<{ bar: number; }>;',
            ],
          ])('handles an intersection of 2 fully readonly types', runTests);

          it.each([
            [
              'type Test = Readonly<{ foo: string; bar: number; }> & { foo: string; };',
            ],
          ])(
            'handles an intersection of a fully readonly type with a mutable subtype',
            runTests,
          );

          // Array - special case.
          // Note: Methods are mutable but arrays are treated special; hence no failure.
          it.each([
            ['type Test = ReadonlyArray<string> & Readonly<{ foo: string; }>;'],
            [
              'type Test = readonly [string, number] & Readonly<{ foo: string; }>;',
            ],
          ])('handles an intersections involving a readonly array', runTests);
=======
            ['type Test = { readonly [key: string]: string };'],
            [
              'type Test = { readonly [key: string]: { readonly foo: readonly string[]; }; };',
            ],
          ])(
            'handles readonly PropertySignature inside a readonly IndexSignature',
            runTests,
          );
        });

        describe('is not readonly', () => {
          const runTests = runTestIsNotReadonly;

          it.each([
            ['type Test = { [key: string]: string };'],
            ['type Test = { readonly [key: string]: { foo: string[]; }; };'],
          ])(
            'handles mutable PropertySignature inside a readonly IndexSignature',
            runTests,
          );
        });
      });

      describe('Union', () => {
        describe('is readonly', () => {
          const runTests = runTestIsReadonly;

          it.each([
            [
              'type Test = Readonly<{ foo: string; bar: number; }> & Readonly<{ bar: number; }>;',
            ],
            ['type Test = readonly string[] | readonly number[];'],
          ])('handles a union of 2 fully readonly types', runTests);
>>>>>>> b3122efc
        });

        describe('is not readonly', () => {
          const runTests = runTestIsNotReadonly;

          it.each([
<<<<<<< HEAD
            ['type Test = { foo: string; bar: number; } & { bar: number; };'],
            [
              'type Test = { foo: string; bar: number; } & Readonly<{ bar: number; }>;',
            ],
            [
              'type Test = Readonly<{ bar: number; }> & { foo: string; bar: number; };',
            ],
          ])('handles an intersection of non fully readonly types', runTests);
        });
      });
=======
            ['type Test = { foo: string; bar: number; } | { bar: number; };'],
            [
              'type Test = { foo: string; bar: number; } | Readonly<{ bar: number; }>;',
            ],
            [
              'type Test = Readonly<{ foo: string; bar: number; }> | { bar: number; };',
            ],
          ])('handles a union of non fully readonly types', runTests);
        });
      });

      describe('Conditional Types', () => {
        describe('is readonly', () => {
          const runTests = runTestIsReadonly;

          it.each([
            [
              'type Test<T> = T extends readonly number[] ? readonly string[] : readonly number[];',
            ],
          ])('handles conditional type that are fully readonly', runTests);

          it.each([
            [
              'type Test<T> = T extends number[] ? readonly string[] : readonly number[];',
            ],
          ])('should ignore mutable conditions', runTests);
        });
      });

      describe('is not readonly', () => {
        const runTests = runTestIsNotReadonly;

        it.each([
          ['type Test<T> = T extends number[] ? string[] : number[];'],
          ['type Test<T> = T extends number[] ? string[] : readonly number[];'],
          ['type Test<T> = T extends number[] ? readonly string[] : number[];'],
        ])('handles non fully readonly conditional types', runTests);
      });
>>>>>>> b3122efc
    });

    describe('treatMethodsAsReadonly', () => {
      const options: ReadonlynessOptions = {
        treatMethodsAsReadonly: true,
      };

      function runTestIsReadonly(code: string): void {
        runTestForAliasDeclaration(code, options, true);
      }

      // function runTestIsNotReadonly(code: string): void {
      //   runTestForAliasDeclaration(code, options, false);
      // }

      describe('is readonly', () => {
        const runTests = runTestIsReadonly;

        // Set and Map.
        it.each([
          ['type Test = ReadonlySet<string>;'],
          ['type Test = ReadonlyMap<string, string>;'],
        ])('handles non fully readonly sets and maps', runTests);
      });
    });
  });
});<|MERGE_RESOLUTION|>--- conflicted
+++ resolved
@@ -110,39 +110,11 @@
         });
       });
 
-<<<<<<< HEAD
-      describe('Intersection', () => {
-=======
       describe('IndexSignature', () => {
->>>>>>> b3122efc
-        describe('is readonly', () => {
-          const runTests = runTestIsReadonly;
-
-          it.each([
-<<<<<<< HEAD
-            [
-              'type Test = Readonly<{ foo: string; bar: number; }> & Readonly<{ bar: number; }>;',
-            ],
-          ])('handles an intersection of 2 fully readonly types', runTests);
-
-          it.each([
-            [
-              'type Test = Readonly<{ foo: string; bar: number; }> & { foo: string; };',
-            ],
-          ])(
-            'handles an intersection of a fully readonly type with a mutable subtype',
-            runTests,
-          );
-
-          // Array - special case.
-          // Note: Methods are mutable but arrays are treated special; hence no failure.
-          it.each([
-            ['type Test = ReadonlyArray<string> & Readonly<{ foo: string; }>;'],
-            [
-              'type Test = readonly [string, number] & Readonly<{ foo: string; }>;',
-            ],
-          ])('handles an intersections involving a readonly array', runTests);
-=======
+        describe('is readonly', () => {
+          const runTests = runTestIsReadonly;
+
+          it.each([
             ['type Test = { readonly [key: string]: string };'],
             [
               'type Test = { readonly [key: string]: { readonly foo: readonly string[]; }; };',
@@ -176,14 +148,56 @@
             ],
             ['type Test = readonly string[] | readonly number[];'],
           ])('handles a union of 2 fully readonly types', runTests);
->>>>>>> b3122efc
-        });
-
-        describe('is not readonly', () => {
-          const runTests = runTestIsNotReadonly;
-
-          it.each([
-<<<<<<< HEAD
+        });
+
+        describe('is not readonly', () => {
+          const runTests = runTestIsNotReadonly;
+
+          it.each([
+            ['type Test = { foo: string; bar: number; } | { bar: number; };'],
+            [
+              'type Test = { foo: string; bar: number; } | Readonly<{ bar: number; }>;',
+            ],
+            [
+              'type Test = Readonly<{ foo: string; bar: number; }> | { bar: number; };',
+            ],
+          ])('handles a union of non fully readonly types', runTests);
+        });
+      });
+
+      describe('Intersection', () => {
+        describe('is readonly', () => {
+          const runTests = runTestIsReadonly;
+
+          it.each([
+            [
+              'type Test = Readonly<{ foo: string; bar: number; }> & Readonly<{ bar: number; }>;',
+            ],
+          ])('handles an intersection of 2 fully readonly types', runTests);
+
+          it.each([
+            [
+              'type Test = Readonly<{ foo: string; bar: number; }> & { foo: string; };',
+            ],
+          ])(
+            'handles an intersection of a fully readonly type with a mutable subtype',
+            runTests,
+          );
+
+          // Array - special case.
+          // Note: Methods are mutable but arrays are treated special; hence no failure.
+          it.each([
+            ['type Test = ReadonlyArray<string> & Readonly<{ foo: string; }>;'],
+            [
+              'type Test = readonly [string, number] & Readonly<{ foo: string; }>;',
+            ],
+          ])('handles an intersections involving a readonly array', runTests);
+        });
+
+        describe('is not readonly', () => {
+          const runTests = runTestIsNotReadonly;
+
+          it.each([
             ['type Test = { foo: string; bar: number; } & { bar: number; };'],
             [
               'type Test = { foo: string; bar: number; } & Readonly<{ bar: number; }>;',
@@ -192,17 +206,6 @@
               'type Test = Readonly<{ bar: number; }> & { foo: string; bar: number; };',
             ],
           ])('handles an intersection of non fully readonly types', runTests);
-        });
-      });
-=======
-            ['type Test = { foo: string; bar: number; } | { bar: number; };'],
-            [
-              'type Test = { foo: string; bar: number; } | Readonly<{ bar: number; }>;',
-            ],
-            [
-              'type Test = Readonly<{ foo: string; bar: number; }> | { bar: number; };',
-            ],
-          ])('handles a union of non fully readonly types', runTests);
         });
       });
 
@@ -233,7 +236,6 @@
           ['type Test<T> = T extends number[] ? readonly string[] : number[];'],
         ])('handles non fully readonly conditional types', runTests);
       });
->>>>>>> b3122efc
     });
 
     describe('treatMethodsAsReadonly', () => {
