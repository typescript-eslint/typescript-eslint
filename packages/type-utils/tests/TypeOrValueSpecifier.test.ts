--- conflicted
+++ resolved
@@ -177,44 +177,6 @@
       runTestNegative,
     );
 
-<<<<<<< HEAD
-    it.each<[string, TypeOrValueSpecifier]>(
-      [
-        [
-          'interface Foo {prop: string}; type Test = Foo;',
-          'type Foo = {prop: string}; type Test = Foo;',
-        ].map((test): [string, TypeOrValueSpecifier] => [
-          test,
-          { from: 'file', name: 'Foo' },
-        ]),
-        [
-          'interface Foo {prop: string}; type Test = Foo;',
-          'type Foo = {prop: string}; type Test = Foo;',
-        ].map((test): [string, TypeOrValueSpecifier] => [
-          test,
-          { from: 'file', name: ['Foo', 'Bar'] },
-        ]),
-        [
-          'interface Foo {prop: string}; type Test = Foo;',
-          'type Foo = {prop: string}; type Test = Foo;',
-        ].map((test): [string, TypeOrValueSpecifier] => [
-          test,
-          { from: 'file', name: 'Foo', path: 'file.ts' },
-        ]),
-        [
-          'interface Foo {prop: string}; type Test = Foo;',
-          'type Foo = {prop: string}; type Test = Foo;',
-        ].map((test): [string, TypeOrValueSpecifier] => [
-          test,
-          {
-            from: 'file',
-            name: ['Foo', 'Bar'],
-            path: 'file.ts',
-          },
-        ]),
-      ].flat(),
-    )('matches a matching file specifier: %s', runTestPositive);
-=======
     it.each<[string, TypeOrValueSpecifier]>([
       [
         'interface Foo {prop: string}; type Test = Foo;',
@@ -234,18 +196,18 @@
       ],
       [
         'interface Foo {prop: string}; type Test = Foo;',
-        { from: 'file', name: 'Foo', path: 'tests/fixtures/file.ts' },
+        { from: 'file', name: 'Foo', path: 'file.ts' },
       ],
       [
         'type Foo = {prop: string}; type Test = Foo;',
-        { from: 'file', name: 'Foo', path: 'tests/fixtures/file.ts' },
+        { from: 'file', name: 'Foo', path: 'file.ts' },
       ],
       [
         'interface Foo {prop: string}; type Test = Foo;',
         {
           from: 'file',
           name: 'Foo',
-          path: 'tests/../tests/fixtures/////file.ts',
+          path: './////file.ts',
         },
       ],
       [
@@ -253,7 +215,7 @@
         {
           from: 'file',
           name: 'Foo',
-          path: 'tests/../tests/fixtures/////file.ts',
+          path: './////file.ts',
         },
       ],
       [
@@ -261,7 +223,7 @@
         {
           from: 'file',
           name: ['Foo', 'Bar'],
-          path: 'tests/fixtures/file.ts',
+          path: 'file.ts',
         },
       ],
       [
@@ -269,11 +231,10 @@
         {
           from: 'file',
           name: ['Foo', 'Bar'],
-          path: 'tests/fixtures/file.ts',
+          path: 'file.ts',
         },
       ],
     ])('matches a matching file specifier: %s', runTestPositive);
->>>>>>> b77e5775
 
     it.each<[string, TypeOrValueSpecifier]>([
       [
