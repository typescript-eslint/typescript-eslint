--- conflicted
+++ resolved
@@ -4,17 +4,9 @@
 import Ajv from 'ajv';
 import path from 'node:path';
 
-<<<<<<< HEAD
 import type { TypeOrValueSpecifier } from '../src/TypeOrValueSpecifier';
 
-import {
-  typeMatchesSpecifier,
-  typeOrValueSpecifierSchema,
-} from '../src/TypeOrValueSpecifier';
-=======
-import type { TypeOrValueSpecifier } from '../src';
 import { typeMatchesSpecifier, typeOrValueSpecifiersSchema } from '../src';
->>>>>>> 865209dd
 
 describe('TypeOrValueSpecifier', () => {
   describe('Schema', () => {
