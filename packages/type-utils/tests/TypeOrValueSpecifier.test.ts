import { parseForESLint } from '@typescript-eslint/parser';
import type { TSESTree } from '@typescript-eslint/utils';
import Ajv from 'ajv';
import path from 'path';

import type { TypeOrValueSpecifier } from '../src/TypeOrValueSpecifier';
import {
  typeMatchesSpecifier,
  typeOrValueSpecifierSchema,
} from '../src/TypeOrValueSpecifier';

describe('TypeOrValueSpecifier', () => {
  describe('Schema', () => {
    const ajv = new Ajv();
    const validate = ajv.compile(typeOrValueSpecifierSchema);

    function runTestPositive(data: unknown): void {
      expect(validate(data)).toBe(true);
    }

    function runTestNegative(data: unknown): void {
      expect(validate(data)).toBe(false);
    }

    it.each([['MyType'], ['myValue'], ['any'], ['void'], ['never']])(
      'matches a simple string specifier %s',
      runTestPositive,
    );

    it.each([
      [42],
      [false],
      [null],
      [undefined],
      [['MyType']],
      [(): void => {}],
    ])("doesn't match any non-string basic type: %s", runTestNegative);

    it.each([
      [{ from: 'file', name: 'MyType' }],
      [{ from: 'file', name: ['MyType', 'myValue'] }],
      [{ from: 'file', name: 'MyType', path: './filename.js' }],
      [{ from: 'file', name: ['MyType', 'myValue'], path: './filename.js' }],
    ])('matches a file specifier: %s', runTestPositive);

    it.each([
      [{ from: 'file', name: 42 }],
      [{ from: 'file', name: ['MyType', 42] }],
      [{ from: 'file', name: ['MyType', 'MyType'] }],
      [{ from: 'file', name: [] }],
      [{ from: 'file', path: './filename.js' }],
      [{ from: 'file', name: 'MyType', path: 42 }],
      [{ from: 'file', name: ['MyType', 'MyType'], path: './filename.js' }],
      [{ from: 'file', name: [], path: './filename.js' }],
      [
        {
          from: 'file',
          name: ['MyType', 'myValue'],
          path: ['./filename.js', './another-file.js'],
        },
      ],
      [{ from: 'file', name: 'MyType', unrelatedProperty: '' }],
    ])("doesn't match a malformed file specifier: %s", runTestNegative);

    it.each([
      [{ from: 'lib', name: 'MyType' }],
      [{ from: 'lib', name: ['MyType', 'myValue'] }],
    ])('matches a lib specifier: %s', runTestPositive);

    it.each([
      [{ from: 'lib', name: 42 }],
      [{ from: 'lib', name: ['MyType', 42] }],
      [{ from: 'lib', name: ['MyType', 'MyType'] }],
      [{ from: 'lib', name: [] }],
      [{ from: 'lib' }],
      [{ from: 'lib', name: 'MyType', unrelatedProperty: '' }],
    ])("doesn't match a malformed lib specifier: %s", runTestNegative);

    it.each([
      [{ from: 'package', name: 'MyType', package: 'jquery' }],
      [
        {
          from: 'package',
          name: ['MyType', 'myValue'],
          package: 'jquery',
        },
      ],
    ])('matches a package specifier: %s', runTestPositive);

    it.each([
      [{ from: 'package', name: 42, package: 'jquery' }],
      [{ from: 'package', name: ['MyType', 42], package: 'jquery' }],
      [
        {
          from: 'package',
          name: ['MyType', 'MyType'],
          package: 'jquery',
        },
      ],
      [{ from: 'package', name: [], package: 'jquery' }],
      [{ from: 'package', name: 'MyType' }],
      [{ from: 'package', package: 'jquery' }],
      [{ from: 'package', name: 'MyType', package: 42 }],
      [{ from: [], name: 'MyType' }],
      [{ from: ['file'], name: 'MyType' }],
      [{ from: ['lib'], name: 'MyType' }],
      [{ from: ['package'], name: 'MyType' }],
      [
        {
          from: 'package',
          name: ['MyType', 'myValue'],
          package: ['jquery', './another-file.js'],
        },
      ],
      [
        {
          from: 'package',
          name: 'MyType',
          package: 'jquery',
          unrelatedProperty: '',
        },
      ],
    ])("doesn't match a malformed package specifier: %s", runTestNegative);
  });

  describe('typeMatchesSpecifier', () => {
    function runTests(
      code: string,
      specifier: TypeOrValueSpecifier,
      expected: boolean,
    ): void {
      const rootDir = path.join(__dirname, 'fixtures');
      const { ast, services } = parseForESLint(code, {
        project: './tsconfig.json',
        filePath: path.join(rootDir, 'file.ts'),
        tsconfigRootDir: rootDir,
      });
      const type = services
        .program!.getTypeChecker()
        .getTypeAtLocation(
          services.esTreeNodeToTSNodeMap.get(
            (ast.body[0] as TSESTree.TSTypeAliasDeclaration).id,
          ),
        );
      expect(typeMatchesSpecifier(type, specifier, services.program!)).toBe(
        expected,
      );
    }

    function runTestPositive(
      code: string,
      specifier: TypeOrValueSpecifier,
    ): void {
      runTests(code, specifier, true);
    }

    function runTestNegative(
      code: string,
      specifier: TypeOrValueSpecifier,
    ): void {
      runTests(code, specifier, false);
    }

    it.each<[string, TypeOrValueSpecifier]>([
      ['interface Foo {prop: string}; type Test = Foo;', 'Foo'],
      ['type Test = RegExp;', 'RegExp'],
    ])('matches a matching universal string specifier', runTestPositive);

    it.each<[string, TypeOrValueSpecifier]>([
      ['interface Foo {prop: string}; type Test = Foo;', 'Bar'],
      ['interface Foo {prop: string}; type Test = Foo;', 'RegExp'],
      ['type Test = RegExp;', 'Foo'],
      ['type Test = RegExp;', 'BigInt'],
    ])(
      "doesn't match a mismatched universal string specifier",
      runTestNegative,
    );

    it.each<[string, TypeOrValueSpecifier]>(
      [
<<<<<<< HEAD
        'interface Foo {prop: string}; type Test = Foo;',
        { from: 'file', name: 'Foo' },
      ],
      [
        'interface Foo {prop: string}; type Test = Foo;',
        { from: 'file', name: ['Foo', 'Bar'] },
      ],
      [
        'interface Foo {prop: string}; type Test = Foo;',
        { from: 'file', name: 'Foo', path: 'tests/fixtures/file.ts' },
      ],
      [
        'interface Foo {prop: string}; type Test = Foo;',
        {
          from: 'file',
          name: 'Foo',
          path: 'tests/../tests/fixtures/////file.ts',
        },
      ],
      [
        'interface Foo {prop: string}; type Test = Foo;',
        {
          from: 'file',
          name: ['Foo', 'Bar'],
          path: 'tests/fixtures/file.ts',
        },
      ],
    ])('matches a matching file specifier: %s', runTestPositive);
=======
        [
          'interface Foo {prop: string}; type Test = Foo;',
          'type Foo = {prop: string}; type Test = Foo;',
        ].map((test): [string, TypeOrValueSpecifier] => [
          test,
          { from: 'file', name: 'Foo' },
        ]),
        [
          'interface Foo {prop: string}; type Test = Foo;',
          'type Foo = {prop: string}; type Test = Foo;',
        ].map((test): [string, TypeOrValueSpecifier] => [
          test,
          { from: 'file', name: ['Foo', 'Bar'] },
        ]),
        [
          'interface Foo {prop: string}; type Test = Foo;',
          'type Foo = {prop: string}; type Test = Foo;',
        ].map((test): [string, TypeOrValueSpecifier] => [
          test,
          { from: 'file', name: 'Foo', path: 'tests/fixtures/file.ts' },
        ]),
        [
          'interface Foo {prop: string}; type Test = Foo;',
          'type Foo = {prop: string}; type Test = Foo;',
        ].map((test): [string, TypeOrValueSpecifier] => [
          test,
          {
            from: 'file',
            name: ['Foo', 'Bar'],
            path: 'tests/fixtures/file.ts',
          },
        ]),
      ].flat(),
    )('matches a matching file specifier: %s', runTestPositive);
>>>>>>> a3a55f8b

    it.each<[string, TypeOrValueSpecifier]>([
      [
        'interface Foo {prop: string}; type Test = Foo;',
        { from: 'file', name: 'Bar' },
      ],
      [
        'interface Foo {prop: string}; type Test = Foo;',
        { from: 'file', name: ['Bar', 'Baz'] },
      ],
      [
        'interface Foo {prop: string}; type Test = Foo;',
        { from: 'file', name: 'Foo', path: 'tests/fixtures/wrong-file.ts' },
      ],
      [
        'interface Foo {prop: string}; type Test = Foo;',
        {
          from: 'file',
          name: ['Foo', 'Bar'],
          path: 'tests/fixtures/wrong-file.ts',
        },
      ],
    ])("doesn't match a mismatched file specifier: %s", runTestNegative);

    it.each<[string, TypeOrValueSpecifier]>([
      ['type Test = RegExp;', { from: 'lib', name: 'RegExp' }],
      ['type Test = RegExp;', { from: 'lib', name: ['RegExp', 'BigInt'] }],
    ])('matches a matching lib specifier: %s', runTestPositive);

    it.each<[string, TypeOrValueSpecifier]>([
      ['type Test = RegExp;', { from: 'lib', name: 'BigInt' }],
      ['type Test = RegExp;', { from: 'lib', name: ['BigInt', 'Date'] }],
    ])("doesn't match a mismatched lib specifier: %s", runTestNegative);

    it.each<[string, TypeOrValueSpecifier]>([
      [
        'interface Foo {prop: string}; type Test = Foo;',
        { from: 'lib', name: 'Foo' },
      ],
      [
        'interface Foo {prop: string}; type Test = Foo;',
        { from: 'lib', name: ['Foo', 'Bar'] },
      ],
      [
        'interface Foo {prop: string}; type Test = Foo;',
        { from: 'package', name: 'Foo', package: 'foo-package' },
      ],
      [
        'interface Foo {prop: string}; type Test = Foo;',
        { from: 'package', name: ['Foo', 'Bar'], package: 'foo-package' },
      ],
      [
        'interface Foo {prop: string}; type Test = Foo;',
        { from: 'package', name: 'Foo', package: 'foo-package' },
      ],
      [
        'interface Foo {prop: string}; type Test = Foo;',
        {
          from: 'package',
          name: ['Foo', 'Bar'],
          package: 'foo-package',
        },
      ],
      ['type Test = RegExp;', { from: 'file', name: 'RegExp' }],
      ['type Test = RegExp;', { from: 'file', name: ['RegExp', 'BigInt'] }],
      [
        'type Test = RegExp;',
        { from: 'file', name: 'RegExp', path: 'tests/fixtures/file.ts' },
      ],
      [
        'type Test = RegExp;',
        {
          from: 'file',
          name: ['RegExp', 'BigInt'],
          path: 'tests/fixtures/file.ts',
        },
      ],
      [
        'type Test = RegExp;',
        { from: 'package', name: 'RegExp', package: 'foo-package' },
      ],
      [
        'type Test = RegExp;',
        { from: 'package', name: ['RegExp', 'BigInt'], package: 'foo-package' },
      ],
    ])("doesn't match a mismatched specifier type: %s", runTestNegative);
  });
});<|MERGE_RESOLUTION|>--- conflicted
+++ resolved
@@ -176,18 +176,29 @@
       runTestNegative,
     );
 
-    it.each<[string, TypeOrValueSpecifier]>(
-      [
-<<<<<<< HEAD
+    it.each<[string, TypeOrValueSpecifier]>([
+      [
         'interface Foo {prop: string}; type Test = Foo;',
         { from: 'file', name: 'Foo' },
       ],
       [
+        'type Foo = {prop: string}; type Test = Foo;',
+        { from: 'file', name: 'Foo' },
+      ],
+      [
         'interface Foo {prop: string}; type Test = Foo;',
         { from: 'file', name: ['Foo', 'Bar'] },
       ],
       [
-        'interface Foo {prop: string}; type Test = Foo;',
+        'type Foo = {prop: string}; type Test = Foo;',
+        { from: 'file', name: ['Foo', 'Bar'] },
+      ],
+      [
+        'interface Foo {prop: string}; type Test = Foo;',
+        { from: 'file', name: 'Foo', path: 'tests/fixtures/file.ts' },
+      ],
+      [
+        'type Foo = {prop: string}; type Test = Foo;',
         { from: 'file', name: 'Foo', path: 'tests/fixtures/file.ts' },
       ],
       [
@@ -199,6 +210,14 @@
         },
       ],
       [
+        'type Foo = {prop: string}; type Test = Foo;',
+        {
+          from: 'file',
+          name: 'Foo',
+          path: 'tests/../tests/fixtures/////file.ts',
+        },
+      ],
+      [
         'interface Foo {prop: string}; type Test = Foo;',
         {
           from: 'file',
@@ -206,43 +225,15 @@
           path: 'tests/fixtures/file.ts',
         },
       ],
+      [
+        'type Foo = {prop: string}; type Test = Foo;',
+        {
+          from: 'file',
+          name: ['Foo', 'Bar'],
+          path: 'tests/fixtures/file.ts',
+        },
+      ],
     ])('matches a matching file specifier: %s', runTestPositive);
-=======
-        [
-          'interface Foo {prop: string}; type Test = Foo;',
-          'type Foo = {prop: string}; type Test = Foo;',
-        ].map((test): [string, TypeOrValueSpecifier] => [
-          test,
-          { from: 'file', name: 'Foo' },
-        ]),
-        [
-          'interface Foo {prop: string}; type Test = Foo;',
-          'type Foo = {prop: string}; type Test = Foo;',
-        ].map((test): [string, TypeOrValueSpecifier] => [
-          test,
-          { from: 'file', name: ['Foo', 'Bar'] },
-        ]),
-        [
-          'interface Foo {prop: string}; type Test = Foo;',
-          'type Foo = {prop: string}; type Test = Foo;',
-        ].map((test): [string, TypeOrValueSpecifier] => [
-          test,
-          { from: 'file', name: 'Foo', path: 'tests/fixtures/file.ts' },
-        ]),
-        [
-          'interface Foo {prop: string}; type Test = Foo;',
-          'type Foo = {prop: string}; type Test = Foo;',
-        ].map((test): [string, TypeOrValueSpecifier] => [
-          test,
-          {
-            from: 'file',
-            name: ['Foo', 'Bar'],
-            path: 'tests/fixtures/file.ts',
-          },
-        ]),
-      ].flat(),
-    )('matches a matching file specifier: %s', runTestPositive);
->>>>>>> a3a55f8b
 
     it.each<[string, TypeOrValueSpecifier]>([
       [
