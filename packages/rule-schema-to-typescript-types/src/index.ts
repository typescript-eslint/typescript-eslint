--- conflicted
+++ resolved
@@ -1,9 +1,5 @@
-<<<<<<< HEAD
 import { TSUtils } from '@typescript-eslint/utils';
-import type { JSONSchema4 } from 'json-schema';
-=======
 import type { JSONSchema4 } from '@typescript-eslint/utils/json-schema';
->>>>>>> c8bb00d1
 import path from 'path';
 import { format as prettierFormat, resolveConfig } from 'prettier';
 
