{
  "name": "@typescript-eslint/rule-schema-to-typescript-types",
  "version": "8.32.1",
  "private": true,
  "type": "commonjs",
  "exports": {
    ".": {
      "types": "./index.d.ts",
      "default": "./dist/index.js"
    },
    "./package.json": "./package.json"
  },
  "engines": {
    "node": "^18.18.0 || ^20.9.0 || >=21.1.0"
  },
  "repository": {
    "type": "git",
    "url": "https://github.com/typescript-eslint/typescript-eslint.git",
    "directory": "packages/rule-schema-to-typescript-types"
  },
  "bugs": {
    "url": "https://github.com/typescript-eslint/typescript-eslint/issues"
  },
  "homepage": "https://typescript-eslint.io",
  "license": "MIT",
  "scripts": {
    "build": "tsc -b tsconfig.build.json",
    "clean": "rimraf dist/ coverage/",
    "format": "yarn run -T format",
    "lint": "yarn run -BT nx lint",
    "test": "vitest --run --config=$INIT_CWD/vitest.config.mts",
    "check-types": "yarn run -BT nx typecheck"
  },
  "dependencies": {
    "@typescript-eslint/type-utils": "8.32.1",
    "@typescript-eslint/utils": "8.32.1",
    "natural-compare": "^1.4.0",
    "prettier": "^3.2.5"
  },
  "devDependencies": {
<<<<<<< HEAD
    "@vitest/coverage-v8": "^3.1.2",
    "eslint": "*",
    "rimraf": "*",
=======
    "@vitest/coverage-v8": "^3.1.3",
>>>>>>> af077a04
    "typescript": "*",
    "vitest": "^3.1.3"
  },
  "funding": {
    "type": "opencollective",
    "url": "https://opencollective.com/typescript-eslint"
  }
}<|MERGE_RESOLUTION|>--- conflicted
+++ resolved
@@ -38,13 +38,7 @@
     "prettier": "^3.2.5"
   },
   "devDependencies": {
-<<<<<<< HEAD
-    "@vitest/coverage-v8": "^3.1.2",
-    "eslint": "*",
-    "rimraf": "*",
-=======
     "@vitest/coverage-v8": "^3.1.3",
->>>>>>> af077a04
     "typescript": "*",
     "vitest": "^3.1.3"
   },
