{
  "name": "@typescript-eslint/rule-schema-to-typescript-types",
  "version": "8.25.0",
  "private": true,
  "type": "commonjs",
  "exports": {
    ".": {
      "types": "./index.d.ts",
      "default": "./dist/index.js"
    },
    "./package.json": "./package.json"
  },
  "engines": {
    "node": "^18.18.0 || ^20.9.0 || >=21.1.0"
  },
  "repository": {
    "type": "git",
    "url": "https://github.com/typescript-eslint/typescript-eslint.git",
    "directory": "packages/rule-schema-to-typescript-types"
  },
  "bugs": {
    "url": "https://github.com/typescript-eslint/typescript-eslint/issues"
  },
  "homepage": "https://typescript-eslint.io",
  "license": "MIT",
  "scripts": {
    "build": "tsc -b tsconfig.build.json",
    "format": "prettier --write \"./**/*.{ts,mts,cts,tsx,js,mjs,cjs,jsx,json,md,css}\" --ignore-path ../../.prettierignore",
    "generate-contributors": "tsx ./src/generate-contributors.ts",
    "generate-sponsors": "tsx ./src/generate-sponsors.ts",
    "lint": "npx nx lint",
    "postinstall-script": "tsx ./src/postinstall.ts",
<<<<<<< HEAD
    "test": "npx jest",
    "typecheck": "tsc --noEmit"
=======
    "check-types": "npx nx typecheck"
>>>>>>> c910ac15
  },
  "dependencies": {
    "@typescript-eslint/type-utils": "8.25.0",
    "@typescript-eslint/utils": "8.25.0",
    "natural-compare": "^1.4.0",
    "prettier": "^3.2.5"
  },
  "devDependencies": {
    "typescript": "*"
  },
  "funding": {
    "type": "opencollective",
    "url": "https://opencollective.com/typescript-eslint"
  }
}<|MERGE_RESOLUTION|>--- conflicted
+++ resolved
@@ -30,12 +30,8 @@
     "generate-sponsors": "tsx ./src/generate-sponsors.ts",
     "lint": "npx nx lint",
     "postinstall-script": "tsx ./src/postinstall.ts",
-<<<<<<< HEAD
     "test": "npx jest",
-    "typecheck": "tsc --noEmit"
-=======
     "check-types": "npx nx typecheck"
->>>>>>> c910ac15
   },
   "dependencies": {
     "@typescript-eslint/type-utils": "8.25.0",
