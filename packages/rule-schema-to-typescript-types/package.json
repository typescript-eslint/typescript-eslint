{
  "name": "@typescript-eslint/rule-schema-to-typescript-types",
  "version": "6.4.0",
  "private": true,
  "type": "commonjs",
  "exports": {
    ".": {
      "types": "./index.d.ts",
      "default": "./dist/index.js"
    },
    "./package.json": "./package.json"
  },
  "engines": {
    "node": "^16.0.0 || >=18.0.0"
  },
  "repository": {
    "type": "git",
    "url": "https://github.com/typescript-eslint/typescript-eslint.git",
    "directory": "packages/rule-schema-to-typescript-types"
  },
  "bugs": {
    "url": "https://github.com/typescript-eslint/typescript-eslint/issues"
  },
  "license": "MIT",
  "scripts": {
    "build": "tsc -b tsconfig.build.json",
    "format": "prettier --write \"./**/*.{ts,mts,cts,tsx,js,mjs,cjs,jsx,json,md,css}\" --ignore-path ../../.prettierignore",
    "generate-contributors": "tsx ./src/generate-contributors.ts",
    "generate-sponsors": "tsx ./src/generate-sponsors.ts",
    "lint": "nx lint",
    "postinstall-script": "tsx ./src/postinstall.ts",
    "test": "jest --coverage",
    "typecheck": "tsc -p tsconfig.json --noEmit"
  },
  "dependencies": {
<<<<<<< HEAD
    "@prettier/sync": "*",
    "@typescript-eslint/type-utils": "6.2.1",
    "@typescript-eslint/utils": "6.2.1",
=======
    "@typescript-eslint/type-utils": "6.4.0",
    "@typescript-eslint/utils": "6.4.0",
>>>>>>> a4e1ed73
    "natural-compare": "^1.4.0",
    "prettier": "*"
  },
  "funding": {
    "type": "opencollective",
    "url": "https://opencollective.com/typescript-eslint"
  }
}<|MERGE_RESOLUTION|>--- conflicted
+++ resolved
@@ -33,14 +33,9 @@
     "typecheck": "tsc -p tsconfig.json --noEmit"
   },
   "dependencies": {
-<<<<<<< HEAD
     "@prettier/sync": "*",
-    "@typescript-eslint/type-utils": "6.2.1",
-    "@typescript-eslint/utils": "6.2.1",
-=======
     "@typescript-eslint/type-utils": "6.4.0",
     "@typescript-eslint/utils": "6.4.0",
->>>>>>> a4e1ed73
     "natural-compare": "^1.4.0",
     "prettier": "*"
   },
