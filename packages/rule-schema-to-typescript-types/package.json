--- conflicted
+++ resolved
@@ -1,14 +1,8 @@
 {
   "name": "@typescript-eslint/rule-schema-to-typescript-types",
-<<<<<<< HEAD
-  "version": "8.44.1",
+  "version": "8.45.0",
   "description": "Converts ESLint rule schemas to equivalent TypeScript type strings.",
   "type": "module",
-=======
-  "version": "8.45.0",
-  "private": true,
-  "type": "commonjs",
->>>>>>> b01c53e4
   "exports": {
     ".": {
       "types": "./index.d.ts",
@@ -38,16 +32,9 @@
     "typecheck": "yarn run -BT nx typecheck"
   },
   "dependencies": {
-<<<<<<< HEAD
-    "@typescript-eslint/type-utils": "8.44.1",
-    "@typescript-eslint/utils": "8.44.1",
-    "natural-compare": "^1.4.0"
-=======
     "@typescript-eslint/type-utils": "8.45.0",
     "@typescript-eslint/utils": "8.45.0",
-    "natural-compare": "^1.4.0",
-    "prettier": "3.6.2"
->>>>>>> b01c53e4
+    "natural-compare": "^1.4.0"
   },
   "devDependencies": {
     "@vitest/coverage-v8": "^3.1.3",
