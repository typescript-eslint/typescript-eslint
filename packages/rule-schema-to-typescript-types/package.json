{
  "name": "@typescript-eslint/rule-schema-to-typescript-types",
  "version": "6.8.0",
  "private": true,
  "type": "commonjs",
  "exports": {
    ".": {
      "types": "./index.d.ts",
      "default": "./dist/index.js"
    },
    "./package.json": "./package.json"
  },
  "engines": {
    "node": "^16.0.0 || >=18.0.0"
  },
  "repository": {
    "type": "git",
    "url": "https://github.com/typescript-eslint/typescript-eslint.git",
    "directory": "packages/rule-schema-to-typescript-types"
  },
  "bugs": {
    "url": "https://github.com/typescript-eslint/typescript-eslint/issues"
  },
  "license": "MIT",
  "scripts": {
    "build": "tsc -b tsconfig.build.json",
    "format": "prettier --write \"./**/*.{ts,mts,cts,tsx,js,mjs,cjs,jsx,json,md,css}\" --ignore-path ../../.prettierignore",
    "generate-contributors": "tsx ./src/generate-contributors.ts",
    "generate-sponsors": "tsx ./src/generate-sponsors.ts",
    "lint": "nx lint",
    "postinstall-script": "tsx ./src/postinstall.ts",
    "test": "jest --coverage",
    "typecheck": "tsc -p tsconfig.json --noEmit"
  },
  "dependencies": {
<<<<<<< HEAD
    "@prettier/sync": "*",
    "@typescript-eslint/type-utils": "6.4.0",
    "@typescript-eslint/utils": "6.4.0",
=======
    "@typescript-eslint/type-utils": "6.8.0",
    "@typescript-eslint/utils": "6.8.0",
>>>>>>> bb15aae8
    "natural-compare": "^1.4.0",
    "prettier": "^2.8.4"
  },
  "funding": {
    "type": "opencollective",
    "url": "https://opencollective.com/typescript-eslint"
  }
}<|MERGE_RESOLUTION|>--- conflicted
+++ resolved
@@ -33,14 +33,9 @@
     "typecheck": "tsc -p tsconfig.json --noEmit"
   },
   "dependencies": {
-<<<<<<< HEAD
     "@prettier/sync": "*",
-    "@typescript-eslint/type-utils": "6.4.0",
-    "@typescript-eslint/utils": "6.4.0",
-=======
     "@typescript-eslint/type-utils": "6.8.0",
     "@typescript-eslint/utils": "6.8.0",
->>>>>>> bb15aae8
     "natural-compare": "^1.4.0",
     "prettier": "^2.8.4"
   },
