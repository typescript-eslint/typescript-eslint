--- conflicted
+++ resolved
@@ -33,12 +33,8 @@
     "typecheck": "tsc -p tsconfig.json --noEmit"
   },
   "dependencies": {
-<<<<<<< HEAD
-    "@typescript-eslint/type-utils": "5.61.0",
-    "@typescript-eslint/utils": "5.61.0",
-=======
     "@typescript-eslint/type-utils": "6.0.0",
->>>>>>> 6ae1fa74
+    "@typescript-eslint/utils": "6.0.0",
     "natural-compare": "^1.4.0",
     "prettier": "*"
   },
