--- conflicted
+++ resolved
@@ -30,13 +30,7 @@
     "generate-sponsors": "tsx ./src/generate-sponsors.ts",
     "lint": "npx nx lint",
     "postinstall-script": "tsx ./src/postinstall.ts",
-<<<<<<< HEAD
-    "test": "npx jest",
-    "test-coverage": "npx jest --coverage",
-    "typecheck": "tsc --noEmit"
-=======
     "check-types": "npx nx typecheck"
->>>>>>> 83da0b83
   },
   "dependencies": {
     "@typescript-eslint/type-utils": "8.25.0",
