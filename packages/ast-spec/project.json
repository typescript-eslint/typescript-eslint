{
  "name": "ast-spec",
  "$schema": "../../node_modules/nx/schemas/project-schema.json",
  "projectType": "library",
  "implicitDependencies": ["!typescript-estree"],
  "root": "packages/ast-spec",
  "sourceRoot": "packages/ast-spec/src",
  "targets": {
    "build": {
      "outputs": ["{projectRoot}/dist/**/*.ts"]
    },
    "lint": {
      "executor": "@nx/eslint:lint",
      "outputs": ["{options.outputFile}"]
    },
    "test": {
<<<<<<< HEAD
=======
      "executor": "@nx/vite:test",
>>>>>>> 7f327630
      "dependsOn": ["typecheck"]
    },
    "typecheck": {
      "dependsOn": ["typescript-estree:build"]
    }
  }
}<|MERGE_RESOLUTION|>--- conflicted
+++ resolved
@@ -14,10 +14,7 @@
       "outputs": ["{options.outputFile}"]
     },
     "test": {
-<<<<<<< HEAD
-=======
       "executor": "@nx/vite:test",
->>>>>>> 7f327630
       "dependsOn": ["typecheck"]
     },
     "typecheck": {
