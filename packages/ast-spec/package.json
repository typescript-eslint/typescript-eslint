{
  "name": "@typescript-eslint/ast-spec",
  "version": "8.32.1",
  "description": "Complete specification for the TypeScript-ESTree AST",
  "private": true,
  "keywords": [
    "eslint",
    "typescript",
    "estree"
  ],
  "engines": {
    "node": "^18.18.0 || ^20.9.0 || >=21.1.0"
  },
  "files": [
    "dist",
    "!*.tsbuildinfo",
    "package.json",
    "README.md",
    "LICENSE"
  ],
  "repository": {
    "type": "git",
    "url": "https://github.com/typescript-eslint/typescript-eslint.git",
    "directory": "packages/ast-spec"
  },
  "bugs": {
    "url": "https://github.com/typescript-eslint/typescript-eslint/issues"
  },
  "homepage": "https://typescript-eslint.io",
  "license": "MIT",
  "main": "dist/index.js",
  "types": "dist/index.d.ts",
  "scripts": {
    "build": "tsc -b tsconfig.build.json && api-extractor run --local --config=$INIT_CWD/api-extractor.json",
    "clean": "rimraf dist/ coverage/",
    "clean-fixtures": "rimraf -g \"./src/**/fixtures/**/snapshots\"",
    "format": "prettier --write \"./**/*.{ts,mts,cts,tsx,js,mjs,cjs,jsx,json,md,css}\" --ignore-path ../../.prettierignore",
    "lint": "npx nx lint",
    "test": "vitest --run --config=$INIT_CWD/vitest.config.mts",
    "check-types": "npx nx typecheck"
  },
  "funding": {
    "type": "opencollective",
    "url": "https://opencollective.com/typescript-eslint"
  },
  "devDependencies": {
    "@babel/code-frame": "^7.24.2",
    "@babel/core": "^7.24.4",
    "@babel/eslint-parser": "^7.24.1",
    "@microsoft/api-extractor": "^7.47.11",
    "@types/babel__code-frame": "^7.0.6",
    "@types/babel__core": "^7.20.5",
    "@typescript-eslint/typescript-estree": "workspace:*",
    "@vitest/coverage-v8": "^3.1.3",
<<<<<<< HEAD
=======
    "@vitest/pretty-format": "^3.1.3",
    "@vitest/utils": "^3.1.3",
    "eslint": "*",
>>>>>>> af077a04
    "glob": "*",
    "prettier": "^3.2.5",
    "rimraf": "*",
    "typescript": "*",
    "vitest": "^3.1.3"
  }
}<|MERGE_RESOLUTION|>--- conflicted
+++ resolved
@@ -52,12 +52,9 @@
     "@types/babel__core": "^7.20.5",
     "@typescript-eslint/typescript-estree": "workspace:*",
     "@vitest/coverage-v8": "^3.1.3",
-<<<<<<< HEAD
-=======
     "@vitest/pretty-format": "^3.1.3",
     "@vitest/utils": "^3.1.3",
     "eslint": "*",
->>>>>>> af077a04
     "glob": "*",
     "prettier": "^3.2.5",
     "rimraf": "*",
