--- conflicted
+++ resolved
@@ -1,10 +1,6 @@
 {
   "name": "@typescript-eslint/ast-spec",
-<<<<<<< HEAD
-  "version": "5.59.8",
-=======
   "version": "5.59.9",
->>>>>>> a2b6b2e0
   "description": "Complete specification for the TypeScript-ESTree AST",
   "private": true,
   "keywords": [
