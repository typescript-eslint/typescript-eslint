--- conflicted
+++ resolved
@@ -32,22 +32,12 @@
   "types": "dist/index.d.ts",
   "scripts": {
     "build": "tsc -b tsconfig.build.json && api-extractor run --local",
-<<<<<<< HEAD
     "clean": "rimraf dist/ coverage/",
     "clean-fixtures": "rimraf -g \"./src/**/fixtures/**/snapshots\"",
     "format": "yarn run -T format",
     "lint": "yarn run -BT nx lint",
-    "test": "jest",
+    "test": "vitest --run --config=$INIT_CWD/vitest.config.mts",
     "check-types": "yarn run -BT nx typecheck"
-=======
-    "clean": "tsc -b tsconfig.build.json --clean",
-    "postclean": "rimraf dist/ coverage/",
-    "clean-fixtures": "rimraf -g \"./src/**/fixtures/**/snapshots\"",
-    "format": "prettier --write \"./**/*.{ts,mts,cts,tsx,js,mjs,cjs,jsx,json,md,css}\" --ignore-path ../../.prettierignore",
-    "lint": "npx nx lint",
-    "test": "vitest --run --config=$INIT_CWD/vitest.config.mts",
-    "check-types": "npx nx typecheck"
->>>>>>> 5c2f4746
   },
   "funding": {
     "type": "opencollective",
@@ -59,19 +49,10 @@
     "@babel/eslint-parser": "*",
     "@microsoft/api-extractor": "^7.47.11",
     "@typescript-eslint/typescript-estree": "workspace:*",
-<<<<<<< HEAD
+    "@vitest/coverage-v8": "^3.1.1",
     "eslint": "*",
-=======
-    "@vitest/coverage-v8": "^3.1.1",
->>>>>>> 5c2f4746
     "glob": "*",
     "jest-diff": "^29.7.0",
-<<<<<<< HEAD
-    "jest-specific-snapshot": "^8.0.0",
-    "make-dir": "*",
-=======
-    "prettier": "^3.2.5",
->>>>>>> 5c2f4746
     "pretty-format": "*",
     "rimraf": "*",
     "typescript": "*",
