--- conflicted
+++ resolved
@@ -51,12 +51,8 @@
     "@types/babel__code-frame": "^7.0.6",
     "@types/babel__core": "^7.20.5",
     "@typescript-eslint/typescript-estree": "workspace:*",
-<<<<<<< HEAD
-    "@vitest/coverage-v8": "^3.1.1",
+    "@vitest/coverage-v8": "^3.1.2",
     "eslint": "*",
-=======
-    "@vitest/coverage-v8": "^3.1.2",
->>>>>>> e7f5e36e
     "glob": "*",
     "jest-diff": "^29.7.0",
     "pretty-format": "*",
