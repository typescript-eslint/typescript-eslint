{
  "name": "@typescript-eslint/ast-spec",
  "version": "8.32.0",
  "description": "Complete specification for the TypeScript-ESTree AST",
  "private": true,
  "keywords": [
    "eslint",
    "typescript",
    "estree"
  ],
  "engines": {
    "node": "^18.18.0 || ^20.9.0 || >=21.1.0"
  },
  "files": [
    "dist",
    "!*.tsbuildinfo",
    "package.json",
    "README.md",
    "LICENSE"
  ],
  "repository": {
    "type": "git",
    "url": "https://github.com/typescript-eslint/typescript-eslint.git",
    "directory": "packages/ast-spec"
  },
  "bugs": {
    "url": "https://github.com/typescript-eslint/typescript-eslint/issues"
  },
  "homepage": "https://typescript-eslint.io",
  "license": "MIT",
  "main": "dist/index.js",
  "types": "dist/index.d.ts",
  "scripts": {
    "build": "tsc -b tsconfig.build.json && api-extractor run --local --config=$INIT_CWD/api-extractor.json",
    "clean": "rimraf dist/ coverage/",
    "clean-fixtures": "rimraf -g \"./src/**/fixtures/**/snapshots\"",
    "format": "prettier --write \"./**/*.{ts,mts,cts,tsx,js,mjs,cjs,jsx,json,md,css}\" --ignore-path ../../.prettierignore",
    "lint": "npx nx lint",
    "test": "vitest --run --config=$INIT_CWD/vitest.config.mts",
    "check-types": "npx nx typecheck"
  },
  "funding": {
    "type": "opencollective",
    "url": "https://opencollective.com/typescript-eslint"
  },
  "devDependencies": {
    "@babel/code-frame": "^7.24.2",
    "@babel/core": "^7.24.4",
    "@babel/eslint-parser": "^7.24.1",
    "@microsoft/api-extractor": "^7.47.11",
    "@types/babel__code-frame": "^7.0.6",
    "@types/babel__core": "^7.20.5",
    "@typescript-eslint/typescript-estree": "workspace:*",
    "@vitest/coverage-v8": "^3.1.2",
<<<<<<< HEAD
    "@vitest/pretty-format": "^3.1.2",
    "@vitest/utils": "^3.1.2",
    "eslint": "*",
=======
>>>>>>> f628993f
    "glob": "*",
    "prettier": "^3.2.5",
    "rimraf": "*",
    "typescript": "*",
    "vitest": "^3.1.2"
  }
}<|MERGE_RESOLUTION|>--- conflicted
+++ resolved
@@ -52,12 +52,9 @@
     "@types/babel__core": "^7.20.5",
     "@typescript-eslint/typescript-estree": "workspace:*",
     "@vitest/coverage-v8": "^3.1.2",
-<<<<<<< HEAD
     "@vitest/pretty-format": "^3.1.2",
     "@vitest/utils": "^3.1.2",
     "eslint": "*",
-=======
->>>>>>> f628993f
     "glob": "*",
     "prettier": "^3.2.5",
     "rimraf": "*",
