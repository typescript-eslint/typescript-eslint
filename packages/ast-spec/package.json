{
  "name": "@typescript-eslint/ast-spec",
  "version": "8.32.1",
  "description": "Complete specification for the TypeScript-ESTree AST",
  "private": true,
  "keywords": [
    "eslint",
    "typescript",
    "estree"
  ],
  "engines": {
    "node": "^18.18.0 || ^20.9.0 || >=21.1.0"
  },
  "files": [
    "dist",
    "!*.tsbuildinfo",
    "package.json",
    "README.md",
    "LICENSE"
  ],
  "repository": {
    "type": "git",
    "url": "https://github.com/typescript-eslint/typescript-eslint.git",
    "directory": "packages/ast-spec"
  },
  "bugs": {
    "url": "https://github.com/typescript-eslint/typescript-eslint/issues"
  },
  "homepage": "https://typescript-eslint.io",
  "license": "MIT",
  "main": "dist/index.js",
  "types": "dist/index.d.ts",
  "scripts": {
    "build": "tsc -b tsconfig.build.json && api-extractor run --local --config=$INIT_CWD/api-extractor.json",
    "clean": "rimraf dist/ coverage/",
    "clean-fixtures": "rimraf -g \"./src/**/fixtures/**/snapshots\"",
    "format": "yarn run -T format",
    "lint": "yarn run -BT nx lint",
    "test": "vitest --run --config=$INIT_CWD/vitest.config.mts",
    "check-types": "yarn run -BT nx typecheck"
  },
  "funding": {
    "type": "opencollective",
    "url": "https://opencollective.com/typescript-eslint"
  },
  "devDependencies": {
    "@babel/code-frame": "^7.24.2",
    "@babel/core": "^7.24.4",
    "@babel/eslint-parser": "^7.24.1",
    "@microsoft/api-extractor": "^7.47.11",
    "@types/babel__code-frame": "^7.0.6",
    "@types/babel__core": "^7.20.5",
    "@typescript-eslint/typescript-estree": "workspace:*",
<<<<<<< HEAD
    "@vitest/coverage-v8": "^3.1.2",
    "eslint": "*",
    "glob": "*",
    "jest-diff": "^29.7.0",
    "pretty-format": "*",
=======
    "@vitest/coverage-v8": "^3.1.3",
    "@vitest/pretty-format": "^3.1.3",
    "@vitest/utils": "^3.1.3",
    "eslint": "*",
    "glob": "*",
    "prettier": "^3.2.5",
>>>>>>> af077a04
    "rimraf": "*",
    "typescript": "*",
    "vitest": "^3.1.3"
  }
}<|MERGE_RESOLUTION|>--- conflicted
+++ resolved
@@ -51,20 +51,12 @@
     "@types/babel__code-frame": "^7.0.6",
     "@types/babel__core": "^7.20.5",
     "@typescript-eslint/typescript-estree": "workspace:*",
-<<<<<<< HEAD
-    "@vitest/coverage-v8": "^3.1.2",
-    "eslint": "*",
-    "glob": "*",
-    "jest-diff": "^29.7.0",
-    "pretty-format": "*",
-=======
     "@vitest/coverage-v8": "^3.1.3",
     "@vitest/pretty-format": "^3.1.3",
     "@vitest/utils": "^3.1.3",
     "eslint": "*",
     "glob": "*",
     "prettier": "^3.2.5",
->>>>>>> af077a04
     "rimraf": "*",
     "typescript": "*",
     "vitest": "^3.1.3"
