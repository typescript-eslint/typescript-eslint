import type { TSTypeParameterInstantiation } from '../special/TSTypeParameterInstantiation/spec';
import type { Expression } from '../unions/Expression';
import type { BaseNode } from './BaseNode';

export interface TSHeritageBase extends BaseNode {
  // TODO(#1852) - this should be restricted to MemberExpression | Identifier
  expression: Expression;
<<<<<<< HEAD
  typeParameters: TSTypeParameterInstantiation | undefined;
=======
  typeArguments?: TSTypeParameterInstantiation;

  /** @deprecated Use {@link `typeArguments`} instead. */
  typeParameters?: TSTypeParameterInstantiation;
>>>>>>> cbb8fed4
}<|MERGE_RESOLUTION|>--- conflicted
+++ resolved
@@ -5,12 +5,8 @@
 export interface TSHeritageBase extends BaseNode {
   // TODO(#1852) - this should be restricted to MemberExpression | Identifier
   expression: Expression;
-<<<<<<< HEAD
-  typeParameters: TSTypeParameterInstantiation | undefined;
-=======
-  typeArguments?: TSTypeParameterInstantiation;
+  typeArguments: TSTypeParameterInstantiation | undefined;
 
   /** @deprecated Use {@link `typeArguments`} instead. */
-  typeParameters?: TSTypeParameterInstantiation;
->>>>>>> cbb8fed4
+  typeParameters: TSTypeParameterInstantiation | undefined;
 }