--- conflicted
+++ resolved
@@ -52,15 +52,11 @@
   /**
    * The generic type parameters passed to the superClass.
    */
-<<<<<<< HEAD
-  superTypeParameters: TSTypeParameterInstantiation | undefined;
-=======
-  superTypeArguments?: TSTypeParameterInstantiation;
+  superTypeArguments: TSTypeParameterInstantiation | undefined;
 
   /** @deprecated Use {@link `superTypeArguments`} instead. */
-  superTypeParameters?: TSTypeParameterInstantiation;
+  superTypeParameters: TSTypeParameterInstantiation | undefined;
 
->>>>>>> cbb8fed4
   /**
    * The generic type parameters declared for the class.
    */
