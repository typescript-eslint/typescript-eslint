--- conflicted
+++ resolved
@@ -3,11 +3,6 @@
 import type { Expression } from '../../unions/Expression';
 
 export interface ThrowStatement extends BaseNode {
-<<<<<<< HEAD
+  argument: Expression;
   type: AST_NODE_TYPES.ThrowStatement;
-  argument: Expression;
-=======
-  argument: Statement | TSAsExpression | null;
-  type: AST_NODE_TYPES.ThrowStatement;
->>>>>>> 90cebbba
 }