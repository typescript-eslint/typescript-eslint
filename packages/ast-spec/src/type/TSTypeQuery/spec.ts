--- conflicted
+++ resolved
@@ -6,11 +6,6 @@
 
 export interface TSTypeQuery extends BaseNode {
   type: AST_NODE_TYPES.TSTypeQuery;
-<<<<<<< HEAD
-  exprName: EntityName;
+  exprName: EntityName | TSImportType;
   typeArguments?: TSTypeParameterInstantiation;
-=======
-  exprName: EntityName | TSImportType;
-  typeParameters?: TSTypeParameterInstantiation;
->>>>>>> 79327b49
 }