import type { AST_NODE_TYPES } from '../../ast-node-types';
import type { BaseNode } from '../../base/BaseNode';
import type { TSTypeParameterInstantiation } from '../../special/TSTypeParameterInstantiation/spec';
import type { EntityName } from '../../unions/EntityName';

export interface TSTypeReference extends BaseNode {
  type: AST_NODE_TYPES.TSTypeReference;
<<<<<<< HEAD
  typeName: EntityName;
  typeParameters: TSTypeParameterInstantiation | undefined;
=======
  typeArguments?: TSTypeParameterInstantiation;

  /** @deprecated Use {@link `typeArguments`} instead. */
  typeParameters?: TSTypeParameterInstantiation;

  typeName: EntityName;
>>>>>>> cbb8fed4
}<|MERGE_RESOLUTION|>--- conflicted
+++ resolved
@@ -5,15 +5,10 @@
 
 export interface TSTypeReference extends BaseNode {
   type: AST_NODE_TYPES.TSTypeReference;
-<<<<<<< HEAD
-  typeName: EntityName;
-  typeParameters: TSTypeParameterInstantiation | undefined;
-=======
-  typeArguments?: TSTypeParameterInstantiation;
+  typeArguments: TSTypeParameterInstantiation | undefined;
 
   /** @deprecated Use {@link `typeArguments`} instead. */
-  typeParameters?: TSTypeParameterInstantiation;
+  typeParameters: TSTypeParameterInstantiation | undefined;
 
   typeName: EntityName;
->>>>>>> cbb8fed4
 }