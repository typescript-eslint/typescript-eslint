--- conflicted
+++ resolved
@@ -76,8 +76,6 @@
           end: { column: 27, line: 1 },
         },
       },
-<<<<<<< HEAD
-=======
       superTypeParameters: TSTypeParameterInstantiation {
         type: "TSTypeParameterInstantiation",
         params: Array [
@@ -110,7 +108,6 @@
           end: { column: 27, line: 1 },
         },
       },
->>>>>>> 35be101c
       typeParameters: TSTypeParameterDeclaration {
         type: "TSTypeParameterDeclaration",
         params: Array [
