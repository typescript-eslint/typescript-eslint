// Jest Snapshot v1, https://goo.gl/fbAQLP

exports[`AST Fixtures declaration ClassDeclaration extends-type-param AST Alignment - AST 1`] = `
"Snapshot Diff:
- TSESTree
+ Babel

  Program {
    type: 'Program',
    body: Array [
      ClassDeclaration {
        type: 'ClassDeclaration',
<<<<<<< HEAD
-       abstract: false,
=======
>>>>>>> cbb8fed4
        body: ClassBody {
          type: 'ClassBody',
          body: Array [],

          range: [30, 32],
          loc: {
            start: { column: 30, line: 1 },
            end: { column: 32, line: 1 },
          },
        },
<<<<<<< HEAD
-       declare: false,
-       decorators: Array [],
        id: Identifier {
          type: 'Identifier',
-         decorators: Array [],
          name: 'Foo',
-         optional: false,
=======
        id: Identifier {
          type: 'Identifier',
          name: 'Foo',
>>>>>>> cbb8fed4

          range: [6, 9],
          loc: {
            start: { column: 6, line: 1 },
            end: { column: 9, line: 1 },
          },
        },
<<<<<<< HEAD
-       implements: Array [],
        superClass: Identifier {
          type: 'Identifier',
-         decorators: Array [],
          name: 'Set',
-         optional: false,
=======
        superClass: Identifier {
          type: 'Identifier',
          name: 'Set',
>>>>>>> cbb8fed4

          range: [18, 21],
          loc: {
            start: { column: 18, line: 1 },
            end: { column: 21, line: 1 },
          },
        },
<<<<<<< HEAD
=======
-       superTypeArguments: TSTypeParameterInstantiation {
-         type: 'TSTypeParameterInstantiation',
-         params: Array [
-           TSStringKeyword {
-             type: 'TSStringKeyword',
-
-             range: [22, 28],
-             loc: {
-               start: { column: 22, line: 1 },
-               end: { column: 28, line: 1 },
-             },
-           },
-         ],
-
-         range: [21, 29],
-         loc: {
-           start: { column: 21, line: 1 },
-           end: { column: 29, line: 1 },
-         },
-       },
>>>>>>> cbb8fed4
        superTypeParameters: TSTypeParameterInstantiation {
          type: 'TSTypeParameterInstantiation',
          params: Array [
            TSStringKeyword {
              type: 'TSStringKeyword',

              range: [22, 28],
              loc: {
                start: { column: 22, line: 1 },
                end: { column: 28, line: 1 },
              },
            },
          ],

          range: [21, 29],
          loc: {
            start: { column: 21, line: 1 },
            end: { column: 29, line: 1 },
          },
        },

        range: [0, 32],
        loc: {
          start: { column: 0, line: 1 },
          end: { column: 32, line: 1 },
        },
      },
    ],
    sourceType: 'script',

    range: [0, 33],
    loc: {
      start: { column: 0, line: 1 },
      end: { column: 0, line: 2 },
    },
  }"
`;<|MERGE_RESOLUTION|>--- conflicted
+++ resolved
@@ -10,10 +10,7 @@
     body: Array [
       ClassDeclaration {
         type: 'ClassDeclaration',
-<<<<<<< HEAD
 -       abstract: false,
-=======
->>>>>>> cbb8fed4
         body: ClassBody {
           type: 'ClassBody',
           body: Array [],
@@ -24,7 +21,6 @@
             end: { column: 32, line: 1 },
           },
         },
-<<<<<<< HEAD
 -       declare: false,
 -       decorators: Array [],
         id: Identifier {
@@ -32,11 +28,6 @@
 -         decorators: Array [],
           name: 'Foo',
 -         optional: false,
-=======
-        id: Identifier {
-          type: 'Identifier',
-          name: 'Foo',
->>>>>>> cbb8fed4
 
           range: [6, 9],
           loc: {
@@ -44,27 +35,19 @@
             end: { column: 9, line: 1 },
           },
         },
-<<<<<<< HEAD
 -       implements: Array [],
         superClass: Identifier {
           type: 'Identifier',
 -         decorators: Array [],
           name: 'Set',
 -         optional: false,
-=======
-        superClass: Identifier {
-          type: 'Identifier',
-          name: 'Set',
->>>>>>> cbb8fed4
 
           range: [18, 21],
           loc: {
             start: { column: 18, line: 1 },
             end: { column: 21, line: 1 },
-          },
-        },
-<<<<<<< HEAD
-=======
+-         },
+-       },
 -       superTypeArguments: TSTypeParameterInstantiation {
 -         type: 'TSTypeParameterInstantiation',
 -         params: Array [
@@ -83,9 +66,8 @@
 -         loc: {
 -           start: { column: 21, line: 1 },
 -           end: { column: 29, line: 1 },
--         },
--       },
->>>>>>> cbb8fed4
+          },
+        },
         superTypeParameters: TSTypeParameterInstantiation {
           type: 'TSTypeParameterInstantiation',
           params: Array [
