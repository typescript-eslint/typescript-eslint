--- conflicted
+++ resolved
@@ -49,9 +49,6 @@
 -         },
 -       },
 -       superTypeArguments: TSTypeParameterInstantiation {
-<<<<<<< HEAD
-+       superTypeParameters: TSTypeParameterInstantiation {
-=======
 -         type: 'TSTypeParameterInstantiation',
 -         params: Array [
 -           TSStringKeyword {
@@ -72,7 +69,6 @@
           },
         },
         superTypeParameters: TSTypeParameterInstantiation {
->>>>>>> 35be101c
           type: 'TSTypeParameterInstantiation',
           params: Array [
             TSStringKeyword {
