--- conflicted
+++ resolved
@@ -12,13 +12,9 @@
         type: 'TSImportEqualsDeclaration',
         id: Identifier {
           type: 'Identifier',
-<<<<<<< HEAD
 -         decorators: Array [],
           name: 'F',
 -         optional: false,
-=======
-          name: 'F',
->>>>>>> ff6b1906
 
           range: [7, 8],
           loc: {
@@ -27,19 +23,12 @@
           },
         },
         importKind: 'value',
-<<<<<<< HEAD
-        isExport: false,
++       isExport: false,
         moduleReference: Identifier {
           type: 'Identifier',
 -         decorators: Array [],
           name: 'A',
 -         optional: false,
-=======
-+       isExport: false,
-        moduleReference: Identifier {
-          type: 'Identifier',
-          name: 'A',
->>>>>>> ff6b1906
 
           range: [11, 12],
           loc: {
