import type { AST_NODE_TYPES } from '../../ast-node-types';
import type { BaseNode } from '../../base/BaseNode';
import type {
  LetOrConstOrVarDeclarator,
  UsingInForOfDeclarator,
  UsingInNormalContextDeclarator,
  VariableDeclaratorDefiniteAssignment,
  VariableDeclaratorMaybeInit,
  VariableDeclaratorNoInit,
} from '../../special/VariableDeclarator/spec';

interface LetOrConstOrVarDeclarationBase extends BaseNode {
  type: AST_NODE_TYPES.VariableDeclaration;
  /**
   * The variables declared by this declaration.
<<<<<<< HEAD
   * Always non-empty.
   * ```
=======
   * Note that there may be 0 declarations (i.e. `const;`).
   * @example
   * ```ts
>>>>>>> 07700dd7
   * let x;
   * let y, z;
   * ```
   */
  declarations: LetOrConstOrVarDeclarator[];
  /**
   * Whether the declaration is `declare`d
   * @example
   * ```ts
   * declare const x = 1;
   * ```
   */
  declare: boolean;
  /**
   * The keyword used to declare the variable(s)
   * @example
   * ```ts
   * const x = 1;
   * let y = 2;
   * var z = 3;
   * ```
   */
  kind: 'const' | 'let' | 'var';
}

export interface LetOrVarDeclaredDeclaration
  extends LetOrConstOrVarDeclarationBase {
  kind: 'let' | 'var';
  declare: true;
  /**
<<<<<<< HEAD
   * In a `declare let` declaration, the declarators must not have definite assignment
   * assertions or initializers.
   * ```
   * declare let x: number;
   * declare let y, z;
=======
   * The variables declared by this declaration.
   * Note that there may be 0 declarations (i.e. `const;`).
   * @example
   * ```ts
   * using x = 1;
   * using y =1, z = 2;
>>>>>>> 07700dd7
   * ```
   */
  declarations: VariableDeclaratorNoInit[];
}

export interface LetOrVarNonDeclaredDeclaration
  extends LetOrConstOrVarDeclarationBase {
  kind: 'let' | 'var';
  declare: false;
  /**
   * In a `let`/`var` declaration, the declarators may have definite assignment
   * assertions or initializers, but not both.
   */
  declarations: (
    | VariableDeclaratorDefiniteAssignment
    | VariableDeclaratorMaybeInit
  )[];
}

export interface ConstDeclaration extends LetOrConstOrVarDeclarationBase {
  kind: 'const';
  /**
   * In a `declare const` declaration, the declarators may have initializers, but
   * not definite assignment assertions. Each declarator cannot have both an
   * initializer and a type annotation.
   *
   * Even if the declaration has no `declare`, it may still be ambient and have
   * no initializer.
   */
  declarations: VariableDeclaratorMaybeInit[];
}

export type LetOrConstOrVarDeclaration =
  | ConstDeclaration
  | LetOrVarDeclaredDeclaration
  | LetOrVarNonDeclaredDeclaration;

interface UsingDeclarationBase extends BaseNode {
  type: AST_NODE_TYPES.VariableDeclaration;
  /**
   * This value will always be `false`
   * because 'declare' modifier cannot appear on a 'using' declaration.
   */
  declare: false;
  /**
   * The keyword used to declare the variable(s)
   * @example
   * ```ts
   * using x = 1;
   * await using y = 2;
   * ```
   */
  kind: 'await using' | 'using';
}

export interface UsingInNormalContextDeclaration extends UsingDeclarationBase {
  /**
   * The variables declared by this declaration.
<<<<<<< HEAD
   * Always non-empty.
   * ```
   * using x = 1;
   * using y = 1, z = 2;
=======
   * Note that there may be 0 declarations (i.e. `const;`).
   * @example
   * ```ts
   * for(using x of y){}
>>>>>>> 07700dd7
   * ```
   */
  declarations: UsingInNormalContextDeclarator[];
}

export interface UsingInForOfDeclaration extends UsingDeclarationBase {
  /**
<<<<<<< HEAD
   * The variables declared by this declaration.
   * Always has exactly one element.
   * ```
   * for (using x of y) {}
=======
   * The keyword used to declare the variable(s)
   * @example
   * ```ts
   * for(using x of y){}
   * for(await using x of y){}
>>>>>>> 07700dd7
   * ```
   */
  declarations: [UsingInForOfDeclarator];
}

export type UsingDeclaration =
  | UsingInForOfDeclaration
  | UsingInNormalContextDeclaration;

export type VariableDeclaration = LetOrConstOrVarDeclaration | UsingDeclaration;<|MERGE_RESOLUTION|>--- conflicted
+++ resolved
@@ -13,14 +13,9 @@
   type: AST_NODE_TYPES.VariableDeclaration;
   /**
    * The variables declared by this declaration.
-<<<<<<< HEAD
    * Always non-empty.
-   * ```
-=======
-   * Note that there may be 0 declarations (i.e. `const;`).
    * @example
    * ```ts
->>>>>>> 07700dd7
    * let x;
    * let y, z;
    * ```
@@ -51,20 +46,13 @@
   kind: 'let' | 'var';
   declare: true;
   /**
-<<<<<<< HEAD
    * In a `declare let` declaration, the declarators must not have definite assignment
    * assertions or initializers.
-   * ```
-   * declare let x: number;
-   * declare let y, z;
-=======
-   * The variables declared by this declaration.
-   * Note that there may be 0 declarations (i.e. `const;`).
+   *
    * @example
    * ```ts
    * using x = 1;
    * using y =1, z = 2;
->>>>>>> 07700dd7
    * ```
    */
   declarations: VariableDeclaratorNoInit[];
@@ -123,17 +111,11 @@
 export interface UsingInNormalContextDeclaration extends UsingDeclarationBase {
   /**
    * The variables declared by this declaration.
-<<<<<<< HEAD
    * Always non-empty.
-   * ```
+   * @example
+   * ```ts
    * using x = 1;
    * using y = 1, z = 2;
-=======
-   * Note that there may be 0 declarations (i.e. `const;`).
-   * @example
-   * ```ts
-   * for(using x of y){}
->>>>>>> 07700dd7
    * ```
    */
   declarations: UsingInNormalContextDeclarator[];
@@ -141,18 +123,11 @@
 
 export interface UsingInForOfDeclaration extends UsingDeclarationBase {
   /**
-<<<<<<< HEAD
    * The variables declared by this declaration.
    * Always has exactly one element.
-   * ```
-   * for (using x of y) {}
-=======
-   * The keyword used to declare the variable(s)
    * @example
    * ```ts
-   * for(using x of y){}
-   * for(await using x of y){}
->>>>>>> 07700dd7
+   * for (using x of y) {}
    * ```
    */
   declarations: [UsingInForOfDeclarator];
