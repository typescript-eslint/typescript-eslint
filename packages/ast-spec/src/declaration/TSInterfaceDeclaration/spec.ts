--- conflicted
+++ resolved
@@ -7,8 +7,6 @@
 
 export interface TSInterfaceDeclaration extends BaseNode {
   type: AST_NODE_TYPES.TSInterfaceDeclaration;
-  // TODO(#4759) - breaking change remove this
-  abstract?: boolean;
   /**
    * The body of the interface
    */
@@ -22,19 +20,13 @@
    * The types this interface `extends`
    */
   extends?: TSInterfaceHeritage[];
-<<<<<<< HEAD
-  declare?: boolean;
-=======
   /**
    * The name of this interface
    */
   id: Identifier;
-  // TODO(#4759) - breaking change remove this
-  implements?: TSInterfaceHeritage[];
   /**
    * The generic type parameters declared for the interface.
    * This is `undefined` if there are no generic type parameters declared.
    */
   typeParameters?: TSTypeParameterDeclaration;
->>>>>>> 04488c2b
 }