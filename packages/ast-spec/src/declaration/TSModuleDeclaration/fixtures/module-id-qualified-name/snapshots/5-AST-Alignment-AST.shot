// Jest Snapshot v1, https://goo.gl/fbAQLP

exports[`AST Fixtures declaration TSModuleDeclaration module-id-qualified-name AST Alignment - AST 1`] = `
"Snapshot Diff:
- TSESTree
+ Babel

  Program {
    type: 'Program',
    body: Array [
      TSModuleDeclaration {
        type: 'TSModuleDeclaration',
        body: TSModuleDeclaration {
          type: 'TSModuleDeclaration',
          body: TSModuleDeclaration {
            type: 'TSModuleDeclaration',
            body: TSModuleBlock {
              type: 'TSModuleBlock',
              body: Array [],

              range: [13, 15],
              loc: {
                start: { column: 13, line: 1 },
                end: { column: 15, line: 1 },
              },
            },
<<<<<<< HEAD
-           declare: false,
-           global: false,
            id: Identifier {
              type: 'Identifier',
-             decorators: Array [],
              name: 'C',
-             optional: false,
=======
            id: Identifier {
              type: 'Identifier',
              name: 'C',
>>>>>>> ff6b1906

              range: [11, 12],
              loc: {
                start: { column: 11, line: 1 },
                end: { column: 12, line: 1 },
              },
            },
<<<<<<< HEAD
=======
-           kind: 'module',
>>>>>>> ff6b1906

            range: [11, 15],
            loc: {
              start: { column: 11, line: 1 },
              end: { column: 15, line: 1 },
            },
          },
<<<<<<< HEAD
-         declare: false,
-         global: false,
          id: Identifier {
            type: 'Identifier',
-           decorators: Array [],
            name: 'B',
-           optional: false,
=======
          id: Identifier {
            type: 'Identifier',
            name: 'B',
>>>>>>> ff6b1906

            range: [9, 10],
            loc: {
              start: { column: 9, line: 1 },
              end: { column: 10, line: 1 },
            },
          },
<<<<<<< HEAD
=======
-         kind: 'module',
>>>>>>> ff6b1906

          range: [9, 15],
          loc: {
            start: { column: 9, line: 1 },
            end: { column: 15, line: 1 },
          },
        },
<<<<<<< HEAD
-       declare: false,
-       global: false,
        id: Identifier {
          type: 'Identifier',
-         decorators: Array [],
          name: 'A',
-         optional: false,
=======
        id: Identifier {
          type: 'Identifier',
          name: 'A',
>>>>>>> ff6b1906

          range: [7, 8],
          loc: {
            start: { column: 7, line: 1 },
            end: { column: 8, line: 1 },
          },
        },
<<<<<<< HEAD
=======
-       kind: 'module',
>>>>>>> ff6b1906

        range: [0, 15],
        loc: {
          start: { column: 0, line: 1 },
          end: { column: 15, line: 1 },
        },
      },
    ],
    sourceType: 'script',

    range: [0, 16],
    loc: {
      start: { column: 0, line: 1 },
      end: { column: 0, line: 2 },
    },
  }"
`;<|MERGE_RESOLUTION|>--- conflicted
+++ resolved
@@ -24,7 +24,6 @@
                 end: { column: 15, line: 1 },
               },
             },
-<<<<<<< HEAD
 -           declare: false,
 -           global: false,
             id: Identifier {
@@ -32,11 +31,6 @@
 -             decorators: Array [],
               name: 'C',
 -             optional: false,
-=======
-            id: Identifier {
-              type: 'Identifier',
-              name: 'C',
->>>>>>> ff6b1906
 
               range: [11, 12],
               loc: {
@@ -44,10 +38,7 @@
                 end: { column: 12, line: 1 },
               },
             },
-<<<<<<< HEAD
-=======
 -           kind: 'module',
->>>>>>> ff6b1906
 
             range: [11, 15],
             loc: {
@@ -55,7 +46,6 @@
               end: { column: 15, line: 1 },
             },
           },
-<<<<<<< HEAD
 -         declare: false,
 -         global: false,
           id: Identifier {
@@ -63,11 +53,6 @@
 -           decorators: Array [],
             name: 'B',
 -           optional: false,
-=======
-          id: Identifier {
-            type: 'Identifier',
-            name: 'B',
->>>>>>> ff6b1906
 
             range: [9, 10],
             loc: {
@@ -75,10 +60,7 @@
               end: { column: 10, line: 1 },
             },
           },
-<<<<<<< HEAD
-=======
 -         kind: 'module',
->>>>>>> ff6b1906
 
           range: [9, 15],
           loc: {
@@ -86,7 +68,6 @@
             end: { column: 15, line: 1 },
           },
         },
-<<<<<<< HEAD
 -       declare: false,
 -       global: false,
         id: Identifier {
@@ -94,11 +75,6 @@
 -         decorators: Array [],
           name: 'A',
 -         optional: false,
-=======
-        id: Identifier {
-          type: 'Identifier',
-          name: 'A',
->>>>>>> ff6b1906
 
           range: [7, 8],
           loc: {
@@ -106,10 +82,7 @@
             end: { column: 8, line: 1 },
           },
         },
-<<<<<<< HEAD
-=======
 -       kind: 'module',
->>>>>>> ff6b1906
 
         range: [0, 15],
         loc: {
