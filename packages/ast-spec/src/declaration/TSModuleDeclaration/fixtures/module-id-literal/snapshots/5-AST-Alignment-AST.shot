--- conflicted
+++ resolved
@@ -20,11 +20,8 @@
             end: { column: 13, line: 1 },
           },
         },
-<<<<<<< HEAD
 -       declare: false,
 -       global: false,
-=======
->>>>>>> ff6b1906
         id: Literal {
           type: 'Literal',
           raw: '\\\\'a\\\\'',
@@ -36,10 +33,7 @@
             end: { column: 10, line: 1 },
           },
         },
-<<<<<<< HEAD
-=======
 -       kind: 'module',
->>>>>>> ff6b1906
 
         range: [0, 13],
         loc: {
