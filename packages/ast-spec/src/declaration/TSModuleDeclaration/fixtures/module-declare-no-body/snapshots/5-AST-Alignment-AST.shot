--- conflicted
+++ resolved
@@ -11,10 +11,7 @@
       TSModuleDeclaration {
         type: 'TSModuleDeclaration',
         declare: true,
-<<<<<<< HEAD
 -       global: false,
-=======
->>>>>>> ff6b1906
         id: Literal {
           type: 'Literal',
           raw: '\\\\'a\\\\'',
@@ -26,10 +23,7 @@
             end: { column: 18, line: 1 },
           },
         },
-<<<<<<< HEAD
-=======
 -       kind: 'module',
->>>>>>> ff6b1906
 
         range: [0, 19],
         loc: {
