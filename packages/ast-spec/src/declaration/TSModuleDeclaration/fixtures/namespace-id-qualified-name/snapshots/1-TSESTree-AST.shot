--- conflicted
+++ resolved
@@ -16,13 +16,17 @@
           end: { column: 18, line: 1 },
         },
       },
+      declare: false,
+      global: false,
       id: TSQualifiedName {
         type: "TSQualifiedName",
         left: TSQualifiedName {
           type: "TSQualifiedName",
           left: Identifier {
             type: "Identifier",
+            decorators: Array [],
             name: "A",
+            optional: false,
 
             range: [10, 11],
             loc: {
@@ -30,19 +34,11 @@
               end: { column: 11, line: 1 },
             },
           },
-<<<<<<< HEAD
-          declare: false,
-          global: false,
-          id: Identifier {
+          right: Identifier {
             type: "Identifier",
             decorators: Array [],
-            name: "C",
+            name: "B",
             optional: false,
-=======
-          right: Identifier {
-            type: "Identifier",
-            name: "B",
->>>>>>> 217c710d
 
             range: [12, 13],
             loc: {
@@ -57,19 +53,11 @@
             end: { column: 13, line: 1 },
           },
         },
-<<<<<<< HEAD
-        declare: false,
-        global: false,
-        id: Identifier {
+        right: Identifier {
           type: "Identifier",
           decorators: Array [],
-          name: "B",
+          name: "C",
           optional: false,
-=======
-        right: Identifier {
-          type: "Identifier",
-          name: "C",
->>>>>>> 217c710d
 
           range: [14, 15],
           loc: {
@@ -77,24 +65,6 @@
             end: { column: 15, line: 1 },
           },
         },
-<<<<<<< HEAD
-        kind: "namespace",
-
-        range: [12, 18],
-        loc: {
-          start: { column: 12, line: 1 },
-          end: { column: 18, line: 1 },
-        },
-      },
-      declare: false,
-      global: false,
-      id: Identifier {
-        type: "Identifier",
-        decorators: Array [],
-        name: "A",
-        optional: false,
-=======
->>>>>>> 217c710d
 
         range: [10, 15],
         loc: {
