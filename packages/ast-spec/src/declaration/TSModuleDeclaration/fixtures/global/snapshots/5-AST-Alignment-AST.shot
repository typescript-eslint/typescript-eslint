// Jest Snapshot v1, https://goo.gl/fbAQLP

exports[`AST Fixtures declaration TSModuleDeclaration global AST Alignment - AST 1`] = `
"Snapshot Diff:
- TSESTree
+ Babel

  Program {
    type: 'Program',
    body: Array [
      TSModuleDeclaration {
        type: 'TSModuleDeclaration',
        body: TSModuleBlock {
          type: 'TSModuleBlock',
          body: Array [],

          range: [15, 17],
          loc: {
            start: { column: 15, line: 1 },
            end: { column: 17, line: 1 },
          },
        },
        declare: true,
        global: true,
        id: Identifier {
          type: 'Identifier',
<<<<<<< HEAD
-         decorators: Array [],
          name: 'global',
-         optional: false,
=======
          name: 'global',
>>>>>>> ff6b1906

          range: [8, 14],
          loc: {
            start: { column: 8, line: 1 },
            end: { column: 14, line: 1 },
          },
        },
<<<<<<< HEAD
=======
-       kind: 'global',
>>>>>>> ff6b1906

        range: [0, 17],
        loc: {
          start: { column: 0, line: 1 },
          end: { column: 17, line: 1 },
        },
      },
    ],
    sourceType: 'script',

    range: [0, 18],
    loc: {
      start: { column: 0, line: 1 },
      end: { column: 0, line: 2 },
    },
  }"
`;<|MERGE_RESOLUTION|>--- conflicted
+++ resolved
@@ -24,13 +24,9 @@
         global: true,
         id: Identifier {
           type: 'Identifier',
-<<<<<<< HEAD
 -         decorators: Array [],
           name: 'global',
 -         optional: false,
-=======
-          name: 'global',
->>>>>>> ff6b1906
 
           range: [8, 14],
           loc: {
@@ -38,10 +34,7 @@
             end: { column: 14, line: 1 },
           },
         },
-<<<<<<< HEAD
-=======
 -       kind: 'global',
->>>>>>> ff6b1906
 
         range: [0, 17],
         loc: {
