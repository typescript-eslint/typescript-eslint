--- conflicted
+++ resolved
@@ -20,7 +20,6 @@
             end: { column: 11, line: 1 },
           },
         },
-<<<<<<< HEAD
 -       declare: false,
 -       global: false,
         id: Identifier {
@@ -28,11 +27,6 @@
 -         decorators: Array [],
           name: 'F',
 -         optional: false,
-=======
-        id: Identifier {
-          type: 'Identifier',
-          name: 'F',
->>>>>>> ff6b1906
 
           range: [7, 8],
           loc: {
@@ -40,10 +34,7 @@
             end: { column: 8, line: 1 },
           },
         },
-<<<<<<< HEAD
-=======
 -       kind: 'module',
->>>>>>> ff6b1906
 
         range: [0, 11],
         loc: {
