import type { AST_NODE_TYPES } from '../../ast-node-types';
import type { BaseNode } from '../../base/BaseNode';
import type { Identifier } from '../../expression/Identifier/spec';
import type { StringLiteral } from '../../expression/literal/StringLiteral/spec';
import type { TSModuleBlock } from '../../special/TSModuleBlock/spec';

export type TSModuleDeclarationKind = 'global' | 'module' | 'namespace';

/*
TODO(#4966) - we currently emit this due to bad parser handling of nested modules
namespace Foo.Bar {}
^^^^^^^^^^^^^^^^^^^^ TSModuleDeclaration
              ^^^^^^ TSModuleDeclaration
                  ^^ TSModuleBlock

This should instead emit a TSQualifiedName for the `id` and not emit an inner TSModuleDeclaration
*/
type ModuleBody_TODOFixThis = TSModuleBlock | TSModuleDeclaration;

interface TSModuleDeclarationBase extends BaseNode {
  type: AST_NODE_TYPES.TSModuleDeclaration;
  /**
   * The name of the module
   * ```
   * namespace A {}
   * namespace A.B.C {}
   * module 'a' {}
   * ```
   */
  id: Identifier | StringLiteral;
  /**
   * The body of the module.
   * This can only be `undefined` for the code `declare module 'mod';`
   * This will be a `TSModuleDeclaration` if the name is "nested" (`Foo.Bar`).
   */
  body?: ModuleBody_TODOFixThis;
  /**
   * Whether this is a global declaration
   * ```
   * declare global {}
   * ```
   */
<<<<<<< HEAD
  global: boolean;
=======
  // TODO - remove this in the next major (we have `.kind` now)
  global?: boolean;
>>>>>>> ff6b1906
  /**
   * Whether the module is `declare`d
   * ```
   * declare namespace F {}
   * ```
   */
<<<<<<< HEAD
  declare: boolean;
}
=======
  // TODO(#5020) - make this `false` if it is not `declare`d
  declare?: boolean;

  /**
   * The keyword used to define this module declaration
   * ```
   * namespace Foo {}
   * ^^^^^^^^^
   *
   * module 'foo' {}
   * ^^^^^^
   *
   * declare global {}
   *         ^^^^^^
   * ```
   */
  kind: TSModuleDeclarationKind;
}

export interface TSModuleDeclarationNamespace extends TSModuleDeclarationBase {
  kind: 'namespace';
  // namespaces cannot have literal IDs
  id: Identifier;
  // namespaces must always have a body
  body: ModuleBody_TODOFixThis;

  // TODO - remove this in the next major (we have `.kind` now)
  global?: undefined;
}

export interface TSModuleDeclarationGlobal extends TSModuleDeclarationBase {
  kind: 'global';
  // cannot have a nested namespace for global module augmentation
  // cannot have `declare global;`
  body: TSModuleBlock;
  // this will always be an Identifier with name `global`
  id: Identifier;

  // note - it's not syntactically required to have `declare`, but it semantically required

  // TODO - remove this in the next major (we have `.kind` now)
  global: true;
}

interface TSModuleDeclarationModuleBase extends TSModuleDeclarationBase {
  kind: 'module';

  // TODO - remove this in the next major (we have `.kind` now)
  global?: undefined;
}

export type TSModuleDeclarationModule =
  | TSModuleDeclarationModuleWithIdentifierId
  | TSModuleDeclarationModuleWithStringId;
export type TSModuleDeclarationModuleWithStringId =
  | TSModuleDeclarationModuleWithStringIdDeclared
  | TSModuleDeclarationModuleWithStringIdNotDeclared;
export interface TSModuleDeclarationModuleWithStringIdNotDeclared
  extends TSModuleDeclarationModuleBase {
  kind: 'module';
  id: StringLiteral;
  declare: false;
  // cannot have nested namespaces with a string ID, must have a body
  body: TSModuleBlock;
}
export interface TSModuleDeclarationModuleWithStringIdDeclared
  extends TSModuleDeclarationModuleBase {
  kind: 'module';
  id: StringLiteral;
  declare: true;
  // cannot have nested namespaces with a string ID, might not have a body
  body?: TSModuleBlock;
}
export interface TSModuleDeclarationModuleWithIdentifierId
  extends TSModuleDeclarationModuleBase {
  kind: 'module';
  id: Identifier;
  // modules with an Identifier must always have a body
  body: ModuleBody_TODOFixThis;
}

export type TSModuleDeclaration =
  | TSModuleDeclarationGlobal
  | TSModuleDeclarationModule
  | TSModuleDeclarationNamespace;
>>>>>>> ff6b1906
<|MERGE_RESOLUTION|>--- conflicted
+++ resolved
@@ -40,24 +40,15 @@
    * declare global {}
    * ```
    */
-<<<<<<< HEAD
+  // TODO - remove this in the next major (we have `.kind` now)
   global: boolean;
-=======
-  // TODO - remove this in the next major (we have `.kind` now)
-  global?: boolean;
->>>>>>> ff6b1906
   /**
    * Whether the module is `declare`d
    * ```
    * declare namespace F {}
    * ```
    */
-<<<<<<< HEAD
   declare: boolean;
-}
-=======
-  // TODO(#5020) - make this `false` if it is not `declare`d
-  declare?: boolean;
 
   /**
    * The keyword used to define this module declaration
@@ -81,9 +72,6 @@
   id: Identifier;
   // namespaces must always have a body
   body: ModuleBody_TODOFixThis;
-
-  // TODO - remove this in the next major (we have `.kind` now)
-  global?: undefined;
 }
 
 export interface TSModuleDeclarationGlobal extends TSModuleDeclarationBase {
@@ -93,18 +81,10 @@
   body: TSModuleBlock;
   // this will always be an Identifier with name `global`
   id: Identifier;
-
-  // note - it's not syntactically required to have `declare`, but it semantically required
-
-  // TODO - remove this in the next major (we have `.kind` now)
-  global: true;
 }
 
 interface TSModuleDeclarationModuleBase extends TSModuleDeclarationBase {
   kind: 'module';
-
-  // TODO - remove this in the next major (we have `.kind` now)
-  global?: undefined;
 }
 
 export type TSModuleDeclarationModule =
@@ -140,5 +120,4 @@
 export type TSModuleDeclaration =
   | TSModuleDeclarationGlobal
   | TSModuleDeclarationModule
-  | TSModuleDeclarationNamespace;
->>>>>>> ff6b1906
+  | TSModuleDeclarationNamespace;