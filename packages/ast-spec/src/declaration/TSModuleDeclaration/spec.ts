import type { AST_NODE_TYPES } from '../../ast-node-types';
import type { BaseNode } from '../../base/BaseNode';
import type { Identifier } from '../../expression/Identifier/spec';
import type { StringLiteral } from '../../expression/literal/StringLiteral/spec';
import type { TSModuleBlock } from '../../special/TSModuleBlock/spec';
import type { TSQualifiedName } from '../../type/spec';
import type { Literal } from '../../unions/Literal';

export type TSModuleDeclarationKind = 'global' | 'module' | 'namespace';

interface TSModuleDeclarationBase extends BaseNode {
  type: AST_NODE_TYPES.TSModuleDeclaration;
  /**
   * The name of the module
   * ```
   * namespace A {}
   * namespace A.B.C {}
   * module 'a' {}
   * ```
   */
  id: Identifier | Literal | TSQualifiedName;
  /**
   * The body of the module.
   * This can only be `undefined` for the code `declare module 'mod';`
   */
  body?: TSModuleBlock;
  /**
   * Whether this is a global declaration
<<<<<<< HEAD
   * @example
   * ```ts
   * declare global {}
   * ```
=======
   *
   * @deprecated Use {@link kind} instead
>>>>>>> b4fe94f7
   */
  // TODO - remove this in the next major (we have `.kind` now)
  global: boolean;
  /**
   * Whether the module is `declare`d
   * @example
   * ```ts
   * declare namespace F {}
   * ```
   */
  declare: boolean;

  /**
   * The keyword used to define this module declaration
   * @example
   * ```ts
   * namespace Foo {}
   * ^^^^^^^^^
   *
   * module 'foo' {}
   * ^^^^^^
   *
   * global {}
   * ^^^^^^
   * ```
   */
  kind: TSModuleDeclarationKind;
}

export interface TSModuleDeclarationNamespace extends TSModuleDeclarationBase {
  kind: 'namespace';
  id: Identifier | TSQualifiedName;
  body: TSModuleBlock;
}

export interface TSModuleDeclarationGlobal extends TSModuleDeclarationBase {
  kind: 'global';
  /**
   * This will always be an Identifier with name `global`
   */
  id: Identifier;
  body: TSModuleBlock;
}

interface TSModuleDeclarationModuleBase extends TSModuleDeclarationBase {
  kind: 'module';
}

/**
 * A string module declaration that is not declared:
 * ```
 * module 'foo' {}
 * ```
 */
export interface TSModuleDeclarationModuleWithStringIdNotDeclared
  extends TSModuleDeclarationModuleBase {
  kind: 'module';
  id: StringLiteral;
  declare: false;
  body: TSModuleBlock;
}
/**
 * A string module declaration that is declared:
 * ```
 * declare module 'foo' {}
 * declare module 'foo';
 * ```
 */
export interface TSModuleDeclarationModuleWithStringIdDeclared
  extends TSModuleDeclarationModuleBase {
  kind: 'module';
  id: StringLiteral;
  declare: true;
  body?: TSModuleBlock;
}
/**
 * The legacy module declaration, replaced with namespace declarations.
 * ```
 * module A {}
 * ```
 */
export interface TSModuleDeclarationModuleWithIdentifierId
  extends TSModuleDeclarationModuleBase {
  kind: 'module';
  id: Identifier;
  // TODO: we emit the wrong AST for `module A.B {}`
  // https://github.com/typescript-eslint/typescript-eslint/pull/6272 only fixed namespaces
  // Maybe not worth fixing since it's legacy
  body: TSModuleBlock;
}

export type TSModuleDeclarationModuleWithStringId =
  | TSModuleDeclarationModuleWithStringIdDeclared
  | TSModuleDeclarationModuleWithStringIdNotDeclared;
export type TSModuleDeclarationModule =
  | TSModuleDeclarationModuleWithIdentifierId
  | TSModuleDeclarationModuleWithStringId;
export type TSModuleDeclaration =
  | TSModuleDeclarationGlobal
  | TSModuleDeclarationModule
  | TSModuleDeclarationNamespace;<|MERGE_RESOLUTION|>--- conflicted
+++ resolved
@@ -26,15 +26,12 @@
   body?: TSModuleBlock;
   /**
    * Whether this is a global declaration
-<<<<<<< HEAD
    * @example
    * ```ts
    * declare global {}
    * ```
-=======
    *
    * @deprecated Use {@link kind} instead
->>>>>>> b4fe94f7
    */
   // TODO - remove this in the next major (we have `.kind` now)
   global: boolean;
