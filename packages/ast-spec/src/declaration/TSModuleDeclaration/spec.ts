import type { AST_NODE_TYPES } from '../../ast-node-types';
import type { BaseNode } from '../../base/BaseNode';
import type { Identifier } from '../../expression/Identifier/spec';
import type { StringLiteral } from '../../expression/literal/StringLiteral/spec';
import type { TSModuleBlock } from '../../special/TSModuleBlock/spec';
import type { TSQualifiedName } from '../../type/spec';
import type { Literal } from '../../unions/Literal';

export type TSModuleDeclarationKind = 'global' | 'module' | 'namespace';

interface TSModuleDeclarationBase extends BaseNode {
  type: AST_NODE_TYPES.TSModuleDeclaration;
  /**
   * The name of the module
   * ```
   * namespace A {}
   * namespace A.B.C {}
   * module 'a' {}
   * ```
   */
  id: Identifier | Literal | TSQualifiedName;
  /**
   * The body of the module.
   * This can only be `undefined` for the code `declare module 'mod';`
   * This will be a `TSModuleDeclaration` if the name is "nested" (`Foo.Bar`).
   */
  body?: TSModuleBlock;
  /**
   * Whether this is a global declaration
   * ```
   * declare global {}
   * ```
   */
  // TODO - remove this in the next major (we have `.kind` now)
  global: boolean;
  /**
   * Whether the module is `declare`d
   * ```
   * declare namespace F {}
   * ```
   */
  declare: boolean;

  /**
   * The keyword used to define this module declaration
   * ```
   * namespace Foo {}
   * ^^^^^^^^^
   *
   * module 'foo' {}
   * ^^^^^^
   *
   * declare global {}
   *         ^^^^^^
   * ```
   */
  kind: TSModuleDeclarationKind;
}

export interface TSModuleDeclarationNamespace extends TSModuleDeclarationBase {
  kind: 'namespace';
  // namespaces cannot have literal IDs
  id: Identifier | TSQualifiedName;
  // namespaces must always have a body
<<<<<<< HEAD
  body: ModuleBody_TODOFixThis;
=======
  body: TSModuleBlock;

  // TODO - remove this in the next major (we have `.kind` now)
  global?: undefined;
>>>>>>> 217c710d
}

export interface TSModuleDeclarationGlobal extends TSModuleDeclarationBase {
  kind: 'global';
  // cannot have a nested namespace for global module augmentation
  // cannot have `declare global;`
  body: TSModuleBlock;
  // this will always be an Identifier with name `global`
  id: Identifier;
}

interface TSModuleDeclarationModuleBase extends TSModuleDeclarationBase {
  kind: 'module';
}

export type TSModuleDeclarationModule =
  | TSModuleDeclarationModuleWithIdentifierId
  | TSModuleDeclarationModuleWithStringId;
export type TSModuleDeclarationModuleWithStringId =
  | TSModuleDeclarationModuleWithStringIdDeclared
  | TSModuleDeclarationModuleWithStringIdNotDeclared;
export interface TSModuleDeclarationModuleWithStringIdNotDeclared
  extends TSModuleDeclarationModuleBase {
  kind: 'module';
  id: StringLiteral;
  declare: false;
  // cannot have nested namespaces with a string ID, must have a body
  body: TSModuleBlock;
}
export interface TSModuleDeclarationModuleWithStringIdDeclared
  extends TSModuleDeclarationModuleBase {
  kind: 'module';
  id: StringLiteral;
  declare: true;
  // cannot have nested namespaces with a string ID, might not have a body
  body?: TSModuleBlock;
}
export interface TSModuleDeclarationModuleWithIdentifierId
  extends TSModuleDeclarationModuleBase {
  kind: 'module';
  id: Identifier;
  // modules with an Identifier must always have a body
  body: TSModuleBlock;
}

export type TSModuleDeclaration =
  | TSModuleDeclarationGlobal
  | TSModuleDeclarationModule
  | TSModuleDeclarationNamespace;<|MERGE_RESOLUTION|>--- conflicted
+++ resolved
@@ -62,14 +62,7 @@
   // namespaces cannot have literal IDs
   id: Identifier | TSQualifiedName;
   // namespaces must always have a body
-<<<<<<< HEAD
-  body: ModuleBody_TODOFixThis;
-=======
   body: TSModuleBlock;
-
-  // TODO - remove this in the next major (we have `.kind` now)
-  global?: undefined;
->>>>>>> 217c710d
 }
 
 export interface TSModuleDeclarationGlobal extends TSModuleDeclarationBase {
