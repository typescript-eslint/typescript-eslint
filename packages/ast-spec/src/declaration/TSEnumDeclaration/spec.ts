import type { AST_NODE_TYPES } from '../../ast-node-types';
import type { BaseNode } from '../../base/BaseNode';
import type { TSEnumMember } from '../../element/TSEnumMember/spec';
import type { Identifier } from '../../expression/Identifier/spec';

export interface TSEnumDeclaration extends BaseNode {
  type: AST_NODE_TYPES.TSEnumDeclaration;
  /**
   * Whether this is a `const` enum.
   * ```
   * const enum Foo {...}
   * ```
   */
  // TODO(#5020) - make this `false` if it is not `const`
  const?: boolean;
  /**
   * Whether this is a `declare`d enum.
   * ```
   * declare enum Foo {...}
   * ```
   */
  // TODO(#5020) - make this `false` if it is not `declare`d
  declare?: boolean;
<<<<<<< HEAD
=======
  /**
   * The enum name.
   */
  id: Identifier;
  /**
   * The enum members.
   */
  members: TSEnumMember[];
  // TODO(#4759) - breaking change remove this
  modifiers?: Modifier[];
>>>>>>> 04488c2b
}<|MERGE_RESOLUTION|>--- conflicted
+++ resolved
@@ -21,8 +21,6 @@
    */
   // TODO(#5020) - make this `false` if it is not `declare`d
   declare?: boolean;
-<<<<<<< HEAD
-=======
   /**
    * The enum name.
    */
@@ -31,7 +29,4 @@
    * The enum members.
    */
   members: TSEnumMember[];
-  // TODO(#4759) - breaking change remove this
-  modifiers?: Modifier[];
->>>>>>> 04488c2b
 }