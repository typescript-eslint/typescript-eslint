// Jest Snapshot v1, https://goo.gl/fbAQLP

exports[`AST Fixtures declaration ExportNamedDeclaration namespace AST Alignment - AST 1`] = `
"Snapshot Diff:
- TSESTree
+ Babel

  Program {
    type: 'Program',
    body: Array [
      ExportNamedDeclaration {
        type: 'ExportNamedDeclaration',
        assertions: Array [],
        declaration: TSModuleDeclaration {
          type: 'TSModuleDeclaration',
          body: TSModuleBlock {
            type: 'TSModuleBlock',
            body: Array [],

            range: [21, 23],
            loc: {
              start: { column: 21, line: 1 },
              end: { column: 23, line: 1 },
            },
          },
<<<<<<< HEAD
-         declare: false,
-         global: false,
          id: Identifier {
            type: 'Identifier',
-           decorators: Array [],
            name: 'Foo',
-           optional: false,
=======
          id: Identifier {
            type: 'Identifier',
            name: 'Foo',
>>>>>>> ff6b1906

            range: [17, 20],
            loc: {
              start: { column: 17, line: 1 },
              end: { column: 20, line: 1 },
            },
          },
<<<<<<< HEAD
=======
-         kind: 'namespace',
>>>>>>> ff6b1906

          range: [7, 23],
          loc: {
            start: { column: 7, line: 1 },
            end: { column: 23, line: 1 },
          },
        },
        exportKind: 'value',
        source: null,
        specifiers: Array [],

        range: [0, 23],
        loc: {
          start: { column: 0, line: 1 },
          end: { column: 23, line: 1 },
        },
      },
    ],
    sourceType: 'module',

    range: [0, 24],
    loc: {
      start: { column: 0, line: 1 },
      end: { column: 0, line: 2 },
    },
  }"
`;<|MERGE_RESOLUTION|>--- conflicted
+++ resolved
@@ -23,7 +23,6 @@
               end: { column: 23, line: 1 },
             },
           },
-<<<<<<< HEAD
 -         declare: false,
 -         global: false,
           id: Identifier {
@@ -31,11 +30,6 @@
 -           decorators: Array [],
             name: 'Foo',
 -           optional: false,
-=======
-          id: Identifier {
-            type: 'Identifier',
-            name: 'Foo',
->>>>>>> ff6b1906
 
             range: [17, 20],
             loc: {
@@ -43,10 +37,7 @@
               end: { column: 20, line: 1 },
             },
           },
-<<<<<<< HEAD
-=======
 -         kind: 'namespace',
->>>>>>> ff6b1906
 
           range: [7, 23],
           loc: {
