--- conflicted
+++ resolved
@@ -7,15 +7,11 @@
 
 export interface JSXOpeningElement extends BaseNode {
   type: AST_NODE_TYPES.JSXOpeningElement;
-<<<<<<< HEAD
-  typeParameters: TSTypeParameterInstantiation | undefined;
-=======
-  typeArguments?: TSTypeParameterInstantiation;
+  typeArguments: TSTypeParameterInstantiation | undefined;
 
   /** @deprecated Use {@link `typeArguments`} instead. */
-  typeParameters?: TSTypeParameterInstantiation;
+  typeParameters: TSTypeParameterInstantiation | undefined;
 
->>>>>>> cbb8fed4
   selfClosing: boolean;
   name: JSXTagNameExpression;
   attributes: (JSXAttribute | JSXSpreadAttribute)[];
