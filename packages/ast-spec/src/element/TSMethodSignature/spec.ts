import type { AST_NODE_TYPES } from '../../ast-node-types';
import type { Accessibility } from '../../base/Accessibility';
import type { BaseNode } from '../../base/BaseNode';
import type { TSTypeAnnotation } from '../../special/TSTypeAnnotation/spec';
import type { TSTypeParameterDeclaration } from '../../special/TSTypeParameterDeclaration/spec';
import type { Parameter } from '../../unions/Parameter';
import type {
  PropertyName,
  PropertyNameComputed,
  PropertyNameNonComputed,
} from '../../unions/PropertyName';

interface TSMethodSignatureBase extends BaseNode {
  type: AST_NODE_TYPES.TSMethodSignature;
  key: PropertyName;
  computed: boolean;
  params: Parameter[];
<<<<<<< HEAD
  optional: boolean;
  returnType: TSTypeAnnotation | undefined;
  readonly: boolean;
  typeParameters: TSTypeParameterDeclaration | undefined;
  accessibility: Accessibility | undefined;
  export: boolean;
  static: boolean;
=======
  optional?: boolean;
  returnType?: TSTypeAnnotation;
  readonly?: boolean;
  typeParameters?: TSTypeParameterDeclaration;
  accessibility?: Accessibility;
  static?: boolean;
>>>>>>> ff6b1906
  kind: 'get' | 'method' | 'set';
}

export interface TSMethodSignatureComputedName extends TSMethodSignatureBase {
  key: PropertyNameComputed;
  computed: true;
}
export interface TSMethodSignatureNonComputedName
  extends TSMethodSignatureBase {
  key: PropertyNameNonComputed;
  computed: false;
}

export type TSMethodSignature =
  | TSMethodSignatureComputedName
  | TSMethodSignatureNonComputedName;<|MERGE_RESOLUTION|>--- conflicted
+++ resolved
@@ -12,26 +12,16 @@
 
 interface TSMethodSignatureBase extends BaseNode {
   type: AST_NODE_TYPES.TSMethodSignature;
+  accessibility: Accessibility | undefined;
+  computed: boolean;
   key: PropertyName;
-  computed: boolean;
+  kind: 'get' | 'method' | 'set';
+  optional: boolean;
   params: Parameter[];
-<<<<<<< HEAD
-  optional: boolean;
+  readonly: boolean;
   returnType: TSTypeAnnotation | undefined;
-  readonly: boolean;
+  static: boolean;
   typeParameters: TSTypeParameterDeclaration | undefined;
-  accessibility: Accessibility | undefined;
-  export: boolean;
-  static: boolean;
-=======
-  optional?: boolean;
-  returnType?: TSTypeAnnotation;
-  readonly?: boolean;
-  typeParameters?: TSTypeParameterDeclaration;
-  accessibility?: Accessibility;
-  static?: boolean;
->>>>>>> ff6b1906
-  kind: 'get' | 'method' | 'set';
 }
 
 export interface TSMethodSignatureComputedName extends TSMethodSignatureBase {
