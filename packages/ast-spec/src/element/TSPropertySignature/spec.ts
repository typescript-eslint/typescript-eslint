import type { AST_NODE_TYPES } from '../../ast-node-types';
import type { Accessibility } from '../../base/Accessibility';
import type { BaseNode } from '../../base/BaseNode';
import type { TSTypeAnnotation } from '../../special/TSTypeAnnotation/spec';
import type {
  PropertyName,
  PropertyNameComputed,
  PropertyNameNonComputed,
} from '../../unions/PropertyName';

interface TSPropertySignatureBase extends BaseNode {
  type: AST_NODE_TYPES.TSPropertySignature;
  key: PropertyName;
  optional: boolean;
  computed: boolean;
<<<<<<< HEAD
  typeAnnotation: TSTypeAnnotation | undefined;
  initializer: Expression | undefined;
  readonly: boolean;
  static: boolean;
  export: boolean;
  accessibility: Accessibility | undefined;
=======
  typeAnnotation?: TSTypeAnnotation;
  readonly?: boolean;
  static?: boolean;
  accessibility?: Accessibility;
>>>>>>> ff6b1906
}

export interface TSPropertySignatureComputedName
  extends TSPropertySignatureBase {
  key: PropertyNameComputed;
  computed: true;
}

export interface TSPropertySignatureNonComputedName
  extends TSPropertySignatureBase {
  key: PropertyNameNonComputed;
  computed: false;
}

export type TSPropertySignature =
  | TSPropertySignatureComputedName
  | TSPropertySignatureNonComputedName;<|MERGE_RESOLUTION|>--- conflicted
+++ resolved
@@ -13,19 +13,10 @@
   key: PropertyName;
   optional: boolean;
   computed: boolean;
-<<<<<<< HEAD
   typeAnnotation: TSTypeAnnotation | undefined;
-  initializer: Expression | undefined;
   readonly: boolean;
   static: boolean;
-  export: boolean;
   accessibility: Accessibility | undefined;
-=======
-  typeAnnotation?: TSTypeAnnotation;
-  readonly?: boolean;
-  static?: boolean;
-  accessibility?: Accessibility;
->>>>>>> ff6b1906
 }
 
 export interface TSPropertySignatureComputedName
