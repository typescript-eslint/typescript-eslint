import type { AST_NODE_TYPES } from '../../ast-node-types';
import type { Accessibility } from '../../base/Accessibility';
import type { BaseNode } from '../../base/BaseNode';
import type { TSTypeAnnotation } from '../../special/TSTypeAnnotation/spec';
import type { Parameter } from '../../unions/Parameter';

export interface TSIndexSignature extends BaseNode {
  type: AST_NODE_TYPES.TSIndexSignature;
  parameters: Parameter[];
<<<<<<< HEAD
  typeAnnotation: TSTypeAnnotation | undefined;
  readonly: boolean;
  accessibility: Accessibility | undefined;
  export: boolean;
  static: boolean;
=======
  typeAnnotation?: TSTypeAnnotation;
  readonly?: boolean;
  accessibility?: Accessibility;
  static?: boolean;
>>>>>>> ff6b1906
}<|MERGE_RESOLUTION|>--- conflicted
+++ resolved
@@ -7,16 +7,8 @@
 export interface TSIndexSignature extends BaseNode {
   type: AST_NODE_TYPES.TSIndexSignature;
   parameters: Parameter[];
-<<<<<<< HEAD
   typeAnnotation: TSTypeAnnotation | undefined;
   readonly: boolean;
   accessibility: Accessibility | undefined;
-  export: boolean;
   static: boolean;
-=======
-  typeAnnotation?: TSTypeAnnotation;
-  readonly?: boolean;
-  accessibility?: Accessibility;
-  static?: boolean;
->>>>>>> ff6b1906
 }