// Vitest Snapshot v1, https://vitest.dev/guide/snapshot.html

<<<<<<< HEAD
exports[`AST Fixtures > element > AccessorProperty > key-private > AST Alignment - Token`]
Snapshot Diff:
- TSESTree
+ Babel

  Array [
    Keyword {
      type: 'Keyword',
      value: 'class',

      range: [0, 5],
      loc: {
        start: { column: 0, line: 1 },
        end: { column: 5, line: 1 },
      },
    },
    Identifier {
      type: 'Identifier',
      value: 'Foo',

      range: [6, 9],
      loc: {
        start: { column: 6, line: 1 },
        end: { column: 9, line: 1 },
      },
    },
    Punctuator {
      type: 'Punctuator',
      value: '{',

      range: [10, 11],
      loc: {
        start: { column: 10, line: 1 },
        end: { column: 11, line: 1 },
      },
    },
    Identifier {
      type: 'Identifier',
      value: 'accessor',

      range: [14, 22],
      loc: {
        start: { column: 2, line: 2 },
        end: { column: 10, line: 2 },
      },
    },
-   Identifier {
-     type: 'Identifier',
-     value: '#foo',
+   PrivateIdentifier {
+     type: 'PrivateIdentifier',
+     value: 'foo',

      range: [23, 27],
      loc: {
        start: { column: 11, line: 2 },
        end: { column: 15, line: 2 },
      },
    },
    Punctuator {
      type: 'Punctuator',
      value: '=',

      range: [28, 29],
      loc: {
        start: { column: 16, line: 2 },
        end: { column: 17, line: 2 },
      },
    },
    Numeric {
      type: 'Numeric',
      value: '2',

      range: [30, 31],
      loc: {
        start: { column: 18, line: 2 },
        end: { column: 19, line: 2 },
      },
    },
    Punctuator {
      type: 'Punctuator',
      value: ';',

      range: [31, 32],
      loc: {
        start: { column: 19, line: 2 },
        end: { column: 20, line: 2 },
      },
    },
    Punctuator {
      type: 'Punctuator',
      value: '}',

      range: [33, 34],
      loc: {
        start: { column: 0, line: 3 },
        end: { column: 1, line: 3 },
      },
    },
  ]
=======
exports[`AST Fixtures element AccessorProperty key-private AST Alignment - Token 1`] = `
"Snapshot Diff:
Compared values have no visual difference."
`;
>>>>>>> 23c5aa72
<|MERGE_RESOLUTION|>--- conflicted
+++ resolved
@@ -1,109 +1,5 @@
 // Vitest Snapshot v1, https://vitest.dev/guide/snapshot.html
 
-<<<<<<< HEAD
 exports[`AST Fixtures > element > AccessorProperty > key-private > AST Alignment - Token`]
 Snapshot Diff:
-- TSESTree
-+ Babel
-
-  Array [
-    Keyword {
-      type: 'Keyword',
-      value: 'class',
-
-      range: [0, 5],
-      loc: {
-        start: { column: 0, line: 1 },
-        end: { column: 5, line: 1 },
-      },
-    },
-    Identifier {
-      type: 'Identifier',
-      value: 'Foo',
-
-      range: [6, 9],
-      loc: {
-        start: { column: 6, line: 1 },
-        end: { column: 9, line: 1 },
-      },
-    },
-    Punctuator {
-      type: 'Punctuator',
-      value: '{',
-
-      range: [10, 11],
-      loc: {
-        start: { column: 10, line: 1 },
-        end: { column: 11, line: 1 },
-      },
-    },
-    Identifier {
-      type: 'Identifier',
-      value: 'accessor',
-
-      range: [14, 22],
-      loc: {
-        start: { column: 2, line: 2 },
-        end: { column: 10, line: 2 },
-      },
-    },
--   Identifier {
--     type: 'Identifier',
--     value: '#foo',
-+   PrivateIdentifier {
-+     type: 'PrivateIdentifier',
-+     value: 'foo',
-
-      range: [23, 27],
-      loc: {
-        start: { column: 11, line: 2 },
-        end: { column: 15, line: 2 },
-      },
-    },
-    Punctuator {
-      type: 'Punctuator',
-      value: '=',
-
-      range: [28, 29],
-      loc: {
-        start: { column: 16, line: 2 },
-        end: { column: 17, line: 2 },
-      },
-    },
-    Numeric {
-      type: 'Numeric',
-      value: '2',
-
-      range: [30, 31],
-      loc: {
-        start: { column: 18, line: 2 },
-        end: { column: 19, line: 2 },
-      },
-    },
-    Punctuator {
-      type: 'Punctuator',
-      value: ';',
-
-      range: [31, 32],
-      loc: {
-        start: { column: 19, line: 2 },
-        end: { column: 20, line: 2 },
-      },
-    },
-    Punctuator {
-      type: 'Punctuator',
-      value: '}',
-
-      range: [33, 34],
-      loc: {
-        start: { column: 0, line: 3 },
-        end: { column: 1, line: 3 },
-      },
-    },
-  ]
-=======
-exports[`AST Fixtures element AccessorProperty key-private AST Alignment - Token 1`] = `
-"Snapshot Diff:
-Compared values have no visual difference."
-`;
->>>>>>> 23c5aa72
+Compared values have no visual difference.