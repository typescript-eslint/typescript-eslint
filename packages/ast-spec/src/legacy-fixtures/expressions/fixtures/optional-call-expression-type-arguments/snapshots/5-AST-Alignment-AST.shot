// Jest Snapshot v1, https://goo.gl/fbAQLP

exports[`AST Fixtures legacy-fixtures expressions optional-call-expression-type-arguments AST Alignment - AST 1`] = `
"Snapshot Diff:
- TSESTree
+ Babel

  Program {
    type: 'Program',
    body: Array [
      ExpressionStatement {
        type: 'ExpressionStatement',
        expression: ChainExpression {
          type: 'ChainExpression',
          expression: CallExpression {
            type: 'CallExpression',
            arguments: Array [],
            callee: MemberExpression {
              type: 'MemberExpression',
              computed: false,
              object: Identifier {
                type: 'Identifier',
-               decorators: Array [],
                name: 'foo',
-               optional: false,

                range: [73, 76],
                loc: {
                  start: { column: 0, line: 3 },
                  end: { column: 3, line: 3 },
                },
              },
              optional: true,
              property: Identifier {
                type: 'Identifier',
-               decorators: Array [],
                name: 'bar',
-               optional: false,

                range: [78, 81],
                loc: {
                  start: { column: 5, line: 3 },
                  end: { column: 8, line: 3 },
                },
              },

              range: [73, 81],
              loc: {
                start: { column: 0, line: 3 },
                end: { column: 8, line: 3 },
              },
            },
            optional: false,
-           typeArguments: TSTypeParameterInstantiation {
<<<<<<< HEAD
+           typeParameters: TSTypeParameterInstantiation {
=======
-             type: 'TSTypeParameterInstantiation',
-             params: Array [
-               TSTypeReference {
-                 type: 'TSTypeReference',
-                 typeName: Identifier {
-                   type: 'Identifier',
-                   decorators: Array [],
-                   name: 'A',
-                   optional: false,
-
-                   range: [82, 83],
-                   loc: {
-                     start: { column: 9, line: 3 },
-                     end: { column: 10, line: 3 },
-                   },
-                 },
-
-                 range: [82, 83],
-                 loc: {
-                   start: { column: 9, line: 3 },
-                   end: { column: 10, line: 3 },
-                 },
-               },
-             ],
-
-             range: [81, 84],
-             loc: {
-               start: { column: 8, line: 3 },
-               end: { column: 11, line: 3 },
-             },
-           },
            typeParameters: TSTypeParameterInstantiation {
>>>>>>> 35be101c
              type: 'TSTypeParameterInstantiation',
              params: Array [
                TSTypeReference {
                  type: 'TSTypeReference',
                  typeName: Identifier {
                    type: 'Identifier',
-                   decorators: Array [],
                    name: 'A',
-                   optional: false,

                    range: [82, 83],
                    loc: {
                      start: { column: 9, line: 3 },
                      end: { column: 10, line: 3 },
                    },
                  },

                  range: [82, 83],
                  loc: {
                    start: { column: 9, line: 3 },
                    end: { column: 10, line: 3 },
                  },
                },
              ],

              range: [81, 84],
              loc: {
                start: { column: 8, line: 3 },
                end: { column: 11, line: 3 },
              },
            },

            range: [73, 86],
            loc: {
              start: { column: 0, line: 3 },
              end: { column: 13, line: 3 },
            },
          },

          range: [73, 86],
          loc: {
            start: { column: 0, line: 3 },
            end: { column: 13, line: 3 },
          },
        },

        range: [73, 87],
        loc: {
          start: { column: 0, line: 3 },
          end: { column: 14, line: 3 },
        },
      },
      ExpressionStatement {
        type: 'ExpressionStatement',
        expression: ChainExpression {
          type: 'ChainExpression',
          expression: CallExpression {
            type: 'CallExpression',
            arguments: Array [],
            callee: MemberExpression {
              type: 'MemberExpression',
              computed: false,
              object: Identifier {
                type: 'Identifier',
-               decorators: Array [],
                name: 'foo',
-               optional: false,

                range: [88, 91],
                loc: {
                  start: { column: 0, line: 4 },
                  end: { column: 3, line: 4 },
                },
              },
              optional: true,
              property: Identifier {
                type: 'Identifier',
-               decorators: Array [],
                name: 'bar',
-               optional: false,

                range: [93, 96],
                loc: {
                  start: { column: 5, line: 4 },
                  end: { column: 8, line: 4 },
                },
              },

              range: [88, 96],
              loc: {
                start: { column: 0, line: 4 },
                end: { column: 8, line: 4 },
              },
            },
            optional: false,
-           typeArguments: TSTypeParameterInstantiation {
+           typeParameters: TSTypeParameterInstantiation {
              type: 'TSTypeParameterInstantiation',
              params: Array [
                TSNumberKeyword {
                  type: 'TSNumberKeyword',

                  range: [97, 103],
                  loc: {
                    start: { column: 9, line: 4 },
                    end: { column: 15, line: 4 },
                  },
                },
              ],

              range: [96, 104],
              loc: {
                start: { column: 8, line: 4 },
                end: { column: 16, line: 4 },
              },
            },

            range: [88, 106],
            loc: {
              start: { column: 0, line: 4 },
              end: { column: 18, line: 4 },
            },
          },

          range: [88, 106],
          loc: {
            start: { column: 0, line: 4 },
            end: { column: 18, line: 4 },
          },
        },

        range: [88, 107],
        loc: {
          start: { column: 0, line: 4 },
          end: { column: 19, line: 4 },
        },
      },
    ],
    sourceType: 'script',

    range: [73, 108],
    loc: {
      start: { column: 0, line: 3 },
      end: { column: 0, line: 5 },
    },
  }"
`;<|MERGE_RESOLUTION|>--- conflicted
+++ resolved
@@ -52,42 +52,7 @@
             },
             optional: false,
 -           typeArguments: TSTypeParameterInstantiation {
-<<<<<<< HEAD
 +           typeParameters: TSTypeParameterInstantiation {
-=======
--             type: 'TSTypeParameterInstantiation',
--             params: Array [
--               TSTypeReference {
--                 type: 'TSTypeReference',
--                 typeName: Identifier {
--                   type: 'Identifier',
--                   decorators: Array [],
--                   name: 'A',
--                   optional: false,
--
--                   range: [82, 83],
--                   loc: {
--                     start: { column: 9, line: 3 },
--                     end: { column: 10, line: 3 },
--                   },
--                 },
--
--                 range: [82, 83],
--                 loc: {
--                   start: { column: 9, line: 3 },
--                   end: { column: 10, line: 3 },
--                 },
--               },
--             ],
--
--             range: [81, 84],
--             loc: {
--               start: { column: 8, line: 3 },
--               end: { column: 11, line: 3 },
--             },
--           },
-            typeParameters: TSTypeParameterInstantiation {
->>>>>>> 35be101c
               type: 'TSTypeParameterInstantiation',
               params: Array [
                 TSTypeReference {
