// Jest Snapshot v1, https://goo.gl/fbAQLP

exports[`AST Fixtures legacy-fixtures expressions tagged-template-expression-type-arguments AST Alignment - AST 1`] = `
"Snapshot Diff:
- TSESTree
+ Babel

  Program {
    type: 'Program',
    body: Array [
      ExpressionStatement {
        type: 'ExpressionStatement',
        expression: TaggedTemplateExpression {
          type: 'TaggedTemplateExpression',
          quasi: TemplateLiteral {
            type: 'TemplateLiteral',
            expressions: Array [],
            quasis: Array [
              TemplateElement {
                type: 'TemplateElement',
                tail: true,
                value: Object {
                  'cooked': 'baz',
                  'raw': 'baz',
                },

                range: [81, 86],
                loc: {
                  start: { column: 8, line: 3 },
                  end: { column: 13, line: 3 },
                },
              },
            ],

            range: [81, 86],
            loc: {
              start: { column: 8, line: 3 },
              end: { column: 13, line: 3 },
            },
          },
          tag: Identifier {
            type: 'Identifier',
<<<<<<< HEAD
-           decorators: Array [],
            name: 'foo',
-           optional: false,
=======
            name: 'foo',
>>>>>>> cbb8fed4

            range: [73, 76],
            loc: {
              start: { column: 0, line: 3 },
              end: { column: 3, line: 3 },
            },
          },
<<<<<<< HEAD
=======
-         typeArguments: TSTypeParameterInstantiation {
-           type: 'TSTypeParameterInstantiation',
-           params: Array [
-             TSTypeReference {
-               type: 'TSTypeReference',
-               typeName: Identifier {
-                 type: 'Identifier',
-                 name: 'bar',
-
-                 range: [77, 80],
-                 loc: {
-                   start: { column: 4, line: 3 },
-                   end: { column: 7, line: 3 },
-                 },
-               },
-
-               range: [77, 80],
-               loc: {
-                 start: { column: 4, line: 3 },
-                 end: { column: 7, line: 3 },
-               },
-             },
-           ],
-
-           range: [76, 81],
-           loc: {
-             start: { column: 3, line: 3 },
-             end: { column: 8, line: 3 },
-           },
-         },
>>>>>>> cbb8fed4
          typeParameters: TSTypeParameterInstantiation {
            type: 'TSTypeParameterInstantiation',
            params: Array [
              TSTypeReference {
                type: 'TSTypeReference',
                typeName: Identifier {
                  type: 'Identifier',
<<<<<<< HEAD
-                 decorators: Array [],
                  name: 'bar',
-                 optional: false,
=======
                  name: 'bar',
>>>>>>> cbb8fed4

                  range: [77, 80],
                  loc: {
                    start: { column: 4, line: 3 },
                    end: { column: 7, line: 3 },
                  },
                },

                range: [77, 80],
                loc: {
                  start: { column: 4, line: 3 },
                  end: { column: 7, line: 3 },
                },
              },
            ],

            range: [76, 81],
            loc: {
              start: { column: 3, line: 3 },
              end: { column: 8, line: 3 },
            },
          },

          range: [73, 86],
          loc: {
            start: { column: 0, line: 3 },
            end: { column: 13, line: 3 },
          },
        },

        range: [73, 87],
        loc: {
          start: { column: 0, line: 3 },
          end: { column: 14, line: 3 },
        },
      },
    ],
    sourceType: 'script',

    range: [73, 88],
    loc: {
      start: { column: 0, line: 3 },
      end: { column: 0, line: 4 },
    },
  }"
`;<|MERGE_RESOLUTION|>--- conflicted
+++ resolved
@@ -40,22 +40,16 @@
           },
           tag: Identifier {
             type: 'Identifier',
-<<<<<<< HEAD
 -           decorators: Array [],
             name: 'foo',
 -           optional: false,
-=======
-            name: 'foo',
->>>>>>> cbb8fed4
 
             range: [73, 76],
             loc: {
               start: { column: 0, line: 3 },
               end: { column: 3, line: 3 },
-            },
-          },
-<<<<<<< HEAD
-=======
+-           },
+-         },
 -         typeArguments: TSTypeParameterInstantiation {
 -           type: 'TSTypeParameterInstantiation',
 -           params: Array [
@@ -63,7 +57,9 @@
 -               type: 'TSTypeReference',
 -               typeName: Identifier {
 -                 type: 'Identifier',
+-                 decorators: Array [],
 -                 name: 'bar',
+-                 optional: false,
 -
 -                 range: [77, 80],
 -                 loc: {
@@ -84,9 +80,8 @@
 -           loc: {
 -             start: { column: 3, line: 3 },
 -             end: { column: 8, line: 3 },
--           },
--         },
->>>>>>> cbb8fed4
+            },
+          },
           typeParameters: TSTypeParameterInstantiation {
             type: 'TSTypeParameterInstantiation',
             params: Array [
@@ -94,13 +89,9 @@
                 type: 'TSTypeReference',
                 typeName: Identifier {
                   type: 'Identifier',
-<<<<<<< HEAD
 -                 decorators: Array [],
                   name: 'bar',
 -                 optional: false,
-=======
-                  name: 'bar',
->>>>>>> cbb8fed4
 
                   range: [77, 80],
                   loc: {
