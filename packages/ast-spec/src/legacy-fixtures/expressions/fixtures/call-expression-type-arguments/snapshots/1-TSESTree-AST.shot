// Jest Snapshot v1, https://goo.gl/fbAQLP

exports[`AST Fixtures legacy-fixtures expressions call-expression-type-arguments TSESTree - AST 1`] = `
Program {
  type: "Program",
  body: Array [
    ExpressionStatement {
      type: "ExpressionStatement",
      expression: CallExpression {
        type: "CallExpression",
        arguments: Array [],
        callee: Identifier {
          type: "Identifier",
          decorators: Array [],
          name: "foo",
          optional: false,

          range: [73, 76],
          loc: {
            start: { column: 0, line: 3 },
            end: { column: 3, line: 3 },
          },
        },
        optional: false,
        typeArguments: TSTypeParameterInstantiation {
          type: "TSTypeParameterInstantiation",
          params: Array [
            TSTypeReference {
              type: "TSTypeReference",
              typeName: Identifier {
                type: "Identifier",
                decorators: Array [],
                name: "A",
                optional: false,

                range: [77, 78],
                loc: {
                  start: { column: 4, line: 3 },
                  end: { column: 5, line: 3 },
                },
              },

              range: [77, 78],
              loc: {
                start: { column: 4, line: 3 },
                end: { column: 5, line: 3 },
              },
            },
          ],

          range: [76, 79],
          loc: {
            start: { column: 3, line: 3 },
            end: { column: 6, line: 3 },
          },
        },
<<<<<<< HEAD
=======
        typeParameters: TSTypeParameterInstantiation {
          type: "TSTypeParameterInstantiation",
          params: Array [
            TSTypeReference {
              type: "TSTypeReference",
              typeName: Identifier {
                type: "Identifier",
                decorators: Array [],
                name: "A",
                optional: false,

                range: [77, 78],
                loc: {
                  start: { column: 4, line: 3 },
                  end: { column: 5, line: 3 },
                },
              },

              range: [77, 78],
              loc: {
                start: { column: 4, line: 3 },
                end: { column: 5, line: 3 },
              },
            },
          ],

          range: [76, 79],
          loc: {
            start: { column: 3, line: 3 },
            end: { column: 6, line: 3 },
          },
        },
>>>>>>> 35be101c

        range: [73, 81],
        loc: {
          start: { column: 0, line: 3 },
          end: { column: 8, line: 3 },
        },
      },

      range: [73, 82],
      loc: {
        start: { column: 0, line: 3 },
        end: { column: 9, line: 3 },
      },
    },
    ExpressionStatement {
      type: "ExpressionStatement",
      expression: CallExpression {
        type: "CallExpression",
        arguments: Array [],
        callee: Identifier {
          type: "Identifier",
          decorators: Array [],
          name: "foo",
          optional: false,

          range: [83, 86],
          loc: {
            start: { column: 0, line: 4 },
            end: { column: 3, line: 4 },
          },
        },
        optional: false,
        typeArguments: TSTypeParameterInstantiation {
          type: "TSTypeParameterInstantiation",
          params: Array [
            TSNumberKeyword {
              type: "TSNumberKeyword",

              range: [87, 93],
              loc: {
                start: { column: 4, line: 4 },
                end: { column: 10, line: 4 },
              },
            },
          ],

          range: [86, 94],
          loc: {
            start: { column: 3, line: 4 },
            end: { column: 11, line: 4 },
          },
        },

        range: [83, 96],
        loc: {
          start: { column: 0, line: 4 },
          end: { column: 13, line: 4 },
        },
      },

      range: [83, 97],
      loc: {
        start: { column: 0, line: 4 },
        end: { column: 14, line: 4 },
      },
    },
  ],
  sourceType: "script",

  range: [73, 98],
  loc: {
    start: { column: 0, line: 3 },
    end: { column: 0, line: 5 },
  },
}
`;<|MERGE_RESOLUTION|>--- conflicted
+++ resolved
@@ -54,41 +54,6 @@
             end: { column: 6, line: 3 },
           },
         },
-<<<<<<< HEAD
-=======
-        typeParameters: TSTypeParameterInstantiation {
-          type: "TSTypeParameterInstantiation",
-          params: Array [
-            TSTypeReference {
-              type: "TSTypeReference",
-              typeName: Identifier {
-                type: "Identifier",
-                decorators: Array [],
-                name: "A",
-                optional: false,
-
-                range: [77, 78],
-                loc: {
-                  start: { column: 4, line: 3 },
-                  end: { column: 5, line: 3 },
-                },
-              },
-
-              range: [77, 78],
-              loc: {
-                start: { column: 4, line: 3 },
-                end: { column: 5, line: 3 },
-              },
-            },
-          ],
-
-          range: [76, 79],
-          loc: {
-            start: { column: 3, line: 3 },
-            end: { column: 6, line: 3 },
-          },
-        },
->>>>>>> 35be101c
 
         range: [73, 81],
         loc: {
