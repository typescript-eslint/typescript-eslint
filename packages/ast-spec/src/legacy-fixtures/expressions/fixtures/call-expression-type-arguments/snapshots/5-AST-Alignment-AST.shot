// Jest Snapshot v1, https://goo.gl/fbAQLP

exports[`AST Fixtures legacy-fixtures expressions call-expression-type-arguments AST Alignment - AST 1`] = `
"Snapshot Diff:
- TSESTree
+ Babel

  Program {
    type: 'Program',
    body: Array [
      ExpressionStatement {
        type: 'ExpressionStatement',
        expression: CallExpression {
          type: 'CallExpression',
          arguments: Array [],
          callee: Identifier {
            type: 'Identifier',
<<<<<<< HEAD
-           decorators: Array [],
            name: 'foo',
-           optional: false,
=======
            name: 'foo',
>>>>>>> cbb8fed4

            range: [73, 76],
            loc: {
              start: { column: 0, line: 3 },
              end: { column: 3, line: 3 },
            },
          },
          optional: false,
<<<<<<< HEAD
=======
-         typeArguments: TSTypeParameterInstantiation {
-           type: 'TSTypeParameterInstantiation',
-           params: Array [
-             TSTypeReference {
-               type: 'TSTypeReference',
-               typeName: Identifier {
-                 type: 'Identifier',
-                 name: 'A',
-
-                 range: [77, 78],
-                 loc: {
-                   start: { column: 4, line: 3 },
-                   end: { column: 5, line: 3 },
-                 },
-               },
-
-               range: [77, 78],
-               loc: {
-                 start: { column: 4, line: 3 },
-                 end: { column: 5, line: 3 },
-               },
-             },
-           ],
-
-           range: [76, 79],
-           loc: {
-             start: { column: 3, line: 3 },
-             end: { column: 6, line: 3 },
-           },
-         },
>>>>>>> cbb8fed4
          typeParameters: TSTypeParameterInstantiation {
            type: 'TSTypeParameterInstantiation',
            params: Array [
              TSTypeReference {
                type: 'TSTypeReference',
                typeName: Identifier {
                  type: 'Identifier',
<<<<<<< HEAD
-                 decorators: Array [],
                  name: 'A',
-                 optional: false,
=======
                  name: 'A',
>>>>>>> cbb8fed4

                  range: [77, 78],
                  loc: {
                    start: { column: 4, line: 3 },
                    end: { column: 5, line: 3 },
                  },
                },

                range: [77, 78],
                loc: {
                  start: { column: 4, line: 3 },
                  end: { column: 5, line: 3 },
                },
              },
            ],

            range: [76, 79],
            loc: {
              start: { column: 3, line: 3 },
              end: { column: 6, line: 3 },
            },
          },

          range: [73, 81],
          loc: {
            start: { column: 0, line: 3 },
            end: { column: 8, line: 3 },
          },
        },

        range: [73, 82],
        loc: {
          start: { column: 0, line: 3 },
          end: { column: 9, line: 3 },
        },
      },
      ExpressionStatement {
        type: 'ExpressionStatement',
        expression: CallExpression {
          type: 'CallExpression',
          arguments: Array [],
          callee: Identifier {
            type: 'Identifier',
<<<<<<< HEAD
-           decorators: Array [],
            name: 'foo',
-           optional: false,
=======
            name: 'foo',
>>>>>>> cbb8fed4

            range: [83, 86],
            loc: {
              start: { column: 0, line: 4 },
              end: { column: 3, line: 4 },
            },
          },
          optional: false,
<<<<<<< HEAD
=======
-         typeArguments: TSTypeParameterInstantiation {
-           type: 'TSTypeParameterInstantiation',
-           params: Array [
-             TSNumberKeyword {
-               type: 'TSNumberKeyword',
-
-               range: [87, 93],
-               loc: {
-                 start: { column: 4, line: 4 },
-                 end: { column: 10, line: 4 },
-               },
-             },
-           ],
-
-           range: [86, 94],
-           loc: {
-             start: { column: 3, line: 4 },
-             end: { column: 11, line: 4 },
-           },
-         },
>>>>>>> cbb8fed4
          typeParameters: TSTypeParameterInstantiation {
            type: 'TSTypeParameterInstantiation',
            params: Array [
              TSNumberKeyword {
                type: 'TSNumberKeyword',

                range: [87, 93],
                loc: {
                  start: { column: 4, line: 4 },
                  end: { column: 10, line: 4 },
                },
              },
            ],

            range: [86, 94],
            loc: {
              start: { column: 3, line: 4 },
              end: { column: 11, line: 4 },
            },
          },

          range: [83, 96],
          loc: {
            start: { column: 0, line: 4 },
            end: { column: 13, line: 4 },
          },
        },

        range: [83, 97],
        loc: {
          start: { column: 0, line: 4 },
          end: { column: 14, line: 4 },
        },
      },
    ],
    sourceType: 'script',

    range: [73, 98],
    loc: {
      start: { column: 0, line: 3 },
      end: { column: 0, line: 5 },
    },
  }"
`;<|MERGE_RESOLUTION|>--- conflicted
+++ resolved
@@ -15,13 +15,9 @@
           arguments: Array [],
           callee: Identifier {
             type: 'Identifier',
-<<<<<<< HEAD
 -           decorators: Array [],
             name: 'foo',
 -           optional: false,
-=======
-            name: 'foo',
->>>>>>> cbb8fed4
 
             range: [73, 76],
             loc: {
@@ -30,8 +26,6 @@
             },
           },
           optional: false,
-<<<<<<< HEAD
-=======
 -         typeArguments: TSTypeParameterInstantiation {
 -           type: 'TSTypeParameterInstantiation',
 -           params: Array [
@@ -39,7 +33,9 @@
 -               type: 'TSTypeReference',
 -               typeName: Identifier {
 -                 type: 'Identifier',
+-                 decorators: Array [],
 -                 name: 'A',
+-                 optional: false,
 -
 -                 range: [77, 78],
 -                 loc: {
@@ -62,7 +58,6 @@
 -             end: { column: 6, line: 3 },
 -           },
 -         },
->>>>>>> cbb8fed4
           typeParameters: TSTypeParameterInstantiation {
             type: 'TSTypeParameterInstantiation',
             params: Array [
@@ -70,13 +65,9 @@
                 type: 'TSTypeReference',
                 typeName: Identifier {
                   type: 'Identifier',
-<<<<<<< HEAD
 -                 decorators: Array [],
                   name: 'A',
 -                 optional: false,
-=======
-                  name: 'A',
->>>>>>> cbb8fed4
 
                   range: [77, 78],
                   loc: {
@@ -120,13 +111,9 @@
           arguments: Array [],
           callee: Identifier {
             type: 'Identifier',
-<<<<<<< HEAD
 -           decorators: Array [],
             name: 'foo',
 -           optional: false,
-=======
-            name: 'foo',
->>>>>>> cbb8fed4
 
             range: [83, 86],
             loc: {
@@ -135,8 +122,6 @@
             },
           },
           optional: false,
-<<<<<<< HEAD
-=======
 -         typeArguments: TSTypeParameterInstantiation {
 -           type: 'TSTypeParameterInstantiation',
 -           params: Array [
@@ -157,7 +142,6 @@
 -             end: { column: 11, line: 4 },
 -           },
 -         },
->>>>>>> cbb8fed4
           typeParameters: TSTypeParameterInstantiation {
             type: 'TSTypeParameterInstantiation',
             params: Array [
