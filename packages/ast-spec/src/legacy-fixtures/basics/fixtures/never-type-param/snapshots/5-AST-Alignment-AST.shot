--- conflicted
+++ resolved
@@ -13,29 +13,16 @@
         declarations: Array [
           VariableDeclarator {
             type: 'VariableDeclarator',
-<<<<<<< HEAD
 -           definite: false,
             id: Identifier {
               type: 'Identifier',
 -             decorators: Array [],
               name: 'x',
 -             optional: false,
-=======
-            id: Identifier {
-              type: 'Identifier',
-              name: 'x',
->>>>>>> cbb8fed4
               typeAnnotation: TSTypeAnnotation {
                 type: 'TSTypeAnnotation',
                 typeAnnotation: TSTypeReference {
                   type: 'TSTypeReference',
-<<<<<<< HEAD
-                  typeName: Identifier {
-                    type: 'Identifier',
--                   decorators: Array [],
-                    name: 'X',
--                   optional: false,
-=======
 -                 typeArguments: TSTypeParameterInstantiation {
 -                   type: 'TSTypeParameterInstantiation',
 -                   params: Array [
@@ -58,8 +45,9 @@
 -                 },
                   typeName: Identifier {
                     type: 'Identifier',
+-                   decorators: Array [],
                     name: 'X',
->>>>>>> cbb8fed4
+-                   optional: false,
 
                     range: [80, 81],
                     loc: {
@@ -117,10 +105,7 @@
             },
           },
         ],
-<<<<<<< HEAD
 -       declare: false,
-=======
->>>>>>> cbb8fed4
         kind: 'var',
 
         range: [73, 89],
@@ -139,13 +124,9 @@
             computed: false,
             object: Identifier {
               type: 'Identifier',
-<<<<<<< HEAD
 -             decorators: Array [],
               name: 'Observable',
 -             optional: false,
-=======
-              name: 'Observable',
->>>>>>> cbb8fed4
 
               range: [90, 100],
               loc: {
@@ -156,13 +137,9 @@
             optional: false,
             property: Identifier {
               type: 'Identifier',
-<<<<<<< HEAD
 -             decorators: Array [],
               name: 'empty',
 -             optional: false,
-=======
-              name: 'empty',
->>>>>>> cbb8fed4
 
               range: [101, 106],
               loc: {
@@ -178,8 +155,6 @@
             },
           },
           optional: false,
-<<<<<<< HEAD
-=======
 -         typeArguments: TSTypeParameterInstantiation {
 -           type: 'TSTypeParameterInstantiation',
 -           params: Array [
@@ -200,7 +175,6 @@
 -             end: { column: 23, line: 4 },
 -           },
 -         },
->>>>>>> cbb8fed4
           typeParameters: TSTypeParameterInstantiation {
             type: 'TSTypeParameterInstantiation',
             params: Array [
