// Jest Snapshot v1, https://goo.gl/fbAQLP

exports[`AST Fixtures legacy-fixtures basics never-type-param AST Alignment - AST 1`] = `
"Snapshot Diff:
- TSESTree
+ Babel

  Program {
    type: 'Program',
    body: Array [
      VariableDeclaration {
        type: 'VariableDeclaration',
        declarations: Array [
          VariableDeclarator {
            type: 'VariableDeclarator',
-           definite: false,
            id: Identifier {
              type: 'Identifier',
-             decorators: Array [],
              name: 'x',
-             optional: false,
              typeAnnotation: TSTypeAnnotation {
                type: 'TSTypeAnnotation',
                typeAnnotation: TSTypeReference {
                  type: 'TSTypeReference',
-                 typeArguments: TSTypeParameterInstantiation {
<<<<<<< HEAD
+                 typeName: Identifier {
+                   type: 'Identifier',
+                   name: 'X',
+
+                   range: [80, 81],
+                   loc: {
+                     start: { column: 7, line: 3 },
+                     end: { column: 8, line: 3 },
+                   },
+                 },
+                 typeParameters: TSTypeParameterInstantiation {
=======
-                   type: 'TSTypeParameterInstantiation',
-                   params: Array [
-                     TSNeverKeyword {
-                       type: 'TSNeverKeyword',
-
-                       range: [82, 87],
-                       loc: {
-                         start: { column: 9, line: 3 },
-                         end: { column: 14, line: 3 },
-                       },
-                     },
-                   ],
-
-                   range: [81, 88],
-                   loc: {
-                     start: { column: 8, line: 3 },
-                     end: { column: 15, line: 3 },
-                   },
-                 },
                  typeName: Identifier {
                    type: 'Identifier',
-                   decorators: Array [],
                    name: 'X',
-                   optional: false,

                    range: [80, 81],
                    loc: {
                      start: { column: 7, line: 3 },
                      end: { column: 8, line: 3 },
                    },
                  },
                  typeParameters: TSTypeParameterInstantiation {
>>>>>>> 35be101c
                    type: 'TSTypeParameterInstantiation',
                    params: Array [
                      TSNeverKeyword {
                        type: 'TSNeverKeyword',

                        range: [82, 87],
                        loc: {
                          start: { column: 9, line: 3 },
                          end: { column: 14, line: 3 },
                        },
                      },
                    ],

                    range: [81, 88],
                    loc: {
                      start: { column: 8, line: 3 },
                      end: { column: 15, line: 3 },
-                   },
-                 },
-                 typeName: Identifier {
-                   type: 'Identifier',
-                   name: 'X',
-
-                   range: [80, 81],
-                   loc: {
-                     start: { column: 7, line: 3 },
-                     end: { column: 8, line: 3 },
                    },
                  },

                  range: [80, 88],
                  loc: {
                    start: { column: 7, line: 3 },
                    end: { column: 15, line: 3 },
                  },
                },

                range: [78, 88],
                loc: {
                  start: { column: 5, line: 3 },
                  end: { column: 15, line: 3 },
                },
              },

              range: [77, 88],
              loc: {
                start: { column: 4, line: 3 },
                end: { column: 15, line: 3 },
              },
            },
            init: null,

            range: [77, 88],
            loc: {
              start: { column: 4, line: 3 },
              end: { column: 15, line: 3 },
            },
          },
        ],
-       declare: false,
        kind: 'var',

        range: [73, 89],
        loc: {
          start: { column: 0, line: 3 },
          end: { column: 16, line: 3 },
        },
      },
      ExpressionStatement {
        type: 'ExpressionStatement',
        expression: CallExpression {
          type: 'CallExpression',
          arguments: Array [],
          callee: MemberExpression {
            type: 'MemberExpression',
            computed: false,
            object: Identifier {
              type: 'Identifier',
-             decorators: Array [],
              name: 'Observable',
-             optional: false,

              range: [90, 100],
              loc: {
                start: { column: 0, line: 4 },
                end: { column: 10, line: 4 },
              },
            },
            optional: false,
            property: Identifier {
              type: 'Identifier',
-             decorators: Array [],
              name: 'empty',
-             optional: false,

              range: [101, 106],
              loc: {
                start: { column: 11, line: 4 },
                end: { column: 16, line: 4 },
              },
            },

            range: [90, 106],
            loc: {
              start: { column: 0, line: 4 },
              end: { column: 16, line: 4 },
            },
          },
          optional: false,
-         typeArguments: TSTypeParameterInstantiation {
+         typeParameters: TSTypeParameterInstantiation {
            type: 'TSTypeParameterInstantiation',
            params: Array [
              TSNeverKeyword {
                type: 'TSNeverKeyword',

                range: [107, 112],
                loc: {
                  start: { column: 17, line: 4 },
                  end: { column: 22, line: 4 },
                },
              },
            ],

            range: [106, 113],
            loc: {
              start: { column: 16, line: 4 },
              end: { column: 23, line: 4 },
            },
          },

          range: [90, 115],
          loc: {
            start: { column: 0, line: 4 },
            end: { column: 25, line: 4 },
          },
        },

        range: [90, 116],
        loc: {
          start: { column: 0, line: 4 },
          end: { column: 26, line: 4 },
        },
      },
    ],
    sourceType: 'script',

    range: [73, 117],
    loc: {
      start: { column: 0, line: 3 },
      end: { column: 0, line: 5 },
    },
  }"
`;<|MERGE_RESOLUTION|>--- conflicted
+++ resolved
@@ -24,7 +24,6 @@
                 typeAnnotation: TSTypeReference {
                   type: 'TSTypeReference',
 -                 typeArguments: TSTypeParameterInstantiation {
-<<<<<<< HEAD
 +                 typeName: Identifier {
 +                   type: 'Identifier',
 +                   name: 'X',
@@ -36,40 +35,6 @@
 +                   },
 +                 },
 +                 typeParameters: TSTypeParameterInstantiation {
-=======
--                   type: 'TSTypeParameterInstantiation',
--                   params: Array [
--                     TSNeverKeyword {
--                       type: 'TSNeverKeyword',
--
--                       range: [82, 87],
--                       loc: {
--                         start: { column: 9, line: 3 },
--                         end: { column: 14, line: 3 },
--                       },
--                     },
--                   ],
--
--                   range: [81, 88],
--                   loc: {
--                     start: { column: 8, line: 3 },
--                     end: { column: 15, line: 3 },
--                   },
--                 },
-                  typeName: Identifier {
-                    type: 'Identifier',
--                   decorators: Array [],
-                    name: 'X',
--                   optional: false,
-
-                    range: [80, 81],
-                    loc: {
-                      start: { column: 7, line: 3 },
-                      end: { column: 8, line: 3 },
-                    },
-                  },
-                  typeParameters: TSTypeParameterInstantiation {
->>>>>>> 35be101c
                     type: 'TSTypeParameterInstantiation',
                     params: Array [
                       TSNeverKeyword {
@@ -91,7 +56,9 @@
 -                 },
 -                 typeName: Identifier {
 -                   type: 'Identifier',
+-                   decorators: Array [],
 -                   name: 'X',
+-                   optional: false,
 -
 -                   range: [80, 81],
 -                   loc: {
