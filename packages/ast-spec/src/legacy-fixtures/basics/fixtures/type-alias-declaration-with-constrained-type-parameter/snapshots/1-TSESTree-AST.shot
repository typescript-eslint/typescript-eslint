--- conflicted
+++ resolved
@@ -68,41 +68,6 @@
                 end: { column: 35, line: 3 },
               },
             },
-<<<<<<< HEAD
-=======
-            typeParameters: TSTypeParameterInstantiation {
-              type: "TSTypeParameterInstantiation",
-              params: Array [
-                TSTypeReference {
-                  type: "TSTypeReference",
-                  typeName: Identifier {
-                    type: "Identifier",
-                    decorators: Array [],
-                    name: "T",
-                    optional: false,
-
-                    range: [109, 110],
-                    loc: {
-                      start: { column: 36, line: 3 },
-                      end: { column: 37, line: 3 },
-                    },
-                  },
-
-                  range: [109, 110],
-                  loc: {
-                    start: { column: 36, line: 3 },
-                    end: { column: 37, line: 3 },
-                  },
-                },
-              ],
-
-              range: [108, 111],
-              loc: {
-                start: { column: 35, line: 3 },
-                end: { column: 38, line: 3 },
-              },
-            },
->>>>>>> 35be101c
 
             range: [101, 111],
             loc: {
