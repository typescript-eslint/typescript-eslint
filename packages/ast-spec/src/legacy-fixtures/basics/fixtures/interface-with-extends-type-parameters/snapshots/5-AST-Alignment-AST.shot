--- conflicted
+++ resolved
@@ -36,45 +36,10 @@
               loc: {
                 start: { column: 25, line: 3 },
                 end: { column: 28, line: 3 },
--             },
--           },
--           typeArguments: TSTypeParameterInstantiation {
-<<<<<<< HEAD
-+           typeParameters: TSTypeParameterInstantiation {
-=======
--             type: 'TSTypeParameterInstantiation',
--             params: Array [
--               TSTypeReference {
--                 type: 'TSTypeReference',
--                 typeName: Identifier {
--                   type: 'Identifier',
--                   decorators: Array [],
--                   name: 'J',
--                   optional: false,
--
--                   range: [102, 103],
--                   loc: {
--                     start: { column: 29, line: 3 },
--                     end: { column: 30, line: 3 },
--                   },
--                 },
--
--                 range: [102, 103],
--                 loc: {
--                   start: { column: 29, line: 3 },
--                   end: { column: 30, line: 3 },
--                 },
--               },
--             ],
--
--             range: [101, 104],
--             loc: {
--               start: { column: 28, line: 3 },
--               end: { column: 31, line: 3 },
               },
             },
-            typeParameters: TSTypeParameterInstantiation {
->>>>>>> 35be101c
+-           typeArguments: TSTypeParameterInstantiation {
++           typeParameters: TSTypeParameterInstantiation {
               type: 'TSTypeParameterInstantiation',
               params: Array [
                 TSTypeReference {
