--- conflicted
+++ resolved
@@ -33,7 +33,9 @@
 -               type: 'TSTypeReference',
 -               typeName: Identifier {
 -                 type: 'Identifier',
+-                 decorators: Array [],
 -                 name: 'A',
+-                 optional: false,
 -
 -                 range: [93, 94],
 -                 loc: {
@@ -141,13 +143,8 @@
 -               type: 'Identifier',
 -               decorators: Array [],
 -               name: 'A',
-<<<<<<< HEAD
 -               optional: false,
 -
-=======
-+             name: 'A',
-
->>>>>>> cbb8fed4
 -               range: [138, 139],
 -               loc: {
 -                 start: { column: 23, line: 4 },
@@ -155,7 +152,8 @@
 -               },
 -             },
 -             out: false,
--
++             name: 'A',
+
               range: [138, 139],
               loc: {
                 start: { column: 23, line: 4 },
