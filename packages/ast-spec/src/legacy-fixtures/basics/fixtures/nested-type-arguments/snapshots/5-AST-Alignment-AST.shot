--- conflicted
+++ resolved
@@ -13,29 +13,16 @@
         declarations: Array [
           VariableDeclarator {
             type: 'VariableDeclarator',
-<<<<<<< HEAD
 -           definite: false,
             id: Identifier {
               type: 'Identifier',
 -             decorators: Array [],
               name: 'nestedArray',
 -             optional: false,
-=======
-            id: Identifier {
-              type: 'Identifier',
-              name: 'nestedArray',
->>>>>>> cbb8fed4
               typeAnnotation: TSTypeAnnotation {
                 type: 'TSTypeAnnotation',
                 typeAnnotation: TSTypeReference {
                   type: 'TSTypeReference',
-<<<<<<< HEAD
-                  typeName: Identifier {
-                    type: 'Identifier',
--                   decorators: Array [],
-                    name: 'Array',
--                   optional: false,
-=======
 -                 typeArguments: TSTypeParameterInstantiation {
 -                   type: 'TSTypeParameterInstantiation',
 -                   params: Array [
@@ -68,7 +55,9 @@
 -                             },
 -                             typeName: Identifier {
 -                               type: 'Identifier',
+-                               decorators: Array [],
 -                               name: 'Array',
+-                               optional: false,
 -
 -                               range: [102, 107],
 -                               loc: {
@@ -113,7 +102,9 @@
 -                       },
 -                       typeName: Identifier {
 -                         type: 'Identifier',
+-                         decorators: Array [],
 -                         name: 'Array',
+-                         optional: false,
 -
 -                         range: [96, 101],
 -                         loc: {
@@ -148,7 +139,9 @@
 -                             },
 -                             typeName: Identifier {
 -                               type: 'Identifier',
+-                               decorators: Array [],
 -                               name: 'Array',
+-                               optional: false,
 -
 -                               range: [102, 107],
 -                               loc: {
@@ -208,8 +201,9 @@
 -                 },
                   typeName: Identifier {
                     type: 'Identifier',
+-                   decorators: Array [],
                     name: 'Array',
->>>>>>> cbb8fed4
+-                   optional: false,
 
                     range: [90, 95],
                     loc: {
@@ -222,13 +216,6 @@
                     params: Array [
                       TSTypeReference {
                         type: 'TSTypeReference',
-<<<<<<< HEAD
-                        typeName: Identifier {
-                          type: 'Identifier',
--                         decorators: Array [],
-                          name: 'Array',
--                         optional: false,
-=======
 -                       typeArguments: TSTypeParameterInstantiation {
 -                         type: 'TSTypeParameterInstantiation',
 -                         params: Array [
@@ -256,7 +243,9 @@
 -                             },
 -                             typeName: Identifier {
 -                               type: 'Identifier',
+-                               decorators: Array [],
 -                               name: 'Array',
+-                               optional: false,
 -
 -                               range: [102, 107],
 -                               loc: {
@@ -301,8 +290,9 @@
 -                       },
                         typeName: Identifier {
                           type: 'Identifier',
+-                         decorators: Array [],
                           name: 'Array',
->>>>>>> cbb8fed4
+-                         optional: false,
 
                           range: [96, 101],
                           loc: {
@@ -315,37 +305,31 @@
                           params: Array [
                             TSTypeReference {
                               type: 'TSTypeReference',
-<<<<<<< HEAD
+-                             typeArguments: TSTypeParameterInstantiation {
+-                               type: 'TSTypeParameterInstantiation',
+-                               params: Array [
+-                                 TSStringKeyword {
+-                                   type: 'TSStringKeyword',
+-
+-                                   range: [108, 114],
+-                                   loc: {
+-                                     start: { column: 35, line: 3 },
+-                                     end: { column: 41, line: 3 },
+-                                   },
+-                                 },
+-                               ],
+-
+-                               range: [107, 115],
+-                               loc: {
+-                                 start: { column: 34, line: 3 },
+-                                 end: { column: 42, line: 3 },
+-                               },
+-                             },
                               typeName: Identifier {
                                 type: 'Identifier',
 -                               decorators: Array [],
                                 name: 'Array',
 -                               optional: false,
-=======
--                             typeArguments: TSTypeParameterInstantiation {
--                               type: 'TSTypeParameterInstantiation',
--                               params: Array [
--                                 TSStringKeyword {
--                                   type: 'TSStringKeyword',
--
--                                   range: [108, 114],
--                                   loc: {
--                                     start: { column: 35, line: 3 },
--                                     end: { column: 41, line: 3 },
--                                   },
--                                 },
--                               ],
--
--                               range: [107, 115],
--                               loc: {
--                                 start: { column: 34, line: 3 },
--                                 end: { column: 42, line: 3 },
--                               },
--                             },
-                              typeName: Identifier {
-                                type: 'Identifier',
-                                name: 'Array',
->>>>>>> cbb8fed4
 
                                 range: [102, 107],
                                 loc: {
@@ -433,10 +417,7 @@
             },
           },
         ],
-<<<<<<< HEAD
 -       declare: false,
-=======
->>>>>>> cbb8fed4
         kind: 'var',
 
         range: [73, 118],
