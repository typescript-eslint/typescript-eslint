--- conflicted
+++ resolved
@@ -170,7 +170,6 @@
               typeAnnotation: TSTypeReference {
                 type: 'TSTypeReference',
 -               typeArguments: TSTypeParameterInstantiation {
-<<<<<<< HEAD
 +               typeName: Identifier {
 +                 type: 'Identifier',
 +                 name: 'ReadonlyArray',
@@ -182,40 +181,6 @@
 +                 },
 +               },
 +               typeParameters: TSTypeParameterInstantiation {
-=======
--                 type: 'TSTypeParameterInstantiation',
--                 params: Array [
--                   TSStringKeyword {
--                     type: 'TSStringKeyword',
--
--                     range: [105, 111],
--                     loc: {
--                       start: { column: 32, line: 3 },
--                       end: { column: 38, line: 3 },
--                     },
--                   },
--                 ],
--
--                 range: [104, 112],
--                 loc: {
--                   start: { column: 31, line: 3 },
--                   end: { column: 39, line: 3 },
--                 },
--               },
-                typeName: Identifier {
-                  type: 'Identifier',
--                 decorators: Array [],
-                  name: 'ReadonlyArray',
--                 optional: false,
-
-                  range: [91, 104],
-                  loc: {
-                    start: { column: 18, line: 3 },
-                    end: { column: 31, line: 3 },
-                  },
-                },
-                typeParameters: TSTypeParameterInstantiation {
->>>>>>> 35be101c
                   type: 'TSTypeParameterInstantiation',
                   params: Array [
                     TSStringKeyword {
@@ -237,7 +202,9 @@
 -               },
 -               typeName: Identifier {
 -                 type: 'Identifier',
+-                 decorators: Array [],
 -                 name: 'ReadonlyArray',
+-                 optional: false,
 -
 -                 range: [91, 104],
 -                 loc: {
