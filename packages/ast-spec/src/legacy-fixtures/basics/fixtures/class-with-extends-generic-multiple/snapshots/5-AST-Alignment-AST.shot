--- conflicted
+++ resolved
@@ -49,9 +49,6 @@
 -         },
 -       },
 -       superTypeArguments: TSTypeParameterInstantiation {
-<<<<<<< HEAD
-+       superTypeParameters: TSTypeParameterInstantiation {
-=======
 -         type: 'TSTypeParameterInstantiation',
 -         params: Array [
 -           TSTypeReference {
@@ -105,7 +102,6 @@
           },
         },
         superTypeParameters: TSTypeParameterInstantiation {
->>>>>>> 35be101c
           type: 'TSTypeParameterInstantiation',
           params: Array [
             TSTypeReference {
