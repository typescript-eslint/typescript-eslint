--- conflicted
+++ resolved
@@ -99,62 +99,6 @@
               end: { column: 30, line: 3 },
             },
           },
-<<<<<<< HEAD
-=======
-          typeParameters: TSTypeParameterInstantiation {
-            type: "TSTypeParameterInstantiation",
-            params: Array [
-              TSTypeReference {
-                type: "TSTypeReference",
-                typeName: Identifier {
-                  type: "Identifier",
-                  decorators: Array [],
-                  name: "S",
-                  optional: false,
-
-                  range: [98, 99],
-                  loc: {
-                    start: { column: 25, line: 3 },
-                    end: { column: 26, line: 3 },
-                  },
-                },
-
-                range: [98, 99],
-                loc: {
-                  start: { column: 25, line: 3 },
-                  end: { column: 26, line: 3 },
-                },
-              },
-              TSTypeReference {
-                type: "TSTypeReference",
-                typeName: Identifier {
-                  type: "Identifier",
-                  decorators: Array [],
-                  name: "T",
-                  optional: false,
-
-                  range: [101, 102],
-                  loc: {
-                    start: { column: 28, line: 3 },
-                    end: { column: 29, line: 3 },
-                  },
-                },
-
-                range: [101, 102],
-                loc: {
-                  start: { column: 28, line: 3 },
-                  end: { column: 29, line: 3 },
-                },
-              },
-            ],
-
-            range: [97, 103],
-            loc: {
-              start: { column: 24, line: 3 },
-              end: { column: 30, line: 3 },
-            },
-          },
->>>>>>> 35be101c
 
           range: [94, 103],
           loc: {
