--- conflicted
+++ resolved
@@ -47,7 +47,6 @@
               typeAnnotation: TSTypeReference {
                 type: 'TSTypeReference',
 -               typeArguments: TSTypeParameterInstantiation {
-<<<<<<< HEAD
 +               typeName: Identifier {
 +                 type: 'Identifier',
 +                 name: 'Map',
@@ -59,49 +58,6 @@
 +                 },
 +               },
 +               typeParameters: TSTypeParameterInstantiation {
-=======
--                 type: 'TSTypeParameterInstantiation',
--                 params: Array [
--                   TSSymbolKeyword {
--                     type: 'TSSymbolKeyword',
--
--                     range: [96, 102],
--                     loc: {
--                       start: { column: 23, line: 3 },
--                       end: { column: 29, line: 3 },
--                     },
--                   },
--                   TSStringKeyword {
--                     type: 'TSStringKeyword',
--
--                     range: [104, 110],
--                     loc: {
--                       start: { column: 31, line: 3 },
--                       end: { column: 37, line: 3 },
--                     },
--                   },
--                 ],
--
--                 range: [95, 111],
--                 loc: {
--                   start: { column: 22, line: 3 },
--                   end: { column: 38, line: 3 },
--                 },
--               },
-                typeName: Identifier {
-                  type: 'Identifier',
--                 decorators: Array [],
-                  name: 'Map',
--                 optional: false,
-
-                  range: [92, 95],
-                  loc: {
-                    start: { column: 19, line: 3 },
-                    end: { column: 22, line: 3 },
-                  },
-                },
-                typeParameters: TSTypeParameterInstantiation {
->>>>>>> 35be101c
                   type: 'TSTypeParameterInstantiation',
                   params: Array [
                     TSSymbolKeyword {
@@ -132,7 +88,9 @@
 -               },
 -               typeName: Identifier {
 -                 type: 'Identifier',
+-                 decorators: Array [],
 -                 name: 'Map',
+-                 optional: false,
 -
 -                 range: [92, 95],
 -                 loc: {
