--- conflicted
+++ resolved
@@ -134,7 +134,6 @@
               constraint: TSTypeReference {
                 type: 'TSTypeReference',
 -               typeArguments: TSTypeParameterInstantiation {
-<<<<<<< HEAD
 +               typeName: Identifier {
 +                 type: 'Identifier',
 +                 name: 'Constructor',
@@ -146,41 +145,6 @@
 +                 },
 +               },
 +               typeParameters: TSTypeParameterInstantiation {
-=======
--                 type: 'TSTypeParameterInstantiation',
--                 params: Array [
--                   TSTypeLiteral {
--                     type: 'TSTypeLiteral',
--                     members: Array [],
--
--                     range: [106, 108],
--                     loc: {
--                       start: { column: 33, line: 3 },
--                       end: { column: 35, line: 3 },
--                     },
--                   },
--                 ],
--
--                 range: [105, 109],
--                 loc: {
--                   start: { column: 32, line: 3 },
--                   end: { column: 36, line: 3 },
--                 },
--               },
-                typeName: Identifier {
-                  type: 'Identifier',
--                 decorators: Array [],
-                  name: 'Constructor',
--                 optional: false,
-
-                  range: [94, 105],
-                  loc: {
-                    start: { column: 21, line: 3 },
-                    end: { column: 32, line: 3 },
-                  },
-                },
-                typeParameters: TSTypeParameterInstantiation {
->>>>>>> 35be101c
                   type: 'TSTypeParameterInstantiation',
                   params: Array [
                     TSTypeLiteral {
@@ -203,7 +167,9 @@
                 },
 -               typeName: Identifier {
 -                 type: 'Identifier',
+-                 decorators: Array [],
 -                 name: 'Constructor',
+-                 optional: false,
 
 -                 range: [94, 105],
 -                 loc: {
