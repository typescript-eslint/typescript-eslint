--- conflicted
+++ resolved
@@ -46,12 +46,9 @@
           loc: {
             start: { column: 41, line: 3 },
             end: { column: 44, line: 3 },
-          },
-        },
+-         },
+-       },
 -       superTypeArguments: TSTypeParameterInstantiation {
-<<<<<<< HEAD
-+       superTypeParameters: TSTypeParameterInstantiation {
-=======
 -         type: 'TSTypeParameterInstantiation',
 -         params: Array [
 -           TSTypeReference {
@@ -81,10 +78,9 @@
 -         loc: {
 -           start: { column: 44, line: 3 },
 -           end: { column: 67, line: 3 },
--         },
--       },
+          },
+        },
         superTypeParameters: TSTypeParameterInstantiation {
->>>>>>> 35be101c
           type: 'TSTypeParameterInstantiation',
           params: Array [
             TSTypeReference {
@@ -126,10 +122,7 @@
 -               type: 'Identifier',
 -               decorators: Array [],
 -               name: 'A',
-<<<<<<< HEAD
-=======
--               optional: false,
->>>>>>> 35be101c
+-               optional: false,
 -
 -               range: [93, 94],
 -               loc: {
@@ -199,12 +192,9 @@
           loc: {
             start: { column: 10, line: 6 },
             end: { column: 13, line: 6 },
-          },
-        },
+-         },
+-       },
 -       superTypeArguments: TSTypeParameterInstantiation {
-<<<<<<< HEAD
-+       superTypeParameters: TSTypeParameterInstantiation {
-=======
 -         type: 'TSTypeParameterInstantiation',
 -         params: Array [
 -           TSTypeReference {
@@ -234,10 +224,9 @@
 -         loc: {
 -           start: { column: 13, line: 6 },
 -           end: { column: 36, line: 6 },
--         },
--       },
+          },
+        },
         superTypeParameters: TSTypeParameterInstantiation {
->>>>>>> 35be101c
           type: 'TSTypeParameterInstantiation',
           params: Array [
             TSTypeReference {
@@ -292,24 +281,24 @@
                 loc: {
                   start: { column: 26, line: 5 },
                   end: { column: 27, line: 5 },
--               },
--             },
+                },
+              },
 -             in: false,
 -             name: Identifier {
 -               type: 'Identifier',
 -               decorators: Array [],
 -               name: 'A',
 -               optional: false,
-+             name: 'A',
-
+-
 -               range: [168, 169],
 -               loc: {
 -                 start: { column: 12, line: 5 },
 -                 end: { column: 13, line: 5 },
-                },
-              },
+-               },
+-             },
 -             out: false,
--
++             name: 'A',
+
               range: [168, 183],
               loc: {
                 start: { column: 12, line: 5 },
@@ -362,42 +351,7 @@
               },
             },
 -           typeArguments: TSTypeParameterInstantiation {
-<<<<<<< HEAD
 +           typeParameters: TSTypeParameterInstantiation {
-=======
--             type: 'TSTypeParameterInstantiation',
--             params: Array [
--               TSTypeReference {
--                 type: 'TSTypeReference',
--                 typeName: Identifier {
--                   type: 'Identifier',
--                   decorators: Array [],
--                   name: 'A',
--                   optional: false,
--
--                   range: [295, 296],
--                   loc: {
--                     start: { column: 60, line: 7 },
--                     end: { column: 61, line: 7 },
--                   },
--                 },
--
--                 range: [295, 296],
--                 loc: {
--                   start: { column: 60, line: 7 },
--                   end: { column: 61, line: 7 },
--                 },
--               },
--             ],
--
--             range: [284, 307],
--             loc: {
--               start: { column: 49, line: 7 },
--               end: { column: 72, line: 7 },
--             },
--           },
-            typeParameters: TSTypeParameterInstantiation {
->>>>>>> 35be101c
               type: 'TSTypeParameterInstantiation',
               params: Array [
                 TSTypeReference {
@@ -460,8 +414,7 @@
 -               decorators: Array [],
 -               name: 'A',
 -               optional: false,
-+             name: 'A',
-
+-
 -               range: [259, 260],
 -               loc: {
 -                 start: { column: 24, line: 7 },
@@ -469,7 +422,8 @@
 -               },
 -             },
 -             out: false,
--
++             name: 'A',
+
               range: [259, 260],
               loc: {
                 start: { column: 24, line: 7 },
@@ -519,41 +473,6 @@
               loc: {
                 start: { column: 10, line: 9 },
                 end: { column: 13, line: 9 },
-<<<<<<< HEAD
-=======
--             },
--           },
--           typeArguments: TSTypeParameterInstantiation {
--             type: 'TSTypeParameterInstantiation',
--             params: Array [
--               TSTypeReference {
--                 type: 'TSTypeReference',
--                 typeName: Identifier {
--                   type: 'Identifier',
--                   decorators: Array [],
--                   name: 'A',
--                   optional: false,
--
--                   range: [387, 388],
--                   loc: {
--                     start: { column: 24, line: 9 },
--                     end: { column: 25, line: 9 },
--                   },
--                 },
--
--                 range: [387, 388],
--                 loc: {
--                   start: { column: 24, line: 9 },
--                   end: { column: 25, line: 9 },
--                 },
--               },
--             ],
--
--             range: [376, 399],
--             loc: {
--               start: { column: 13, line: 9 },
--               end: { column: 36, line: 9 },
->>>>>>> 35be101c
               },
             },
 -           typeArguments: TSTypeParameterInstantiation {
