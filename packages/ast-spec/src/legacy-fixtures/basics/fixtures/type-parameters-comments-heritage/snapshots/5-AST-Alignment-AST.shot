--- conflicted
+++ resolved
@@ -55,7 +55,9 @@
 -             type: 'TSTypeReference',
 -             typeName: Identifier {
 -               type: 'Identifier',
+-               decorators: Array [],
 -               name: 'A',
+-               optional: false,
 -
 -               range: [128, 129],
 -               loc: {
@@ -120,13 +122,8 @@
 -               type: 'Identifier',
 -               decorators: Array [],
 -               name: 'A',
-<<<<<<< HEAD
--               optional: false,
--
-=======
-+             name: 'A',
-
->>>>>>> cbb8fed4
+-               optional: false,
+-
 -               range: [93, 94],
 -               loc: {
 -                 start: { column: 20, line: 3 },
@@ -134,7 +131,8 @@
 -               },
 -             },
 -             out: false,
--
++             name: 'A',
+
               range: [93, 94],
               loc: {
                 start: { column: 20, line: 3 },
@@ -194,8 +192,8 @@
           loc: {
             start: { column: 10, line: 6 },
             end: { column: 13, line: 6 },
--         },
--       },
+          },
+        },
 -       superTypeArguments: TSTypeParameterInstantiation {
 -         type: 'TSTypeParameterInstantiation',
 -         params: Array [
@@ -203,7 +201,9 @@
 -             type: 'TSTypeReference',
 -             typeName: Identifier {
 -               type: 'Identifier',
+-               decorators: Array [],
 -               name: 'A',
+-               optional: false,
 -
 -               range: [219, 220],
 -               loc: {
@@ -224,8 +224,8 @@
 -         loc: {
 -           start: { column: 13, line: 6 },
 -           end: { column: 36, line: 6 },
-          },
-        },
+-         },
+-       },
         superTypeParameters: TSTypeParameterInstantiation {
           type: 'TSTypeParameterInstantiation',
           params: Array [
@@ -289,7 +289,8 @@
 -               decorators: Array [],
 -               name: 'A',
 -               optional: false,
--
++             name: 'A',
+
 -               range: [168, 169],
 -               loc: {
 -                 start: { column: 12, line: 5 },
@@ -297,8 +298,7 @@
 -               },
 -             },
 -             out: false,
-+             name: 'A',
-
+-
               range: [168, 183],
               loc: {
                 start: { column: 12, line: 5 },
@@ -348,8 +348,8 @@
               loc: {
                 start: { column: 45, line: 7 },
                 end: { column: 49, line: 7 },
--             },
--           },
+              },
+            },
 -           typeArguments: TSTypeParameterInstantiation {
 -             type: 'TSTypeParameterInstantiation',
 -             params: Array [
@@ -357,7 +357,9 @@
 -                 type: 'TSTypeReference',
 -                 typeName: Identifier {
 -                   type: 'Identifier',
+-                   decorators: Array [],
 -                   name: 'A',
+-                   optional: false,
 -
 -                   range: [295, 296],
 -                   loc: {
@@ -378,8 +380,8 @@
 -             loc: {
 -               start: { column: 49, line: 7 },
 -               end: { column: 72, line: 7 },
-              },
-            },
+-             },
+-           },
             typeParameters: TSTypeParameterInstantiation {
               type: 'TSTypeParameterInstantiation',
               params: Array [
@@ -443,7 +445,8 @@
 -               decorators: Array [],
 -               name: 'A',
 -               optional: false,
--
++             name: 'A',
+
 -               range: [259, 260],
 -               loc: {
 -                 start: { column: 24, line: 7 },
@@ -451,8 +454,7 @@
 -               },
 -             },
 -             out: false,
-+             name: 'A',
-
+-
               range: [259, 260],
               loc: {
                 start: { column: 24, line: 7 },
@@ -511,7 +513,9 @@
 -                 type: 'TSTypeReference',
 -                 typeName: Identifier {
 -                   type: 'Identifier',
+-                   decorators: Array [],
 -                   name: 'A',
+-                   optional: false,
 -
 -                   range: [387, 388],
 -                   loc: {
