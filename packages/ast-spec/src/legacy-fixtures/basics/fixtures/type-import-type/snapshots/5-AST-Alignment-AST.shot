--- conflicted
+++ resolved
@@ -33,18 +33,18 @@
 -               type: 'Literal',
 -               raw: '\\\\'A\\\\'',
 -               value: 'A',
--
++           argument: Literal {
++             type: 'Literal',
++             raw: '\\\\'A\\\\'',
++             value: 'A',
+
 -               range: [96, 99],
 -               loc: {
 -                 start: { column: 23, line: 3 },
 -                 end: { column: 26, line: 3 },
 -               },
 -             },
-+           argument: Literal {
-+             type: 'Literal',
-+             raw: '\\\\'A\\\\'',
-+             value: 'A',
-
+-
               range: [96, 99],
               loc: {
                 start: { column: 23, line: 3 },
@@ -128,42 +128,7 @@
             },
           },
 -         typeArguments: TSTypeParameterInstantiation {
-<<<<<<< HEAD
 +         typeParameters: TSTypeParameterInstantiation {
-=======
--           type: 'TSTypeParameterInstantiation',
--           params: Array [
--             TSTypeReference {
--               type: 'TSTypeReference',
--               typeName: Identifier {
--                 type: 'Identifier',
--                 decorators: Array [],
--                 name: 'Y',
--                 optional: false,
--
--                 range: [125, 126],
--                 loc: {
--                   start: { column: 23, line: 4 },
--                   end: { column: 24, line: 4 },
--                 },
--               },
--
--               range: [125, 126],
--               loc: {
--                 start: { column: 23, line: 4 },
--                 end: { column: 24, line: 4 },
--               },
--             },
--           ],
--
--           range: [124, 127],
--           loc: {
--             start: { column: 22, line: 4 },
--             end: { column: 25, line: 4 },
--           },
--         },
-          typeParameters: TSTypeParameterInstantiation {
->>>>>>> 35be101c
             type: 'TSTypeParameterInstantiation',
             params: Array [
               TSTypeReference {
