// Jest Snapshot v1, https://goo.gl/fbAQLP

exports[`AST Fixtures legacy-fixtures basics class-with-mixin-reference AST Alignment - AST 1`] = `
"Snapshot Diff:
- TSESTree
+ Babel

  Program {
    type: 'Program',
    body: Array [
      FunctionDeclaration {
        type: 'FunctionDeclaration',
        async: false,
        body: BlockStatement {
          type: 'BlockStatement',
          body: Array [],

          range: [119, 121],
          loc: {
            start: { column: 46, line: 3 },
            end: { column: 48, line: 3 },
          },
        },
-       declare: false,
        expression: false,
        generator: false,
        id: Identifier {
          type: 'Identifier',
-         decorators: Array [],
          name: 'M',
-         optional: false,

          range: [82, 83],
          loc: {
            start: { column: 9, line: 3 },
            end: { column: 10, line: 3 },
          },
        },
        params: Array [
          Identifier {
            type: 'Identifier',
-           decorators: Array [],
            name: 'Base',
-           optional: false,
            typeAnnotation: TSTypeAnnotation {
              type: 'TSTypeAnnotation',
              typeAnnotation: TSTypeReference {
                type: 'TSTypeReference',
                typeName: Identifier {
                  type: 'Identifier',
-                 decorators: Array [],
                  name: 'T',
-                 optional: false,

                  range: [116, 117],
                  loc: {
                    start: { column: 43, line: 3 },
                    end: { column: 44, line: 3 },
                  },
                },

                range: [116, 117],
                loc: {
                  start: { column: 43, line: 3 },
                  end: { column: 44, line: 3 },
                },
              },

              range: [114, 117],
              loc: {
                start: { column: 41, line: 3 },
                end: { column: 44, line: 3 },
              },
            },

            range: [110, 117],
            loc: {
              start: { column: 37, line: 3 },
              end: { column: 44, line: 3 },
            },
          },
        ],
        typeParameters: TSTypeParameterDeclaration {
          type: 'TSTypeParameterDeclaration',
          params: Array [
            TSTypeParameter {
              type: 'TSTypeParameter',
              constraint: TSTypeReference {
                type: 'TSTypeReference',
-               typeArguments: TSTypeParameterInstantiation {
<<<<<<< HEAD
+               typeName: Identifier {
+                 type: 'Identifier',
+                 name: 'Constructor',
+
+                 range: [94, 105],
+                 loc: {
+                   start: { column: 21, line: 3 },
+                   end: { column: 32, line: 3 },
+                 },
+               },
+               typeParameters: TSTypeParameterInstantiation {
=======
-                 type: 'TSTypeParameterInstantiation',
-                 params: Array [
-                   TSTypeReference {
-                     type: 'TSTypeReference',
-                     typeName: Identifier {
-                       type: 'Identifier',
-                       decorators: Array [],
-                       name: 'M',
-                       optional: false,
-
-                       range: [106, 107],
-                       loc: {
-                         start: { column: 33, line: 3 },
-                         end: { column: 34, line: 3 },
-                       },
-                     },
-
-                     range: [106, 107],
-                     loc: {
-                       start: { column: 33, line: 3 },
-                       end: { column: 34, line: 3 },
-                     },
-                   },
-                 ],
-
-                 range: [105, 108],
-                 loc: {
-                   start: { column: 32, line: 3 },
-                   end: { column: 35, line: 3 },
-                 },
-               },
                typeName: Identifier {
                  type: 'Identifier',
-                 decorators: Array [],
                  name: 'Constructor',
-                 optional: false,

                  range: [94, 105],
                  loc: {
                    start: { column: 21, line: 3 },
                    end: { column: 32, line: 3 },
                  },
                },
                typeParameters: TSTypeParameterInstantiation {
>>>>>>> 35be101c
                  type: 'TSTypeParameterInstantiation',
                  params: Array [
                    TSTypeReference {
                      type: 'TSTypeReference',
                      typeName: Identifier {
                        type: 'Identifier',
-                       decorators: Array [],
                        name: 'M',
-                       optional: false,

                        range: [106, 107],
                        loc: {
                          start: { column: 33, line: 3 },
                          end: { column: 34, line: 3 },
                        },
                      },

                      range: [106, 107],
                      loc: {
                        start: { column: 33, line: 3 },
                        end: { column: 34, line: 3 },
                      },
                    },
                  ],

                  range: [105, 108],
                  loc: {
                    start: { column: 32, line: 3 },
                    end: { column: 35, line: 3 },
                  },
                },
-               typeName: Identifier {
-                 type: 'Identifier',
-                 name: 'Constructor',

-                 range: [94, 105],
-                 loc: {
-                   start: { column: 21, line: 3 },
-                   end: { column: 32, line: 3 },
-                 },
-               },
-
                range: [94, 108],
                loc: {
                  start: { column: 21, line: 3 },
                  end: { column: 35, line: 3 },
                },
              },
-             in: false,
-             name: Identifier {
-               type: 'Identifier',
-               decorators: Array [],
-               name: 'T',
-               optional: false,
-
-               range: [84, 85],
-               loc: {
-                 start: { column: 11, line: 3 },
-                 end: { column: 12, line: 3 },
-               },
-             },
-             out: false,
+             name: 'T',

              range: [84, 108],
              loc: {
                start: { column: 11, line: 3 },
                end: { column: 35, line: 3 },
              },
            },
          ],

          range: [83, 109],
          loc: {
            start: { column: 10, line: 3 },
            end: { column: 36, line: 3 },
          },
        },

        range: [73, 121],
        loc: {
          start: { column: 0, line: 3 },
          end: { column: 48, line: 3 },
        },
      },
    ],
    sourceType: 'script',

    range: [73, 122],
    loc: {
      start: { column: 0, line: 3 },
      end: { column: 0, line: 4 },
    },
  }"
`;<|MERGE_RESOLUTION|>--- conflicted
+++ resolved
@@ -88,7 +88,6 @@
               constraint: TSTypeReference {
                 type: 'TSTypeReference',
 -               typeArguments: TSTypeParameterInstantiation {
-<<<<<<< HEAD
 +               typeName: Identifier {
 +                 type: 'Identifier',
 +                 name: 'Constructor',
@@ -100,52 +99,6 @@
 +                 },
 +               },
 +               typeParameters: TSTypeParameterInstantiation {
-=======
--                 type: 'TSTypeParameterInstantiation',
--                 params: Array [
--                   TSTypeReference {
--                     type: 'TSTypeReference',
--                     typeName: Identifier {
--                       type: 'Identifier',
--                       decorators: Array [],
--                       name: 'M',
--                       optional: false,
--
--                       range: [106, 107],
--                       loc: {
--                         start: { column: 33, line: 3 },
--                         end: { column: 34, line: 3 },
--                       },
--                     },
--
--                     range: [106, 107],
--                     loc: {
--                       start: { column: 33, line: 3 },
--                       end: { column: 34, line: 3 },
--                     },
--                   },
--                 ],
--
--                 range: [105, 108],
--                 loc: {
--                   start: { column: 32, line: 3 },
--                   end: { column: 35, line: 3 },
--                 },
--               },
-                typeName: Identifier {
-                  type: 'Identifier',
--                 decorators: Array [],
-                  name: 'Constructor',
--                 optional: false,
-
-                  range: [94, 105],
-                  loc: {
-                    start: { column: 21, line: 3 },
-                    end: { column: 32, line: 3 },
-                  },
-                },
-                typeParameters: TSTypeParameterInstantiation {
->>>>>>> 35be101c
                   type: 'TSTypeParameterInstantiation',
                   params: Array [
                     TSTypeReference {
@@ -175,19 +128,21 @@
                   loc: {
                     start: { column: 32, line: 3 },
                     end: { column: 35, line: 3 },
-                  },
-                },
+-                 },
+-               },
 -               typeName: Identifier {
 -                 type: 'Identifier',
+-                 decorators: Array [],
 -                 name: 'Constructor',
-
+-                 optional: false,
+-
 -                 range: [94, 105],
 -                 loc: {
 -                   start: { column: 21, line: 3 },
 -                   end: { column: 32, line: 3 },
--                 },
--               },
--
+                  },
+                },
+
                 range: [94, 108],
                 loc: {
                   start: { column: 21, line: 3 },
