// Jest Snapshot v1, https://goo.gl/fbAQLP

exports[`AST Fixtures legacy-fixtures types conditional-infer-with-constraint AST Alignment - AST 1`] = `
"Snapshot Diff:
- TSESTree
+ Babel

  Program {
    type: 'Program',
    body: Array [
      TSTypeAliasDeclaration {
        type: 'TSTypeAliasDeclaration',
-       declare: false,
        id: Identifier {
          type: 'Identifier',
-         decorators: Array [],
          name: 'X3',
-         optional: false,

          range: [78, 80],
          loc: {
            start: { column: 5, line: 3 },
            end: { column: 7, line: 3 },
          },
        },
        typeAnnotation: TSConditionalType {
          type: 'TSConditionalType',
          checkType: TSTypeReference {
            type: 'TSTypeReference',
            typeName: Identifier {
              type: 'Identifier',
-             decorators: Array [],
              name: 'T',
-             optional: false,

              range: [86, 87],
              loc: {
                start: { column: 13, line: 3 },
                end: { column: 14, line: 3 },
              },
            },

            range: [86, 87],
            loc: {
              start: { column: 13, line: 3 },
              end: { column: 14, line: 3 },
            },
          },
          extendsType: TSTupleType {
            type: 'TSTupleType',
            elementTypes: Array [
              TSInferType {
                type: 'TSInferType',
                typeParameter: TSTypeParameter {
                  type: 'TSTypeParameter',
                  constraint: TSNumberKeyword {
                    type: 'TSNumberKeyword',

                    range: [113, 119],
                    loc: {
                      start: { column: 40, line: 3 },
                      end: { column: 46, line: 3 },
                    },
                  },
-                 in: false,
-                 name: Identifier {
-                   type: 'Identifier',
-                   decorators: Array [],
-                   name: 'U',
-                   optional: false,
-
-                   range: [103, 104],
-                   loc: {
-                     start: { column: 30, line: 3 },
-                     end: { column: 31, line: 3 },
-                   },
-                 },
-                 out: false,
+                 name: 'U',

                  range: [103, 119],
                  loc: {
                    start: { column: 30, line: 3 },
                    end: { column: 46, line: 3 },
                  },
                },

                range: [97, 119],
                loc: {
                  start: { column: 24, line: 3 },
                  end: { column: 46, line: 3 },
                },
              },
            ],

            range: [96, 120],
            loc: {
              start: { column: 23, line: 3 },
              end: { column: 47, line: 3 },
            },
          },
          falseType: TSNeverKeyword {
            type: 'TSNeverKeyword',

            range: [141, 146],
            loc: {
              start: { column: 68, line: 3 },
              end: { column: 73, line: 3 },
            },
          },
          trueType: TSTypeReference {
            type: 'TSTypeReference',
-           typeArguments: TSTypeParameterInstantiation {
-             type: 'TSTypeParameterInstantiation',
-             params: Array [
-               TSTypeReference {
-                 type: 'TSTypeReference',
-                 typeName: Identifier {
-                   type: 'Identifier',
-                   name: 'U',
-
-                   range: [136, 137],
-                   loc: {
-                     start: { column: 63, line: 3 },
-                     end: { column: 64, line: 3 },
-                   },
-                 },
-
-                 range: [136, 137],
-                 loc: {
-                   start: { column: 63, line: 3 },
-                   end: { column: 64, line: 3 },
-                 },
-               },
-             ],
-
-             range: [135, 138],
-             loc: {
-               start: { column: 62, line: 3 },
-               end: { column: 65, line: 3 },
-             },
-           },
            typeName: Identifier {
              type: 'Identifier',
-             decorators: Array [],
              name: 'MustBeNumber',
-             optional: false,

              range: [123, 135],
              loc: {
                start: { column: 50, line: 3 },
                end: { column: 62, line: 3 },
              },
            },
            typeParameters: TSTypeParameterInstantiation {
              type: 'TSTypeParameterInstantiation',
              params: Array [
                TSTypeReference {
                  type: 'TSTypeReference',
                  typeName: Identifier {
                    type: 'Identifier',
-                   decorators: Array [],
                    name: 'U',
-                   optional: false,

                    range: [136, 137],
                    loc: {
                      start: { column: 63, line: 3 },
                      end: { column: 64, line: 3 },
                    },
                  },

                  range: [136, 137],
                  loc: {
                    start: { column: 63, line: 3 },
                    end: { column: 64, line: 3 },
                  },
                },
              ],

              range: [135, 138],
              loc: {
                start: { column: 62, line: 3 },
                end: { column: 65, line: 3 },
              },
            },

            range: [123, 138],
            loc: {
              start: { column: 50, line: 3 },
              end: { column: 65, line: 3 },
            },
          },

          range: [86, 146],
          loc: {
            start: { column: 13, line: 3 },
            end: { column: 73, line: 3 },
          },
        },
        typeParameters: TSTypeParameterDeclaration {
          type: 'TSTypeParameterDeclaration',
          params: Array [
            TSTypeParameter {
              type: 'TSTypeParameter',
-             in: false,
-             name: Identifier {
-               type: 'Identifier',
-               decorators: Array [],
-               name: 'T',
-               optional: false,
-
-               range: [81, 82],
-               loc: {
-                 start: { column: 8, line: 3 },
-                 end: { column: 9, line: 3 },
-               },
-             },
-             out: false,
+             name: 'T',

              range: [81, 82],
              loc: {
                start: { column: 8, line: 3 },
                end: { column: 9, line: 3 },
              },
            },
          ],

          range: [80, 83],
          loc: {
            start: { column: 7, line: 3 },
            end: { column: 10, line: 3 },
          },
        },

        range: [73, 147],
        loc: {
          start: { column: 0, line: 3 },
          end: { column: 74, line: 3 },
        },
      },
      TSTypeAliasDeclaration {
        type: 'TSTypeAliasDeclaration',
-       declare: false,
        id: Identifier {
          type: 'Identifier',
-         decorators: Array [],
          name: 'X4',
-         optional: false,

          range: [153, 155],
          loc: {
            start: { column: 5, line: 4 },
            end: { column: 7, line: 4 },
          },
        },
        typeAnnotation: TSConditionalType {
          type: 'TSConditionalType',
          checkType: TSTypeReference {
            type: 'TSTypeReference',
            typeName: Identifier {
              type: 'Identifier',
-             decorators: Array [],
              name: 'T',
-             optional: false,

              range: [161, 162],
              loc: {
                start: { column: 13, line: 4 },
                end: { column: 14, line: 4 },
              },
            },

            range: [161, 162],
            loc: {
              start: { column: 13, line: 4 },
              end: { column: 14, line: 4 },
            },
          },
          extendsType: TSTupleType {
            type: 'TSTupleType',
            elementTypes: Array [
              TSInferType {
                type: 'TSInferType',
                typeParameter: TSTypeParameter {
                  type: 'TSTypeParameter',
                  constraint: TSNumberKeyword {
                    type: 'TSNumberKeyword',

                    range: [188, 194],
                    loc: {
                      start: { column: 40, line: 4 },
                      end: { column: 46, line: 4 },
                    },
                  },
-                 in: false,
-                 name: Identifier {
-                   type: 'Identifier',
-                   decorators: Array [],
-                   name: 'U',
-                   optional: false,
-
-                   range: [178, 179],
-                   loc: {
-                     start: { column: 30, line: 4 },
-                     end: { column: 31, line: 4 },
-                   },
-                 },
-                 out: false,
+                 name: 'U',

                  range: [178, 194],
                  loc: {
                    start: { column: 30, line: 4 },
                    end: { column: 46, line: 4 },
                  },
                },

                range: [172, 194],
                loc: {
                  start: { column: 24, line: 4 },
                  end: { column: 46, line: 4 },
                },
              },
              TSInferType {
                type: 'TSInferType',
                typeParameter: TSTypeParameter {
                  type: 'TSTypeParameter',
                  constraint: TSNumberKeyword {
                    type: 'TSNumberKeyword',

                    range: [212, 218],
                    loc: {
                      start: { column: 64, line: 4 },
                      end: { column: 70, line: 4 },
                    },
                  },
-                 in: false,
-                 name: Identifier {
-                   type: 'Identifier',
-                   decorators: Array [],
-                   name: 'U',
-                   optional: false,
+                 name: 'U',

-                   range: [202, 203],
-                   loc: {
-                     start: { column: 54, line: 4 },
-                     end: { column: 55, line: 4 },
-                   },
-                 },
-                 out: false,
-
                  range: [202, 218],
                  loc: {
                    start: { column: 54, line: 4 },
                    end: { column: 70, line: 4 },
                  },
                },

                range: [196, 218],
                loc: {
                  start: { column: 48, line: 4 },
                  end: { column: 70, line: 4 },
                },
              },
            ],

            range: [171, 219],
            loc: {
              start: { column: 23, line: 4 },
              end: { column: 71, line: 4 },
            },
          },
          falseType: TSNeverKeyword {
            type: 'TSNeverKeyword',

            range: [244, 249],
            loc: {
              start: { column: 4, line: 6 },
              end: { column: 9, line: 6 },
            },
          },
          trueType: TSTypeReference {
            type: 'TSTypeReference',
-           typeArguments: TSTypeParameterInstantiation {
-             type: 'TSTypeParameterInstantiation',
-             params: Array [
-               TSTypeReference {
-                 type: 'TSTypeReference',
-                 typeName: Identifier {
-                   type: 'Identifier',
-                   name: 'U',
-
-                   range: [237, 238],
-                   loc: {
-                     start: { column: 17, line: 5 },
-                     end: { column: 18, line: 5 },
-                   },
-                 },
-
-                 range: [237, 238],
-                 loc: {
-                   start: { column: 17, line: 5 },
-                   end: { column: 18, line: 5 },
-                 },
-               },
-             ],
-
-             range: [236, 239],
-             loc: {
-               start: { column: 16, line: 5 },
-               end: { column: 19, line: 5 },
-             },
-           },
            typeName: Identifier {
              type: 'Identifier',
-             decorators: Array [],
              name: 'MustBeNumber',
-             optional: false,

              range: [224, 236],
              loc: {
                start: { column: 4, line: 5 },
                end: { column: 16, line: 5 },
              },
            },
            typeParameters: TSTypeParameterInstantiation {
              type: 'TSTypeParameterInstantiation',
              params: Array [
                TSTypeReference {
                  type: 'TSTypeReference',
                  typeName: Identifier {
                    type: 'Identifier',
-                   decorators: Array [],
                    name: 'U',
-                   optional: false,

                    range: [237, 238],
                    loc: {
                      start: { column: 17, line: 5 },
                      end: { column: 18, line: 5 },
                    },
                  },

                  range: [237, 238],
                  loc: {
                    start: { column: 17, line: 5 },
                    end: { column: 18, line: 5 },
                  },
                },
              ],

              range: [236, 239],
              loc: {
                start: { column: 16, line: 5 },
                end: { column: 19, line: 5 },
              },
            },

            range: [224, 239],
            loc: {
              start: { column: 4, line: 5 },
              end: { column: 19, line: 5 },
            },
          },

          range: [161, 249],
          loc: {
            start: { column: 13, line: 4 },
            end: { column: 9, line: 6 },
          },
        },
        typeParameters: TSTypeParameterDeclaration {
          type: 'TSTypeParameterDeclaration',
          params: Array [
            TSTypeParameter {
              type: 'TSTypeParameter',
-             in: false,
-             name: Identifier {
-               type: 'Identifier',
-               decorators: Array [],
-               name: 'T',
-               optional: false,
-
-               range: [156, 157],
-               loc: {
-                 start: { column: 8, line: 4 },
-                 end: { column: 9, line: 4 },
-               },
-             },
-             out: false,
+             name: 'T',

              range: [156, 157],
              loc: {
                start: { column: 8, line: 4 },
                end: { column: 9, line: 4 },
              },
            },
          ],

          range: [155, 158],
          loc: {
            start: { column: 7, line: 4 },
            end: { column: 10, line: 4 },
          },
        },

        range: [148, 250],
        loc: {
          start: { column: 0, line: 4 },
          end: { column: 10, line: 6 },
        },
      },
      TSTypeAliasDeclaration {
        type: 'TSTypeAliasDeclaration',
-       declare: false,
        id: Identifier {
          type: 'Identifier',
-         decorators: Array [],
          name: 'X5',
-         optional: false,

          range: [256, 258],
          loc: {
            start: { column: 5, line: 7 },
            end: { column: 7, line: 7 },
          },
        },
        typeAnnotation: TSConditionalType {
          type: 'TSConditionalType',
          checkType: TSTypeReference {
            type: 'TSTypeReference',
            typeName: Identifier {
              type: 'Identifier',
-             decorators: Array [],
              name: 'T',
-             optional: false,

              range: [264, 265],
              loc: {
                start: { column: 13, line: 7 },
                end: { column: 14, line: 7 },
              },
            },

            range: [264, 265],
            loc: {
              start: { column: 13, line: 7 },
              end: { column: 14, line: 7 },
            },
          },
          extendsType: TSTupleType {
            type: 'TSTupleType',
            elementTypes: Array [
              TSInferType {
                type: 'TSInferType',
                typeParameter: TSTypeParameter {
                  type: 'TSTypeParameter',
                  constraint: TSNumberKeyword {
                    type: 'TSNumberKeyword',

                    range: [291, 297],
                    loc: {
                      start: { column: 40, line: 7 },
                      end: { column: 46, line: 7 },
                    },
                  },
-                 in: false,
-                 name: Identifier {
-                   type: 'Identifier',
-                   decorators: Array [],
-                   name: 'U',
-                   optional: false,
-
-                   range: [281, 282],
-                   loc: {
-                     start: { column: 30, line: 7 },
-                     end: { column: 31, line: 7 },
-                   },
-                 },
-                 out: false,
+                 name: 'U',

                  range: [281, 297],
                  loc: {
                    start: { column: 30, line: 7 },
                    end: { column: 46, line: 7 },
                  },
                },

                range: [275, 297],
                loc: {
                  start: { column: 24, line: 7 },
                  end: { column: 46, line: 7 },
                },
              },
              TSInferType {
                type: 'TSInferType',
                typeParameter: TSTypeParameter {
                  type: 'TSTypeParameter',
-                 in: false,
-                 name: Identifier {
-                   type: 'Identifier',
-                   decorators: Array [],
-                   name: 'U',
-                   optional: false,
-
-                   range: [305, 306],
-                   loc: {
-                     start: { column: 54, line: 7 },
-                     end: { column: 55, line: 7 },
-                   },
-                 },
-                 out: false,
+                 name: 'U',

                  range: [305, 306],
                  loc: {
                    start: { column: 54, line: 7 },
                    end: { column: 55, line: 7 },
                  },
                },

                range: [299, 306],
                loc: {
                  start: { column: 48, line: 7 },
                  end: { column: 55, line: 7 },
                },
              },
            ],

            range: [274, 307],
            loc: {
              start: { column: 23, line: 7 },
              end: { column: 56, line: 7 },
            },
          },
          falseType: TSNeverKeyword {
            type: 'TSNeverKeyword',

            range: [332, 337],
            loc: {
              start: { column: 4, line: 9 },
              end: { column: 9, line: 9 },
            },
          },
          trueType: TSTypeReference {
            type: 'TSTypeReference',
-           typeArguments: TSTypeParameterInstantiation {
-             type: 'TSTypeParameterInstantiation',
-             params: Array [
-               TSTypeReference {
-                 type: 'TSTypeReference',
-                 typeName: Identifier {
-                   type: 'Identifier',
-                   name: 'U',
-
-                   range: [325, 326],
-                   loc: {
-                     start: { column: 17, line: 8 },
-                     end: { column: 18, line: 8 },
-                   },
-                 },
-
-                 range: [325, 326],
-                 loc: {
-                   start: { column: 17, line: 8 },
-                   end: { column: 18, line: 8 },
-                 },
-               },
-             ],
-
-             range: [324, 327],
-             loc: {
-               start: { column: 16, line: 8 },
-               end: { column: 19, line: 8 },
-             },
-           },
            typeName: Identifier {
              type: 'Identifier',
-             decorators: Array [],
              name: 'MustBeNumber',
-             optional: false,

              range: [312, 324],
              loc: {
                start: { column: 4, line: 8 },
                end: { column: 16, line: 8 },
              },
            },
            typeParameters: TSTypeParameterInstantiation {
              type: 'TSTypeParameterInstantiation',
              params: Array [
                TSTypeReference {
                  type: 'TSTypeReference',
                  typeName: Identifier {
                    type: 'Identifier',
-                   decorators: Array [],
                    name: 'U',
-                   optional: false,

                    range: [325, 326],
                    loc: {
                      start: { column: 17, line: 8 },
                      end: { column: 18, line: 8 },
                    },
                  },

                  range: [325, 326],
                  loc: {
                    start: { column: 17, line: 8 },
                    end: { column: 18, line: 8 },
                  },
                },
              ],

              range: [324, 327],
              loc: {
                start: { column: 16, line: 8 },
                end: { column: 19, line: 8 },
              },
            },

            range: [312, 327],
            loc: {
              start: { column: 4, line: 8 },
              end: { column: 19, line: 8 },
            },
          },

          range: [264, 337],
          loc: {
            start: { column: 13, line: 7 },
            end: { column: 9, line: 9 },
          },
        },
        typeParameters: TSTypeParameterDeclaration {
          type: 'TSTypeParameterDeclaration',
          params: Array [
            TSTypeParameter {
              type: 'TSTypeParameter',
-             in: false,
-             name: Identifier {
-               type: 'Identifier',
-               decorators: Array [],
-               name: 'T',
-               optional: false,
-
-               range: [259, 260],
-               loc: {
-                 start: { column: 8, line: 7 },
-                 end: { column: 9, line: 7 },
-               },
-             },
-             out: false,
+             name: 'T',

              range: [259, 260],
              loc: {
                start: { column: 8, line: 7 },
                end: { column: 9, line: 7 },
              },
            },
          ],

          range: [258, 261],
          loc: {
            start: { column: 7, line: 7 },
            end: { column: 10, line: 7 },
          },
        },

        range: [251, 338],
        loc: {
          start: { column: 0, line: 7 },
          end: { column: 10, line: 9 },
        },
      },
      TSTypeAliasDeclaration {
        type: 'TSTypeAliasDeclaration',
-       declare: false,
        id: Identifier {
          type: 'Identifier',
-         decorators: Array [],
          name: 'X6',
-         optional: false,

          range: [344, 346],
          loc: {
            start: { column: 5, line: 10 },
            end: { column: 7, line: 10 },
          },
        },
        typeAnnotation: TSConditionalType {
          type: 'TSConditionalType',
          checkType: TSTypeReference {
            type: 'TSTypeReference',
            typeName: Identifier {
              type: 'Identifier',
-             decorators: Array [],
              name: 'T',
-             optional: false,

              range: [352, 353],
              loc: {
                start: { column: 13, line: 10 },
                end: { column: 14, line: 10 },
              },
            },

            range: [352, 353],
            loc: {
              start: { column: 13, line: 10 },
              end: { column: 14, line: 10 },
            },
          },
          extendsType: TSTupleType {
            type: 'TSTupleType',
            elementTypes: Array [
              TSInferType {
                type: 'TSInferType',
                typeParameter: TSTypeParameter {
                  type: 'TSTypeParameter',
-                 in: false,
-                 name: Identifier {
-                   type: 'Identifier',
-                   decorators: Array [],
-                   name: 'U',
-                   optional: false,
-
-                   range: [369, 370],
-                   loc: {
-                     start: { column: 30, line: 10 },
-                     end: { column: 31, line: 10 },
-                   },
-                 },
-                 out: false,
+                 name: 'U',

                  range: [369, 370],
                  loc: {
                    start: { column: 30, line: 10 },
                    end: { column: 31, line: 10 },
                  },
                },

                range: [363, 370],
                loc: {
                  start: { column: 24, line: 10 },
                  end: { column: 31, line: 10 },
                },
              },
              TSInferType {
                type: 'TSInferType',
                typeParameter: TSTypeParameter {
                  type: 'TSTypeParameter',
                  constraint: TSNumberKeyword {
                    type: 'TSNumberKeyword',

                    range: [388, 394],
                    loc: {
                      start: { column: 49, line: 10 },
                      end: { column: 55, line: 10 },
                    },
                  },
-                 in: false,
-                 name: Identifier {
-                   type: 'Identifier',
-                   decorators: Array [],
-                   name: 'U',
-                   optional: false,
-
-                   range: [378, 379],
-                   loc: {
-                     start: { column: 39, line: 10 },
-                     end: { column: 40, line: 10 },
-                   },
-                 },
-                 out: false,
+                 name: 'U',

                  range: [378, 394],
                  loc: {
                    start: { column: 39, line: 10 },
                    end: { column: 55, line: 10 },
                  },
                },

                range: [372, 394],
                loc: {
                  start: { column: 33, line: 10 },
                  end: { column: 55, line: 10 },
                },
              },
            ],

            range: [362, 395],
            loc: {
              start: { column: 23, line: 10 },
              end: { column: 56, line: 10 },
            },
          },
          falseType: TSNeverKeyword {
            type: 'TSNeverKeyword',

            range: [420, 425],
            loc: {
              start: { column: 4, line: 12 },
              end: { column: 9, line: 12 },
            },
          },
          trueType: TSTypeReference {
            type: 'TSTypeReference',
-           typeArguments: TSTypeParameterInstantiation {
-             type: 'TSTypeParameterInstantiation',
-             params: Array [
-               TSTypeReference {
-                 type: 'TSTypeReference',
-                 typeName: Identifier {
-                   type: 'Identifier',
-                   name: 'U',
-
-                   range: [413, 414],
-                   loc: {
-                     start: { column: 17, line: 11 },
-                     end: { column: 18, line: 11 },
-                   },
-                 },
-
-                 range: [413, 414],
-                 loc: {
-                   start: { column: 17, line: 11 },
-                   end: { column: 18, line: 11 },
-                 },
-               },
-             ],
-
-             range: [412, 415],
-             loc: {
-               start: { column: 16, line: 11 },
-               end: { column: 19, line: 11 },
-             },
-           },
            typeName: Identifier {
              type: 'Identifier',
-             decorators: Array [],
              name: 'MustBeNumber',
-             optional: false,

              range: [400, 412],
              loc: {
                start: { column: 4, line: 11 },
                end: { column: 16, line: 11 },
              },
            },
            typeParameters: TSTypeParameterInstantiation {
              type: 'TSTypeParameterInstantiation',
              params: Array [
                TSTypeReference {
                  type: 'TSTypeReference',
                  typeName: Identifier {
                    type: 'Identifier',
-                   decorators: Array [],
                    name: 'U',
-                   optional: false,

                    range: [413, 414],
                    loc: {
                      start: { column: 17, line: 11 },
                      end: { column: 18, line: 11 },
                    },
                  },

                  range: [413, 414],
                  loc: {
                    start: { column: 17, line: 11 },
                    end: { column: 18, line: 11 },
                  },
                },
              ],

              range: [412, 415],
              loc: {
                start: { column: 16, line: 11 },
                end: { column: 19, line: 11 },
              },
            },

            range: [400, 415],
            loc: {
              start: { column: 4, line: 11 },
              end: { column: 19, line: 11 },
            },
          },

          range: [352, 425],
          loc: {
            start: { column: 13, line: 10 },
            end: { column: 9, line: 12 },
          },
        },
        typeParameters: TSTypeParameterDeclaration {
          type: 'TSTypeParameterDeclaration',
          params: Array [
            TSTypeParameter {
              type: 'TSTypeParameter',
-             in: false,
-             name: Identifier {
-               type: 'Identifier',
-               decorators: Array [],
-               name: 'T',
-               optional: false,
+             name: 'T',

-               range: [347, 348],
-               loc: {
-                 start: { column: 8, line: 10 },
-                 end: { column: 9, line: 10 },
-               },
-             },
-             out: false,
-
              range: [347, 348],
              loc: {
                start: { column: 8, line: 10 },
                end: { column: 9, line: 10 },
              },
            },
          ],

          range: [346, 349],
          loc: {
            start: { column: 7, line: 10 },
            end: { column: 10, line: 10 },
          },
        },

        range: [339, 426],
        loc: {
          start: { column: 0, line: 10 },
          end: { column: 10, line: 12 },
        },
      },
      TSTypeAliasDeclaration {
        type: 'TSTypeAliasDeclaration',
-       declare: false,
        id: Identifier {
          type: 'Identifier',
-         decorators: Array [],
          name: 'X7',
-         optional: false,

          range: [432, 434],
          loc: {
            start: { column: 5, line: 13 },
            end: { column: 7, line: 13 },
          },
        },
        typeAnnotation: TSConditionalType {
          type: 'TSConditionalType',
          checkType: TSTypeReference {
            type: 'TSTypeReference',
            typeName: Identifier {
              type: 'Identifier',
-             decorators: Array [],
              name: 'T',
-             optional: false,

              range: [440, 441],
              loc: {
                start: { column: 13, line: 13 },
                end: { column: 14, line: 13 },
              },
            },

            range: [440, 441],
            loc: {
              start: { column: 13, line: 13 },
              end: { column: 14, line: 13 },
            },
          },
          extendsType: TSTupleType {
            type: 'TSTupleType',
            elementTypes: Array [
              TSInferType {
                type: 'TSInferType',
                typeParameter: TSTypeParameter {
                  type: 'TSTypeParameter',
                  constraint: TSStringKeyword {
                    type: 'TSStringKeyword',

                    range: [467, 473],
                    loc: {
                      start: { column: 40, line: 13 },
                      end: { column: 46, line: 13 },
                    },
                  },
-                 in: false,
-                 name: Identifier {
-                   type: 'Identifier',
-                   decorators: Array [],
-                   name: 'U',
-                   optional: false,
-
-                   range: [457, 458],
-                   loc: {
-                     start: { column: 30, line: 13 },
-                     end: { column: 31, line: 13 },
-                   },
-                 },
-                 out: false,
+                 name: 'U',

                  range: [457, 473],
                  loc: {
                    start: { column: 30, line: 13 },
                    end: { column: 46, line: 13 },
                  },
                },

                range: [451, 473],
                loc: {
                  start: { column: 24, line: 13 },
                  end: { column: 46, line: 13 },
                },
              },
              TSInferType {
                type: 'TSInferType',
                typeParameter: TSTypeParameter {
                  type: 'TSTypeParameter',
                  constraint: TSNumberKeyword {
                    type: 'TSNumberKeyword',

                    range: [491, 497],
                    loc: {
                      start: { column: 64, line: 13 },
                      end: { column: 70, line: 13 },
                    },
                  },
-                 in: false,
-                 name: Identifier {
-                   type: 'Identifier',
-                   decorators: Array [],
-                   name: 'U',
<<<<<<< HEAD
-                   optional: false,
+                 name: 'U',

=======
-
>>>>>>> cbb8fed4
-                   range: [481, 482],
-                   loc: {
-                     start: { column: 54, line: 13 },
-                     end: { column: 55, line: 13 },
-                   },
-                 },
-                 out: false,
+                 name: 'U',

                  range: [481, 497],
                  loc: {
                    start: { column: 54, line: 13 },
                    end: { column: 70, line: 13 },
                  },
                },

                range: [475, 497],
                loc: {
                  start: { column: 48, line: 13 },
                  end: { column: 70, line: 13 },
                },
              },
            ],

            range: [450, 498],
            loc: {
              start: { column: 23, line: 13 },
              end: { column: 71, line: 13 },
            },
          },
          falseType: TSNeverKeyword {
            type: 'TSNeverKeyword',

            range: [509, 514],
            loc: {
              start: { column: 4, line: 15 },
              end: { column: 9, line: 15 },
            },
          },
          trueType: TSTypeReference {
            type: 'TSTypeReference',
            typeName: Identifier {
              type: 'Identifier',
-             decorators: Array [],
              name: 'U',
-             optional: false,

              range: [503, 504],
              loc: {
                start: { column: 4, line: 14 },
                end: { column: 5, line: 14 },
              },
            },

            range: [503, 504],
            loc: {
              start: { column: 4, line: 14 },
              end: { column: 5, line: 14 },
            },
          },

          range: [440, 514],
          loc: {
            start: { column: 13, line: 13 },
            end: { column: 9, line: 15 },
          },
        },
        typeParameters: TSTypeParameterDeclaration {
          type: 'TSTypeParameterDeclaration',
          params: Array [
            TSTypeParameter {
              type: 'TSTypeParameter',
-             in: false,
-             name: Identifier {
-               type: 'Identifier',
-               decorators: Array [],
-               name: 'T',
-               optional: false,
-
-               range: [435, 436],
-               loc: {
-                 start: { column: 8, line: 13 },
-                 end: { column: 9, line: 13 },
-               },
-             },
-             out: false,
+             name: 'T',

              range: [435, 436],
              loc: {
                start: { column: 8, line: 13 },
                end: { column: 9, line: 13 },
              },
            },
          ],

          range: [434, 437],
          loc: {
            start: { column: 7, line: 13 },
            end: { column: 10, line: 13 },
          },
        },

        range: [427, 515],
        loc: {
          start: { column: 0, line: 13 },
          end: { column: 10, line: 15 },
        },
      },
    ],
    sourceType: 'script',

    range: [73, 516],
    loc: {
      start: { column: 0, line: 3 },
      end: { column: 0, line: 16 },
    },
  }"
`;<|MERGE_RESOLUTION|>--- conflicted
+++ resolved
@@ -117,7 +117,9 @@
 -                 type: 'TSTypeReference',
 -                 typeName: Identifier {
 -                   type: 'Identifier',
+-                   decorators: Array [],
 -                   name: 'U',
+-                   optional: false,
 -
 -                   range: [136, 137],
 -                   loc: {
@@ -391,7 +393,9 @@
 -                 type: 'TSTypeReference',
 -                 typeName: Identifier {
 -                   type: 'Identifier',
+-                   decorators: Array [],
 -                   name: 'U',
+-                   optional: false,
 -
 -                   range: [237, 238],
 -                   loc: {
@@ -470,536 +474,6 @@
           loc: {
             start: { column: 13, line: 4 },
             end: { column: 9, line: 6 },
-          },
-        },
-        typeParameters: TSTypeParameterDeclaration {
-          type: 'TSTypeParameterDeclaration',
-          params: Array [
-            TSTypeParameter {
-              type: 'TSTypeParameter',
--             in: false,
--             name: Identifier {
--               type: 'Identifier',
--               decorators: Array [],
--               name: 'T',
--               optional: false,
--
--               range: [156, 157],
--               loc: {
--                 start: { column: 8, line: 4 },
--                 end: { column: 9, line: 4 },
--               },
--             },
--             out: false,
-+             name: 'T',
-
-              range: [156, 157],
-              loc: {
-                start: { column: 8, line: 4 },
-                end: { column: 9, line: 4 },
-              },
-            },
-          ],
-
-          range: [155, 158],
-          loc: {
-            start: { column: 7, line: 4 },
-            end: { column: 10, line: 4 },
-          },
-        },
-
-        range: [148, 250],
-        loc: {
-          start: { column: 0, line: 4 },
-          end: { column: 10, line: 6 },
-        },
-      },
-      TSTypeAliasDeclaration {
-        type: 'TSTypeAliasDeclaration',
--       declare: false,
-        id: Identifier {
-          type: 'Identifier',
--         decorators: Array [],
-          name: 'X5',
--         optional: false,
-
-          range: [256, 258],
-          loc: {
-            start: { column: 5, line: 7 },
-            end: { column: 7, line: 7 },
-          },
-        },
-        typeAnnotation: TSConditionalType {
-          type: 'TSConditionalType',
-          checkType: TSTypeReference {
-            type: 'TSTypeReference',
-            typeName: Identifier {
-              type: 'Identifier',
--             decorators: Array [],
-              name: 'T',
--             optional: false,
-
-              range: [264, 265],
-              loc: {
-                start: { column: 13, line: 7 },
-                end: { column: 14, line: 7 },
-              },
-            },
-
-            range: [264, 265],
-            loc: {
-              start: { column: 13, line: 7 },
-              end: { column: 14, line: 7 },
-            },
-          },
-          extendsType: TSTupleType {
-            type: 'TSTupleType',
-            elementTypes: Array [
-              TSInferType {
-                type: 'TSInferType',
-                typeParameter: TSTypeParameter {
-                  type: 'TSTypeParameter',
-                  constraint: TSNumberKeyword {
-                    type: 'TSNumberKeyword',
-
-                    range: [291, 297],
-                    loc: {
-                      start: { column: 40, line: 7 },
-                      end: { column: 46, line: 7 },
-                    },
-                  },
--                 in: false,
--                 name: Identifier {
--                   type: 'Identifier',
--                   decorators: Array [],
--                   name: 'U',
--                   optional: false,
--
--                   range: [281, 282],
--                   loc: {
--                     start: { column: 30, line: 7 },
--                     end: { column: 31, line: 7 },
--                   },
--                 },
--                 out: false,
-+                 name: 'U',
-
-                  range: [281, 297],
-                  loc: {
-                    start: { column: 30, line: 7 },
-                    end: { column: 46, line: 7 },
-                  },
-                },
-
-                range: [275, 297],
-                loc: {
-                  start: { column: 24, line: 7 },
-                  end: { column: 46, line: 7 },
-                },
-              },
-              TSInferType {
-                type: 'TSInferType',
-                typeParameter: TSTypeParameter {
-                  type: 'TSTypeParameter',
--                 in: false,
--                 name: Identifier {
--                   type: 'Identifier',
--                   decorators: Array [],
--                   name: 'U',
--                   optional: false,
--
--                   range: [305, 306],
--                   loc: {
--                     start: { column: 54, line: 7 },
--                     end: { column: 55, line: 7 },
--                   },
--                 },
--                 out: false,
-+                 name: 'U',
-
-                  range: [305, 306],
-                  loc: {
-                    start: { column: 54, line: 7 },
-                    end: { column: 55, line: 7 },
-                  },
-                },
-
-                range: [299, 306],
-                loc: {
-                  start: { column: 48, line: 7 },
-                  end: { column: 55, line: 7 },
-                },
-              },
-            ],
-
-            range: [274, 307],
-            loc: {
-              start: { column: 23, line: 7 },
-              end: { column: 56, line: 7 },
-            },
-          },
-          falseType: TSNeverKeyword {
-            type: 'TSNeverKeyword',
-
-            range: [332, 337],
-            loc: {
-              start: { column: 4, line: 9 },
-              end: { column: 9, line: 9 },
-            },
-          },
-          trueType: TSTypeReference {
-            type: 'TSTypeReference',
--           typeArguments: TSTypeParameterInstantiation {
--             type: 'TSTypeParameterInstantiation',
--             params: Array [
--               TSTypeReference {
--                 type: 'TSTypeReference',
--                 typeName: Identifier {
--                   type: 'Identifier',
--                   name: 'U',
--
--                   range: [325, 326],
--                   loc: {
--                     start: { column: 17, line: 8 },
--                     end: { column: 18, line: 8 },
--                   },
--                 },
--
--                 range: [325, 326],
--                 loc: {
--                   start: { column: 17, line: 8 },
--                   end: { column: 18, line: 8 },
--                 },
--               },
--             ],
--
--             range: [324, 327],
--             loc: {
--               start: { column: 16, line: 8 },
--               end: { column: 19, line: 8 },
--             },
--           },
-            typeName: Identifier {
-              type: 'Identifier',
--             decorators: Array [],
-              name: 'MustBeNumber',
--             optional: false,
-
-              range: [312, 324],
-              loc: {
-                start: { column: 4, line: 8 },
-                end: { column: 16, line: 8 },
-              },
-            },
-            typeParameters: TSTypeParameterInstantiation {
-              type: 'TSTypeParameterInstantiation',
-              params: Array [
-                TSTypeReference {
-                  type: 'TSTypeReference',
-                  typeName: Identifier {
-                    type: 'Identifier',
--                   decorators: Array [],
-                    name: 'U',
--                   optional: false,
-
-                    range: [325, 326],
-                    loc: {
-                      start: { column: 17, line: 8 },
-                      end: { column: 18, line: 8 },
-                    },
-                  },
-
-                  range: [325, 326],
-                  loc: {
-                    start: { column: 17, line: 8 },
-                    end: { column: 18, line: 8 },
-                  },
-                },
-              ],
-
-              range: [324, 327],
-              loc: {
-                start: { column: 16, line: 8 },
-                end: { column: 19, line: 8 },
-              },
-            },
-
-            range: [312, 327],
-            loc: {
-              start: { column: 4, line: 8 },
-              end: { column: 19, line: 8 },
-            },
-          },
-
-          range: [264, 337],
-          loc: {
-            start: { column: 13, line: 7 },
-            end: { column: 9, line: 9 },
-          },
-        },
-        typeParameters: TSTypeParameterDeclaration {
-          type: 'TSTypeParameterDeclaration',
-          params: Array [
-            TSTypeParameter {
-              type: 'TSTypeParameter',
--             in: false,
--             name: Identifier {
--               type: 'Identifier',
--               decorators: Array [],
--               name: 'T',
--               optional: false,
--
--               range: [259, 260],
--               loc: {
--                 start: { column: 8, line: 7 },
--                 end: { column: 9, line: 7 },
--               },
--             },
--             out: false,
-+             name: 'T',
-
-              range: [259, 260],
-              loc: {
-                start: { column: 8, line: 7 },
-                end: { column: 9, line: 7 },
-              },
-            },
-          ],
-
-          range: [258, 261],
-          loc: {
-            start: { column: 7, line: 7 },
-            end: { column: 10, line: 7 },
-          },
-        },
-
-        range: [251, 338],
-        loc: {
-          start: { column: 0, line: 7 },
-          end: { column: 10, line: 9 },
-        },
-      },
-      TSTypeAliasDeclaration {
-        type: 'TSTypeAliasDeclaration',
--       declare: false,
-        id: Identifier {
-          type: 'Identifier',
--         decorators: Array [],
-          name: 'X6',
--         optional: false,
-
-          range: [344, 346],
-          loc: {
-            start: { column: 5, line: 10 },
-            end: { column: 7, line: 10 },
-          },
-        },
-        typeAnnotation: TSConditionalType {
-          type: 'TSConditionalType',
-          checkType: TSTypeReference {
-            type: 'TSTypeReference',
-            typeName: Identifier {
-              type: 'Identifier',
--             decorators: Array [],
-              name: 'T',
--             optional: false,
-
-              range: [352, 353],
-              loc: {
-                start: { column: 13, line: 10 },
-                end: { column: 14, line: 10 },
-              },
-            },
-
-            range: [352, 353],
-            loc: {
-              start: { column: 13, line: 10 },
-              end: { column: 14, line: 10 },
-            },
-          },
-          extendsType: TSTupleType {
-            type: 'TSTupleType',
-            elementTypes: Array [
-              TSInferType {
-                type: 'TSInferType',
-                typeParameter: TSTypeParameter {
-                  type: 'TSTypeParameter',
--                 in: false,
--                 name: Identifier {
--                   type: 'Identifier',
--                   decorators: Array [],
--                   name: 'U',
--                   optional: false,
--
--                   range: [369, 370],
--                   loc: {
--                     start: { column: 30, line: 10 },
--                     end: { column: 31, line: 10 },
--                   },
--                 },
--                 out: false,
-+                 name: 'U',
-
-                  range: [369, 370],
-                  loc: {
-                    start: { column: 30, line: 10 },
-                    end: { column: 31, line: 10 },
-                  },
-                },
-
-                range: [363, 370],
-                loc: {
-                  start: { column: 24, line: 10 },
-                  end: { column: 31, line: 10 },
-                },
-              },
-              TSInferType {
-                type: 'TSInferType',
-                typeParameter: TSTypeParameter {
-                  type: 'TSTypeParameter',
-                  constraint: TSNumberKeyword {
-                    type: 'TSNumberKeyword',
-
-                    range: [388, 394],
-                    loc: {
-                      start: { column: 49, line: 10 },
-                      end: { column: 55, line: 10 },
-                    },
-                  },
--                 in: false,
--                 name: Identifier {
--                   type: 'Identifier',
--                   decorators: Array [],
--                   name: 'U',
--                   optional: false,
--
--                   range: [378, 379],
--                   loc: {
--                     start: { column: 39, line: 10 },
--                     end: { column: 40, line: 10 },
--                   },
--                 },
--                 out: false,
-+                 name: 'U',
-
-                  range: [378, 394],
-                  loc: {
-                    start: { column: 39, line: 10 },
-                    end: { column: 55, line: 10 },
-                  },
-                },
-
-                range: [372, 394],
-                loc: {
-                  start: { column: 33, line: 10 },
-                  end: { column: 55, line: 10 },
-                },
-              },
-            ],
-
-            range: [362, 395],
-            loc: {
-              start: { column: 23, line: 10 },
-              end: { column: 56, line: 10 },
-            },
-          },
-          falseType: TSNeverKeyword {
-            type: 'TSNeverKeyword',
-
-            range: [420, 425],
-            loc: {
-              start: { column: 4, line: 12 },
-              end: { column: 9, line: 12 },
-            },
-          },
-          trueType: TSTypeReference {
-            type: 'TSTypeReference',
--           typeArguments: TSTypeParameterInstantiation {
--             type: 'TSTypeParameterInstantiation',
--             params: Array [
--               TSTypeReference {
--                 type: 'TSTypeReference',
--                 typeName: Identifier {
--                   type: 'Identifier',
--                   name: 'U',
--
--                   range: [413, 414],
--                   loc: {
--                     start: { column: 17, line: 11 },
--                     end: { column: 18, line: 11 },
--                   },
--                 },
--
--                 range: [413, 414],
--                 loc: {
--                   start: { column: 17, line: 11 },
--                   end: { column: 18, line: 11 },
--                 },
--               },
--             ],
--
--             range: [412, 415],
--             loc: {
--               start: { column: 16, line: 11 },
--               end: { column: 19, line: 11 },
--             },
--           },
-            typeName: Identifier {
-              type: 'Identifier',
--             decorators: Array [],
-              name: 'MustBeNumber',
--             optional: false,
-
-              range: [400, 412],
-              loc: {
-                start: { column: 4, line: 11 },
-                end: { column: 16, line: 11 },
-              },
-            },
-            typeParameters: TSTypeParameterInstantiation {
-              type: 'TSTypeParameterInstantiation',
-              params: Array [
-                TSTypeReference {
-                  type: 'TSTypeReference',
-                  typeName: Identifier {
-                    type: 'Identifier',
--                   decorators: Array [],
-                    name: 'U',
--                   optional: false,
-
-                    range: [413, 414],
-                    loc: {
-                      start: { column: 17, line: 11 },
-                      end: { column: 18, line: 11 },
-                    },
-                  },
-
-                  range: [413, 414],
-                  loc: {
-                    start: { column: 17, line: 11 },
-                    end: { column: 18, line: 11 },
-                  },
-                },
-              ],
-
-              range: [412, 415],
-              loc: {
-                start: { column: 16, line: 11 },
-                end: { column: 19, line: 11 },
-              },
-            },
-
-            range: [400, 415],
-            loc: {
-              start: { column: 4, line: 11 },
-              end: { column: 19, line: 11 },
-            },
-          },
-
-          range: [352, 425],
-          loc: {
-            start: { column: 13, line: 10 },
-            end: { column: 9, line: 12 },
           },
         },
         typeParameters: TSTypeParameterDeclaration {
@@ -1015,33 +489,33 @@
 -               optional: false,
 +             name: 'T',
 
--               range: [347, 348],
+-               range: [156, 157],
 -               loc: {
--                 start: { column: 8, line: 10 },
--                 end: { column: 9, line: 10 },
+-                 start: { column: 8, line: 4 },
+-                 end: { column: 9, line: 4 },
 -               },
 -             },
 -             out: false,
 -
-              range: [347, 348],
-              loc: {
-                start: { column: 8, line: 10 },
-                end: { column: 9, line: 10 },
+              range: [156, 157],
+              loc: {
+                start: { column: 8, line: 4 },
+                end: { column: 9, line: 4 },
               },
             },
           ],
 
-          range: [346, 349],
-          loc: {
-            start: { column: 7, line: 10 },
-            end: { column: 10, line: 10 },
-          },
-        },
-
-        range: [339, 426],
+          range: [155, 158],
+          loc: {
+            start: { column: 7, line: 4 },
+            end: { column: 10, line: 4 },
+          },
+        },
+
+        range: [148, 250],
         loc: {
-          start: { column: 0, line: 10 },
-          end: { column: 10, line: 12 },
+          start: { column: 0, line: 4 },
+          end: { column: 10, line: 6 },
         },
       },
       TSTypeAliasDeclaration {
@@ -1050,13 +524,13 @@
         id: Identifier {
           type: 'Identifier',
 -         decorators: Array [],
-          name: 'X7',
+          name: 'X5',
 -         optional: false,
 
-          range: [432, 434],
-          loc: {
-            start: { column: 5, line: 13 },
-            end: { column: 7, line: 13 },
+          range: [256, 258],
+          loc: {
+            start: { column: 5, line: 7 },
+            end: { column: 7, line: 7 },
           },
         },
         typeAnnotation: TSConditionalType {
@@ -1069,17 +543,17 @@
               name: 'T',
 -             optional: false,
 
-              range: [440, 441],
-              loc: {
-                start: { column: 13, line: 13 },
-                end: { column: 14, line: 13 },
-              },
-            },
-
-            range: [440, 441],
-            loc: {
-              start: { column: 13, line: 13 },
-              end: { column: 14, line: 13 },
+              range: [264, 265],
+              loc: {
+                start: { column: 13, line: 7 },
+                end: { column: 14, line: 7 },
+              },
+            },
+
+            range: [264, 265],
+            loc: {
+              start: { column: 13, line: 7 },
+              end: { column: 14, line: 7 },
             },
           },
           extendsType: TSTupleType {
@@ -1089,13 +563,13 @@
                 type: 'TSInferType',
                 typeParameter: TSTypeParameter {
                   type: 'TSTypeParameter',
-                  constraint: TSStringKeyword {
-                    type: 'TSStringKeyword',
-
-                    range: [467, 473],
+                  constraint: TSNumberKeyword {
+                    type: 'TSNumberKeyword',
+
+                    range: [291, 297],
                     loc: {
-                      start: { column: 40, line: 13 },
-                      end: { column: 46, line: 13 },
+                      start: { column: 40, line: 7 },
+                      end: { column: 46, line: 7 },
                     },
                   },
 -                 in: false,
@@ -1104,119 +578,169 @@
 -                   decorators: Array [],
 -                   name: 'U',
 -                   optional: false,
--
--                   range: [457, 458],
++                 name: 'U',
+
+-                   range: [281, 282],
 -                   loc: {
--                     start: { column: 30, line: 13 },
--                     end: { column: 31, line: 13 },
+-                     start: { column: 30, line: 7 },
+-                     end: { column: 31, line: 7 },
 -                   },
 -                 },
 -                 out: false,
-+                 name: 'U',
-
-                  range: [457, 473],
+-
+                  range: [281, 297],
                   loc: {
-                    start: { column: 30, line: 13 },
-                    end: { column: 46, line: 13 },
-                  },
-                },
-
-                range: [451, 473],
+                    start: { column: 30, line: 7 },
+                    end: { column: 46, line: 7 },
+                  },
+                },
+
+                range: [275, 297],
                 loc: {
-                  start: { column: 24, line: 13 },
-                  end: { column: 46, line: 13 },
+                  start: { column: 24, line: 7 },
+                  end: { column: 46, line: 7 },
                 },
               },
               TSInferType {
                 type: 'TSInferType',
                 typeParameter: TSTypeParameter {
                   type: 'TSTypeParameter',
-                  constraint: TSNumberKeyword {
-                    type: 'TSNumberKeyword',
-
-                    range: [491, 497],
-                    loc: {
-                      start: { column: 64, line: 13 },
-                      end: { column: 70, line: 13 },
-                    },
-                  },
 -                 in: false,
 -                 name: Identifier {
 -                   type: 'Identifier',
 -                   decorators: Array [],
 -                   name: 'U',
-<<<<<<< HEAD
--                   optional: false,
-+                 name: 'U',
-
-=======
--
->>>>>>> cbb8fed4
--                   range: [481, 482],
+-                   optional: false,
+-
+-                   range: [305, 306],
 -                   loc: {
--                     start: { column: 54, line: 13 },
--                     end: { column: 55, line: 13 },
+-                     start: { column: 54, line: 7 },
+-                     end: { column: 55, line: 7 },
 -                   },
 -                 },
 -                 out: false,
 +                 name: 'U',
 
-                  range: [481, 497],
+                  range: [305, 306],
                   loc: {
-                    start: { column: 54, line: 13 },
-                    end: { column: 70, line: 13 },
-                  },
-                },
-
-                range: [475, 497],
+                    start: { column: 54, line: 7 },
+                    end: { column: 55, line: 7 },
+                  },
+                },
+
+                range: [299, 306],
                 loc: {
-                  start: { column: 48, line: 13 },
-                  end: { column: 70, line: 13 },
+                  start: { column: 48, line: 7 },
+                  end: { column: 55, line: 7 },
                 },
               },
             ],
 
-            range: [450, 498],
-            loc: {
-              start: { column: 23, line: 13 },
-              end: { column: 71, line: 13 },
+            range: [274, 307],
+            loc: {
+              start: { column: 23, line: 7 },
+              end: { column: 56, line: 7 },
             },
           },
           falseType: TSNeverKeyword {
             type: 'TSNeverKeyword',
 
-            range: [509, 514],
-            loc: {
-              start: { column: 4, line: 15 },
-              end: { column: 9, line: 15 },
+            range: [332, 337],
+            loc: {
+              start: { column: 4, line: 9 },
+              end: { column: 9, line: 9 },
             },
           },
           trueType: TSTypeReference {
             type: 'TSTypeReference',
+-           typeArguments: TSTypeParameterInstantiation {
+-             type: 'TSTypeParameterInstantiation',
+-             params: Array [
+-               TSTypeReference {
+-                 type: 'TSTypeReference',
+-                 typeName: Identifier {
+-                   type: 'Identifier',
+-                   decorators: Array [],
+-                   name: 'U',
+-                   optional: false,
+-
+-                   range: [325, 326],
+-                   loc: {
+-                     start: { column: 17, line: 8 },
+-                     end: { column: 18, line: 8 },
+-                   },
+-                 },
+-
+-                 range: [325, 326],
+-                 loc: {
+-                   start: { column: 17, line: 8 },
+-                   end: { column: 18, line: 8 },
+-                 },
+-               },
+-             ],
+-
+-             range: [324, 327],
+-             loc: {
+-               start: { column: 16, line: 8 },
+-               end: { column: 19, line: 8 },
+-             },
+-           },
             typeName: Identifier {
               type: 'Identifier',
 -             decorators: Array [],
-              name: 'U',
+              name: 'MustBeNumber',
 -             optional: false,
 
-              range: [503, 504],
-              loc: {
-                start: { column: 4, line: 14 },
-                end: { column: 5, line: 14 },
-              },
-            },
-
-            range: [503, 504],
-            loc: {
-              start: { column: 4, line: 14 },
-              end: { column: 5, line: 14 },
-            },
-          },
-
-          range: [440, 514],
-          loc: {
-            start: { column: 13, line: 13 },
-            end: { column: 9, line: 15 },
+              range: [312, 324],
+              loc: {
+                start: { column: 4, line: 8 },
+                end: { column: 16, line: 8 },
+              },
+            },
+            typeParameters: TSTypeParameterInstantiation {
+              type: 'TSTypeParameterInstantiation',
+              params: Array [
+                TSTypeReference {
+                  type: 'TSTypeReference',
+                  typeName: Identifier {
+                    type: 'Identifier',
+-                   decorators: Array [],
+                    name: 'U',
+-                   optional: false,
+
+                    range: [325, 326],
+                    loc: {
+                      start: { column: 17, line: 8 },
+                      end: { column: 18, line: 8 },
+                    },
+                  },
+
+                  range: [325, 326],
+                  loc: {
+                    start: { column: 17, line: 8 },
+                    end: { column: 18, line: 8 },
+                  },
+                },
+              ],
+
+              range: [324, 327],
+              loc: {
+                start: { column: 16, line: 8 },
+                end: { column: 19, line: 8 },
+              },
+            },
+
+            range: [312, 327],
+            loc: {
+              start: { column: 4, line: 8 },
+              end: { column: 19, line: 8 },
+            },
+          },
+
+          range: [264, 337],
+          loc: {
+            start: { column: 13, line: 7 },
+            end: { column: 9, line: 9 },
           },
         },
         typeParameters: TSTypeParameterDeclaration {
@@ -1231,6 +755,485 @@
 -               name: 'T',
 -               optional: false,
 -
+-               range: [259, 260],
+-               loc: {
+-                 start: { column: 8, line: 7 },
+-                 end: { column: 9, line: 7 },
+-               },
+-             },
+-             out: false,
++             name: 'T',
+
+              range: [259, 260],
+              loc: {
+                start: { column: 8, line: 7 },
+                end: { column: 9, line: 7 },
+              },
+            },
+          ],
+
+          range: [258, 261],
+          loc: {
+            start: { column: 7, line: 7 },
+            end: { column: 10, line: 7 },
+          },
+        },
+
+        range: [251, 338],
+        loc: {
+          start: { column: 0, line: 7 },
+          end: { column: 10, line: 9 },
+        },
+      },
+      TSTypeAliasDeclaration {
+        type: 'TSTypeAliasDeclaration',
+-       declare: false,
+        id: Identifier {
+          type: 'Identifier',
+-         decorators: Array [],
+          name: 'X6',
+-         optional: false,
+
+          range: [344, 346],
+          loc: {
+            start: { column: 5, line: 10 },
+            end: { column: 7, line: 10 },
+          },
+        },
+        typeAnnotation: TSConditionalType {
+          type: 'TSConditionalType',
+          checkType: TSTypeReference {
+            type: 'TSTypeReference',
+            typeName: Identifier {
+              type: 'Identifier',
+-             decorators: Array [],
+              name: 'T',
+-             optional: false,
+
+              range: [352, 353],
+              loc: {
+                start: { column: 13, line: 10 },
+                end: { column: 14, line: 10 },
+              },
+            },
+
+            range: [352, 353],
+            loc: {
+              start: { column: 13, line: 10 },
+              end: { column: 14, line: 10 },
+            },
+          },
+          extendsType: TSTupleType {
+            type: 'TSTupleType',
+            elementTypes: Array [
+              TSInferType {
+                type: 'TSInferType',
+                typeParameter: TSTypeParameter {
+                  type: 'TSTypeParameter',
+-                 in: false,
+-                 name: Identifier {
+-                   type: 'Identifier',
+-                   decorators: Array [],
+-                   name: 'U',
+-                   optional: false,
++                 name: 'U',
+
+-                   range: [369, 370],
+-                   loc: {
+-                     start: { column: 30, line: 10 },
+-                     end: { column: 31, line: 10 },
+-                   },
+-                 },
+-                 out: false,
+-
+                  range: [369, 370],
+                  loc: {
+                    start: { column: 30, line: 10 },
+                    end: { column: 31, line: 10 },
+                  },
+                },
+
+                range: [363, 370],
+                loc: {
+                  start: { column: 24, line: 10 },
+                  end: { column: 31, line: 10 },
+                },
+              },
+              TSInferType {
+                type: 'TSInferType',
+                typeParameter: TSTypeParameter {
+                  type: 'TSTypeParameter',
+                  constraint: TSNumberKeyword {
+                    type: 'TSNumberKeyword',
+
+                    range: [388, 394],
+                    loc: {
+                      start: { column: 49, line: 10 },
+                      end: { column: 55, line: 10 },
+                    },
+                  },
+-                 in: false,
+-                 name: Identifier {
+-                   type: 'Identifier',
+-                   decorators: Array [],
+-                   name: 'U',
+-                   optional: false,
+-
+-                   range: [378, 379],
+-                   loc: {
+-                     start: { column: 39, line: 10 },
+-                     end: { column: 40, line: 10 },
+-                   },
+-                 },
+-                 out: false,
++                 name: 'U',
+
+                  range: [378, 394],
+                  loc: {
+                    start: { column: 39, line: 10 },
+                    end: { column: 55, line: 10 },
+                  },
+                },
+
+                range: [372, 394],
+                loc: {
+                  start: { column: 33, line: 10 },
+                  end: { column: 55, line: 10 },
+                },
+              },
+            ],
+
+            range: [362, 395],
+            loc: {
+              start: { column: 23, line: 10 },
+              end: { column: 56, line: 10 },
+            },
+          },
+          falseType: TSNeverKeyword {
+            type: 'TSNeverKeyword',
+
+            range: [420, 425],
+            loc: {
+              start: { column: 4, line: 12 },
+              end: { column: 9, line: 12 },
+            },
+          },
+          trueType: TSTypeReference {
+            type: 'TSTypeReference',
+-           typeArguments: TSTypeParameterInstantiation {
+-             type: 'TSTypeParameterInstantiation',
+-             params: Array [
+-               TSTypeReference {
+-                 type: 'TSTypeReference',
+-                 typeName: Identifier {
+-                   type: 'Identifier',
+-                   decorators: Array [],
+-                   name: 'U',
+-                   optional: false,
+-
+-                   range: [413, 414],
+-                   loc: {
+-                     start: { column: 17, line: 11 },
+-                     end: { column: 18, line: 11 },
+-                   },
+-                 },
+-
+-                 range: [413, 414],
+-                 loc: {
+-                   start: { column: 17, line: 11 },
+-                   end: { column: 18, line: 11 },
+-                 },
+-               },
+-             ],
+-
+-             range: [412, 415],
+-             loc: {
+-               start: { column: 16, line: 11 },
+-               end: { column: 19, line: 11 },
+-             },
+-           },
+            typeName: Identifier {
+              type: 'Identifier',
+-             decorators: Array [],
+              name: 'MustBeNumber',
+-             optional: false,
+
+              range: [400, 412],
+              loc: {
+                start: { column: 4, line: 11 },
+                end: { column: 16, line: 11 },
+              },
+            },
+            typeParameters: TSTypeParameterInstantiation {
+              type: 'TSTypeParameterInstantiation',
+              params: Array [
+                TSTypeReference {
+                  type: 'TSTypeReference',
+                  typeName: Identifier {
+                    type: 'Identifier',
+-                   decorators: Array [],
+                    name: 'U',
+-                   optional: false,
+
+                    range: [413, 414],
+                    loc: {
+                      start: { column: 17, line: 11 },
+                      end: { column: 18, line: 11 },
+                    },
+                  },
+
+                  range: [413, 414],
+                  loc: {
+                    start: { column: 17, line: 11 },
+                    end: { column: 18, line: 11 },
+                  },
+                },
+              ],
+
+              range: [412, 415],
+              loc: {
+                start: { column: 16, line: 11 },
+                end: { column: 19, line: 11 },
+              },
+            },
+
+            range: [400, 415],
+            loc: {
+              start: { column: 4, line: 11 },
+              end: { column: 19, line: 11 },
+            },
+          },
+
+          range: [352, 425],
+          loc: {
+            start: { column: 13, line: 10 },
+            end: { column: 9, line: 12 },
+          },
+        },
+        typeParameters: TSTypeParameterDeclaration {
+          type: 'TSTypeParameterDeclaration',
+          params: Array [
+            TSTypeParameter {
+              type: 'TSTypeParameter',
+-             in: false,
+-             name: Identifier {
+-               type: 'Identifier',
+-               decorators: Array [],
+-               name: 'T',
+-               optional: false,
+-
+-               range: [347, 348],
+-               loc: {
+-                 start: { column: 8, line: 10 },
+-                 end: { column: 9, line: 10 },
+-               },
+-             },
+-             out: false,
++             name: 'T',
+
+              range: [347, 348],
+              loc: {
+                start: { column: 8, line: 10 },
+                end: { column: 9, line: 10 },
+              },
+            },
+          ],
+
+          range: [346, 349],
+          loc: {
+            start: { column: 7, line: 10 },
+            end: { column: 10, line: 10 },
+          },
+        },
+
+        range: [339, 426],
+        loc: {
+          start: { column: 0, line: 10 },
+          end: { column: 10, line: 12 },
+        },
+      },
+      TSTypeAliasDeclaration {
+        type: 'TSTypeAliasDeclaration',
+-       declare: false,
+        id: Identifier {
+          type: 'Identifier',
+-         decorators: Array [],
+          name: 'X7',
+-         optional: false,
+
+          range: [432, 434],
+          loc: {
+            start: { column: 5, line: 13 },
+            end: { column: 7, line: 13 },
+          },
+        },
+        typeAnnotation: TSConditionalType {
+          type: 'TSConditionalType',
+          checkType: TSTypeReference {
+            type: 'TSTypeReference',
+            typeName: Identifier {
+              type: 'Identifier',
+-             decorators: Array [],
+              name: 'T',
+-             optional: false,
+
+              range: [440, 441],
+              loc: {
+                start: { column: 13, line: 13 },
+                end: { column: 14, line: 13 },
+              },
+            },
+
+            range: [440, 441],
+            loc: {
+              start: { column: 13, line: 13 },
+              end: { column: 14, line: 13 },
+            },
+          },
+          extendsType: TSTupleType {
+            type: 'TSTupleType',
+            elementTypes: Array [
+              TSInferType {
+                type: 'TSInferType',
+                typeParameter: TSTypeParameter {
+                  type: 'TSTypeParameter',
+                  constraint: TSStringKeyword {
+                    type: 'TSStringKeyword',
+
+                    range: [467, 473],
+                    loc: {
+                      start: { column: 40, line: 13 },
+                      end: { column: 46, line: 13 },
+-                   },
+-                 },
+-                 in: false,
+-                 name: Identifier {
+-                   type: 'Identifier',
+-                   decorators: Array [],
+-                   name: 'U',
+-                   optional: false,
+-
+-                   range: [457, 458],
+-                   loc: {
+-                     start: { column: 30, line: 13 },
+-                     end: { column: 31, line: 13 },
+                    },
+                  },
+-                 out: false,
++                 name: 'U',
+
+                  range: [457, 473],
+                  loc: {
+                    start: { column: 30, line: 13 },
+                    end: { column: 46, line: 13 },
+                  },
+                },
+
+                range: [451, 473],
+                loc: {
+                  start: { column: 24, line: 13 },
+                  end: { column: 46, line: 13 },
+                },
+              },
+              TSInferType {
+                type: 'TSInferType',
+                typeParameter: TSTypeParameter {
+                  type: 'TSTypeParameter',
+                  constraint: TSNumberKeyword {
+                    type: 'TSNumberKeyword',
+
+                    range: [491, 497],
+                    loc: {
+                      start: { column: 64, line: 13 },
+                      end: { column: 70, line: 13 },
+                    },
+                  },
+-                 in: false,
+-                 name: Identifier {
+-                   type: 'Identifier',
+-                   decorators: Array [],
+-                   name: 'U',
+-                   optional: false,
+-
+-                   range: [481, 482],
+-                   loc: {
+-                     start: { column: 54, line: 13 },
+-                     end: { column: 55, line: 13 },
+-                   },
+-                 },
+-                 out: false,
++                 name: 'U',
+
+                  range: [481, 497],
+                  loc: {
+                    start: { column: 54, line: 13 },
+                    end: { column: 70, line: 13 },
+                  },
+                },
+
+                range: [475, 497],
+                loc: {
+                  start: { column: 48, line: 13 },
+                  end: { column: 70, line: 13 },
+                },
+              },
+            ],
+
+            range: [450, 498],
+            loc: {
+              start: { column: 23, line: 13 },
+              end: { column: 71, line: 13 },
+            },
+          },
+          falseType: TSNeverKeyword {
+            type: 'TSNeverKeyword',
+
+            range: [509, 514],
+            loc: {
+              start: { column: 4, line: 15 },
+              end: { column: 9, line: 15 },
+            },
+          },
+          trueType: TSTypeReference {
+            type: 'TSTypeReference',
+            typeName: Identifier {
+              type: 'Identifier',
+-             decorators: Array [],
+              name: 'U',
+-             optional: false,
+
+              range: [503, 504],
+              loc: {
+                start: { column: 4, line: 14 },
+                end: { column: 5, line: 14 },
+              },
+            },
+
+            range: [503, 504],
+            loc: {
+              start: { column: 4, line: 14 },
+              end: { column: 5, line: 14 },
+            },
+          },
+
+          range: [440, 514],
+          loc: {
+            start: { column: 13, line: 13 },
+            end: { column: 9, line: 15 },
+          },
+        },
+        typeParameters: TSTypeParameterDeclaration {
+          type: 'TSTypeParameterDeclaration',
+          params: Array [
+            TSTypeParameter {
+              type: 'TSTypeParameter',
+-             in: false,
+-             name: Identifier {
+-               type: 'Identifier',
+-               decorators: Array [],
+-               name: 'T',
+-               optional: false,
+-
 -               range: [435, 436],
 -               loc: {
 -                 start: { column: 8, line: 13 },
