--- conflicted
+++ resolved
@@ -13,29 +13,16 @@
         declarations: Array [
           VariableDeclarator {
             type: 'VariableDeclarator',
-<<<<<<< HEAD
 -           definite: false,
             id: Identifier {
               type: 'Identifier',
 -             decorators: Array [],
               name: 'x',
 -             optional: false,
-=======
-            id: Identifier {
-              type: 'Identifier',
-              name: 'x',
->>>>>>> cbb8fed4
               typeAnnotation: TSTypeAnnotation {
                 type: 'TSTypeAnnotation',
                 typeAnnotation: TSTypeReference {
                   type: 'TSTypeReference',
-<<<<<<< HEAD
-                  typeName: Identifier {
-                    type: 'Identifier',
--                   decorators: Array [],
-                    name: 'Array',
--                   optional: false,
-=======
 -                 typeArguments: TSTypeParameterInstantiation {
 -                   type: 'TSTypeParameterInstantiation',
 -                   params: Array [
@@ -58,8 +45,9 @@
 -                 },
                   typeName: Identifier {
                     type: 'Identifier',
+-                   decorators: Array [],
                     name: 'Array',
->>>>>>> cbb8fed4
+-                   optional: false,
 
                     range: [80, 85],
                     loc: {
@@ -117,10 +105,7 @@
             },
           },
         ],
-<<<<<<< HEAD
 -       declare: false,
-=======
->>>>>>> cbb8fed4
         kind: 'let',
 
         range: [73, 94],
