--- conflicted
+++ resolved
@@ -73,7 +73,6 @@
                     typeAnnotation: TSTypeReference {
                       type: 'TSTypeReference',
 -                     typeArguments: TSTypeParameterInstantiation {
-<<<<<<< HEAD
 +                     typeName: Identifier {
 +                       type: 'Identifier',
 +                       name: 'LinkedList',
@@ -85,52 +84,6 @@
 +                       },
 +                     },
 +                     typeParameters: TSTypeParameterInstantiation {
-=======
--                       type: 'TSTypeParameterInstantiation',
--                       params: Array [
--                         TSTypeReference {
--                           type: 'TSTypeReference',
--                           typeName: Identifier {
--                             type: 'Identifier',
--                             decorators: Array [],
--                             name: 'T',
--                             optional: false,
--
--                             range: [117, 118],
--                             loc: {
--                               start: { column: 44, line: 3 },
--                               end: { column: 45, line: 3 },
--                             },
--                           },
--
--                           range: [117, 118],
--                           loc: {
--                             start: { column: 44, line: 3 },
--                             end: { column: 45, line: 3 },
--                           },
--                         },
--                       ],
--
--                       range: [116, 119],
--                       loc: {
--                         start: { column: 43, line: 3 },
--                         end: { column: 46, line: 3 },
--                       },
--                     },
-                      typeName: Identifier {
-                        type: 'Identifier',
--                       decorators: Array [],
-                        name: 'LinkedList',
--                       optional: false,
-
-                        range: [106, 116],
-                        loc: {
-                          start: { column: 33, line: 3 },
-                          end: { column: 43, line: 3 },
-                        },
-                      },
-                      typeParameters: TSTypeParameterInstantiation {
->>>>>>> 35be101c
                         type: 'TSTypeParameterInstantiation',
                         params: Array [
                           TSTypeReference {
@@ -164,15 +117,17 @@
                       },
 -                     typeName: Identifier {
 -                       type: 'Identifier',
+-                       decorators: Array [],
 -                       name: 'LinkedList',
-
+-                       optional: false,
+-
 -                       range: [106, 116],
 -                       loc: {
 -                         start: { column: 33, line: 3 },
 -                         end: { column: 43, line: 3 },
 -                       },
 -                     },
--
+
                       range: [106, 119],
                       loc: {
                         start: { column: 33, line: 3 },
