--- conflicted
+++ resolved
@@ -112,41 +112,6 @@
                         end: { column: 43, line: 3 },
                       },
                     },
-<<<<<<< HEAD
-=======
-                    typeParameters: TSTypeParameterInstantiation {
-                      type: "TSTypeParameterInstantiation",
-                      params: Array [
-                        TSTypeReference {
-                          type: "TSTypeReference",
-                          typeName: Identifier {
-                            type: "Identifier",
-                            decorators: Array [],
-                            name: "T",
-                            optional: false,
-
-                            range: [117, 118],
-                            loc: {
-                              start: { column: 44, line: 3 },
-                              end: { column: 45, line: 3 },
-                            },
-                          },
-
-                          range: [117, 118],
-                          loc: {
-                            start: { column: 44, line: 3 },
-                            end: { column: 45, line: 3 },
-                          },
-                        },
-                      ],
-
-                      range: [116, 119],
-                      loc: {
-                        start: { column: 43, line: 3 },
-                        end: { column: 46, line: 3 },
-                      },
-                    },
->>>>>>> 35be101c
 
                     range: [106, 119],
                     loc: {
