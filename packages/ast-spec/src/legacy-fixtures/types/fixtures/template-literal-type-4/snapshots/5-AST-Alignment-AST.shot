// Jest Snapshot v1, https://goo.gl/fbAQLP

exports[`AST Fixtures legacy-fixtures types template-literal-type-4 AST Alignment - AST 1`] = `
"Snapshot Diff:
- TSESTree
+ Babel

  Program {
    type: 'Program',
    body: Array [
      TSTypeAliasDeclaration {
        type: 'TSTypeAliasDeclaration',
-       declare: false,
        id: Identifier {
          type: 'Identifier',
-         decorators: Array [],
          name: 'EnthusiasticGreeting',
-         optional: false,

          range: [78, 98],
          loc: {
            start: { column: 5, line: 3 },
            end: { column: 25, line: 3 },
          },
        },
-       typeAnnotation: TSTemplateLiteralType {
-         type: 'TSTemplateLiteralType',
-         quasis: Array [
-           TemplateElement {
-             type: 'TemplateElement',
-             tail: false,
-             value: Object {
-               'cooked': '',
-               'raw': '',
-             },
+       typeAnnotation: TSLiteralType {
+         type: 'TSLiteralType',
+         literal: TemplateLiteral {
+           type: 'TemplateLiteral',
+           expressions: Array [
+             TSTypeReference {
+               type: 'TSTypeReference',
+               typeName: Identifier {
+                 type: 'Identifier',
+                 name: 'Uppercase',

-             range: [121, 124],
-             loc: {
-               start: { column: 2, line: 4 },
-               end: { column: 5, line: 4 },
-             },
-           },
-           TemplateElement {
-             type: 'TemplateElement',
-             tail: false,
-             value: Object {
-               'cooked': ' - ',
-               'raw': ' - ',
-             },
-
-             range: [136, 142],
-             loc: {
-               start: { column: 17, line: 4 },
-               end: { column: 23, line: 4 },
-             },
-           },
-           TemplateElement {
-             type: 'TemplateElement',
-             tail: false,
-             value: Object {
-               'cooked': ' - ',
-               'raw': ' - ',
-             },
+                 range: [124, 133],
+                 loc: {
+                   start: { column: 5, line: 4 },
+                   end: { column: 14, line: 4 },
+                 },
+               },
+               typeParameters: TSTypeParameterInstantiation {
+                 type: 'TSTypeParameterInstantiation',
+                 params: Array [
+                   TSTypeReference {
+                     type: 'TSTypeReference',
+                     typeName: Identifier {
+                       type: 'Identifier',
+                       name: 'T',

-             range: [154, 160],
-             loc: {
-               start: { column: 35, line: 4 },
-               end: { column: 41, line: 4 },
-             },
-           },
-           TemplateElement {
-             type: 'TemplateElement',
-             tail: false,
-             value: Object {
-               'cooked': ' - ',
-               'raw': ' - ',
-             },
-
-             range: [173, 179],
-             loc: {
-               start: { column: 54, line: 4 },
-               end: { column: 60, line: 4 },
-             },
-           },
-           TemplateElement {
-             type: 'TemplateElement',
-             tail: true,
-             value: Object {
-               'cooked': '',
-               'raw': '',
-             },
-
-             range: [194, 196],
-             loc: {
-               start: { column: 75, line: 4 },
-               end: { column: 77, line: 4 },
-             },
-           },
-         ],
-         types: Array [
-           TSTypeReference {
-             type: 'TSTypeReference',
-             typeArguments: TSTypeParameterInstantiation {
-               type: 'TSTypeParameterInstantiation',
-               params: Array [
-                 TSTypeReference {
-                   type: 'TSTypeReference',
-                   typeName: Identifier {
-                     type: 'Identifier',
-                     decorators: Array [],
-                     name: 'T',
<<<<<<< HEAD
+                       range: [134, 135],
+                       loc: {
+                         start: { column: 15, line: 4 },
+                         end: { column: 16, line: 4 },
+                       },
+                     },

=======
-                     optional: false,
-
>>>>>>> 35be101c
                      range: [134, 135],
                      loc: {
                        start: { column: 15, line: 4 },
                        end: { column: 16, line: 4 },
                      },
                    },
+                 ],

-                   range: [134, 135],
-                   loc: {
-                     start: { column: 15, line: 4 },
-                     end: { column: 16, line: 4 },
-                   },
+                 range: [133, 136],
+                 loc: {
+                   start: { column: 14, line: 4 },
+                   end: { column: 17, line: 4 },
                  },
-               ],
+               },

-               range: [133, 136],
+               range: [124, 136],
                loc: {
-                 start: { column: 14, line: 4 },
+                 start: { column: 5, line: 4 },
                  end: { column: 17, line: 4 },
                },
              },
-             typeName: Identifier {
-               type: 'Identifier',
-               decorators: Array [],
-               name: 'Uppercase',
<<<<<<< HEAD
=======
-               optional: false,

-               range: [124, 133],
+               range: [124, 136],
                loc: {
                  start: { column: 5, line: 4 },
-                 end: { column: 14, line: 4 },
+                 end: { column: 17, line: 4 },
                },
              },
-             typeParameters: TSTypeParameterInstantiation {
-               type: 'TSTypeParameterInstantiation',
-               params: Array [
-                 TSTypeReference {
-                   type: 'TSTypeReference',
-                   typeName: Identifier {
-                     type: 'Identifier',
-                     decorators: Array [],
-                     name: 'T',
-                     optional: false,
>>>>>>> 35be101c
+             TSTypeReference {
+               type: 'TSTypeReference',
+               typeName: Identifier {
+                 type: 'Identifier',
+                 name: 'Lowercase',

<<<<<<< HEAD
-               range: [124, 133],
-               loc: {
-                 start: { column: 5, line: 4 },
-                 end: { column: 14, line: 4 },
=======
-                     range: [134, 135],
-                     loc: {
-                       start: { column: 15, line: 4 },
-                       end: { column: 16, line: 4 },
-                     },
-                   },
-
-                   range: [134, 135],
-                   loc: {
-                     start: { column: 15, line: 4 },
-                     end: { column: 16, line: 4 },
-                   },
>>>>>>> 35be101c
+                 range: [142, 151],
+                 loc: {
+                   start: { column: 23, line: 4 },
+                   end: { column: 32, line: 4 },
+                 },
                },
-             },
+               typeParameters: TSTypeParameterInstantiation {
+                 type: 'TSTypeParameterInstantiation',
+                 params: Array [
+                   TSTypeReference {
+                     type: 'TSTypeReference',
+                     typeName: Identifier {
+                       type: 'Identifier',
+                       name: 'T',

-             range: [124, 136],
-             loc: {
-               start: { column: 5, line: 4 },
-               end: { column: 17, line: 4 },
-             },
-           },
-           TSTypeReference {
-             type: 'TSTypeReference',
-             typeArguments: TSTypeParameterInstantiation {
-               type: 'TSTypeParameterInstantiation',
-               params: Array [
-                 TSTypeReference {
-                   type: 'TSTypeReference',
-                   typeName: Identifier {
-                     type: 'Identifier',
-                     decorators: Array [],
-                     name: 'T',
-                     optional: false,
+                       range: [152, 153],
+                       loc: {
+                         start: { column: 33, line: 4 },
+                         end: { column: 34, line: 4 },
+                       },
+                     },

                      range: [152, 153],
                      loc: {
                        start: { column: 33, line: 4 },
                        end: { column: 34, line: 4 },
                      },
                    },
+                 ],

-                   range: [152, 153],
-                   loc: {
-                     start: { column: 33, line: 4 },
-                     end: { column: 34, line: 4 },
-                   },
+                 range: [151, 154],
+                 loc: {
+                   start: { column: 32, line: 4 },
+                   end: { column: 35, line: 4 },
                  },
-               ],
+               },

-               range: [151, 154],
+               range: [142, 154],
                loc: {
-                 start: { column: 32, line: 4 },
+                 start: { column: 23, line: 4 },
                  end: { column: 35, line: 4 },
                },
              },
-             typeName: Identifier {
-               type: 'Identifier',
-               decorators: Array [],
-               name: 'Lowercase',
<<<<<<< HEAD
=======
-               optional: false,

-               range: [142, 151],
+               range: [142, 154],
                loc: {
                  start: { column: 23, line: 4 },
-                 end: { column: 32, line: 4 },
+                 end: { column: 35, line: 4 },
                },
              },
-             typeParameters: TSTypeParameterInstantiation {
-               type: 'TSTypeParameterInstantiation',
-               params: Array [
-                 TSTypeReference {
-                   type: 'TSTypeReference',
-                   typeName: Identifier {
-                     type: 'Identifier',
-                     decorators: Array [],
-                     name: 'T',
-                     optional: false,
-
-                     range: [152, 153],
-                     loc: {
-                       start: { column: 33, line: 4 },
-                       end: { column: 34, line: 4 },
-                     },
-                   },
>>>>>>> 35be101c
+             TSTypeReference {
+               type: 'TSTypeReference',
+               typeName: Identifier {
+                 type: 'Identifier',
+                 name: 'Capitalize',

-               range: [142, 151],
-               loc: {
-                 start: { column: 23, line: 4 },
-                 end: { column: 32, line: 4 },
+                 range: [160, 170],
+                 loc: {
+                   start: { column: 41, line: 4 },
+                   end: { column: 51, line: 4 },
+                 },
                },
-             },
+               typeParameters: TSTypeParameterInstantiation {
+                 type: 'TSTypeParameterInstantiation',
+                 params: Array [
+                   TSTypeReference {
+                     type: 'TSTypeReference',
+                     typeName: Identifier {
+                       type: 'Identifier',
+                       name: 'T',

-             range: [142, 154],
-             loc: {
-               start: { column: 23, line: 4 },
-               end: { column: 35, line: 4 },
-             },
-           },
-           TSTypeReference {
-             type: 'TSTypeReference',
-             typeArguments: TSTypeParameterInstantiation {
-               type: 'TSTypeParameterInstantiation',
-               params: Array [
-                 TSTypeReference {
-                   type: 'TSTypeReference',
-                   typeName: Identifier {
-                     type: 'Identifier',
-                     decorators: Array [],
-                     name: 'T',
-                     optional: false,
+                       range: [171, 172],
+                       loc: {
+                         start: { column: 52, line: 4 },
+                         end: { column: 53, line: 4 },
+                       },
+                     },

                      range: [171, 172],
                      loc: {
                        start: { column: 52, line: 4 },
                        end: { column: 53, line: 4 },
                      },
                    },
+                 ],

-                   range: [171, 172],
-                   loc: {
-                     start: { column: 52, line: 4 },
-                     end: { column: 53, line: 4 },
-                   },
+                 range: [170, 173],
+                 loc: {
+                   start: { column: 51, line: 4 },
+                   end: { column: 54, line: 4 },
                  },
-               ],
+               },

-               range: [170, 173],
+               range: [160, 173],
                loc: {
-                 start: { column: 51, line: 4 },
+                 start: { column: 41, line: 4 },
                  end: { column: 54, line: 4 },
                },
              },
-             typeName: Identifier {
-               type: 'Identifier',
-               decorators: Array [],
-               name: 'Capitalize',
<<<<<<< HEAD
=======
-               optional: false,

-               range: [160, 170],
+               range: [160, 173],
                loc: {
                  start: { column: 41, line: 4 },
-                 end: { column: 51, line: 4 },
+                 end: { column: 54, line: 4 },
                },
              },
-             typeParameters: TSTypeParameterInstantiation {
-               type: 'TSTypeParameterInstantiation',
-               params: Array [
-                 TSTypeReference {
-                   type: 'TSTypeReference',
-                   typeName: Identifier {
-                     type: 'Identifier',
-                     decorators: Array [],
-                     name: 'T',
-                     optional: false,
>>>>>>> 35be101c
+             TSTypeReference {
+               type: 'TSTypeReference',
+               typeName: Identifier {
+                 type: 'Identifier',
+                 name: 'Uncapitalize',

<<<<<<< HEAD
-               range: [160, 170],
-               loc: {
-                 start: { column: 41, line: 4 },
-                 end: { column: 51, line: 4 },
=======
-                     range: [171, 172],
-                     loc: {
-                       start: { column: 52, line: 4 },
-                       end: { column: 53, line: 4 },
-                     },
-                   },
-
-                   range: [171, 172],
-                   loc: {
-                     start: { column: 52, line: 4 },
-                     end: { column: 53, line: 4 },
-                   },
>>>>>>> 35be101c
+                 range: [179, 191],
+                 loc: {
+                   start: { column: 60, line: 4 },
+                   end: { column: 72, line: 4 },
+                 },
                },
-             },
+               typeParameters: TSTypeParameterInstantiation {
+                 type: 'TSTypeParameterInstantiation',
+                 params: Array [
+                   TSTypeReference {
+                     type: 'TSTypeReference',
+                     typeName: Identifier {
+                       type: 'Identifier',
+                       name: 'T',

-             range: [160, 173],
-             loc: {
-               start: { column: 41, line: 4 },
-               end: { column: 54, line: 4 },
-             },
-           },
-           TSTypeReference {
-             type: 'TSTypeReference',
-             typeArguments: TSTypeParameterInstantiation {
-               type: 'TSTypeParameterInstantiation',
-               params: Array [
-                 TSTypeReference {
-                   type: 'TSTypeReference',
-                   typeName: Identifier {
-                     type: 'Identifier',
-                     decorators: Array [],
-                     name: 'T',
-                     optional: false,
+                       range: [192, 193],
+                       loc: {
+                         start: { column: 73, line: 4 },
+                         end: { column: 74, line: 4 },
+                       },
+                     },

                      range: [192, 193],
                      loc: {
                        start: { column: 73, line: 4 },
                        end: { column: 74, line: 4 },
                      },
                    },
+                 ],

-                   range: [192, 193],
-                   loc: {
-                     start: { column: 73, line: 4 },
-                     end: { column: 74, line: 4 },
-                   },
+                 range: [191, 194],
+                 loc: {
+                   start: { column: 72, line: 4 },
+                   end: { column: 75, line: 4 },
                  },
-               ],
+               },

-               range: [191, 194],
+               range: [179, 194],
                loc: {
-                 start: { column: 72, line: 4 },
+                 start: { column: 60, line: 4 },
                  end: { column: 75, line: 4 },
                },
              },
-             typeName: Identifier {
-               type: 'Identifier',
-               decorators: Array [],
-               name: 'Uncapitalize',
-               optional: false,
+           ],
+           quasis: Array [
+             TemplateElement {
+               type: 'TemplateElement',
+               tail: false,
+               value: Object {
+                 'cooked': '',
+                 'raw': '',
+               },
+
+               range: [121, 124],
+               loc: {
+                 start: { column: 2, line: 4 },
+                 end: { column: 5, line: 4 },
<<<<<<< HEAD
+               },
+             },
=======
                },
              },
-             typeParameters: TSTypeParameterInstantiation {
-               type: 'TSTypeParameterInstantiation',
-               params: Array [
-                 TSTypeReference {
-                   type: 'TSTypeReference',
-                   typeName: Identifier {
-                     type: 'Identifier',
-                     decorators: Array [],
-                     name: 'T',
-                     optional: false,
>>>>>>> 35be101c
+             TemplateElement {
+               type: 'TemplateElement',
+               tail: false,
+               value: Object {
+                 'cooked': ' - ',
+                 'raw': ' - ',
+               },

-               range: [179, 191],
+               range: [136, 142],
                loc: {
-                 start: { column: 60, line: 4 },
-                 end: { column: 72, line: 4 },
+                 start: { column: 17, line: 4 },
+                 end: { column: 23, line: 4 },
+               },
+             },
+             TemplateElement {
+               type: 'TemplateElement',
+               tail: false,
+               value: Object {
+                 'cooked': ' - ',
+                 'raw': ' - ',
                },
+
+               range: [154, 160],
+               loc: {
+                 start: { column: 35, line: 4 },
+                 end: { column: 41, line: 4 },
+               },
              },
+             TemplateElement {
+               type: 'TemplateElement',
+               tail: false,
+               value: Object {
+                 'cooked': ' - ',
+                 'raw': ' - ',
+               },

-             range: [179, 194],
-             loc: {
-               start: { column: 60, line: 4 },
-               end: { column: 75, line: 4 },
+               range: [173, 179],
+               loc: {
+                 start: { column: 54, line: 4 },
+                 end: { column: 60, line: 4 },
+               },
+             },
+             TemplateElement {
+               type: 'TemplateElement',
+               tail: true,
+               value: Object {
+                 'cooked': '',
+                 'raw': '',
+               },
+
+               range: [194, 196],
+               loc: {
+                 start: { column: 75, line: 4 },
+                 end: { column: 77, line: 4 },
+               },
              },
+           ],
+
+           range: [121, 196],
+           loc: {
+             start: { column: 2, line: 4 },
+             end: { column: 77, line: 4 },
            },
-         ],
+         },

          range: [121, 196],
          loc: {
            start: { column: 2, line: 4 },
            end: { column: 77, line: 4 },
          },
        },
        typeParameters: TSTypeParameterDeclaration {
          type: 'TSTypeParameterDeclaration',
          params: Array [
            TSTypeParameter {
              type: 'TSTypeParameter',
              constraint: TSStringKeyword {
                type: 'TSStringKeyword',

                range: [109, 115],
                loc: {
                  start: { column: 36, line: 3 },
                  end: { column: 42, line: 3 },
                },
              },
-             in: false,
-             name: Identifier {
-               type: 'Identifier',
-               decorators: Array [],
-               name: 'T',
-               optional: false,
-
-               range: [99, 100],
-               loc: {
-                 start: { column: 26, line: 3 },
-                 end: { column: 27, line: 3 },
-               },
-             },
-             out: false,
+             name: 'T',

              range: [99, 115],
              loc: {
                start: { column: 26, line: 3 },
                end: { column: 42, line: 3 },
              },
            },
          ],

          range: [98, 116],
          loc: {
            start: { column: 25, line: 3 },
            end: { column: 43, line: 3 },
          },
        },

        range: [73, 197],
        loc: {
          start: { column: 0, line: 3 },
          end: { column: 78, line: 4 },
        },
      },
      TSTypeAliasDeclaration {
        type: 'TSTypeAliasDeclaration',
-       declare: false,
        id: Identifier {
          type: 'Identifier',
-         decorators: Array [],
          name: 'HELLO',
-         optional: false,

          range: [203, 208],
          loc: {
            start: { column: 5, line: 5 },
            end: { column: 10, line: 5 },
          },
        },
        typeAnnotation: TSTypeReference {
          type: 'TSTypeReference',
-         typeArguments: TSTypeParameterInstantiation {
<<<<<<< HEAD
+         typeName: Identifier {
+           type: 'Identifier',
+           name: 'EnthusiasticGreeting',
+
+           range: [211, 231],
+           loc: {
+             start: { column: 13, line: 5 },
+             end: { column: 33, line: 5 },
+           },
+         },
+         typeParameters: TSTypeParameterInstantiation {
=======
-           type: 'TSTypeParameterInstantiation',
-           params: Array [
-             TSLiteralType {
-               type: 'TSLiteralType',
-               literal: Literal {
-                 type: 'Literal',
-                 raw: '\\\\'heLLo\\\\'',
-                 value: 'heLLo',
-
-                 range: [232, 239],
-                 loc: {
-                   start: { column: 34, line: 5 },
-                   end: { column: 41, line: 5 },
-                 },
-               },
-
-               range: [232, 239],
-               loc: {
-                 start: { column: 34, line: 5 },
-                 end: { column: 41, line: 5 },
-               },
-             },
-           ],
-
-           range: [231, 240],
-           loc: {
-             start: { column: 33, line: 5 },
-             end: { column: 42, line: 5 },
-           },
-         },
          typeName: Identifier {
            type: 'Identifier',
-           decorators: Array [],
            name: 'EnthusiasticGreeting',
-           optional: false,

            range: [211, 231],
            loc: {
              start: { column: 13, line: 5 },
              end: { column: 33, line: 5 },
            },
          },
          typeParameters: TSTypeParameterInstantiation {
>>>>>>> 35be101c
            type: 'TSTypeParameterInstantiation',
            params: Array [
              TSLiteralType {
                type: 'TSLiteralType',
                literal: Literal {
                  type: 'Literal',
                  raw: '\\\\'heLLo\\\\'',
                  value: 'heLLo',

                  range: [232, 239],
                  loc: {
                    start: { column: 34, line: 5 },
                    end: { column: 41, line: 5 },
                  },
                },

                range: [232, 239],
                loc: {
                  start: { column: 34, line: 5 },
                  end: { column: 41, line: 5 },
                },
              },
            ],

            range: [231, 240],
            loc: {
              start: { column: 33, line: 5 },
              end: { column: 42, line: 5 },
-           },
-         },
-         typeName: Identifier {
-           type: 'Identifier',
-           name: 'EnthusiasticGreeting',
-
-           range: [211, 231],
-           loc: {
-             start: { column: 13, line: 5 },
-             end: { column: 33, line: 5 },
            },
          },

          range: [211, 240],
          loc: {
            start: { column: 13, line: 5 },
            end: { column: 42, line: 5 },
          },
        },

        range: [198, 241],
        loc: {
          start: { column: 0, line: 5 },
          end: { column: 43, line: 5 },
        },
      },
    ],
    sourceType: 'script',

    range: [73, 242],
    loc: {
      start: { column: 0, line: 3 },
      end: { column: 0, line: 6 },
    },
  }"
`;<|MERGE_RESOLUTION|>--- conflicted
+++ resolved
@@ -57,20 +57,6 @@
 -               'cooked': ' - ',
 -               'raw': ' - ',
 -             },
--
--             range: [136, 142],
--             loc: {
--               start: { column: 17, line: 4 },
--               end: { column: 23, line: 4 },
--             },
--           },
--           TemplateElement {
--             type: 'TemplateElement',
--             tail: false,
--             value: Object {
--               'cooked': ' - ',
--               'raw': ' - ',
--             },
 +                 range: [124, 133],
 +                 loc: {
 +                   start: { column: 5, line: 4 },
@@ -86,6 +72,20 @@
 +                       type: 'Identifier',
 +                       name: 'T',
 
+-             range: [136, 142],
+-             loc: {
+-               start: { column: 17, line: 4 },
+-               end: { column: 23, line: 4 },
+-             },
+-           },
+-           TemplateElement {
+-             type: 'TemplateElement',
+-             tail: false,
+-             value: Object {
+-               'cooked': ' - ',
+-               'raw': ' - ',
+-             },
+-
 -             range: [154, 160],
 -             loc: {
 -               start: { column: 35, line: 4 },
@@ -133,7 +133,7 @@
 -                     type: 'Identifier',
 -                     decorators: Array [],
 -                     name: 'T',
-<<<<<<< HEAD
+-                     optional: false,
 +                       range: [134, 135],
 +                       loc: {
 +                         start: { column: 15, line: 4 },
@@ -141,10 +141,6 @@
 +                       },
 +                     },
 
-=======
--                     optional: false,
--
->>>>>>> 35be101c
                       range: [134, 135],
                       loc: {
                         start: { column: 15, line: 4 },
@@ -178,54 +174,17 @@
 -               type: 'Identifier',
 -               decorators: Array [],
 -               name: 'Uppercase',
-<<<<<<< HEAD
-=======
 -               optional: false,
-
--               range: [124, 133],
-+               range: [124, 136],
-                loc: {
-                  start: { column: 5, line: 4 },
--                 end: { column: 14, line: 4 },
-+                 end: { column: 17, line: 4 },
-                },
-              },
--             typeParameters: TSTypeParameterInstantiation {
--               type: 'TSTypeParameterInstantiation',
--               params: Array [
--                 TSTypeReference {
--                   type: 'TSTypeReference',
--                   typeName: Identifier {
--                     type: 'Identifier',
--                     decorators: Array [],
--                     name: 'T',
--                     optional: false,
->>>>>>> 35be101c
 +             TSTypeReference {
 +               type: 'TSTypeReference',
 +               typeName: Identifier {
 +                 type: 'Identifier',
 +                 name: 'Lowercase',
 
-<<<<<<< HEAD
 -               range: [124, 133],
 -               loc: {
 -                 start: { column: 5, line: 4 },
 -                 end: { column: 14, line: 4 },
-=======
--                     range: [134, 135],
--                     loc: {
--                       start: { column: 15, line: 4 },
--                       end: { column: 16, line: 4 },
--                     },
--                   },
--
--                   range: [134, 135],
--                   loc: {
--                     start: { column: 15, line: 4 },
--                     end: { column: 16, line: 4 },
--                   },
->>>>>>> 35be101c
 +                 range: [142, 151],
 +                 loc: {
 +                   start: { column: 23, line: 4 },
@@ -300,36 +259,7 @@
 -               type: 'Identifier',
 -               decorators: Array [],
 -               name: 'Lowercase',
-<<<<<<< HEAD
-=======
 -               optional: false,
-
--               range: [142, 151],
-+               range: [142, 154],
-                loc: {
-                  start: { column: 23, line: 4 },
--                 end: { column: 32, line: 4 },
-+                 end: { column: 35, line: 4 },
-                },
-              },
--             typeParameters: TSTypeParameterInstantiation {
--               type: 'TSTypeParameterInstantiation',
--               params: Array [
--                 TSTypeReference {
--                   type: 'TSTypeReference',
--                   typeName: Identifier {
--                     type: 'Identifier',
--                     decorators: Array [],
--                     name: 'T',
--                     optional: false,
--
--                     range: [152, 153],
--                     loc: {
--                       start: { column: 33, line: 4 },
--                       end: { column: 34, line: 4 },
--                     },
--                   },
->>>>>>> 35be101c
 +             TSTypeReference {
 +               type: 'TSTypeReference',
 +               typeName: Identifier {
@@ -414,54 +344,17 @@
 -               type: 'Identifier',
 -               decorators: Array [],
 -               name: 'Capitalize',
-<<<<<<< HEAD
-=======
 -               optional: false,
-
--               range: [160, 170],
-+               range: [160, 173],
-                loc: {
-                  start: { column: 41, line: 4 },
--                 end: { column: 51, line: 4 },
-+                 end: { column: 54, line: 4 },
-                },
-              },
--             typeParameters: TSTypeParameterInstantiation {
--               type: 'TSTypeParameterInstantiation',
--               params: Array [
--                 TSTypeReference {
--                   type: 'TSTypeReference',
--                   typeName: Identifier {
--                     type: 'Identifier',
--                     decorators: Array [],
--                     name: 'T',
--                     optional: false,
->>>>>>> 35be101c
 +             TSTypeReference {
 +               type: 'TSTypeReference',
 +               typeName: Identifier {
 +                 type: 'Identifier',
 +                 name: 'Uncapitalize',
 
-<<<<<<< HEAD
 -               range: [160, 170],
 -               loc: {
 -                 start: { column: 41, line: 4 },
 -                 end: { column: 51, line: 4 },
-=======
--                     range: [171, 172],
--                     loc: {
--                       start: { column: 52, line: 4 },
--                       end: { column: 53, line: 4 },
--                     },
--                   },
--
--                   range: [171, 172],
--                   loc: {
--                     start: { column: 52, line: 4 },
--                     end: { column: 53, line: 4 },
--                   },
->>>>>>> 35be101c
 +                 range: [179, 191],
 +                 loc: {
 +                   start: { column: 60, line: 4 },
@@ -551,38 +444,6 @@
 +               loc: {
 +                 start: { column: 2, line: 4 },
 +                 end: { column: 5, line: 4 },
-<<<<<<< HEAD
-+               },
-+             },
-=======
-                },
-              },
--             typeParameters: TSTypeParameterInstantiation {
--               type: 'TSTypeParameterInstantiation',
--               params: Array [
--                 TSTypeReference {
--                   type: 'TSTypeReference',
--                   typeName: Identifier {
--                     type: 'Identifier',
--                     decorators: Array [],
--                     name: 'T',
--                     optional: false,
->>>>>>> 35be101c
-+             TemplateElement {
-+               type: 'TemplateElement',
-+               tail: false,
-+               value: Object {
-+                 'cooked': ' - ',
-+                 'raw': ' - ',
-+               },
-
--               range: [179, 191],
-+               range: [136, 142],
-                loc: {
--                 start: { column: 60, line: 4 },
--                 end: { column: 72, line: 4 },
-+                 start: { column: 17, line: 4 },
-+                 end: { column: 23, line: 4 },
 +               },
 +             },
 +             TemplateElement {
@@ -591,14 +452,15 @@
 +               value: Object {
 +                 'cooked': ' - ',
 +                 'raw': ' - ',
-                },
-+
-+               range: [154, 160],
++               },
+
+-               range: [179, 191],
++               range: [136, 142],
 +               loc: {
-+                 start: { column: 35, line: 4 },
-+                 end: { column: 41, line: 4 },
-+               },
-              },
++                 start: { column: 17, line: 4 },
++                 end: { column: 23, line: 4 },
++               },
++             },
 +             TemplateElement {
 +               type: 'TemplateElement',
 +               tail: false,
@@ -606,17 +468,29 @@
 +                 'cooked': ' - ',
 +                 'raw': ' - ',
 +               },
-
--             range: [179, 194],
--             loc: {
--               start: { column: 60, line: 4 },
--               end: { column: 75, line: 4 },
++
++               range: [154, 160],
+                loc: {
+-                 start: { column: 60, line: 4 },
+-                 end: { column: 72, line: 4 },
++                 start: { column: 35, line: 4 },
++                 end: { column: 41, line: 4 },
++               },
++             },
++             TemplateElement {
++               type: 'TemplateElement',
++               tail: false,
++               value: Object {
++                 'cooked': ' - ',
++                 'raw': ' - ',
++               },
++
 +               range: [173, 179],
 +               loc: {
 +                 start: { column: 54, line: 4 },
 +                 end: { column: 60, line: 4 },
-+               },
-+             },
+                },
+              },
 +             TemplateElement {
 +               type: 'TemplateElement',
 +               tail: true,
@@ -624,7 +498,11 @@
 +                 'cooked': '',
 +                 'raw': '',
 +               },
-+
+
+-             range: [179, 194],
+-             loc: {
+-               start: { column: 60, line: 4 },
+-               end: { column: 75, line: 4 },
 +               range: [194, 196],
 +               loc: {
 +                 start: { column: 75, line: 4 },
@@ -659,8 +537,8 @@
                 loc: {
                   start: { column: 36, line: 3 },
                   end: { column: 42, line: 3 },
-                },
-              },
+-               },
+-             },
 -             in: false,
 -             name: Identifier {
 -               type: 'Identifier',
@@ -672,8 +550,8 @@
 -               loc: {
 -                 start: { column: 26, line: 3 },
 -                 end: { column: 27, line: 3 },
--               },
--             },
+                },
+              },
 -             out: false,
 +             name: 'T',
 
@@ -716,7 +594,6 @@
         typeAnnotation: TSTypeReference {
           type: 'TSTypeReference',
 -         typeArguments: TSTypeParameterInstantiation {
-<<<<<<< HEAD
 +         typeName: Identifier {
 +           type: 'Identifier',
 +           name: 'EnthusiasticGreeting',
@@ -728,51 +605,6 @@
 +           },
 +         },
 +         typeParameters: TSTypeParameterInstantiation {
-=======
--           type: 'TSTypeParameterInstantiation',
--           params: Array [
--             TSLiteralType {
--               type: 'TSLiteralType',
--               literal: Literal {
--                 type: 'Literal',
--                 raw: '\\\\'heLLo\\\\'',
--                 value: 'heLLo',
--
--                 range: [232, 239],
--                 loc: {
--                   start: { column: 34, line: 5 },
--                   end: { column: 41, line: 5 },
--                 },
--               },
--
--               range: [232, 239],
--               loc: {
--                 start: { column: 34, line: 5 },
--                 end: { column: 41, line: 5 },
--               },
--             },
--           ],
--
--           range: [231, 240],
--           loc: {
--             start: { column: 33, line: 5 },
--             end: { column: 42, line: 5 },
--           },
--         },
-          typeName: Identifier {
-            type: 'Identifier',
--           decorators: Array [],
-            name: 'EnthusiasticGreeting',
--           optional: false,
-
-            range: [211, 231],
-            loc: {
-              start: { column: 13, line: 5 },
-              end: { column: 33, line: 5 },
-            },
-          },
-          typeParameters: TSTypeParameterInstantiation {
->>>>>>> 35be101c
             type: 'TSTypeParameterInstantiation',
             params: Array [
               TSLiteralType {
@@ -805,7 +637,9 @@
 -         },
 -         typeName: Identifier {
 -           type: 'Identifier',
+-           decorators: Array [],
 -           name: 'EnthusiasticGreeting',
+-           optional: false,
 -
 -           range: [211, 231],
 -           loc: {
