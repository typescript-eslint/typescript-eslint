// Jest Snapshot v1, https://goo.gl/fbAQLP

exports[`AST Fixtures legacy-fixtures types function-in-generic AST Alignment - AST 1`] = `
"Snapshot Diff:
- TSESTree
+ Babel

  Program {
    type: 'Program',
    body: Array [
      VariableDeclaration {
        type: 'VariableDeclaration',
        declarations: Array [
          VariableDeclarator {
            type: 'VariableDeclarator',
-           definite: false,
            id: Identifier {
              type: 'Identifier',
-             decorators: Array [],
              name: 'x',
-             optional: false,
              typeAnnotation: TSTypeAnnotation {
                type: 'TSTypeAnnotation',
                typeAnnotation: TSTypeReference {
                  type: 'TSTypeReference',
-                 typeArguments: TSTypeParameterInstantiation {
<<<<<<< HEAD
+                 typeName: Identifier {
+                   type: 'Identifier',
+                   name: 'Array',
+
+                   range: [80, 85],
+                   loc: {
+                     start: { column: 7, line: 3 },
+                     end: { column: 12, line: 3 },
+                   },
+                 },
+                 typeParameters: TSTypeParameterInstantiation {
=======
-                   type: 'TSTypeParameterInstantiation',
-                   params: Array [
-                     TSFunctionType {
-                       type: 'TSFunctionType',
-                       params: Array [],
-                       returnType: TSTypeAnnotation {
-                         type: 'TSTypeAnnotation',
-                         typeAnnotation: TSVoidKeyword {
-                           type: 'TSVoidKeyword',
-
-                           range: [92, 96],
-                           loc: {
-                             start: { column: 19, line: 3 },
-                             end: { column: 23, line: 3 },
-                           },
-                         },
-
-                         range: [89, 96],
-                         loc: {
-                           start: { column: 16, line: 3 },
-                           end: { column: 23, line: 3 },
-                         },
-                       },
-
-                       range: [86, 96],
-                       loc: {
-                         start: { column: 13, line: 3 },
-                         end: { column: 23, line: 3 },
-                       },
-                     },
-                   ],
-
-                   range: [85, 97],
-                   loc: {
-                     start: { column: 12, line: 3 },
-                     end: { column: 24, line: 3 },
-                   },
-                 },
                  typeName: Identifier {
                    type: 'Identifier',
-                   decorators: Array [],
                    name: 'Array',
-                   optional: false,

                    range: [80, 85],
                    loc: {
                      start: { column: 7, line: 3 },
                      end: { column: 12, line: 3 },
                    },
                  },
                  typeParameters: TSTypeParameterInstantiation {
>>>>>>> 35be101c
                    type: 'TSTypeParameterInstantiation',
                    params: Array [
                      TSFunctionType {
                        type: 'TSFunctionType',
-                       params: Array [],
-                       returnType: TSTypeAnnotation {
+                       parameters: Array [],
+                       typeAnnotation: TSTypeAnnotation {
                          type: 'TSTypeAnnotation',
                          typeAnnotation: TSVoidKeyword {
                            type: 'TSVoidKeyword',

                            range: [92, 96],
                            loc: {
                              start: { column: 19, line: 3 },
                              end: { column: 23, line: 3 },
                            },
                          },

                          range: [89, 96],
                          loc: {
                            start: { column: 16, line: 3 },
                            end: { column: 23, line: 3 },
                          },
                        },

                        range: [86, 96],
                        loc: {
                          start: { column: 13, line: 3 },
                          end: { column: 23, line: 3 },
                        },
                      },
                    ],

                    range: [85, 97],
                    loc: {
                      start: { column: 12, line: 3 },
                      end: { column: 24, line: 3 },
-                   },
-                 },
-                 typeName: Identifier {
-                   type: 'Identifier',
-                   name: 'Array',
-
-                   range: [80, 85],
-                   loc: {
-                     start: { column: 7, line: 3 },
-                     end: { column: 12, line: 3 },
                    },
                  },

                  range: [80, 97],
                  loc: {
                    start: { column: 7, line: 3 },
                    end: { column: 24, line: 3 },
                  },
                },

                range: [78, 97],
                loc: {
                  start: { column: 5, line: 3 },
                  end: { column: 24, line: 3 },
                },
              },

              range: [77, 97],
              loc: {
                start: { column: 4, line: 3 },
                end: { column: 24, line: 3 },
              },
            },
            init: null,

            range: [77, 97],
            loc: {
              start: { column: 4, line: 3 },
              end: { column: 24, line: 3 },
            },
          },
        ],
-       declare: false,
        kind: 'let',

        range: [73, 98],
        loc: {
          start: { column: 0, line: 3 },
          end: { column: 25, line: 3 },
        },
      },
    ],
    sourceType: 'script',

    range: [73, 99],
    loc: {
      start: { column: 0, line: 3 },
      end: { column: 0, line: 4 },
    },
  }"
`;<|MERGE_RESOLUTION|>--- conflicted
+++ resolved
@@ -24,7 +24,6 @@
                 typeAnnotation: TSTypeReference {
                   type: 'TSTypeReference',
 -                 typeArguments: TSTypeParameterInstantiation {
-<<<<<<< HEAD
 +                 typeName: Identifier {
 +                   type: 'Identifier',
 +                   name: 'Array',
@@ -36,59 +35,6 @@
 +                   },
 +                 },
 +                 typeParameters: TSTypeParameterInstantiation {
-=======
--                   type: 'TSTypeParameterInstantiation',
--                   params: Array [
--                     TSFunctionType {
--                       type: 'TSFunctionType',
--                       params: Array [],
--                       returnType: TSTypeAnnotation {
--                         type: 'TSTypeAnnotation',
--                         typeAnnotation: TSVoidKeyword {
--                           type: 'TSVoidKeyword',
--
--                           range: [92, 96],
--                           loc: {
--                             start: { column: 19, line: 3 },
--                             end: { column: 23, line: 3 },
--                           },
--                         },
--
--                         range: [89, 96],
--                         loc: {
--                           start: { column: 16, line: 3 },
--                           end: { column: 23, line: 3 },
--                         },
--                       },
--
--                       range: [86, 96],
--                       loc: {
--                         start: { column: 13, line: 3 },
--                         end: { column: 23, line: 3 },
--                       },
--                     },
--                   ],
--
--                   range: [85, 97],
--                   loc: {
--                     start: { column: 12, line: 3 },
--                     end: { column: 24, line: 3 },
--                   },
--                 },
-                  typeName: Identifier {
-                    type: 'Identifier',
--                   decorators: Array [],
-                    name: 'Array',
--                   optional: false,
-
-                    range: [80, 85],
-                    loc: {
-                      start: { column: 7, line: 3 },
-                      end: { column: 12, line: 3 },
-                    },
-                  },
-                  typeParameters: TSTypeParameterInstantiation {
->>>>>>> 35be101c
                     type: 'TSTypeParameterInstantiation',
                     params: Array [
                       TSFunctionType {
@@ -127,19 +73,21 @@
                     loc: {
                       start: { column: 12, line: 3 },
                       end: { column: 24, line: 3 },
--                   },
--                 },
+                    },
+                  },
 -                 typeName: Identifier {
 -                   type: 'Identifier',
+-                   decorators: Array [],
 -                   name: 'Array',
--
+-                   optional: false,
+
 -                   range: [80, 85],
 -                   loc: {
 -                     start: { column: 7, line: 3 },
 -                     end: { column: 12, line: 3 },
-                    },
-                  },
-
+-                   },
+-                 },
+-
                   range: [80, 97],
                   loc: {
                     start: { column: 7, line: 3 },
