--- conflicted
+++ resolved
@@ -54,45 +54,10 @@
                     loc: {
                       start: { column: 14, line: 3 },
                       end: { column: 17, line: 3 },
--                   },
--                 },
--                 typeArguments: TSTypeParameterInstantiation {
-<<<<<<< HEAD
-+                 typeParameters: TSTypeParameterInstantiation {
-=======
--                   type: 'TSTypeParameterInstantiation',
--                   params: Array [
--                     TSTypeReference {
--                       type: 'TSTypeReference',
--                       typeName: Identifier {
--                         type: 'Identifier',
--                         decorators: Array [],
--                         name: 'w',
--                         optional: false,
--
--                         range: [91, 92],
--                         loc: {
--                           start: { column: 18, line: 3 },
--                           end: { column: 19, line: 3 },
--                         },
--                       },
--
--                       range: [91, 92],
--                       loc: {
--                         start: { column: 18, line: 3 },
--                         end: { column: 19, line: 3 },
--                       },
--                     },
--                   ],
--
--                   range: [90, 93],
--                   loc: {
--                     start: { column: 17, line: 3 },
--                     end: { column: 20, line: 3 },
                     },
                   },
-                  typeParameters: TSTypeParameterInstantiation {
->>>>>>> 35be101c
+-                 typeArguments: TSTypeParameterInstantiation {
++                 typeParameters: TSTypeParameterInstantiation {
                     type: 'TSTypeParameterInstantiation',
                     params: Array [
                       TSTypeReference {
