{
  "name": "@typescript-eslint/utils",
  "version": "8.29.1",
  "description": "Utilities for working with TypeScript + ESLint together",
  "files": [
    "dist",
    "!*.tsbuildinfo",
    "package.json",
    "README.md",
    "LICENSE"
  ],
  "type": "commonjs",
  "exports": {
    ".": {
      "types": "./dist/index.d.ts",
      "default": "./dist/index.js"
    },
    "./ast-utils": {
      "types": "./dist/ast-utils/index.d.ts",
      "default": "./dist/ast-utils/index.js"
    },
    "./eslint-utils": {
      "types": "./dist/eslint-utils/index.d.ts",
      "default": "./dist/eslint-utils/index.js"
    },
    "./json-schema": {
      "types": "./dist/json-schema.d.ts",
      "default": "./dist/json-schema.js"
    },
    "./ts-eslint": {
      "types": "./dist/ts-eslint/index.d.ts",
      "default": "./dist/ts-eslint/index.js"
    },
    "./package.json": "./package.json"
  },
  "types": "./dist/index.d.ts",
  "engines": {
    "node": "^18.18.0 || ^20.9.0 || >=21.1.0"
  },
  "repository": {
    "type": "git",
    "url": "https://github.com/typescript-eslint/typescript-eslint.git",
    "directory": "packages/utils"
  },
  "bugs": {
    "url": "https://github.com/typescript-eslint/typescript-eslint/issues"
  },
  "homepage": "https://typescript-eslint.io/packages/utils",
  "license": "MIT",
  "keywords": [
    "eslint",
    "typescript",
    "estree"
  ],
  "scripts": {
    "build": "tsc -b tsconfig.build.json",
<<<<<<< HEAD
    "clean": "rimraf dist/ coverage/",
    "format": "yarn run -T format",
    "lint": "yarn run -BT nx lint",
    "test": "jest",
    "check-types": "yarn run -BT nx typecheck"
=======
    "postbuild": "downlevel-dts dist _ts4.3/dist --to=4.3",
    "clean": "tsc -b tsconfig.build.json --clean",
    "postclean": "rimraf dist/ _ts4.3/ coverage/",
    "format": "prettier --write \"./**/*.{ts,mts,cts,tsx,js,mjs,cjs,jsx,json,md,css}\" --ignore-path ../../.prettierignore",
    "lint": "npx nx lint",
    "test": "vitest --run --config=$INIT_CWD/vitest.config.mts",
    "check-types": "npx nx typecheck"
>>>>>>> fa265a97
  },
  "dependencies": {
    "@eslint-community/eslint-utils": "^4.4.0",
    "@typescript-eslint/scope-manager": "8.29.1",
    "@typescript-eslint/types": "8.29.1",
    "@typescript-eslint/typescript-estree": "8.29.1"
  },
  "peerDependencies": {
    "eslint": "^8.57.0 || ^9.0.0",
    "typescript": ">=4.8.4 <5.9.0"
  },
  "devDependencies": {
<<<<<<< HEAD
    "jest": "29.7.0",
=======
    "@vitest/coverage-v8": "^3.1.1",
    "downlevel-dts": "*",
    "prettier": "^3.2.5",
>>>>>>> fa265a97
    "rimraf": "*",
    "typescript": "*",
    "vitest": "^3.1.1"
  },
  "funding": {
    "type": "opencollective",
    "url": "https://opencollective.com/typescript-eslint"
  }
}<|MERGE_RESOLUTION|>--- conflicted
+++ resolved
@@ -54,21 +54,11 @@
   ],
   "scripts": {
     "build": "tsc -b tsconfig.build.json",
-<<<<<<< HEAD
     "clean": "rimraf dist/ coverage/",
     "format": "yarn run -T format",
     "lint": "yarn run -BT nx lint",
-    "test": "jest",
+    "test": "vitest --run --config=$INIT_CWD/vitest.config.mts",
     "check-types": "yarn run -BT nx typecheck"
-=======
-    "postbuild": "downlevel-dts dist _ts4.3/dist --to=4.3",
-    "clean": "tsc -b tsconfig.build.json --clean",
-    "postclean": "rimraf dist/ _ts4.3/ coverage/",
-    "format": "prettier --write \"./**/*.{ts,mts,cts,tsx,js,mjs,cjs,jsx,json,md,css}\" --ignore-path ../../.prettierignore",
-    "lint": "npx nx lint",
-    "test": "vitest --run --config=$INIT_CWD/vitest.config.mts",
-    "check-types": "npx nx typecheck"
->>>>>>> fa265a97
   },
   "dependencies": {
     "@eslint-community/eslint-utils": "^4.4.0",
@@ -81,13 +71,7 @@
     "typescript": ">=4.8.4 <5.9.0"
   },
   "devDependencies": {
-<<<<<<< HEAD
-    "jest": "29.7.0",
-=======
     "@vitest/coverage-v8": "^3.1.1",
-    "downlevel-dts": "*",
-    "prettier": "^3.2.5",
->>>>>>> fa265a97
     "rimraf": "*",
     "typescript": "*",
     "vitest": "^3.1.1"
