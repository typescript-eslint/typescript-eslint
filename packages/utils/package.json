--- conflicted
+++ resolved
@@ -66,17 +66,11 @@
   },
   "dependencies": {
     "@eslint-community/eslint-utils": "^4.3.0",
-<<<<<<< HEAD
-    "@typescript-eslint/scope-manager": "5.59.1",
-    "@typescript-eslint/types": "5.59.1",
-    "@typescript-eslint/typescript-estree": "5.59.1",
-=======
     "@types/json-schema": "^7.0.11",
     "@types/semver": "^7.3.12",
     "@typescript-eslint/scope-manager": "5.59.11",
     "@typescript-eslint/types": "5.59.11",
     "@typescript-eslint/typescript-estree": "5.59.11",
->>>>>>> c456f8cd
     "eslint-scope": "^5.1.1",
     "semver": "^7.5.0"
   },
