{
  "name": "@typescript-eslint/utils",
  "version": "7.7.1",
  "description": "Utilities for working with TypeScript + ESLint together",
  "files": [
    "dist",
    "_ts4.3",
    "package.json",
    "README.md",
    "LICENSE"
  ],
  "type": "commonjs",
  "exports": {
    ".": {
      "types": "./dist/index.d.ts",
      "default": "./dist/index.js"
    },
    "./ast-utils": {
      "types": "./dist/ast-utils/index.d.ts",
      "default": "./dist/ast-utils/index.js"
    },
    "./eslint-utils": {
      "types": "./dist/eslint-utils/index.d.ts",
      "default": "./dist/eslint-utils/index.js"
    },
    "./eslint-utils/rule-tester": {
      "types": "./dist/eslint-utils/rule-tester/RuleTester.d.ts",
      "default": "./dist/eslint-utils/rule-tester/RuleTester.js"
    },
    "./json-schema": {
      "types": "./dist/json-schema.d.ts",
      "default": "./dist/json-schema.js"
    },
    "./ts-eslint": {
      "types": "./dist/ts-eslint/index.d.ts",
      "default": "./dist/ts-eslint/index.js"
    },
    "./package.json": "./package.json"
  },
  "types": "./dist/index.d.ts",
  "engines": {
    "node": "^18.18.0 || >=20.0.0"
  },
  "repository": {
    "type": "git",
    "url": "https://github.com/typescript-eslint/typescript-eslint.git",
    "directory": "packages/utils"
  },
  "bugs": {
    "url": "https://github.com/typescript-eslint/typescript-eslint/issues"
  },
  "homepage": "https://typescript-eslint.io/packages/utils",
  "license": "MIT",
  "keywords": [
    "eslint",
    "typescript",
    "estree"
  ],
  "scripts": {
    "build": "tsc -b tsconfig.build.json",
    "postbuild": "downlevel-dts dist _ts4.3/dist --to=4.3",
    "clean": "tsc -b tsconfig.build.json --clean",
    "postclean": "rimraf dist && rimraf _ts3.4 && rimraf _ts4.3 && rimraf coverage",
    "format": "prettier --write \"./**/*.{ts,mts,cts,tsx,js,mjs,cjs,jsx,json,md,css}\" --ignore-path ../../.prettierignore",
    "lint": "npx nx lint",
    "test": "jest --coverage",
    "typecheck": "tsc -p tsconfig.json --noEmit"
  },
  "dependencies": {
    "@eslint-community/eslint-utils": "^4.4.0",
<<<<<<< HEAD
    "@typescript-eslint/scope-manager": "7.7.0",
    "@typescript-eslint/types": "7.7.0",
    "@typescript-eslint/typescript-estree": "7.7.0"
=======
    "@types/json-schema": "^7.0.15",
    "@types/semver": "^7.5.8",
    "@typescript-eslint/scope-manager": "7.7.1",
    "@typescript-eslint/types": "7.7.1",
    "@typescript-eslint/typescript-estree": "7.7.1",
    "semver": "^7.6.0"
>>>>>>> 219b8412
  },
  "peerDependencies": {
    "eslint": "^8.56.0"
  },
  "devDependencies": {
<<<<<<< HEAD
    "@jest/types": "29.6.3",
=======
    "@typescript-eslint/parser": "7.7.1",
>>>>>>> 219b8412
    "downlevel-dts": "*",
    "jest": "29.7.0",
    "prettier": "^3.2.5",
    "rimraf": "*",
    "typescript": "*"
  },
  "funding": {
    "type": "opencollective",
    "url": "https://opencollective.com/typescript-eslint"
  },
  "typesVersions": {
    "<4.7": {
      "*": [
        "_ts4.3/*"
      ]
    }
  }
}<|MERGE_RESOLUTION|>--- conflicted
+++ resolved
@@ -68,28 +68,15 @@
   },
   "dependencies": {
     "@eslint-community/eslint-utils": "^4.4.0",
-<<<<<<< HEAD
-    "@typescript-eslint/scope-manager": "7.7.0",
-    "@typescript-eslint/types": "7.7.0",
-    "@typescript-eslint/typescript-estree": "7.7.0"
-=======
-    "@types/json-schema": "^7.0.15",
-    "@types/semver": "^7.5.8",
     "@typescript-eslint/scope-manager": "7.7.1",
     "@typescript-eslint/types": "7.7.1",
-    "@typescript-eslint/typescript-estree": "7.7.1",
-    "semver": "^7.6.0"
->>>>>>> 219b8412
+    "@typescript-eslint/typescript-estree": "7.7.1"
   },
   "peerDependencies": {
     "eslint": "^8.56.0"
   },
   "devDependencies": {
-<<<<<<< HEAD
     "@jest/types": "29.6.3",
-=======
-    "@typescript-eslint/parser": "7.7.1",
->>>>>>> 219b8412
     "downlevel-dts": "*",
     "jest": "29.7.0",
     "prettier": "^3.2.5",
