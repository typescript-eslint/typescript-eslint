--- conflicted
+++ resolved
@@ -66,27 +66,15 @@
   },
   "dependencies": {
     "@eslint-community/eslint-utils": "^4.4.0",
-<<<<<<< HEAD
-    "@typescript-eslint/scope-manager": "6.18.0",
-    "@typescript-eslint/types": "6.18.0",
-    "@typescript-eslint/typescript-estree": "6.18.0"
-=======
-    "@types/json-schema": "^7.0.12",
-    "@types/semver": "^7.5.0",
     "@typescript-eslint/scope-manager": "6.19.0",
     "@typescript-eslint/types": "6.19.0",
     "@typescript-eslint/typescript-estree": "6.19.0",
     "semver": "^7.5.4"
->>>>>>> 01556f50
   },
   "peerDependencies": {
     "eslint": "^7.0.0 || ^8.0.0"
   },
   "devDependencies": {
-<<<<<<< HEAD
-=======
-    "@typescript-eslint/parser": "6.19.0",
->>>>>>> 01556f50
     "downlevel-dts": "*",
     "jest": "29.7.0",
     "prettier": "^3.0.3",
