--- conflicted
+++ resolved
@@ -67,16 +67,9 @@
   "dependencies": {
     "@eslint-community/eslint-utils": "^4.3.0",
     "@types/json-schema": "^7.0.9",
-<<<<<<< HEAD
-    "@typescript-eslint/scope-manager": "5.57.0",
-    "@typescript-eslint/types": "5.57.0",
-    "@typescript-eslint/typescript-estree": "5.57.0",
-=======
-    "@types/semver": "^7.3.12",
     "@typescript-eslint/scope-manager": "5.59.1",
     "@typescript-eslint/types": "5.59.1",
     "@typescript-eslint/typescript-estree": "5.59.1",
->>>>>>> 3e3b7891
     "eslint-scope": "^5.1.1",
     "semver": "^7.3.7"
   },
