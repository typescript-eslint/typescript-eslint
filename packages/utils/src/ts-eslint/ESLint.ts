--- conflicted
+++ resolved
@@ -1,14 +1,9 @@
-<<<<<<< HEAD
-/* eslint-disable @typescript-eslint/no-namespace */
-
-export { FlatESLint } from './eslint/FlatESLint';
-export { FlatESLint as ESLint } from './eslint/FlatESLint';
-=======
->>>>>>> 94f7c995
 export {
   // TODO(eslint@v10) - remove this in the next major
   /**
    * @deprecated - use ESLint instead
    */
   LegacyESLint,
-} from './eslint/LegacyESLint';+} from './eslint/LegacyESLint';
+export { FlatESLint } from './eslint/FlatESLint';
+export { FlatESLint as ESLint } from './eslint/FlatESLint';