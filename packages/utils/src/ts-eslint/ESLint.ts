--- conflicted
+++ resolved
@@ -5,306 +5,7 @@
   /**
    * @deprecated - use FlatESLint or LegacyESLint instead
    */
-<<<<<<< HEAD
-  static readonly version: string;
-}
-
-namespace ESLint {
-  export interface ESLintOptions {
-    /**
-     * If false is present, ESLint suppresses directive comments in source code.
-     * If this option is false, it overrides the noInlineConfig setting in your configurations.
-     */
-    allowInlineConfig?: boolean;
-    /**
-     * Configuration object, extended by all configurations used with this instance.
-     * You can use this option to define the default settings that will be used if your configuration files don't
-     * configure it.
-     */
-    baseConfig?: Linter.ConfigType | null;
-    /**
-     * If true is present, the eslint.lintFiles() method caches lint results and uses it if each target file is not
-     * changed. Please mind that ESLint doesn't clear the cache when you upgrade ESLint plugins. In that case, you have
-     * to remove the cache file manually. The eslint.lintText() method doesn't use caches even if you pass the
-     * options.filePath to the method.
-     */
-    cache?: boolean;
-    /**
-     * The eslint.lintFiles() method writes caches into this file.
-     */
-    cacheLocation?: string;
-    /**
-     * The working directory. This must be an absolute path.
-     */
-    cwd?: string;
-    /**
-     * Unless set to false, the eslint.lintFiles() method will throw an error when no target files are found.
-     */
-    errorOnUnmatchedPattern?: boolean;
-    /**
-     * If you pass directory paths to the eslint.lintFiles() method, ESLint checks the files in those directories that
-     * have the given extensions. For example, when passing the src/ directory and extensions is [".js", ".ts"], ESLint
-     * will lint *.js and *.ts files in src/. If extensions is null, ESLint checks *.js files and files that match
-     * overrides[].files patterns in your configuration.
-     * Note: This option only applies when you pass directory paths to the eslint.lintFiles() method.
-     * If you pass glob patterns, ESLint will lint all files matching the glob pattern regardless of extension.
-     */
-    extensions?: string[] | null;
-    /**
-     * If true is present, the eslint.lintFiles() and eslint.lintText() methods work in autofix mode.
-     * If a predicate function is present, the methods pass each lint message to the function, then use only the
-     * lint messages for which the function returned true.
-     */
-    fix?: boolean | ((message: ESLint.LintMessage) => boolean);
-    /**
-     * The types of the rules that the eslint.lintFiles() and eslint.lintText() methods use for autofix.
-     */
-    fixTypes?: ('directive' | 'problem' | 'suggestion')[] | null;
-    /**
-     * If false is present, the eslint.lintFiles() method doesn't interpret glob patterns.
-     */
-    globInputPaths?: boolean;
-    /**
-     * If false is present, the eslint.lintFiles() method doesn't respect `.eslintignore` files or ignorePatterns in
-     * your configuration.
-     */
-    ignore?: boolean;
-    /**
-     * The path to a file ESLint uses instead of `$CWD/.eslintignore`.
-     * If a path is present and the file doesn't exist, this constructor will throw an error.
-     */
-    ignorePath?: string;
-    /**
-     * Configuration object, overrides all configurations used with this instance.
-     * You can use this option to define the settings that will be used even if your configuration files configure it.
-     */
-    overrideConfig?: ClassicConfig.ConfigOverride | null;
-    /**
-     * The path to a configuration file, overrides all configurations used with this instance.
-     * The options.overrideConfig option is applied after this option is applied.
-     */
-    overrideConfigFile?: string | null;
-    /**
-     * The plugin implementations that ESLint uses for the plugins setting of your configuration.
-     * This is a map-like object. Those keys are plugin IDs and each value is implementation.
-     */
-    plugins?: Record<string, Linter.Plugin> | null;
-    /**
-     * The severity to report unused eslint-disable directives.
-     * If this option is a severity, it overrides the reportUnusedDisableDirectives setting in your configurations.
-     */
-    reportUnusedDisableDirectives?: Linter.SeverityString | null;
-    /**
-     * The path to a directory where plugins should be resolved from.
-     * If null is present, ESLint loads plugins from the location of the configuration file that contains the plugin
-     * setting.
-     * If a path is present, ESLint loads all plugins from there.
-     */
-    resolvePluginsRelativeTo?: string | null;
-    /**
-     * An array of paths to directories to load custom rules from.
-     */
-    rulePaths?: string[];
-    /**
-     * If false is present, ESLint doesn't load configuration files (.eslintrc.* files).
-     * Only the configuration of the constructor options is valid.
-     */
-    useEslintrc?: boolean;
-  }
-
-  export interface DeprecatedRuleInfo {
-    /**
-     *  The rule ID.
-     */
-    ruleId: string;
-    /**
-     *  The rule IDs that replace this deprecated rule.
-     */
-    replacedBy: string[];
-  }
-
-  /**
-   * The LintResult value is the information of the linting result of each file.
-   */
-  export interface LintResult {
-    /**
-     * The number of errors. This includes fixable errors.
-     */
-    errorCount: number;
-    /**
-     * The number of fatal errors.
-     */
-    fatalErrorCount: number;
-    /**
-     * The absolute path to the file of this result. This is the string "<text>" if the file path is unknown (when you
-     * didn't pass the options.filePath option to the eslint.lintText() method).
-     */
-    filePath: string;
-    /**
-     * The number of errors that can be fixed automatically by the fix constructor option.
-     */
-    fixableErrorCount: number;
-    /**
-     * The number of warnings that can be fixed automatically by the fix constructor option.
-     */
-    fixableWarningCount: number;
-    /**
-     * The array of LintMessage objects.
-     */
-    messages: ESLint.LintMessage[];
-    /**
-     * The source code of the file that was linted, with as many fixes applied as possible.
-     */
-    output?: string;
-    /**
-     * The original source code text. This property is undefined if any messages didn't exist or the output
-     * property exists.
-     */
-    source?: string;
-    /**
-     * The array of SuppressedLintMessage objects.
-     */
-    suppressedMessages: SuppressedLintMessage[];
-    /**
-     * The information about the deprecated rules that were used to check this file.
-     */
-    usedDeprecatedRules: DeprecatedRuleInfo[];
-    /**
-     * The number of warnings. This includes fixable warnings.
-     */
-    warningCount: number;
-  }
-
-  export interface LintTextOptions {
-    /**
-     * The path to the file of the source code text. If omitted, the result.filePath becomes the string "<text>".
-     */
-    filePath?: string;
-    /**
-     * If true is present and the options.filePath is a file ESLint should ignore, this method returns a lint result
-     * contains a warning message.
-     */
-    warnIgnored?: boolean;
-  }
-
-  /**
-   * The LintMessage value is the information of each linting error.
-   */
-  export interface LintMessage {
-    /**
-     * The 1-based column number of the begin point of this message.
-     */
-    column: number | undefined;
-    /**
-     * The 1-based column number of the end point of this message. This property is undefined if this message
-     * is not a range.
-     */
-    endColumn: number | undefined;
-    /**
-     * The 1-based line number of the end point of this message. This property is undefined if this
-     * message is not a range.
-     */
-    endLine: number | undefined;
-    /**
-     * `true` if this is a fatal error unrelated to a rule, like a parsing error.
-     */
-    fatal?: boolean | undefined;
-    /**
-     * The EditInfo object of autofix. This property is undefined if this message is not fixable.
-     */
-    fix: EditInfo | undefined;
-    /**
-     * The 1-based line number of the begin point of this message.
-     */
-    line: number | undefined;
-    /**
-     * The error message
-     */
-    message: string;
-    /**
-     * The rule name that generates this lint message. If this message is generated by the ESLint core rather than
-     * rules, this is null.
-     */
-    ruleId: string | null;
-    /**
-     * The severity of this message. 1 means warning and 2 means error.
-     */
-    severity: 1 | 2;
-    /**
-     * The list of suggestions. Each suggestion is the pair of a description and an EditInfo object to fix code. API
-     * users such as editor integrations can choose one of them to fix the problem of this message. This property is
-     * undefined if this message doesn't have any suggestions.
-     */
-    suggestions:
-      | {
-          desc: string;
-          fix: EditInfo;
-        }[]
-      | undefined;
-  }
-
-  /**
-   * The SuppressedLintMessage value is the information of each suppressed linting error.
-   */
-  export interface SuppressedLintMessage extends ESLint.LintMessage {
-    /**
-     * The list of suppressions.
-     */
-    suppressions?: {
-      /**
-       * Right now, this is always `directive`
-       */
-      kind: string;
-      /**
-       * The free text description added after the `--` in the comment
-       */
-      justification: string;
-    }[];
-  }
-
-  /**
-   * The EditInfo value is information to edit text.
-   *
-   * This edit information means replacing the range of the range property by the text property value. It's like
-   * sourceCodeText.slice(0, edit.range[0]) + edit.text + sourceCodeText.slice(edit.range[1]). Therefore, it's an add
-   * if the range[0] and range[1] property values are the same value, and it's removal if the text property value is
-   * empty string.
-   */
-  export interface EditInfo {
-    /**
-     * The pair of 0-based indices in source code text to remove.
-     */
-    range: [number, number];
-    /**
-     * The text to add.
-     */
-    text: string;
-  }
-
-  /**
-   * The Formatter value is the object to convert the LintResult objects to text.
-   */
-  export interface Formatter {
-    /**
-     * The method to convert the LintResult objects to text.
-     * Promise return supported since 8.4.0
-     */
-    format(results: LintResult[]): Promise<string> | string;
-  }
-}
-
-/**
- * The ESLint class is the primary class to use in Node.js applications.
- * This class depends on the Node.js fs module and the file system, so you cannot use it in browsers.
- *
- * If you want to lint code on browsers, use the Linter class instead.
- */
-class ESLint extends (ESLintESLint as typeof ESLintBase) {}
-
-export { ESLint };
-=======
   LegacyESLint as ESLint,
 } from './eslint/LegacyESLint';
 export { FlatESLint } from './eslint/FlatESLint';
-export { LegacyESLint } from './eslint/LegacyESLint';
->>>>>>> fda5704b
+export { LegacyESLint } from './eslint/LegacyESLint';