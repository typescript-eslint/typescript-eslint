import type { JSONSchema4 } from '../json-schema';
import type { ParserServices, TSESTree } from '../ts-estree';
import type { AST } from './AST';
import type { Linter } from './Linter';
import type { Scope } from './Scope';
import type { SourceCode } from './SourceCode';

export type RuleRecommendation = 'recommended' | 'strict' | 'stylistic';

interface RuleMetaDataDocs {
  /**
   * Concise description of the rule
   */
  description: string;
  /**
   * The recommendation level for the rule.
   * Used by the build tools to generate the recommended and strict configs.
   * Exclude to not include it as a recommendation.
   */
  recommended?: RuleRecommendation;
  /**
   * The URL of the rule's docs
   */
  url?: string;
  /**
   * Does the rule require us to create a full TypeScript Program in order for it
   * to type-check code. This is only used for documentation purposes.
   */
  requiresTypeChecking?: boolean;
  /**
   * Does the rule extend (or is it based off of) an ESLint code rule?
   * Alternately accepts the name of the base rule, in case the rule has been renamed.
   * This is only used for documentation purposes.
   */
  extendsBaseRule?: boolean | string;
}

interface RuleMetaData<TMessageIds extends string> {
  /**
   * True if the rule is deprecated, false otherwise
   */
  deprecated?: boolean;
  /**
   * Documentation for the rule, unnecessary for custom rules/plugins
   */
  docs?: RuleMetaDataDocs;
  /**
   * The fixer category. Omit if there is no fixer
   */
  fixable?: 'code' | 'whitespace';
  /**
   * Specifies whether rules can return suggestions. Omit if there is no suggestions
   */
  hasSuggestions?: boolean;
  /**
   * A map of messages which the rule can report.
   * The key is the messageId, and the string is the parameterised error string.
   * See: https://eslint.org/docs/developer-guide/working-with-rules#messageids
   */
  messages: Record<TMessageIds, string>;
  /**
   * The type of rule.
   * - `"problem"` means the rule is identifying code that either will cause an error or may cause a confusing behavior. Developers should consider this a high priority to resolve.
   * - `"suggestion"` means the rule is identifying something that could be done in a better way but no errors will occur if the code isn’t changed.
   * - `"layout"` means the rule cares primarily about whitespace, semicolons, commas, and parentheses, all the parts of the program that determine how the code looks rather than how it executes. These rules work on parts of the code that aren’t specified in the AST.
   */
  type: 'layout' | 'problem' | 'suggestion';
  /**
   * The name of the rule this rule was replaced by, if it was deprecated.
   */
  replacedBy?: readonly string[];
  /**
   * The options schema. Supply an empty array if there are no options.
   */
  schema: JSONSchema4 | readonly JSONSchema4[];
}

interface RuleFix {
  range: Readonly<AST.Range>;
  text: string;
}

interface RuleFixer {
  insertTextAfter(
    nodeOrToken: TSESTree.Node | TSESTree.Token,
    text: string,
  ): RuleFix;

  insertTextAfterRange(range: Readonly<AST.Range>, text: string): RuleFix;

  insertTextBefore(
    nodeOrToken: TSESTree.Node | TSESTree.Token,
    text: string,
  ): RuleFix;

  insertTextBeforeRange(range: Readonly<AST.Range>, text: string): RuleFix;

  remove(nodeOrToken: TSESTree.Node | TSESTree.Token): RuleFix;

  removeRange(range: Readonly<AST.Range>): RuleFix;

  replaceText(
    nodeOrToken: TSESTree.Node | TSESTree.Token,
    text: string,
  ): RuleFix;

  replaceTextRange(range: Readonly<AST.Range>, text: string): RuleFix;
}

interface SuggestionReportDescriptor<TMessageIds extends string>
  extends Omit<ReportDescriptorBase<TMessageIds>, 'fix'> {
  readonly fix: ReportFixFunction;
}

type ReportFixFunction = (
  fixer: RuleFixer,
) => IterableIterator<RuleFix> | RuleFix | readonly RuleFix[] | null;
type ReportSuggestionArray<TMessageIds extends string> =
  SuggestionReportDescriptor<TMessageIds>[];

type ReportDescriptorMessageData = Readonly<Record<string, unknown>>;

interface ReportDescriptorBase<TMessageIds extends string> {
  /**
   * The parameters for the message string associated with `messageId`.
   */
  readonly data?: ReportDescriptorMessageData;
  /**
   * The fixer function.
   */
  readonly fix?: ReportFixFunction | null;
  /**
   * The messageId which is being reported.
   */
  readonly messageId: TMessageIds;

  // we disallow this because it's much better to use messageIds for reusable errors that are easily testable
  // readonly desc?: string;
}
interface ReportDescriptorWithSuggestion<TMessageIds extends string>
  extends ReportDescriptorBase<TMessageIds> {
  /**
   * 6.7's Suggestions API
   */
  readonly suggest?: Readonly<ReportSuggestionArray<TMessageIds>> | null;
}

interface ReportDescriptorNodeOptionalLoc {
  /**
   * The Node or AST Token which the report is being attached to
   */
  readonly node: TSESTree.Node | TSESTree.Token;
  /**
   * An override of the location of the report
   */
  readonly loc?:
    | Readonly<TSESTree.Position>
    | Readonly<TSESTree.SourceLocation>;
}
interface ReportDescriptorLocOnly {
  /**
   * An override of the location of the report
   */
  loc: Readonly<TSESTree.Position> | Readonly<TSESTree.SourceLocation>;
}
type ReportDescriptor<TMessageIds extends string> =
  ReportDescriptorWithSuggestion<TMessageIds> &
    (ReportDescriptorLocOnly | ReportDescriptorNodeOptionalLoc);

/**
 * Plugins can add their settings using declaration
 * merging against this interface.
 */
type SharedConfigurationSettings = Record<string, unknown>;

interface RuleContext<
  TMessageIds extends string,
  TOptions extends readonly unknown[],
> {
  /**
   * The rule ID.
   */
  id: string;
  /**
   * An array of the configured options for this rule.
   * This array does not include the rule severity.
   */
  options: TOptions;
  /**
   * The name of the parser from configuration.
   */
  parserPath: string;
  /**
   * The parser options configured for this run
   */
  parserOptions: Linter.ParserOptions;
  /**
   * An object containing parser-provided services for rules
   */
  parserServices?: ParserServices;
  /**
   * The shared settings from configuration.
   * We do not have any shared settings in this plugin.
   */
  settings: SharedConfigurationSettings;

  /**
   * Returns an array of the ancestors of the currently-traversed node, starting at
   * the root of the AST and continuing through the direct parent of the current node.
   * This array does not include the currently-traversed node itself.
   */
  getAncestors(): TSESTree.Node[];

  /**
   * Returns a list of variables declared by the given node.
   * This information can be used to track references to variables.
   */
  getDeclaredVariables(node: TSESTree.Node): readonly Scope.Variable[];

  /**
   * Returns the current working directory passed to Linter.
   * It is a path to a directory that should be considered as the current working directory.
   * @since 6.6.0
   */
  getCwd(): string;

  /**
   * The current working directory passed to Linter.
   * It is a path to a directory that should be considered as the current working directory.
   * @since 8.40.0
   */
  cwd: string;

  /**
   * Returns the filename associated with the source.
   */
  getFilename(): string;

  /**
   * The filename associated with the source.
   * @since 8.40.0
   */
  filename: string;

  /**
   * Returns the full path of the file on disk without any code block information (unlike `getFilename()`).
   * @since 7.28.0
   */
  getPhysicalFilename?(): string;

  /**
   * The full path of the file on disk without any code block information (unlike `filename`).
   * @since 8.40.0
   */
  physicalFilename?: string;

  /**
   * Returns the scope of the currently-traversed node.
   * This information can be used track references to variables.
   */
  getScope(): Scope.Scope;

  /**
   * Returns a SourceCode object that you can use to work with the source that
   * was passed to ESLint.
   */
  getSourceCode(): Readonly<SourceCode>;

  /**
   * A SourceCode object that you can use to work with the source that
   * was passed to ESLint.
   * @since 8.40.0
   */
  sourceCode: Readonly<SourceCode>;

  /**
   * Marks a variable with the given name in the current scope as used.
   * This affects the no-unused-vars rule.
   */
  markVariableAsUsed(name: string): boolean;

  /**
   * Reports a problem in the code.
   */
  report(descriptor: ReportDescriptor<TMessageIds>): void;
}

interface CodePath {
  id: string;
  initialSegment: CodePathSegment;
  finalSegments: CodePathSegment[];
  returnedSegments: CodePathSegment[];
  thrownSegments: CodePathSegment[];
  currentSegments: CodePathSegment[];
  upper: CodePath | null;
  childCodePaths: CodePath[];
}

interface CodePathSegment {
  id: string;
  nextSegments: CodePathSegment[];
  prevSegments: CodePathSegment[];
  reachable: boolean;
}

type CodePathFunction =
  | ((codePath: CodePath, node: TSESTree.Node) => void)
  | ((segment: CodePathSegment, node: TSESTree.Node) => void)
  | ((
      fromSegment: CodePathSegment,
      toSegment: CodePathSegment,
      node: TSESTree.Node,
    ) => void);

// This isn't the correct signature, but it makes it easier to do custom unions within reusable listeners
// never will break someone's code unless they specifically type the function argument
type RuleFunction<T extends TSESTree.NodeOrTokenData = never> = (
  node: T,
) => void;

<<<<<<< HEAD
interface RuleListener {
  [nodeSelector: string]: RuleFunction | CodePathFunction | undefined;
=======
interface RuleListenerBaseSelectors {
>>>>>>> 23ac4994
  ArrayExpression?: RuleFunction<TSESTree.ArrayExpression>;
  ArrayPattern?: RuleFunction<TSESTree.ArrayPattern>;
  ArrowFunctionExpression?: RuleFunction<TSESTree.ArrowFunctionExpression>;
  AssignmentExpression?: RuleFunction<TSESTree.AssignmentExpression>;
  AssignmentPattern?: RuleFunction<TSESTree.AssignmentPattern>;
  AwaitExpression?: RuleFunction<TSESTree.AwaitExpression>;
  BigIntLiteral?: RuleFunction<TSESTree.BigIntLiteral>;
  BinaryExpression?: RuleFunction<TSESTree.BinaryExpression>;
  BlockStatement?: RuleFunction<TSESTree.BlockStatement>;
  BreakStatement?: RuleFunction<TSESTree.BreakStatement>;
  CallExpression?: RuleFunction<TSESTree.CallExpression>;
  CatchClause?: RuleFunction<TSESTree.CatchClause>;
  ChainExpression?: RuleFunction<TSESTree.ChainExpression>;
  ClassBody?: RuleFunction<TSESTree.ClassBody>;
  ClassDeclaration?: RuleFunction<TSESTree.ClassDeclaration>;
  ClassExpression?: RuleFunction<TSESTree.ClassExpression>;
  ConditionalExpression?: RuleFunction<TSESTree.ConditionalExpression>;
  ContinueStatement?: RuleFunction<TSESTree.ContinueStatement>;
  DebuggerStatement?: RuleFunction<TSESTree.DebuggerStatement>;
  Decorator?: RuleFunction<TSESTree.Decorator>;
  DoWhileStatement?: RuleFunction<TSESTree.DoWhileStatement>;
  EmptyStatement?: RuleFunction<TSESTree.EmptyStatement>;
  ExportAllDeclaration?: RuleFunction<TSESTree.ExportAllDeclaration>;
  ExportDefaultDeclaration?: RuleFunction<TSESTree.ExportDefaultDeclaration>;
  ExportNamedDeclaration?: RuleFunction<TSESTree.ExportNamedDeclaration>;
  ExportSpecifier?: RuleFunction<TSESTree.ExportSpecifier>;
  ExpressionStatement?: RuleFunction<TSESTree.ExpressionStatement>;
  ForInStatement?: RuleFunction<TSESTree.ForInStatement>;
  ForOfStatement?: RuleFunction<TSESTree.ForOfStatement>;
  ForStatement?: RuleFunction<TSESTree.ForStatement>;
  FunctionDeclaration?: RuleFunction<TSESTree.FunctionDeclaration>;
  FunctionExpression?: RuleFunction<TSESTree.FunctionExpression>;
  Identifier?: RuleFunction<TSESTree.Identifier>;
  IfStatement?: RuleFunction<TSESTree.IfStatement>;
  ImportDeclaration?: RuleFunction<TSESTree.ImportDeclaration>;
  ImportDefaultSpecifier?: RuleFunction<TSESTree.ImportDefaultSpecifier>;
  ImportExpression?: RuleFunction<TSESTree.ImportExpression>;
  ImportNamespaceSpecifier?: RuleFunction<TSESTree.ImportNamespaceSpecifier>;
  ImportSpecifier?: RuleFunction<TSESTree.ImportSpecifier>;
  JSXAttribute?: RuleFunction<TSESTree.JSXAttribute>;
  JSXClosingElement?: RuleFunction<TSESTree.JSXClosingElement>;
  JSXClosingFragment?: RuleFunction<TSESTree.JSXClosingFragment>;
  JSXElement?: RuleFunction<TSESTree.JSXElement>;
  JSXEmptyExpression?: RuleFunction<TSESTree.JSXEmptyExpression>;
  JSXExpressionContainer?: RuleFunction<TSESTree.JSXExpressionContainer>;
  JSXFragment?: RuleFunction<TSESTree.JSXFragment>;
  JSXIdentifier?: RuleFunction<TSESTree.JSXIdentifier>;
  JSXMemberExpression?: RuleFunction<TSESTree.JSXMemberExpression>;
  JSXOpeningElement?: RuleFunction<TSESTree.JSXOpeningElement>;
  JSXOpeningFragment?: RuleFunction<TSESTree.JSXOpeningFragment>;
  JSXSpreadAttribute?: RuleFunction<TSESTree.JSXSpreadAttribute>;
  JSXSpreadChild?: RuleFunction<TSESTree.JSXSpreadChild>;
  JSXText?: RuleFunction<TSESTree.JSXText>;
  LabeledStatement?: RuleFunction<TSESTree.LabeledStatement>;
  Literal?: RuleFunction<TSESTree.Literal>;
  LogicalExpression?: RuleFunction<TSESTree.LogicalExpression>;
  MemberExpression?: RuleFunction<TSESTree.MemberExpression>;
  MetaProperty?: RuleFunction<TSESTree.MetaProperty>;
  MethodDefinition?: RuleFunction<TSESTree.MethodDefinition>;
  NewExpression?: RuleFunction<TSESTree.NewExpression>;
  ObjectExpression?: RuleFunction<TSESTree.ObjectExpression>;
  ObjectPattern?: RuleFunction<TSESTree.ObjectPattern>;
  Program?: RuleFunction<TSESTree.Program>;
  Property?: RuleFunction<TSESTree.Property>;
  PropertyDefinition?: RuleFunction<TSESTree.PropertyDefinition>;
  RestElement?: RuleFunction<TSESTree.RestElement>;
  ReturnStatement?: RuleFunction<TSESTree.ReturnStatement>;
  SequenceExpression?: RuleFunction<TSESTree.SequenceExpression>;
  SpreadElement?: RuleFunction<TSESTree.SpreadElement>;
  Super?: RuleFunction<TSESTree.Super>;
  SwitchCase?: RuleFunction<TSESTree.SwitchCase>;
  SwitchStatement?: RuleFunction<TSESTree.SwitchStatement>;
  TaggedTemplateExpression?: RuleFunction<TSESTree.TaggedTemplateExpression>;
  TemplateElement?: RuleFunction<TSESTree.TemplateElement>;
  TemplateLiteral?: RuleFunction<TSESTree.TemplateLiteral>;
  ThisExpression?: RuleFunction<TSESTree.ThisExpression>;
  ThrowStatement?: RuleFunction<TSESTree.ThrowStatement>;
  TryStatement?: RuleFunction<TSESTree.TryStatement>;
  TSAbstractKeyword?: RuleFunction<TSESTree.TSAbstractKeyword>;
  TSAbstractMethodDefinition?: RuleFunction<TSESTree.TSAbstractMethodDefinition>;
  TSAbstractPropertyDefinition?: RuleFunction<TSESTree.TSAbstractPropertyDefinition>;
  TSAnyKeyword?: RuleFunction<TSESTree.TSAnyKeyword>;
  TSArrayType?: RuleFunction<TSESTree.TSArrayType>;
  TSAsExpression?: RuleFunction<TSESTree.TSAsExpression>;
  TSAsyncKeyword?: RuleFunction<TSESTree.TSAsyncKeyword>;
  TSBigIntKeyword?: RuleFunction<TSESTree.TSBigIntKeyword>;
  TSBooleanKeyword?: RuleFunction<TSESTree.TSBooleanKeyword>;
  TSCallSignatureDeclaration?: RuleFunction<TSESTree.TSCallSignatureDeclaration>;
  TSClassImplements?: RuleFunction<TSESTree.TSClassImplements>;
  TSConditionalType?: RuleFunction<TSESTree.TSConditionalType>;
  TSConstructorType?: RuleFunction<TSESTree.TSConstructorType>;
  TSConstructSignatureDeclaration?: RuleFunction<TSESTree.TSConstructSignatureDeclaration>;
  TSDeclareFunction?: RuleFunction<TSESTree.TSDeclareFunction>;
  TSDeclareKeyword?: RuleFunction<TSESTree.TSDeclareKeyword>;
  TSEmptyBodyFunctionExpression?: RuleFunction<TSESTree.TSEmptyBodyFunctionExpression>;
  TSEnumDeclaration?: RuleFunction<TSESTree.TSEnumDeclaration>;
  TSEnumMember?: RuleFunction<TSESTree.TSEnumMember>;
  TSExportAssignment?: RuleFunction<TSESTree.TSExportAssignment>;
  TSExportKeyword?: RuleFunction<TSESTree.TSExportKeyword>;
  TSExternalModuleReference?: RuleFunction<TSESTree.TSExternalModuleReference>;
  TSFunctionType?: RuleFunction<TSESTree.TSFunctionType>;
  TSImportEqualsDeclaration?: RuleFunction<TSESTree.TSImportEqualsDeclaration>;
  TSImportType?: RuleFunction<TSESTree.TSImportType>;
  TSIndexedAccessType?: RuleFunction<TSESTree.TSIndexedAccessType>;
  TSIndexSignature?: RuleFunction<TSESTree.TSIndexSignature>;
  TSInferType?: RuleFunction<TSESTree.TSInferType>;
  TSInterfaceBody?: RuleFunction<TSESTree.TSInterfaceBody>;
  TSInterfaceDeclaration?: RuleFunction<TSESTree.TSInterfaceDeclaration>;
  TSInterfaceHeritage?: RuleFunction<TSESTree.TSInterfaceHeritage>;
  TSIntersectionType?: RuleFunction<TSESTree.TSIntersectionType>;
  TSLiteralType?: RuleFunction<TSESTree.TSLiteralType>;
  TSMappedType?: RuleFunction<TSESTree.TSMappedType>;
  TSMethodSignature?: RuleFunction<TSESTree.TSMethodSignature>;
  TSModuleBlock?: RuleFunction<TSESTree.TSModuleBlock>;
  TSModuleDeclaration?: RuleFunction<TSESTree.TSModuleDeclaration>;
  TSNamespaceExportDeclaration?: RuleFunction<TSESTree.TSNamespaceExportDeclaration>;
  TSNeverKeyword?: RuleFunction<TSESTree.TSNeverKeyword>;
  TSNonNullExpression?: RuleFunction<TSESTree.TSNonNullExpression>;
  TSNullKeyword?: RuleFunction<TSESTree.TSNullKeyword>;
  TSNumberKeyword?: RuleFunction<TSESTree.TSNumberKeyword>;
  TSObjectKeyword?: RuleFunction<TSESTree.TSObjectKeyword>;
  TSOptionalType?: RuleFunction<TSESTree.TSOptionalType>;
  TSParameterProperty?: RuleFunction<TSESTree.TSParameterProperty>;
  TSPrivateKeyword?: RuleFunction<TSESTree.TSPrivateKeyword>;
  TSPropertySignature?: RuleFunction<TSESTree.TSPropertySignature>;
  TSProtectedKeyword?: RuleFunction<TSESTree.TSProtectedKeyword>;
  TSPublicKeyword?: RuleFunction<TSESTree.TSPublicKeyword>;
  TSQualifiedName?: RuleFunction<TSESTree.TSQualifiedName>;
  TSReadonlyKeyword?: RuleFunction<TSESTree.TSReadonlyKeyword>;
  TSRestType?: RuleFunction<TSESTree.TSRestType>;
  TSStaticKeyword?: RuleFunction<TSESTree.TSStaticKeyword>;
  TSStringKeyword?: RuleFunction<TSESTree.TSStringKeyword>;
  TSSymbolKeyword?: RuleFunction<TSESTree.TSSymbolKeyword>;
  TSThisType?: RuleFunction<TSESTree.TSThisType>;
  TSTupleType?: RuleFunction<TSESTree.TSTupleType>;
  TSTypeAliasDeclaration?: RuleFunction<TSESTree.TSTypeAliasDeclaration>;
  TSTypeAnnotation?: RuleFunction<TSESTree.TSTypeAnnotation>;
  TSTypeAssertion?: RuleFunction<TSESTree.TSTypeAssertion>;
  TSTypeLiteral?: RuleFunction<TSESTree.TSTypeLiteral>;
  TSTypeOperator?: RuleFunction<TSESTree.TSTypeOperator>;
  TSTypeParameter?: RuleFunction<TSESTree.TSTypeParameter>;
  TSTypeParameterDeclaration?: RuleFunction<TSESTree.TSTypeParameterDeclaration>;
  TSTypeParameterInstantiation?: RuleFunction<TSESTree.TSTypeParameterInstantiation>;
  TSTypePredicate?: RuleFunction<TSESTree.TSTypePredicate>;
  TSTypeQuery?: RuleFunction<TSESTree.TSTypeQuery>;
  TSTypeReference?: RuleFunction<TSESTree.TSTypeReference>;
  TSUndefinedKeyword?: RuleFunction<TSESTree.TSUndefinedKeyword>;
  TSUnionType?: RuleFunction<TSESTree.TSUnionType>;
  TSUnknownKeyword?: RuleFunction<TSESTree.TSUnknownKeyword>;
  TSVoidKeyword?: RuleFunction<TSESTree.TSVoidKeyword>;
  UnaryExpression?: RuleFunction<TSESTree.UnaryExpression>;
  UpdateExpression?: RuleFunction<TSESTree.UpdateExpression>;
  VariableDeclaration?: RuleFunction<TSESTree.VariableDeclaration>;
  VariableDeclarator?: RuleFunction<TSESTree.VariableDeclarator>;
  WhileStatement?: RuleFunction<TSESTree.WhileStatement>;
  WithStatement?: RuleFunction<TSESTree.WithStatement>;
  YieldExpression?: RuleFunction<TSESTree.YieldExpression>;

  onCodePathStart?: (codePath: CodePath, node: TSESTree.Node) => void;
  onCodePathEnd?: (codePath: CodePath, node: TSESTree.Node) => void;
  onCodePathSegmentStart?: (
    segment: CodePathSegment,
    node: TSESTree.Node,
  ) => void;
  onCodePathSegmentEnd?: (
    segment: CodePathSegment,
    node: TSESTree.Node,
  ) => void;
  onCodePathSegmentLoop?: (
    fromSegment: CodePathSegment,
    toSegment: CodePathSegment,
    node: TSESTree.Node,
  ) => void;
}
type RuleListenerExitSelectors = {
  [K in keyof RuleListenerBaseSelectors as `${K}:exit`]: RuleListenerBaseSelectors[K];
};
type RuleListenerCatchAllBaseCase = Record<string, RuleFunction | undefined>;
// Interface to merge into for anyone that wants to add more selectors
// eslint-disable-next-line @typescript-eslint/no-empty-interface
interface RuleListenerExtension {}

type RuleListener = RuleListenerBaseSelectors &
  RuleListenerCatchAllBaseCase &
  RuleListenerExitSelectors;

interface RuleModule<
  TMessageIds extends string,
  TOptions extends readonly unknown[] = [],
  // for extending base rules
  TRuleListener extends RuleListener = RuleListener,
> {
  /**
   * Default options the rule will be run with
   */
  defaultOptions: TOptions;

  /**
   * Metadata about the rule
   */
  meta: RuleMetaData<TMessageIds>;

  /**
   * Function which returns an object with methods that ESLint calls to “visit”
   * nodes while traversing the abstract syntax tree.
   */
  create(context: Readonly<RuleContext<TMessageIds, TOptions>>): TRuleListener;
}
type AnyRuleModule = RuleModule<string, readonly unknown[]>;

type RuleCreateFunction<
  TMessageIds extends string = never,
  TOptions extends readonly unknown[] = unknown[],
> = (context: Readonly<RuleContext<TMessageIds, TOptions>>) => RuleListener;
type AnyRuleCreateFunction = RuleCreateFunction<string, readonly unknown[]>;

export {
<<<<<<< HEAD
  CodePath,
  CodePathSegment,
  CodePathFunction,
=======
  AnyRuleCreateFunction,
  AnyRuleModule,
>>>>>>> 23ac4994
  ReportDescriptor,
  ReportDescriptorMessageData,
  ReportFixFunction,
  ReportSuggestionArray,
  RuleContext,
  RuleCreateFunction,
  RuleFix,
  RuleFixer,
  RuleFunction,
  RuleListener,
  RuleListenerExtension,
  RuleMetaData,
  RuleMetaDataDocs,
  RuleModule,
  SharedConfigurationSettings,
};<|MERGE_RESOLUTION|>--- conflicted
+++ resolved
@@ -34,7 +34,6 @@
    */
   extendsBaseRule?: boolean | string;
 }
-
 interface RuleMetaData<TMessageIds extends string> {
   /**
    * True if the rule is deprecated, false otherwise
@@ -318,12 +317,7 @@
   node: T,
 ) => void;
 
-<<<<<<< HEAD
-interface RuleListener {
-  [nodeSelector: string]: RuleFunction | CodePathFunction | undefined;
-=======
 interface RuleListenerBaseSelectors {
->>>>>>> 23ac4994
   ArrayExpression?: RuleFunction<TSESTree.ArrayExpression>;
   ArrayPattern?: RuleFunction<TSESTree.ArrayPattern>;
   ArrowFunctionExpression?: RuleFunction<TSESTree.ArrowFunctionExpression>;
@@ -481,7 +475,9 @@
   WhileStatement?: RuleFunction<TSESTree.WhileStatement>;
   WithStatement?: RuleFunction<TSESTree.WithStatement>;
   YieldExpression?: RuleFunction<TSESTree.YieldExpression>;
-
+}
+
+interface RuleListenerScopeSelectors {
   onCodePathStart?: (codePath: CodePath, node: TSESTree.Node) => void;
   onCodePathEnd?: (codePath: CodePath, node: TSESTree.Node) => void;
   onCodePathSegmentStart?: (
@@ -498,17 +494,22 @@
     node: TSESTree.Node,
   ) => void;
 }
+
 type RuleListenerExitSelectors = {
   [K in keyof RuleListenerBaseSelectors as `${K}:exit`]: RuleListenerBaseSelectors[K];
 };
-type RuleListenerCatchAllBaseCase = Record<string, RuleFunction | undefined>;
+type RuleListenerCatchAllBaseCase = Record<
+  Exclude<string, RuleListenerScopeSelectors>,
+  RuleFunction | undefined
+>;
 // Interface to merge into for anyone that wants to add more selectors
 // eslint-disable-next-line @typescript-eslint/no-empty-interface
 interface RuleListenerExtension {}
 
 type RuleListener = RuleListenerBaseSelectors &
   RuleListenerCatchAllBaseCase &
-  RuleListenerExitSelectors;
+  RuleListenerExitSelectors &
+  RuleListenerScopeSelectors;
 
 interface RuleModule<
   TMessageIds extends string,
@@ -541,14 +542,11 @@
 type AnyRuleCreateFunction = RuleCreateFunction<string, readonly unknown[]>;
 
 export {
-<<<<<<< HEAD
   CodePath,
   CodePathSegment,
   CodePathFunction,
-=======
   AnyRuleCreateFunction,
   AnyRuleModule,
->>>>>>> 23ac4994
   ReportDescriptor,
   ReportDescriptorMessageData,
   ReportFixFunction,
