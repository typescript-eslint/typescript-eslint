--- conflicted
+++ resolved
@@ -54,12 +54,9 @@
    * The type of rule.
    * - `"problem"` means the rule is identifying code that either will cause an error or may cause a confusing behavior. Developers should consider this a high priority to resolve.
    * - `"suggestion"` means the rule is identifying something that could be done in a better way but no errors will occur if the code isn’t changed.
-   */
-<<<<<<< HEAD
-  type: 'problem' | 'suggestion';
-=======
+   * - `"layout"` means the rule cares primarily about whitespace, semicolons, commas, and parentheses, all the parts of the program that determine how the code looks rather than how it executes. These rules work on parts of the code that aren’t specified in the AST.
+   */
   type: 'problem' | 'suggestion' | 'layout';
->>>>>>> 87a0a484
   /**
    * The name of the rule this rule was replaced by, if it was deprecated.
    */
