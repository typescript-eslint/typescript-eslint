--- conflicted
+++ resolved
@@ -373,11 +373,7 @@
     visitorKeys: VisitorKeys | null;
   }
 
-<<<<<<< HEAD
   export type VisitorKeys = Parser.VisitorKeys;
-=======
-  export type VisitorKeys = Record<string, string[]>;
->>>>>>> 5da0c29c
 
   export type FilterPredicate = (token: TSESTree.Token) => boolean;
   export type GetFilterPredicate<TFilter, TDefault> =
