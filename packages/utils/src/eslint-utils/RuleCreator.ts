--- conflicted
+++ resolved
@@ -10,24 +10,15 @@
 export type { RuleListener, RuleModule };
 
 // we automatically add the url
-<<<<<<< HEAD
-export type NamedCreateRuleMetaDocs<TOptions extends readonly unknown[]> = Omit<
-  RuleMetaDataDocs<TOptions>,
+export type NamedCreateRuleMetaDocs<Options extends readonly unknown[]> = Omit<
+  RuleMetaDataDocs<Options>,
   'url'
 >;
 export type NamedCreateRuleMeta<
-  TMessageIds extends string,
-  TOptions extends readonly unknown[],
-> = Omit<RuleMetaData<TMessageIds, TOptions>, 'docs'> & {
-  docs: NamedCreateRuleMetaDocs<TOptions>;
-=======
-export type NamedCreateRuleMetaDocs = Omit<RuleMetaDataDocs, 'url'>;
-export type NamedCreateRuleMeta<MessageIds extends string> = Omit<
-  RuleMetaData<MessageIds>,
-  'docs'
-> & {
-  docs: NamedCreateRuleMetaDocs;
->>>>>>> 88b7463c
+  MessageIds extends string,
+  Options extends readonly unknown[],
+> = Omit<RuleMetaData<MessageIds, Options>, 'docs'> & {
+  docs: NamedCreateRuleMetaDocs<Options>;
 };
 
 export interface RuleCreateAndOptions<
@@ -42,31 +33,17 @@
 }
 
 export interface RuleWithMeta<
-<<<<<<< HEAD
-  TOptions extends readonly unknown[],
-  TMessageIds extends string,
-> extends RuleCreateAndOptions<TOptions, TMessageIds> {
-  meta: RuleMetaData<TMessageIds, TOptions>;
-}
-
-export interface RuleWithMetaAndName<
-  TOptions extends readonly unknown[],
-  TMessageIds extends string,
-> extends RuleCreateAndOptions<TOptions, TMessageIds> {
-  meta: NamedCreateRuleMeta<TMessageIds, TOptions>;
-=======
   Options extends readonly unknown[],
   MessageIds extends string,
 > extends RuleCreateAndOptions<Options, MessageIds> {
-  meta: RuleMetaData<MessageIds>;
+  meta: RuleMetaData<MessageIds, Options>;
 }
 
 export interface RuleWithMetaAndName<
   Options extends readonly unknown[],
   MessageIds extends string,
 > extends RuleCreateAndOptions<Options, MessageIds> {
-  meta: NamedCreateRuleMeta<MessageIds>;
->>>>>>> 88b7463c
+  meta: NamedCreateRuleMeta<MessageIds, Options>;
   name: string;
 }
 
