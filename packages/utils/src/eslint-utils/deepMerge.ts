--- conflicted
+++ resolved
@@ -29,23 +29,6 @@
       const firstValue = first[key];
       const secondValue = second[key];
 
-<<<<<<< HEAD
-    if (firstHasKey && secondHasKey) {
-      acc[key] =
-        isObjectNotArray(firstValue) && isObjectNotArray(secondValue)
-          ? // object type
-            deepMerge(firstValue, secondValue)
-          : // value type
-            secondValue;
-    } else if (firstHasKey) {
-      acc[key] = firstValue;
-    } else {
-      acc[key] = secondValue;
-    }
-
-    return acc;
-  }, {});
-=======
       let value;
       if (firstHasKey && secondHasKey) {
         if (isObjectNotArray(firstValue) && isObjectNotArray(secondValue)) {
@@ -63,7 +46,6 @@
       return [key, value];
     }),
   );
->>>>>>> 6f24fe6c
 }
 
 export { isObjectNotArray };