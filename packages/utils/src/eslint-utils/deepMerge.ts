type ObjectLike<T = unknown> = Record<string, T>;

/**
 * Check if the variable contains an object strictly rejecting arrays
 * @param obj an object
 * @returns `true` if obj is an object
 */
<<<<<<< HEAD
function isObjectNotArray<T extends ObjectLike>(
  obj: unknown | unknown[],
): obj is T {
  return typeof obj === 'object' && obj != null && !Array.isArray(obj);
=======
function isObjectNotArray<T extends ObjectLike>(obj: unknown): obj is T {
  return typeof obj === 'object' && !Array.isArray(obj);
>>>>>>> d67fd6d3
}

/**
 * Pure function - doesn't mutate either parameter!
 * Merges two objects together deeply, overwriting the properties in first with the properties in second
 * @param first The first object
 * @param second The second object
 * @returns a new object
 */
export function deepMerge(
  first: ObjectLike = {},
  second: ObjectLike = {},
): Record<string, unknown> {
  // get the unique set of keys across both objects
  const keys = new Set(Object.keys(first).concat(Object.keys(second)));

  return Array.from(keys).reduce<ObjectLike>((acc, key) => {
    const firstHasKey = key in first;
    const secondHasKey = key in second;
    const firstValue = first[key];
    const secondValue = second[key];

    if (firstHasKey && secondHasKey) {
      if (isObjectNotArray(firstValue) && isObjectNotArray(secondValue)) {
        // object type
        acc[key] = deepMerge(firstValue, secondValue);
      } else {
        // value type
        acc[key] = secondValue;
      }
    } else if (firstHasKey) {
      acc[key] = firstValue;
    } else {
      acc[key] = secondValue;
    }

    return acc;
  }, {});
}

export { isObjectNotArray };<|MERGE_RESOLUTION|>--- conflicted
+++ resolved
@@ -5,15 +5,8 @@
  * @param obj an object
  * @returns `true` if obj is an object
  */
-<<<<<<< HEAD
-function isObjectNotArray<T extends ObjectLike>(
-  obj: unknown | unknown[],
-): obj is T {
+function isObjectNotArray<T extends ObjectLike>(obj: unknown): obj is T {
   return typeof obj === 'object' && obj != null && !Array.isArray(obj);
-=======
-function isObjectNotArray<T extends ObjectLike>(obj: unknown): obj is T {
-  return typeof obj === 'object' && !Array.isArray(obj);
->>>>>>> d67fd6d3
 }
 
 /**
