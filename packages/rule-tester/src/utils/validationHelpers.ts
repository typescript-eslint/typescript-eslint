--- conflicted
+++ resolved
@@ -80,16 +80,11 @@
  * In particular, to modify ast nodes, tokens and comments to throw on access to their `start` and `end` properties.
  */
 export function wrapParser(
-<<<<<<< HEAD
-  parser: Parser.ParserModule,
-  options?: {
-    ignoreTsErrors?: number[] | boolean;
-  },
-): Parser.ParserModule {
-=======
   parser: Parser.LooseParserModule,
+  // options?: {
+  //   ignoreTsErrors?: number[] | boolean;
+  // },
 ): Parser.LooseParserModule {
->>>>>>> 4b5cf6ea
   /**
    * Define `start`/`end` properties of all nodes of the given AST as throwing error.
    */
@@ -138,31 +133,26 @@
       parseForESLint(...args): Parser.ParseResult {
         const parsed = parser.parseForESLint(...args) as Parser.ParseResult;
 
-<<<<<<< HEAD
-        // We check diagnostic only on first run, because the fixer may fix
-        // existing semantic errors
-        // TODO: should we check semantic diagnostics after first run?
-        if (
-          firstRun &&
-          (!options?.ignoreTsErrors || Array.isArray(options.ignoreTsErrors)) &&
-          ret.services?.program
-        ) {
-          firstRun = false;
-          // TODO: ignoreTsErrors min len 1
-          checkTsSemanticDiagnostics(
-            ret.services.program,
-            Array.isArray(options?.ignoreTsErrors)
-              ? Array.from(new Set(options.ignoreTsErrors))
-              : [],
-          );
-        }
-
-        defineStartEndAsErrorInTree(ret.ast, ret.visitorKeys);
-        return ret;
-=======
+        // // We check diagnostic only on first run, because the fixer may fix
+        // // existing semantic errors
+        // // TODO: should we check semantic diagnostics after first run?
+        // if (
+        //   firstRun &&
+        //   (!options?.ignoreTsErrors || Array.isArray(options.ignoreTsErrors)) &&
+        //   ret.services?.program
+        // ) {
+        //   firstRun = false;
+        //   // TODO: ignoreTsErrors min len 1
+        //   checkTsSemanticDiagnostics(
+        //     ret.services.program,
+        //     Array.isArray(options?.ignoreTsErrors)
+        //       ? Array.from(new Set(options.ignoreTsErrors))
+        //       : [],
+        //   );
+        // }
+
         defineStartEndAsErrorInTree(parsed.ast, parsed.visitorKeys);
         return parsed;
->>>>>>> 4b5cf6ea
       },
 
       // @ts-expect-error -- see above
@@ -178,7 +168,11 @@
       return ast;
     },
 
-<<<<<<< HEAD
+    // @ts-expect-error -- see above
+    [parserSymbol]: parser,
+  };
+}
+
 function checkTsSemanticDiagnostics(
   program: ts.Program,
   extraCodesToIgnore: number[],
@@ -221,46 +215,4 @@
   }
 }
 
-/**
- * Function to replace `SourceCode.prototype.getComments`.
- */
-export function getCommentsDeprecation(): never {
-  throw new Error(
-    '`SourceCode#getComments()` is deprecated and will be removed in a future major version. Use `getCommentsBefore()`, `getCommentsAfter()`, and `getCommentsInside()` instead.',
-  );
-}
-
-const EMIT_LEGACY_RULE_API_WARNING: Record<string, boolean> = {};
-/**
- * Emit a deprecation warning if function-style format is being used.
- */
-export function emitLegacyRuleAPIWarning(ruleName: string): void {
-  if (!EMIT_LEGACY_RULE_API_WARNING[`warned-${ruleName}`]) {
-    EMIT_LEGACY_RULE_API_WARNING[`warned-${ruleName}`] = true;
-    process.emitWarning(
-      `"${ruleName}" rule is using the deprecated function-style format and will stop working in ESLint v9. Please use object-style format: https://eslint.org/docs/latest/extend/custom-rules`,
-      'DeprecationWarning',
-    );
-  }
-}
-
-const EMIT_MISSING_SCHEMA_WARNING: Record<string, boolean> = {};
-/**
- * Emit a deprecation warning if rule has options but is missing the "meta.schema" property
- */
-export function emitMissingSchemaWarning(ruleName: string): void {
-  if (!EMIT_MISSING_SCHEMA_WARNING[`warned-${ruleName}`]) {
-    EMIT_MISSING_SCHEMA_WARNING[`warned-${ruleName}`] = true;
-    process.emitWarning(
-      `"${ruleName}" rule has options but is missing the "meta.schema" property and will stop working in ESLint v9. Please add a schema: https://eslint.org/docs/latest/extend/custom-rules#options-schemas`,
-      'DeprecationWarning',
-    );
-  }
-=======
-    // @ts-expect-error -- see above
-    [parserSymbol]: parser,
-  };
->>>>>>> 4b5cf6ea
-}
-
 export const REQUIRED_SCENARIOS = ['valid', 'invalid'] as const;