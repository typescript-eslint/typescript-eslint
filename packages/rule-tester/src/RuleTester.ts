/* eslint-disable @typescript-eslint/no-unnecessary-condition */
// Forked from https://github.com/eslint/eslint/blob/ad9dd6a933fd098a0d99c6a9aa059850535c23ee/lib/rule-tester/rule-tester.js

import type * as ParserType from '@typescript-eslint/parser';
import type { TSESTree } from '@typescript-eslint/utils';
import type {
  AnyRuleCreateFunction,
  AnyRuleModule,
  ParserOptions,
  RuleListener,
  RuleModule,
} from '@typescript-eslint/utils/ts-eslint';

import * as parser from '@typescript-eslint/parser';
import { deepMerge } from '@typescript-eslint/utils/eslint-utils';
import { Linter } from '@typescript-eslint/utils/ts-eslint';
import assert from 'node:assert';
import path from 'node:path';
import util from 'node:util';
// we intentionally import from eslint here because we need to use the same class
// that ESLint uses, not our custom override typed version
import { SourceCode } from 'eslint';
import stringify from 'json-stable-stringify-without-jsonify';
import merge from 'lodash.merge';

import type {
  InvalidTestCase,
  NormalizedRunTests,
  RuleTesterConfig,
  RunTests,
  SuggestionOutput,
  TesterConfigWithDefaults,
  ValidTestCase,
} from './types';

import { TestFramework } from './TestFramework';
import { ajvBuilder } from './utils/ajv';
import { cloneDeeplyExcludesParent } from './utils/cloneDeeplyExcludesParent';
import { validate } from './utils/config-validator';
import { satisfiesAllDependencyConstraints } from './utils/dependencyConstraints';
import { freezeDeeply } from './utils/freezeDeeply';
import { getRuleOptionsSchema } from './utils/getRuleOptionsSchema';
import { hasOwnProperty } from './utils/hasOwnProperty';
import { getPlaceholderMatcher, interpolate } from './utils/interpolate';
import { omitCustomConfigProperties } from './utils/omitCustomConfigProperties';
import { isSerializable } from './utils/serialization';
import * as SourceCodeFixer from './utils/SourceCodeFixer';
import {
  ERROR_OBJECT_PARAMETERS,
  FRIENDLY_ERROR_OBJECT_PARAMETER_LIST,
  FRIENDLY_SUGGESTION_OBJECT_PARAMETER_LIST,
  REQUIRED_SCENARIOS,
  RULE_TESTER_PARAMETERS,
  sanitize,
  SUGGESTION_OBJECT_PARAMETERS,
  wrapParser,
} from './utils/validationHelpers';

const ajv = ajvBuilder({ strictDefaults: true });
const RULE_TESTER_PLUGIN = '@rule-tester';
const RULE_TESTER_PLUGIN_PREFIX = `${RULE_TESTER_PLUGIN}/`;
const TYPESCRIPT_ESLINT_PARSER = '@typescript-eslint/parser';
const DUPLICATE_PARSER_ERROR_MESSAGE = `Do not set the parser at the test level unless you want to use a parser other than "${TYPESCRIPT_ESLINT_PARSER}"`;

// instead of creating a hard dependency, just use a soft require
// a bit weird, but if they're using this tooling, it'll be installed
// eslint-disable-next-line @typescript-eslint/no-require-imports
const defaultParser = require(TYPESCRIPT_ESLINT_PARSER) as typeof ParserType;

/*
 * testerDefaultConfig must not be modified as it allows to reset the tester to
 * the initial default configuration
 */
const testerDefaultConfig: Readonly<TesterConfigWithDefaults> = {
  defaultFilenames: { ts: 'file.ts', tsx: 'react.tsx' },
  languageOptions: {
    parser: defaultParser,
  },
  rules: {},
};

let defaultConfig = deepMerge(
  {},
  testerDefaultConfig,
) as TesterConfigWithDefaults;

type ForbiddenFunction = (this: WeakKey, ...args: never[]) => unknown;

const forbiddenMethods = [
  'applyInlineConfig',
  'applyLanguageOptions',
  'finalize',
] as const;

type ForbiddenMethodName = (typeof forbiddenMethods)[number];

const forbiddenMethodCalls = new Map(
  forbiddenMethods.map(methodName => [methodName, new WeakSet()]),
);

/**
 * Function to replace forbidden `SourceCode` methods. Allows just one call per method.
 * @param methodName The name of the method to forbid.
 * @param prototype The prototype with the original method to call.
 * @returns The function that throws the error.
 */
function throwForbiddenMethodError<
  MethodName extends ForbiddenMethodName,
  Prototype extends Record<MethodName, ForbiddenFunction>,
>(methodName: MethodName, prototype: Prototype): Prototype[MethodName] {
  const original = prototype[methodName];

  return function (this: WeakKey, ...args: Parameters<Prototype[MethodName]>) {
    // eslint-disable-next-line @typescript-eslint/no-non-null-assertion
    const called = forbiddenMethodCalls.get(methodName)!;

    if (!called.has(this)) {
      called.add(this);

      return original.apply(this, args);
    }

    throw new Error(
      `\`SourceCode#${methodName}()\` cannot be called inside a rule.`,
    );
  } as Prototype[MethodName];
}

/**
 * Extracts names of {{ placeholders }} from the reported message.
 * @param message Reported message
 * @returns Array of placeholder names
 */
function getMessagePlaceholders(message: string): string[] {
  const matcher = getPlaceholderMatcher();

  return Array.from(message.matchAll(matcher), ([, name]) => name.trim());
}

/**
 * Returns the placeholders in the reported messages but
 * only includes the placeholders available in the raw message and not in the provided data.
 * @param message The reported message
 * @param raw The raw message specified in the rule meta.messages
 * @param data The passed
 * @returns Missing placeholder names
 */
function getUnsubstitutedMessagePlaceholders(
  message: string,
  raw: string,
  data: Record<string, unknown> = {},
): string[] {
  const unsubstituted = getMessagePlaceholders(message);

  if (unsubstituted.length === 0) {
    return [];
  }

  // Remove false positives by only counting placeholders in the raw message, which were not provided in the data matcher or added with a data property
  const known = getMessagePlaceholders(raw);
  const provided = Object.keys(data);

  return unsubstituted.filter(
    name => known.includes(name) && !provided.includes(name),
  );
}

export class RuleTester extends TestFramework {
  readonly #linter: Linter;
  readonly #rules: Record<string, AnyRuleCreateFunction | AnyRuleModule> = {};
  readonly #testerConfig: TesterConfigWithDefaults;

  /**
   * Creates a new instance of RuleTester.
   */
  constructor(testerConfig?: RuleTesterConfig) {
    super();

    /**
     * The configuration to use for this tester. Combination of the tester
     * configuration and the default configuration.
     */
    this.#testerConfig = merge({}, defaultConfig, testerConfig, {
      rules: { [`${RULE_TESTER_PLUGIN_PREFIX}validate-ast`]: 'error' },
    });

    this.#linter = new Linter({
      configType: 'flat',
      cwd: this.#testerConfig.languageOptions.parserOptions?.tsconfigRootDir,
    });

    // make sure that the parser doesn't hold onto file handles between tests
    // on linux (i.e. our CI env), there can be very a limited number of watch handles available
    const constructor = this.constructor as typeof RuleTester;
    constructor.afterAll(() => {
      try {
        defaultParser.clearCaches();
      } catch {
        // ignored on purpose
      }
    });
  }

  /**
   * Set the configuration to use for all future tests
   */
  static setDefaultConfig(config: RuleTesterConfig): void {
    if (typeof config !== 'object' || config == null) {
      throw new TypeError(
        'RuleTester.setDefaultConfig: config must be an object',
      );
    }
    // Make sure the rules object exists since it is assumed to exist later
    defaultConfig = deepMerge(
      defaultConfig,
      // @ts-expect-error -- no index signature
      config,
    ) as TesterConfigWithDefaults;
  }

  /**
   * Get the current configuration used for all tests
   */
  static getDefaultConfig(): Readonly<RuleTesterConfig> {
    return defaultConfig;
  }

  /**
   * Reset the configuration to the initial configuration of the tester removing
   * any changes made until now.
   */
  static resetDefaultConfig(): void {
    defaultConfig = merge({}, testerDefaultConfig);
  }

  /**
   * Adds the `only` property to a test to run it in isolation.
   */
  static only<Options extends readonly unknown[]>(
    item: ValidTestCase<Options> | string,
  ): ValidTestCase<Options>;
  /**
   * Adds the `only` property to a test to run it in isolation.
   */
  static only<MessageIds extends string, Options extends readonly unknown[]>(
    item: InvalidTestCase<MessageIds, Options>,
  ): InvalidTestCase<MessageIds, Options>;
  static only<MessageIds extends string, Options extends readonly unknown[]>(
    item:
      | InvalidTestCase<MessageIds, Options>
      | ValidTestCase<Options>
      | string,
  ): InvalidTestCase<MessageIds, Options> | ValidTestCase<Options> {
    if (typeof item === 'string') {
      return { code: item, only: true };
    }

    return { ...item, only: true };
  }

  /**
   * Define a rule for one particular run of tests.
   */
  #normalizeTests<
    MessageIds extends string,
    Options extends readonly unknown[],
  >(
    rawTests: RunTests<MessageIds, Options>,
  ): NormalizedRunTests<MessageIds, Options> {
    /*
    Automatically add a filename to the tests to enable type-aware tests to "just work".
    This saves users having to verbosely and manually add the filename to every
    single test case.
    Hugely helps with the string-based valid test cases as it means they don't
    need to be made objects!
    */
    const getFilename = (
      originalFilename: string | undefined,
      testOptions: ParserOptions | undefined,
    ): string => {
      const resolvedOptions = deepMerge(
        this.#testerConfig.languageOptions.parserOptions,
        testOptions,
      ) as ParserOptions;
      const filename =
        originalFilename ??
        (resolvedOptions.ecmaFeatures?.jsx
          ? this.#testerConfig.defaultFilenames.tsx
          : this.#testerConfig.defaultFilenames.ts);
      if (resolvedOptions.project) {
        return path.join(
          resolvedOptions.tsconfigRootDir ?? process.cwd(),
          filename,
        );
      }
      return filename;
    };
    const normalizeTest = <
      MessageIds extends string,
      Options extends readonly unknown[],
      T extends InvalidTestCase<MessageIds, Options> | ValidTestCase<Options>,
    >(
      test: T,
    ): T => {
      const { languageOptions = {} } = test;
      if (languageOptions.parser === parser) {
        throw new Error(DUPLICATE_PARSER_ERROR_MESSAGE);
      }
      return {
        ...test,
        filename: getFilename(test.filename, languageOptions.parserOptions),
        languageOptions: {
          ...languageOptions,
          parserOptions: {
            // Re-running simulates --fix mode, which implies an isolated program
            // (i.e. parseAndGenerateServicesCalls[test.filename] > 1).
            disallowAutomaticSingleRunInference: true,
            ...languageOptions.parserOptions,
          },
        },
      };
    };

    const normalizedTests = {
      invalid: rawTests.invalid.map(normalizeTest),
      valid: rawTests.valid
        .map(test => {
          if (typeof test === 'string') {
            return { code: test };
          }
          return test;
        })
        .map(normalizeTest),
    };

    // convenience iterator to make it easy to loop all tests without a concat
    const allTestsIterator = {
      *[Symbol.iterator](): Generator<ValidTestCase<Options>, void> {
        for (const testCase of normalizedTests.valid) {
          yield testCase;
        }
        for (const testCase of normalizedTests.invalid) {
          yield testCase;
        }
      },
    };

    const hasOnly = ((): boolean => {
      for (const test of allTestsIterator) {
        if (test.only) {
          return true;
        }
      }
      return false;
    })();
    if (hasOnly) {
      // if there is an `only: true` - don't try apply constraints - assume that
      // we are in "local development" mode rather than "CI validation" mode
      return normalizedTests;
    }

    const hasConstraints = ((): boolean => {
      for (const test of allTestsIterator) {
        if (
          test.dependencyConstraints &&
          Object.keys(test.dependencyConstraints).length > 0
        ) {
          return true;
        }
      }
      return false;
    })();
    if (!hasConstraints) {
      return normalizedTests;
    }

    /*
    Mark all unsatisfactory tests as `skip: true`.
    We do this instead of just omitting the tests entirely because it gives the
    test framework the opportunity to log the test as skipped rather than the test
    just disappearing without a trace.
    */
    const maybeMarkAsOnly = <
      T extends InvalidTestCase<MessageIds, Options> | ValidTestCase<Options>,
    >(
      test: T,
    ): T => {
      return {
        ...test,
        skip: !satisfiesAllDependencyConstraints(test.dependencyConstraints),
      };
    };
    normalizedTests.valid = normalizedTests.valid.map(maybeMarkAsOnly);
    normalizedTests.invalid = normalizedTests.invalid.map(maybeMarkAsOnly);

    return normalizedTests;
  }

  defineRule(name: string, rule: AnyRuleModule): void {
    this.#rules[name] = {
      ...rule,
      // Create a wrapper rule that freezes the `context` properties.
      create(context): RuleListener {
        freezeDeeply(context.options);
        freezeDeeply(context.settings);
        freezeDeeply(context.parserOptions);

        return (typeof rule === 'function' ? rule : rule.create)(context);
      },
    };
  }

  /**
   * Adds a new rule test to execute.
   */
  run<MessageIds extends string, Options extends readonly unknown[]>(
    ruleName: string,
    rule: RuleModule<MessageIds, Options>,
    test: RunTests<MessageIds, Options>,
  ): void {
    const constructor = this.constructor as typeof RuleTester;

    if (
      this.#testerConfig.dependencyConstraints &&
      !satisfiesAllDependencyConstraints(
        this.#testerConfig.dependencyConstraints,
      )
    ) {
      // for frameworks like mocha or jest that have a "skip" version of their function
      // we can provide a nice skipped test!
      constructor.describeSkip(ruleName, () => {
        constructor.it(
          'All tests skipped due to unsatisfied constructor dependency constraints',
          () => {
            // some frameworks error if there are no assertions
            assert.equal(true, true);
          },
        );
      });

      // don't run any tests because we don't match the base constraint
      return;
    }

    if (!test || typeof test !== 'object') {
      throw new TypeError(
        `Test Scenarios for rule ${ruleName} : Could not find test scenario object`,
      );
    }

    const scenarioErrors: string[] = [];
    REQUIRED_SCENARIOS.forEach(scenarioType => {
      if (!test[scenarioType]) {
        scenarioErrors.push(
          `Could not find any ${scenarioType} test scenarios`,
        );
      }
    });

    if (scenarioErrors.length > 0) {
      throw new Error(
        [
          `Test Scenarios for rule ${ruleName} is invalid:`,
          ...scenarioErrors,
        ].join('\n'),
      );
    }

    const seenValidTestCases = new Set<string>();
    const seenInvalidTestCases = new Set<string>();
    const normalizedTests = this.#normalizeTests(test);

    function getTestMethod(
      test: ValidTestCase<Options>,
    ): 'it' | 'itOnly' | 'itSkip' {
      if (test.skip) {
        return 'itSkip';
      }
      if (test.only) {
        return 'itOnly';
      }
      return 'it';
    }

    /*
     * This creates a test suite and pipes all supplied info through
     * one of the templates above.
     */
    constructor.describe(ruleName, () => {
      if (normalizedTests.valid.length) {
        constructor.describe('valid', () => {
          normalizedTests.valid.forEach(valid => {
            const testName = ((): string => {
              if (valid.name == null || valid.name.length === 0) {
                return valid.code;
              }
              return valid.name;
            })();
            constructor[getTestMethod(valid)](sanitize(testName), () => {
              this.#testValidTemplate(
                ruleName,
                rule,
                valid,
                seenValidTestCases,
              );
            });
          });
        });
      }

      if (normalizedTests.invalid.length) {
        constructor.describe('invalid', () => {
          normalizedTests.invalid.forEach(invalid => {
            const name = ((): string => {
              if (invalid.name == null || invalid.name.length === 0) {
                return invalid.code;
              }
              return invalid.name;
            })();
            constructor[getTestMethod(invalid)](sanitize(name), () => {
              this.#testInvalidTemplate(
                ruleName,
                rule,
                invalid,
                seenInvalidTestCases,
              );
            });
          });
        });
      }
    });
  }

  /**
   * Run the rule for the given item
   * @throws {Error} If an invalid schema.
   * Use @private instead of #private to expose it for testing purposes
   */
  private runRuleForItem<
    MessageIds extends string,
    Options extends readonly unknown[],
  >(
    ruleName: string,
    rule: RuleModule<MessageIds, Options>,
    item: InvalidTestCase<MessageIds, Options> | ValidTestCase<Options>,
  ): {
    afterAST: TSESTree.Program;
    beforeAST: TSESTree.Program;
    config: RuleTesterConfig;
    filename?: string;
    messages: Linter.LintMessage[];
    outputs: string[];
  } {
    this.defineRule(ruleName, rule);

    let config: TesterConfigWithDefaults = merge({}, this.#testerConfig, {
      files: ['**'],
      plugins: {
        [RULE_TESTER_PLUGIN]: {
          rules: {
            /**
             * Setup AST getters.
             * The goal is to check whether or not AST was modified when
             * running the rule under test.
             */
            'validate-ast': {
              create(): RuleListener {
                return {
                  Program(node: TSESTree.Program): void {
                    beforeAST = cloneDeeplyExcludesParent(node);
                  },
                  'Program:exit'(node: TSESTree.Program): void {
                    afterAST = node;
                  },
                };
              },
            },
            ...this.#rules,
          },
        },
      },
    });

    // Unlike other properties, we don't want to spread props between different parsers.
    config.languageOptions.parser =
      item.languageOptions?.parser ?? this.#testerConfig.languageOptions.parser;

    let code;
    let filename;
    let beforeAST: TSESTree.Program;
    let afterAST: TSESTree.Program;

    if (typeof item === 'string') {
      code = item;
    } else {
      code = item.code;

      /*
       * Assumes everything on the item is a config except for the
       * parameters used by this tester
       */
      const itemConfig: Record<string, unknown> = { ...item };

      for (const parameter of RULE_TESTER_PARAMETERS) {
        // eslint-disable-next-line @typescript-eslint/no-dynamic-delete
        delete itemConfig[parameter];
      }

      /*
       * Create the config object from the tester config and this item
       * specific configurations.
       */
      config = merge(config, itemConfig);
    }

    if (hasOwnProperty(item, 'only')) {
      assert.ok(
        typeof item.only === 'boolean',
        "Optional test case property 'only' must be a boolean",
      );
    }
    if (hasOwnProperty(item, 'filename')) {
      assert.ok(
        typeof item.filename === 'string',
        "Optional test case property 'filename' must be a string",
      );
      filename = item.filename;
    }

    const prefixedRuleName = `${RULE_TESTER_PLUGIN_PREFIX}${ruleName}`;

    if (hasOwnProperty(item, 'options')) {
      assert(Array.isArray(item.options), 'options must be an array');
      config.rules[prefixedRuleName] = ['error', ...item.options];
    } else {
      config.rules[prefixedRuleName] = 'error';
    }

    config.languageOptions ??= {};
    config.languageOptions.parser ??= defaultParser;
    config.languageOptions.parser = wrapParser(config.languageOptions.parser);

<<<<<<< HEAD
    /*
     * Setup AST getters.
     * The goal is to check whether or not AST was modified when
     * running the rule under test.
     */
    this.#linter.defineRule('rule-tester/validate-ast', {
      create() {
        return {
          Program(node): void {
            beforeAST = cloneDeeplyExcludesParent(node);
          },
          'Program:exit'(node): void {
            afterAST = node;
          },
        };
      },
    });

    if (typeof config.parser === 'string') {
      assert(
        path.isAbsolute(config.parser),
        'Parsers provided as strings to RuleTester must be absolute paths',
      );
    } else {
      config.parser = require.resolve(TYPESCRIPT_ESLINT_PARSER);
    }

    this.#linter.defineParser(
      config.parser,
      wrapParser(require(config.parser) as Parser.ParserModule, {
        ignoreTsErrors: item.ignoreTsErrors,
      }),
    );
=======
    const schema = getRuleOptionsSchema(rule);
>>>>>>> 4b5cf6ea

    if (schema) {
      ajv.validateSchema(schema);

      if (ajv.errors) {
        const errors = ajv.errors
          .map(error => {
            const field =
              error.dataPath[0] === '.'
                ? error.dataPath.slice(1)
                : error.dataPath;

            return `\t${field}: ${error.message}`;
          })
          .join('\n');

        throw new Error(
          [`Schema for rule ${ruleName} is invalid:`, errors].join(
            // no space after comma to match eslint core
            ',',
          ),
        );
      }

      /*
       * `ajv.validateSchema` checks for errors in the structure of the schema (by comparing the schema against a "meta-schema"),
       * and it reports those errors individually. However, there are other types of schema errors that only occur when compiling
       * the schema (e.g. using invalid defaults in a schema), and only one of these errors can be reported at a time. As a result,
       * the schema is compiled here separately from checking for `validateSchema` errors.
       */
      try {
        ajv.compile(schema);
      } catch (err) {
        throw new Error(
          `Schema for rule ${ruleName} is invalid: ${(err as Error).message}`,
        );
      }
    }

    validate(config, RULE_TESTER_PLUGIN, id => (id === ruleName ? rule : null));

    // Verify the code.
    let initialMessages: Linter.LintMessage[] | null = null;
    let messages: Linter.LintMessage[] | null = null;
    let fixedResult: SourceCodeFixer.AppliedFixes | null = null;
    let passNumber = 0;
    const outputs: string[] = [];
    const configWithoutCustomKeys = omitCustomConfigProperties(config);

    do {
      passNumber++;

      const { applyInlineConfig, applyLanguageOptions, finalize } =
        SourceCode.prototype;

      try {
        forbiddenMethods.forEach(methodName => {
          SourceCode.prototype[methodName] = throwForbiddenMethodError(
            methodName,
            SourceCode.prototype,
          );
        });

        const actualConfig = merge(configWithoutCustomKeys, {
          languageOptions: {
            ...configWithoutCustomKeys.languageOptions,
            parserOptions: {
              ecmaVersion: 'latest',
              sourceType: 'module',
              ...configWithoutCustomKeys.languageOptions?.parserOptions,
            },
          },
          linterOptions: { reportUnusedDisableDirectives: 1 },
        });
        messages = this.#linter.verify(code, actualConfig, filename);
      } finally {
        SourceCode.prototype.applyInlineConfig = applyInlineConfig;
        SourceCode.prototype.applyLanguageOptions = applyLanguageOptions;
        SourceCode.prototype.finalize = finalize;
      }

      initialMessages ??= messages;

      if (messages.length === 0) {
        break;
      }

      const fatalErrorMessage = messages.find(m => m.fatal);
      assert(
        !fatalErrorMessage,
        `A fatal parsing error occurred: ${fatalErrorMessage?.message}`,
      );

      fixedResult = SourceCodeFixer.applyFixes(code, messages);
      if (fixedResult.output === code) {
        break;
      }
      code = fixedResult.output;
      outputs.push(code);

      // Verify if autofix makes a syntax error or not.
      const errorMessageInFix = this.#linter
        .verify(fixedResult.output, configWithoutCustomKeys, filename)
        .find(m => m.fatal);

      assert(
        !errorMessageInFix,
        [
          'A fatal parsing error occurred in autofix.',
          `Error: ${errorMessageInFix?.message}`,
          'Autofix output:',
          fixedResult.output,
        ].join('\n'),
      );
    } while (fixedResult.fixed && passNumber < 10);

    return {
      config,
      filename,
      messages: initialMessages,
      outputs,
      // is definitely assigned within the `@rule-tester/validate-ast` rule
      // eslint-disable-next-line @typescript-eslint/no-non-null-assertion
      beforeAST: beforeAST!,
      // is definitely assigned within the `@rule-tester/validate-ast` rule
      // eslint-disable-next-line @typescript-eslint/no-non-null-assertion
      afterAST: cloneDeeplyExcludesParent(afterAST!),
    };
  }

  /**
   * Check if the template is valid or not
   * all valid cases go through this
   */
  #testValidTemplate<
    MessageIds extends string,
    Options extends readonly unknown[],
  >(
    ruleName: string,
    rule: RuleModule<MessageIds, Options>,
    itemIn: ValidTestCase<Options> | string,
    seenValidTestCases: Set<string>,
  ): void {
    const item: ValidTestCase<Options> =
      typeof itemIn === 'object' ? itemIn : { code: itemIn };

    assert.ok(
      typeof item.code === 'string',
      "Test case must specify a string value for 'code'",
    );
    if (item.name) {
      assert.ok(
        typeof item.name === 'string',
        "Optional test case property 'name' must be a string",
      );
    }

    checkDuplicateTestCase(item, seenValidTestCases);

    const result = this.runRuleForItem(ruleName, rule, item);
    const messages = result.messages;

    assert.strictEqual(
      messages.length,
      0,
      util.format(
        'Should have no errors but had %d: %s',
        messages.length,
        util.inspect(messages),
      ),
    );

    assertASTDidntChange(result.beforeAST, result.afterAST);
  }

  /**
   * Check if the template is invalid or not
   * all invalid cases go through this.
   */
  #testInvalidTemplate<
    MessageIds extends string,
    Options extends readonly unknown[],
  >(
    ruleName: string,
    rule: RuleModule<MessageIds, Options>,
    item: InvalidTestCase<MessageIds, Options>,
    seenInvalidTestCases: Set<string>,
  ): void {
    assert.ok(
      typeof item.code === 'string',
      "Test case must specify a string value for 'code'",
    );
    if (item.name) {
      assert.ok(
        typeof item.name === 'string',
        "Optional test case property 'name' must be a string",
      );
    }
    assert.ok(
      item.errors || item.errors === 0,
      `Did not specify errors for an invalid test of ${ruleName}`,
    );

    if (Array.isArray(item.errors) && item.errors.length === 0) {
      assert.fail('Invalid cases must have at least one error');
    }

    checkDuplicateTestCase(item, seenInvalidTestCases);

    const ruleHasMetaMessages =
      hasOwnProperty(rule, 'meta') && hasOwnProperty(rule.meta, 'messages');
    const friendlyIDList = ruleHasMetaMessages
      ? `[${Object.keys(rule.meta.messages)
          .map(key => `'${key}'`)
          .join(', ')}]`
      : null;

    const result = this.runRuleForItem(ruleName, rule, item);
    const messages = result.messages.map(message => ({
      ...message,
      ...(message.ruleId && {
        ruleId: message.ruleId.startsWith(RULE_TESTER_PLUGIN_PREFIX)
          ? message.ruleId.slice(RULE_TESTER_PLUGIN_PREFIX.length)
          : message.ruleId,
      }),
    }));

    for (const message of messages) {
      if (hasOwnProperty(message, 'suggestions')) {
        const seenMessageIndices = new Map<string, number>();

        for (let i = 0; i < message.suggestions.length; i += 1) {
          const suggestionMessage = message.suggestions[i].desc;
          const previous = seenMessageIndices.get(suggestionMessage);

          assert.ok(
            !seenMessageIndices.has(suggestionMessage),
            `Suggestion message '${suggestionMessage}' reported from suggestion ${i} was previously reported by suggestion ${previous}. Suggestion messages should be unique within an error.`,
          );
          seenMessageIndices.set(suggestionMessage, i);
        }
      }
    }

    if (typeof item.errors === 'number') {
      if (item.errors === 0) {
        assert.fail("Invalid cases must have 'error' value greater than 0");
      }

      assert.strictEqual(
        messages.length,
        item.errors,
        util.format(
          'Should have %d error%s but had %d: %s',
          item.errors,
          item.errors === 1 ? '' : 's',
          messages.length,
          util.inspect(messages),
        ),
      );
    } else {
      assert.strictEqual(
        messages.length,
        item.errors.length,
        util.format(
          'Should have %d error%s but had %d: %s',
          item.errors.length,
          item.errors.length === 1 ? '' : 's',
          messages.length,
          util.inspect(messages),
        ),
      );

      const hasMessageOfThisRule = messages.some(m => m.ruleId === ruleName);

      // console.log({ messages });
      for (let i = 0, l = item.errors.length; i < l; i++) {
        const error = item.errors[i];
        const message = messages[i];

        assert(
          hasMessageOfThisRule,
          'Error rule name should be the same as the name of the rule being tested',
        );

        if (typeof error === 'string' || error instanceof RegExp) {
          // Just an error message.
          assertMessageMatches(message.message, error);
          assert.ok(
            message.suggestions === undefined,
            `Error at index ${i} has suggestions. Please convert the test error into an object and specify 'suggestions' property on it to test suggestions.`,
          );
        } else if (typeof error === 'object' && error != null) {
          /*
           * Error object.
           * This may have a message, messageId, data, node type, line, and/or
           * column.
           */

          Object.keys(error).forEach(propertyName => {
            assert.ok(
              ERROR_OBJECT_PARAMETERS.has(propertyName),
              `Invalid error property name '${propertyName}'. Expected one of ${FRIENDLY_ERROR_OBJECT_PARAMETER_LIST}.`,
            );
          });

          // @ts-expect-error -- we purposely don't define `message` on our types as the current standard is `messageId`
          if (hasOwnProperty(error, 'message')) {
            assert.ok(
              !hasOwnProperty(error, 'messageId'),
              "Error should not specify both 'message' and a 'messageId'.",
            );
            assert.ok(
              !hasOwnProperty(error, 'data'),
              "Error should not specify both 'data' and 'message'.",
            );
            assertMessageMatches(
              message.message,
              // @ts-expect-error -- we purposely don't define `message` on our types as the current standard is `messageId`
              error.message as unknown,
            );
          } else if (hasOwnProperty(error, 'messageId')) {
            assert.ok(
              ruleHasMetaMessages,
              "Error can not use 'messageId' if rule under test doesn't define 'meta.messages'.",
            );
            if (!hasOwnProperty(rule.meta.messages, error.messageId)) {
              assert(
                false,
                `Invalid messageId '${error.messageId}'. Expected one of ${friendlyIDList}.`,
              );
            }
            assert.strictEqual(
              message.messageId,
              error.messageId,
              `messageId '${message.messageId}' does not match expected messageId '${error.messageId}'.`,
            );

            const unsubstitutedPlaceholders =
              getUnsubstitutedMessagePlaceholders(
                message.message,
                rule.meta.messages[message.messageId],
                error.data,
              );

            assert.ok(
              unsubstitutedPlaceholders.length === 0,
              `The reported message has ${unsubstitutedPlaceholders.length > 1 ? `unsubstituted placeholders: ${unsubstitutedPlaceholders.map(name => `'${name}'`).join(', ')}` : `an unsubstituted placeholder '${unsubstitutedPlaceholders[0]}'`}. Please provide the missing ${unsubstitutedPlaceholders.length > 1 ? 'values' : 'value'} via the 'data' property in the context.report() call.`,
            );

            if (hasOwnProperty(error, 'data')) {
              /*
               *  if data was provided, then directly compare the returned message to a synthetic
               *  interpolated message using the same message ID and data provided in the test.
               *  See https://github.com/eslint/eslint/issues/9890 for context.
               */
              const unformattedOriginalMessage =
                rule.meta.messages[error.messageId];
              const rehydratedMessage = interpolate(
                unformattedOriginalMessage,
                error.data,
              );

              assert.strictEqual(
                message.message,
                rehydratedMessage,
                `Hydrated message "${rehydratedMessage}" does not match "${message.message}"`,
              );
            }
          } else {
            assert.fail(
              "Test error must specify either a 'messageId' or 'message'.",
            );
          }

          if (error.type) {
            assert.strictEqual(
              message.nodeType,
              error.type,
              `Error type should be ${error.type}, found ${message.nodeType}`,
            );
          }

          if (hasOwnProperty(error, 'line')) {
            assert.strictEqual(
              message.line,
              error.line,
              `Error line should be ${error.line}`,
            );
          }

          if (hasOwnProperty(error, 'column')) {
            assert.strictEqual(
              message.column,
              error.column,
              `Error column should be ${error.column}`,
            );
          }

          if (hasOwnProperty(error, 'endLine')) {
            assert.strictEqual(
              message.endLine,
              error.endLine,
              `Error endLine should be ${error.endLine}`,
            );
          }

          if (hasOwnProperty(error, 'endColumn')) {
            assert.strictEqual(
              message.endColumn,
              error.endColumn,
              `Error endColumn should be ${error.endColumn}`,
            );
          }

          assert.ok(
            !message.suggestions || hasOwnProperty(error, 'suggestions'),
            `Error at index ${i} has suggestions. Please specify 'suggestions' property on the test error object.`,
          );
          if (hasOwnProperty(error, 'suggestions')) {
            // Support asserting there are no suggestions
            const expectsSuggestions = Array.isArray(error.suggestions)
              ? error.suggestions.length > 0
              : Boolean(error.suggestions);
            const hasSuggestions = message.suggestions !== undefined;
            // eslint-disable-next-line @typescript-eslint/no-non-null-assertion
            const messageSuggestions = message.suggestions!;

            if (!hasSuggestions && expectsSuggestions) {
              assert.ok(
                !error.suggestions,
                `Error should have suggestions on error with message: "${message.message}"`,
              );
            } else if (hasSuggestions) {
              assert.ok(
                expectsSuggestions,
                `Error should have no suggestions on error with message: "${message.message}"`,
              );
              if (typeof error.suggestions === 'number') {
                assert.strictEqual(
                  messageSuggestions.length,
                  error.suggestions,
                  // It is possible that error.suggestions is a number
                  // eslint-disable-next-line @typescript-eslint/restrict-template-expressions
                  `Error should have ${error.suggestions} suggestions. Instead found ${messageSuggestions.length} suggestions`,
                );
              } else if (Array.isArray(error.suggestions)) {
                assert.strictEqual(
                  messageSuggestions.length,
                  error.suggestions.length,
                  `Error should have ${error.suggestions.length} suggestions. Instead found ${messageSuggestions.length} suggestions`,
                );

                error.suggestions.forEach(
                  (expectedSuggestion: SuggestionOutput<MessageIds>, index) => {
                    assert.ok(
                      typeof expectedSuggestion === 'object' &&
                        expectedSuggestion != null,
                      "Test suggestion in 'suggestions' array must be an object.",
                    );
                    Object.keys(expectedSuggestion).forEach(propertyName => {
                      assert.ok(
                        SUGGESTION_OBJECT_PARAMETERS.has(propertyName),
                        `Invalid suggestion property name '${propertyName}'. Expected one of ${FRIENDLY_SUGGESTION_OBJECT_PARAMETER_LIST}.`,
                      );
                    });

                    const actualSuggestion = messageSuggestions[index];
                    const suggestionPrefix = `Error Suggestion at index ${index}:`;

                    // @ts-expect-error -- we purposely don't define `desc` on our types as the current standard is `messageId`
                    if (hasOwnProperty(expectedSuggestion, 'desc')) {
                      // @ts-expect-error -- we purposely don't define `desc` on our types as the current standard is `messageId`
                      const expectedDesc = expectedSuggestion.desc as string;

                      assert.ok(
                        !hasOwnProperty(expectedSuggestion, 'data'),
                        `${suggestionPrefix} Test should not specify both 'desc' and 'data'.`,
                      );
                      assert.ok(
                        !hasOwnProperty(expectedSuggestion, 'messageId'),
                        `${suggestionPrefix} Test should not specify both 'desc' and 'messageId'.`,
                      );
                      assert.strictEqual(
                        actualSuggestion.desc,
                        expectedDesc,
                        `${suggestionPrefix} desc should be "${expectedDesc}" but got "${actualSuggestion.desc}" instead.`,
                      );
                    } else if (
                      hasOwnProperty(expectedSuggestion, 'messageId')
                    ) {
                      assert.ok(
                        ruleHasMetaMessages,
                        `${suggestionPrefix} Test can not use 'messageId' if rule under test doesn't define 'meta.messages'.`,
                      );
                      assert.ok(
                        hasOwnProperty(
                          rule.meta.messages,
                          expectedSuggestion.messageId,
                        ),
                        `${suggestionPrefix} Test has invalid messageId '${expectedSuggestion.messageId}', the rule under test allows only one of ${friendlyIDList}.`,
                      );
                      assert.strictEqual(
                        actualSuggestion.messageId,
                        expectedSuggestion.messageId,
                        `${suggestionPrefix} messageId should be '${expectedSuggestion.messageId}' but got '${actualSuggestion.messageId}' instead.`,
                      );

                      const unsubstitutedPlaceholders =
                        getUnsubstitutedMessagePlaceholders(
                          actualSuggestion.desc,
                          rule.meta.messages[expectedSuggestion.messageId],
                          expectedSuggestion.data,
                        );

                      assert.ok(
                        unsubstitutedPlaceholders.length === 0,
                        `The message of the suggestion has ${unsubstitutedPlaceholders.length > 1 ? `unsubstituted placeholders: ${unsubstitutedPlaceholders.map(name => `'${name}'`).join(', ')}` : `an unsubstituted placeholder '${unsubstitutedPlaceholders[0]}'`}. Please provide the missing ${unsubstitutedPlaceholders.length > 1 ? 'values' : 'value'} via the 'data' property for the suggestion in the context.report() call.`,
                      );

                      if (hasOwnProperty(expectedSuggestion, 'data')) {
                        const unformattedMetaMessage =
                          rule.meta.messages[expectedSuggestion.messageId];
                        const rehydratedDesc = interpolate(
                          unformattedMetaMessage,
                          expectedSuggestion.data,
                        );

                        assert.strictEqual(
                          actualSuggestion.desc,
                          rehydratedDesc,
                          `${suggestionPrefix} Hydrated test desc "${rehydratedDesc}" does not match received desc "${actualSuggestion.desc}".`,
                        );
                      }
                    } else if (hasOwnProperty(expectedSuggestion, 'data')) {
                      assert.fail(
                        `${suggestionPrefix} Test must specify 'messageId' if 'data' is used.`,
                      );
                    } else {
                      assert.fail(
                        `${suggestionPrefix} Test must specify either 'messageId' or 'desc'.`,
                      );
                    }

                    assert.ok(
                      hasOwnProperty(expectedSuggestion, 'output'),
                      `${suggestionPrefix} The "output" property is required.`,
                    );
                    const codeWithAppliedSuggestion =
                      SourceCodeFixer.applyFixes(item.code, [
                        actualSuggestion,
                      ]).output;

                    // Verify if suggestion fix makes a syntax error or not.
                    const errorMessageInSuggestion = this.#linter
                      .verify(
                        codeWithAppliedSuggestion,
                        omitCustomConfigProperties(result.config),
                        result.filename,
                      )
                      .find(m => m.fatal);

                    assert(
                      !errorMessageInSuggestion,
                      [
                        'A fatal parsing error occurred in suggestion fix.',
                        `Error: ${errorMessageInSuggestion?.message}`,
                        'Suggestion output:',
                        codeWithAppliedSuggestion,
                      ].join('\n'),
                    );

                    assert.strictEqual(
                      codeWithAppliedSuggestion,
                      expectedSuggestion.output,
                      `Expected the applied suggestion fix to match the test suggestion output for suggestion at index: ${index} on error with message: "${message.message}"`,
                    );
                    assert.notStrictEqual(
                      expectedSuggestion.output,
                      item.code,
                      `The output of a suggestion should differ from the original source code for suggestion at index: ${index} on error with message: "${message.message}"`,
                    );
                  },
                );
              } else {
                assert.fail(
                  "Test error object property 'suggestions' should be an array or a number",
                );
              }
            }
          }
        } else {
          // Message was an unexpected type
          assert.fail(
            `Error should be a string, object, or RegExp, but found (${util.inspect(
              message,
            )})`,
          );
        }
      }
    }

    if (hasOwnProperty(item, 'output')) {
      if (item.output == null) {
        if (result.outputs.length) {
          assert.strictEqual(
            result.outputs[0],
            item.code,
            'Expected no autofixes to be suggested.',
          );
        }
      } else if (typeof item.output === 'string') {
        assert(result.outputs.length > 0, 'Expected autofix to be suggested.');
        assert.strictEqual(
          result.outputs[0],
          item.output,
          'Output is incorrect.',
        );
        if (result.outputs.length) {
          assert.deepStrictEqual(
            result.outputs,
            [item.output],
            'Multiple autofixes are required due to overlapping fix ranges - please use the array form of output to declare all of the expected autofix passes.',
          );
        }
      } else {
        assert(result.outputs.length > 0, 'Expected autofix to be suggested.');
        assert.deepStrictEqual(
          result.outputs,
          item.output,
          'Outputs do not match.',
        );
      }
    } else if (result.outputs.length) {
      assert.strictEqual(
        result.outputs[0],
        item.code,
        "The rule fixed the code. Please add 'output' property.",
      );
    }

    assertASTDidntChange(result.beforeAST, result.afterAST);
  }
}

/**
 * Check if the AST was changed
 */
function assertASTDidntChange(beforeAST: unknown, afterAST: unknown): void {
  assert.deepStrictEqual(beforeAST, afterAST, 'Rule should not modify AST.');
}

/**
 * Check if this test case is a duplicate of one we have seen before.
 */
function checkDuplicateTestCase(
  item: unknown,
  seenTestCases: Set<unknown>,
): void {
  if (!isSerializable(item)) {
    /*
     * If we can't serialize a test case (because it contains a function, RegExp, etc), skip the check.
     * This might happen with properties like: options, plugins, settings, languageOptions.parser, languageOptions.parserOptions.
     */
    return;
  }

  const serializedTestCase = stringify(item);

  assert(
    !seenTestCases.has(serializedTestCase),
    'detected duplicate test case',
  );
  seenTestCases.add(serializedTestCase);
}

/**
 * Asserts that the message matches its expected value. If the expected
 * value is a regular expression, it is checked against the actual
 * value.
 */
function assertMessageMatches(actual: string, expected: RegExp | string): void {
  if (expected instanceof RegExp) {
    // assert.js doesn't have a built-in RegExp match function
    assert.ok(
      expected.test(actual),
      `Expected '${actual}' to match ${expected}`,
    );
  } else {
    assert.strictEqual(actual, expected);
  }
}<|MERGE_RESOLUTION|>--- conflicted
+++ resolved
@@ -640,43 +640,7 @@
     config.languageOptions.parser ??= defaultParser;
     config.languageOptions.parser = wrapParser(config.languageOptions.parser);
 
-<<<<<<< HEAD
-    /*
-     * Setup AST getters.
-     * The goal is to check whether or not AST was modified when
-     * running the rule under test.
-     */
-    this.#linter.defineRule('rule-tester/validate-ast', {
-      create() {
-        return {
-          Program(node): void {
-            beforeAST = cloneDeeplyExcludesParent(node);
-          },
-          'Program:exit'(node): void {
-            afterAST = node;
-          },
-        };
-      },
-    });
-
-    if (typeof config.parser === 'string') {
-      assert(
-        path.isAbsolute(config.parser),
-        'Parsers provided as strings to RuleTester must be absolute paths',
-      );
-    } else {
-      config.parser = require.resolve(TYPESCRIPT_ESLINT_PARSER);
-    }
-
-    this.#linter.defineParser(
-      config.parser,
-      wrapParser(require(config.parser) as Parser.ParserModule, {
-        ignoreTsErrors: item.ignoreTsErrors,
-      }),
-    );
-=======
     const schema = getRuleOptionsSchema(rule);
->>>>>>> 4b5cf6ea
 
     if (schema) {
       ajv.validateSchema(schema);
