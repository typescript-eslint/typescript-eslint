import type {
  Linter,
  Parser,
  ParserOptions,
  SharedConfigurationSettings,
} from '@typescript-eslint/utils/ts-eslint';

import type { DependencyConstraint } from './DependencyConstraint';

export interface TestLanguageOptions {
  /**
   * Environments for the test case.
   */
  readonly env?: Readonly<Linter.EnvironmentConfig>;
  /**
   * The additional global variables.
   */
  readonly globals?: Readonly<Linter.GlobalsConfig>;
  /**
   * The absolute path for the parser.
   */
  readonly parser?: Readonly<Parser.LooseParserModule>;
  /**
   * Options for the parser.
   */
  readonly parserOptions?: Readonly<ParserOptions>;
}

export interface ValidTestCase<Options extends readonly unknown[]> {
  /**
   * Code for the test case.
   */
  readonly code: string;
  /**
   * Constraints that must pass in the current environment for the test to run
   */
  readonly dependencyConstraints?: DependencyConstraint;
  /**
   * The fake filename for the test case. Useful for rules that make assertion about filenames.
   */
  readonly filename?: string;
  /**
   * Language options for the test case.
   */
  readonly languageOptions?: TestLanguageOptions;
  /**
   * Name for the test case.
   */
  readonly name?: string;
  /**
   * Run this case exclusively for debugging in supported test frameworks.
   */
  readonly only?: boolean;
  /**
   * Options for the test case.
   */
  readonly options?: Readonly<Options>;
  /**
   * Settings for the test case.
   */
  readonly settings?: Readonly<SharedConfigurationSettings>;
  /**
   * Skip this case in supported test frameworks.
   */
  readonly skip?: boolean;
<<<<<<< HEAD
  /**
   * Constraints that must pass in the current environment for the test to run
   */
  readonly dependencyConstraints?: DependencyConstraint;
  /**
   * TODO: add description (or maybe even give a better name?)
   */
  readonly ignoreTsErrors?: number[] | boolean;
=======
>>>>>>> 4b5cf6ea
}<|MERGE_RESOLUTION|>--- conflicted
+++ resolved
@@ -63,15 +63,8 @@
    * Skip this case in supported test frameworks.
    */
   readonly skip?: boolean;
-<<<<<<< HEAD
-  /**
-   * Constraints that must pass in the current environment for the test to run
-   */
-  readonly dependencyConstraints?: DependencyConstraint;
   /**
    * TODO: add description (or maybe even give a better name?)
    */
-  readonly ignoreTsErrors?: number[] | boolean;
-=======
->>>>>>> 4b5cf6ea
+  // readonly ignoreTsErrors?: number[] | boolean;
 }