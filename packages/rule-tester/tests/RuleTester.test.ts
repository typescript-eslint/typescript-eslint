--- conflicted
+++ resolved
@@ -222,10 +222,6 @@
             "code": "type-aware parser options should override the constructor config",
             "filename": "/set/in/the/test/file.ts",
             "parserOptions": {
-<<<<<<< HEAD
-              "EXPERIMENTAL_useProjectService": false,
-=======
->>>>>>> c0bf6fc2
               "disallowAutomaticSingleRunInference": true,
               "project": "tsconfig.test-specific.json",
               "projectService": false,
