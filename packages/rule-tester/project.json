--- conflicted
+++ resolved
@@ -6,15 +6,10 @@
   "sourceRoot": "packages/rule-tester/src",
   "targets": {
     "lint": {
-<<<<<<< HEAD
       "executor": "@nx/eslint:lint"
-=======
-      "executor": "@nx/eslint:lint",
-      "outputs": ["{options.outputFile}"]
     },
     "test": {
       "executor": "@nx/vite:test"
->>>>>>> 5c2f4746
     }
   }
 }