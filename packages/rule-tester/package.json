--- conflicted
+++ resolved
@@ -62,19 +62,6 @@
     "@jest/types": "29.6.3",
     "@types/json-stable-stringify-without-jsonify": "^1.0.2",
     "@types/lodash.merge": "4.6.9",
-<<<<<<< HEAD
-    "@typescript-eslint/parser": "6.20.0",
-    "chai": "^4.3.7",
-    "mocha": "^10.0.0",
-    "sinon": "^16.0.0",
-    "source-map-support": "^0.5.21",
-    "typescript": "*"
-  },
-  "peerDependenciesMeta": {
-    "typescript": {
-      "optional": true
-    }
-=======
     "@typescript-eslint/parser": "8.6.0",
     "chai": "^4.4.1",
     "eslint-visitor-keys": "^4.0.0",
@@ -84,7 +71,11 @@
     "sinon": "^16.1.3",
     "source-map-support": "^0.5.21",
     "typescript": "*"
->>>>>>> 4b5cf6ea
+  },
+  "peerDependenciesMeta": {
+    "typescript": {
+      "optional": true
+    }
   },
   "funding": {
     "type": "opencollective",
