{
  "name": "@typescript-eslint/rule-tester",
  "version": "8.33.0",
  "description": "Tooling to test ESLint rules",
  "files": [
    "dist",
    "!*.tsbuildinfo",
    "README.md",
    "LICENSE"
  ],
  "type": "commonjs",
  "exports": {
    ".": {
      "types": "./dist/index.d.ts",
      "default": "./dist/index.js"
    },
    "./package.json": "./package.json"
  },
  "engines": {
    "node": "^18.18.0 || ^20.9.0 || >=21.1.0"
  },
  "repository": {
    "type": "git",
    "url": "https://github.com/typescript-eslint/typescript-eslint.git",
    "directory": "packages/rule-tester"
  },
  "bugs": {
    "url": "https://github.com/typescript-eslint/typescript-eslint/issues"
  },
  "homepage": "https://typescript-eslint.io/packages/rule-tester",
  "license": "MIT",
  "keywords": [
    "eslint",
    "typescript",
    "estree"
  ],
  "scripts": {
    "//": "These package scripts are mostly here for convenience. Task running is handled by Nx at the root level.",
    "build": "yarn run -BT nx build",
    "clean": "rimraf dist/ coverage/",
<<<<<<< HEAD
    "format": "pnpm --workspace-root run format",
    "lint": "pnpm --workspace-root exec nx lint",
    "pretest-eslint-base": "tsc -b tsconfig.build.json",
    "test-eslint-base": "mocha --require source-map-support/register ./tests/eslint-base/eslint-base.test.js",
    "test": "vitest --run --config=./vitest.config.mts",
    "check-types": "pnpm --workspace-root exec nx typecheck"
=======
    "format": "yarn run -T format",
    "lint": "yarn run -BT nx lint",
    "test": "yarn run -BT nx test",
    "typecheck": "yarn run -BT nx typecheck"
>>>>>>> d2ffec79
  },
  "//": "NOTE - AJV is out-of-date, but it's intentionally synced with ESLint - https://github.com/eslint/eslint/blob/ad9dd6a933fd098a0d99c6a9aa059850535c23ee/package.json#L70",
  "dependencies": {
    "@typescript-eslint/parser": "8.33.0",
    "@typescript-eslint/typescript-estree": "8.33.0",
    "@typescript-eslint/utils": "8.33.0",
    "ajv": "^6.12.6",
    "json-stable-stringify-without-jsonify": "^1.0.1",
    "lodash.merge": "4.6.2",
    "semver": "^7.6.0"
  },
  "peerDependencies": {
    "eslint": "^8.57.0 || ^9.0.0"
  },
  "devDependencies": {
    "@types/json-stable-stringify-without-jsonify": "^1.0.2",
    "@types/lodash.merge": "4.6.9",
    "@vitest/coverage-v8": "^3.1.3",
    "eslint": "*",
    "rimraf": "*",
    "typescript": "*",
    "vitest": "^3.1.3"
  },
  "funding": {
    "type": "opencollective",
    "url": "https://opencollective.com/typescript-eslint"
  },
  "publishConfig": {
    "access": "public"
  },
  "nx": {
    "name": "rule-tester",
    "includedScripts": [
      "clean"
    ]
  }
}<|MERGE_RESOLUTION|>--- conflicted
+++ resolved
@@ -36,21 +36,12 @@
   ],
   "scripts": {
     "//": "These package scripts are mostly here for convenience. Task running is handled by Nx at the root level.",
-    "build": "yarn run -BT nx build",
+    "build": "pnpm --workspace-root exec nx build",
     "clean": "rimraf dist/ coverage/",
-<<<<<<< HEAD
     "format": "pnpm --workspace-root run format",
     "lint": "pnpm --workspace-root exec nx lint",
-    "pretest-eslint-base": "tsc -b tsconfig.build.json",
-    "test-eslint-base": "mocha --require source-map-support/register ./tests/eslint-base/eslint-base.test.js",
-    "test": "vitest --run --config=./vitest.config.mts",
-    "check-types": "pnpm --workspace-root exec nx typecheck"
-=======
-    "format": "yarn run -T format",
-    "lint": "yarn run -BT nx lint",
-    "test": "yarn run -BT nx test",
-    "typecheck": "yarn run -BT nx typecheck"
->>>>>>> d2ffec79
+    "test": "pnpm --workspace-root exec nx test",
+    "typecheck": "pnpm --workspace-root exec nx typecheck"
   },
   "//": "NOTE - AJV is out-of-date, but it's intentionally synced with ESLint - https://github.com/eslint/eslint/blob/ad9dd6a933fd098a0d99c6a9aa059850535c23ee/package.json#L70",
   "dependencies": {
