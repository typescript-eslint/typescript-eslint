--- conflicted
+++ resolved
@@ -37,11 +37,7 @@
   "scripts": {
     "build": "tsc -b tsconfig.build.json",
     "clean": "tsc -b tsconfig.build.json --clean",
-<<<<<<< HEAD
-    "postclean": "rimraf dist/ _ts4.2/ coverage/",
-=======
     "postclean": "rimraf dist/ coverage/",
->>>>>>> 1e60fc7b
     "format": "prettier --write \"./**/*.{ts,mts,cts,tsx,js,mjs,cjs,jsx,json,md,css}\" --ignore-path ../../.prettierignore",
     "lint": "npx nx lint",
     "pretest-eslint-base": "tsc -b tsconfig.build.json",
