{
  "name": "@typescript-eslint/rule-tester",
  "version": "8.25.0",
  "description": "Tooling to test ESLint rules",
  "files": [
    "dist",
    "!*.tsbuildinfo",
    "_ts4.2",
    "README.md",
    "LICENSE"
  ],
  "type": "commonjs",
  "exports": {
    ".": {
      "types": "./dist/index.d.ts",
      "default": "./dist/index.js"
    },
    "./package.json": "./package.json"
  },
  "engines": {
    "node": "^18.18.0 || ^20.9.0 || >=21.1.0"
  },
  "repository": {
    "type": "git",
    "url": "https://github.com/typescript-eslint/typescript-eslint.git",
    "directory": "packages/rule-tester"
  },
  "bugs": {
    "url": "https://github.com/typescript-eslint/typescript-eslint/issues"
  },
  "homepage": "https://typescript-eslint.io/packages/rule-tester",
  "license": "MIT",
  "keywords": [
    "eslint",
    "typescript",
    "estree"
  ],
  "scripts": {
    "build": "tsc -b tsconfig.build.json",
    "postbuild": "downlevel-dts dist _ts4.2/dist --to=4.2",
    "clean": "tsc -b tsconfig.build.json --clean",
    "postclean": "rimraf dist && rimraf _ts3.4 && rimraf coverage",
    "format": "prettier --write \"./**/*.{ts,mts,cts,tsx,js,mjs,cjs,jsx,json,md,css}\" --ignore-path ../../.prettierignore",
    "lint": "npx nx lint",
    "pretest-eslint-base": "tsc -b tsconfig.build.json",
    "test-eslint-base": "mocha --require source-map-support/register ./tests/eslint-base/eslint-base.test.js",
<<<<<<< HEAD
    "test": "npx jest",
    "typecheck": "tsc --noEmit"
=======
    "test": "npx jest --coverage",
    "check-types": "npx nx typecheck"
>>>>>>> c910ac15
  },
  "//": "NOTE - AJV is out-of-date, but it's intentionally synced with ESLint - https://github.com/eslint/eslint/blob/ad9dd6a933fd098a0d99c6a9aa059850535c23ee/package.json#L70",
  "dependencies": {
    "@typescript-eslint/typescript-estree": "8.25.0",
    "@typescript-eslint/utils": "8.25.0",
    "ajv": "^6.12.6",
    "json-stable-stringify-without-jsonify": "^1.0.1",
    "lodash.merge": "4.6.2",
    "semver": "^7.6.0"
  },
  "peerDependencies": {
    "eslint": "^8.57.0 || ^9.0.0"
  },
  "devDependencies": {
    "@jest/types": "29.6.3",
    "@types/json-stable-stringify-without-jsonify": "^1.0.2",
    "@types/lodash.merge": "4.6.9",
    "@typescript-eslint/parser": "8.25.0",
    "chai": "^4.4.1",
    "eslint-visitor-keys": "^4.2.0",
    "espree": "^10.3.0",
    "esprima": "^4.0.1",
    "mocha": "^10.4.0",
    "sinon": "^16.1.3",
    "source-map-support": "^0.5.21",
    "typescript": "*"
  },
  "funding": {
    "type": "opencollective",
    "url": "https://opencollective.com/typescript-eslint"
  },
  "publishConfig": {
    "access": "public"
  },
  "typesVersions": {
    "<3.8": {
      "*": [
        "_ts3.4/*"
      ]
    }
  }
}<|MERGE_RESOLUTION|>--- conflicted
+++ resolved
@@ -44,13 +44,8 @@
     "lint": "npx nx lint",
     "pretest-eslint-base": "tsc -b tsconfig.build.json",
     "test-eslint-base": "mocha --require source-map-support/register ./tests/eslint-base/eslint-base.test.js",
-<<<<<<< HEAD
     "test": "npx jest",
-    "typecheck": "tsc --noEmit"
-=======
-    "test": "npx jest --coverage",
     "check-types": "npx nx typecheck"
->>>>>>> c910ac15
   },
   "//": "NOTE - AJV is out-of-date, but it's intentionally synced with ESLint - https://github.com/eslint/eslint/blob/ad9dd6a933fd098a0d99c6a9aa059850535c23ee/package.json#L70",
   "dependencies": {
