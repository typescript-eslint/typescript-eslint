--- conflicted
+++ resolved
@@ -36,24 +36,13 @@
   ],
   "scripts": {
     "build": "tsc -b tsconfig.build.json",
-<<<<<<< HEAD
     "clean": "rimraf dist/ coverage/",
     "format": "yarn run -T format",
     "lint": "yarn run -BT nx lint",
     "pretest-eslint-base": "tsc -b tsconfig.build.json",
     "test-eslint-base": "mocha --require source-map-support/register ./tests/eslint-base/eslint-base.test.js",
-    "test": "jest",
+    "test": "vitest --run --config=$INIT_CWD/vitest.config.mts",
     "check-types": "yarn run -BT nx typecheck"
-=======
-    "clean": "tsc -b tsconfig.build.json --clean",
-    "postclean": "rimraf dist/ coverage/",
-    "format": "prettier --write \"./**/*.{ts,mts,cts,tsx,js,mjs,cjs,jsx,json,md,css}\" --ignore-path ../../.prettierignore",
-    "lint": "npx nx lint",
-    "pretest-eslint-base": "tsc -b tsconfig.build.json",
-    "test-eslint-base": "mocha --require source-map-support/register ./tests/eslint-base/eslint-base.test.js",
-    "test": "vitest --run --config=$INIT_CWD/vitest.config.mts",
-    "check-types": "npx nx typecheck"
->>>>>>> 5c2f4746
   },
   "//": "NOTE - AJV is out-of-date, but it's intentionally synced with ESLint - https://github.com/eslint/eslint/blob/ad9dd6a933fd098a0d99c6a9aa059850535c23ee/package.json#L70",
   "dependencies": {
@@ -77,7 +66,6 @@
     "eslint-visitor-keys": "^4.2.0",
     "espree": "^10.3.0",
     "esprima": "^4.0.1",
-    "jest": "29.7.0",
     "mocha": "^10.4.0",
     "rimraf": "*",
     "sinon": "^16.1.3",
