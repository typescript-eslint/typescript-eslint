{
  "name": "scope-manager",
  "$schema": "../../node_modules/nx/schemas/project-schema.json",
  "sourceRoot": "packages/scope-manager/src",
  "projectType": "library",
  "targets": {
    "build": {
      "executor": "nx:run-commands",
      "outputs": ["{projectRoot}/dist", "{projectRoot}/_ts3.4"],
      "options": {
        "parallel": false,
        "cwd": "packages/scope-manager",
        "commands": [
          "rimraf _ts3.4",
          "tsc -b tsconfig.build.json",
          "downlevel-dts dist _ts3.4/dist"
        ]
      }
    },
    "typecheck": {
      "executor": "nx:run-commands",
      "options": {
        "parallel": true,
        "cwd": "packages/scope-manager",
        "commands": [
          "tsc -p tsconfig.build.json --noEmit",
          "tsc -p tsconfig.spec.json --noEmit"
        ]
      }
    },
    "clean": {
      "executor": "nx:run-commands",
      "options": {
        "parallel": false,
        "cwd": "packages/scope-manager",
        "commands": [
          "tsc -b tsconfig.build.json --clean",
          "rimraf dist",
          "rimraf _ts3.4",
          "rimraf coverage"
        ]
      }
    },
    "clean-fixtures": {
      "executor": "nx:run-commands",
      "options": {
        "parallel": false,
        "cwd": "packages/scope-manager",
        "commands": ["rimraf -g \"./src/**/fixtures/**/snapshots\""]
      }
    },
    "lint": {
      "executor": "@nrwl/linter:eslint",
      "outputs": ["{options.outputFile}"],
      "options": {
        "lintFilePatterns": ["packages/scope-manager/**/*.ts"]
      }
    },
    "test": {
      "executor": "@nrwl/jest:jest",
      "outputs": ["{projectRoot}/coverage"],
      "options": {
        "jestConfig": "packages/scope-manager/jest.config.js",
        "passWithNoTests": true
      }
    },
    "generate-lib": {
      "executor": "nx:run-commands",
      "options": {
        "parallel": false,
        "cwd": "packages/scope-manager",
<<<<<<< HEAD
        "commands": ["yatn tsx tools/generate-lib.ts"]
=======
        "commands": ["yarn tsx tools/generate-lib.ts"]
>>>>>>> f330e065
      }
    }
  },
  "tags": []
}<|MERGE_RESOLUTION|>--- conflicted
+++ resolved
@@ -69,11 +69,7 @@
       "options": {
         "parallel": false,
         "cwd": "packages/scope-manager",
-<<<<<<< HEAD
-        "commands": ["yatn tsx tools/generate-lib.ts"]
-=======
         "commands": ["yarn tsx tools/generate-lib.ts"]
->>>>>>> f330e065
       }
     }
   },
