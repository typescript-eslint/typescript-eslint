--- conflicted
+++ resolved
@@ -74,13 +74,8 @@
     // visit the type param declarations
     this.visitType(node.typeParameters);
     // then the usages
-<<<<<<< HEAD
-    this.visitType(node.superTypeParameters);
-    node.implements.forEach(imp => this.visitType(imp));
-=======
     this.visitType(node.superTypeArguments);
     node.implements?.forEach(imp => this.visitType(imp));
->>>>>>> cbb8fed4
 
     this.visit(node.body);
 
