import type { TSESTree } from '@typescript-eslint/types';
import { AST_NODE_TYPES } from '@typescript-eslint/types';

import { ParameterDefinition, TypeDefinition } from '../definition';
import { ScopeType } from '../scope';
import type { Referencer } from './Referencer';
import { Visitor } from './Visitor';

class TypeVisitor extends Visitor {
  readonly #referencer: Referencer;

  constructor(referencer: Referencer) {
    super(referencer);
    this.#referencer = referencer;
  }

  static visit(referencer: Referencer, node: TSESTree.Node): void {
    const typeReferencer = new TypeVisitor(referencer);
    typeReferencer.visit(node);
  }

  ///////////////////
  // Visit helpers //
  ///////////////////

  protected visitFunctionType(
    node:
      | TSESTree.TSCallSignatureDeclaration
      | TSESTree.TSConstructorType
      | TSESTree.TSConstructSignatureDeclaration
      | TSESTree.TSFunctionType
      | TSESTree.TSMethodSignature,
  ): void {
    // arguments and type parameters can only be referenced from within the function
    this.#referencer.scopeManager.nestFunctionTypeScope(node);
    this.visit(node.typeParameters);

    for (const param of node.params) {
      let didVisitAnnotation = false;
      this.visitPattern(param, (pattern, info) => {
        // a parameter name creates a value type variable which can be referenced later via typeof arg
        this.#referencer
          .currentScope()
          .defineIdentifier(
            pattern,
            new ParameterDefinition(pattern, node, info.rest),
          );

        if (pattern.typeAnnotation) {
          this.visit(pattern.typeAnnotation);
          didVisitAnnotation = true;
        }
      });

      // there are a few special cases where the type annotation is owned by the parameter, not the pattern
      if (!didVisitAnnotation && 'typeAnnotation' in param) {
        this.visit(param.typeAnnotation);
      }
    }
    this.visit(node.returnType);

    this.#referencer.close(node);
  }

  protected visitPropertyKey(
    node: TSESTree.TSMethodSignature | TSESTree.TSPropertySignature,
  ): void {
    if (!node.computed) {
      return;
    }
    // computed members are treated as value references, and TS expects they have a literal type
    this.#referencer.visit(node.key);
  }

  /////////////////////
  // Visit selectors //
  /////////////////////

  protected Identifier(node: TSESTree.Identifier): void {
    this.#referencer.currentScope().referenceType(node);
  }

  protected MemberExpression(node: TSESTree.MemberExpression): void {
    this.visit(node.object);
    // don't visit the property
  }

  protected TSCallSignatureDeclaration(
    node: TSESTree.TSCallSignatureDeclaration,
  ): void {
    this.visitFunctionType(node);
  }

  protected TSConditionalType(node: TSESTree.TSConditionalType): void {
    // conditional types can define inferred type parameters
    // which are only accessible from inside the conditional parameter
    this.#referencer.scopeManager.nestConditionalTypeScope(node);

    // type parameters inferred in the condition clause are not accessible within the false branch
    this.visitChildren(node, ['falseType']);

    this.#referencer.close(node);

    this.visit(node.falseType);
  }

  protected TSConstructorType(node: TSESTree.TSConstructorType): void {
    this.visitFunctionType(node);
  }

  protected TSConstructSignatureDeclaration(
    node: TSESTree.TSConstructSignatureDeclaration,
  ): void {
    this.visitFunctionType(node);
  }

  protected TSFunctionType(node: TSESTree.TSFunctionType): void {
    this.visitFunctionType(node);
  }

  protected TSImportType(node: TSESTree.TSImportType): void {
    // the TS parser allows any type to be the parameter, but it's a syntax error - so we can ignore it
    this.visit(node.typeParameters);
    // the qualifier is just part of a standard EntityName, so it should not be visited
  }

  protected TSIndexSignature(node: TSESTree.TSIndexSignature): void {
    for (const param of node.parameters) {
      if (param.type === AST_NODE_TYPES.Identifier) {
        this.visit(param.typeAnnotation);
      }
    }
    this.visit(node.typeAnnotation);
  }

  protected TSInferType(node: TSESTree.TSInferType): void {
    const typeParameter = node.typeParameter;
    let scope = this.#referencer.currentScope();

    /*
    In cases where there is a sub-type scope created within a conditional type, then the generic should be defined in the
    conditional type's scope, not the child type scope.
    If we define it within the child type's scope then it won't be able to be referenced outside the child type
    */
    if (
      scope.type === ScopeType.functionType ||
      scope.type === ScopeType.mappedType
    ) {
      // search up the scope tree to figure out if we're in a nested type scope
      let currentScope = scope.upper;
      while (currentScope) {
        if (
          currentScope.type === ScopeType.functionType ||
          currentScope.type === ScopeType.mappedType
        ) {
          // ensure valid type parents only
          currentScope = currentScope.upper;
          continue;
        }
        if (currentScope.type === ScopeType.conditionalType) {
          scope = currentScope;
          break;
        }
        break;
      }
    }

    scope.defineIdentifier(
      typeParameter.name,
      new TypeDefinition(typeParameter.name, typeParameter),
    );

    this.visit(typeParameter.constraint);
  }

  protected TSInterfaceDeclaration(
    node: TSESTree.TSInterfaceDeclaration,
  ): void {
    this.#referencer
      .currentScope()
      .defineIdentifier(node.id, new TypeDefinition(node.id, node));

    if (node.typeParameters) {
      // type parameters cannot be referenced from outside their current scope
      this.#referencer.scopeManager.nestTypeScope(node);
      this.visit(node.typeParameters);
    }

    node.extends?.forEach(this.visit, this);
    node.implements?.forEach(this.visit, this);
    this.visit(node.body);

    if (node.typeParameters) {
      this.#referencer.close(node);
    }
  }

  protected TSMappedType(node: TSESTree.TSMappedType): void {
    // mapped types key can only be referenced within their return value
    this.#referencer.scopeManager.nestMappedTypeScope(node);
    this.visitChildren(node);
    this.#referencer.close(node);
  }

  protected TSMethodSignature(node: TSESTree.TSMethodSignature): void {
    this.visitPropertyKey(node);
    this.visitFunctionType(node);
  }

  protected TSNamedTupleMember(node: TSESTree.TSNamedTupleMember): void {
    this.visit(node.elementType);
    // we don't visit the label as the label only exists for the purposes of documentation
  }

  protected TSPropertySignature(node: TSESTree.TSPropertySignature): void {
    this.visitPropertyKey(node);
    this.visit(node.typeAnnotation);
  }

  protected TSQualifiedName(node: TSESTree.TSQualifiedName): void {
    this.visit(node.left);
    // we don't visit the right as it a name on the thing, not a name to reference
  }

  protected TSTypeAliasDeclaration(
    node: TSESTree.TSTypeAliasDeclaration,
  ): void {
    this.#referencer
      .currentScope()
      .defineIdentifier(node.id, new TypeDefinition(node.id, node));

    if (node.typeParameters) {
      // type parameters cannot be referenced from outside their current scope
      this.#referencer.scopeManager.nestTypeScope(node);
      this.visit(node.typeParameters);
    }

    this.visit(node.typeAnnotation);

    if (node.typeParameters) {
      this.#referencer.close(node);
    }
  }

  protected TSTypeParameter(node: TSESTree.TSTypeParameter): void {
    this.#referencer
      .currentScope()
      .defineIdentifier(node.name, new TypeDefinition(node.name, node));

    this.visit(node.constraint);
    this.visit(node.default);
  }

  protected TSTypePredicate(node: TSESTree.TSTypePredicate): void {
    if (node.parameterName.type !== AST_NODE_TYPES.TSThisType) {
      this.#referencer.currentScope().referenceValue(node.parameterName);
    }
    this.visit(node.typeAnnotation);
  }

  // a type query `typeof foo` is a special case that references a _non-type_ variable,
  protected TSTypeQuery(node: TSESTree.TSTypeQuery): void {
<<<<<<< HEAD
    if (node.exprName.type === AST_NODE_TYPES.Identifier) {
      this.#referencer.currentScope().referenceValue(node.exprName);
    } else if (node.exprName.type === AST_NODE_TYPES.TSImportType) {
      this.visit(node.exprName);
    } else {
      let expr = node.exprName.left;
      while (expr.type !== AST_NODE_TYPES.Identifier) {
        expr = expr.left;
=======
    let entityName: TSESTree.Identifier | TSESTree.ThisExpression;
    if (node.exprName.type === AST_NODE_TYPES.TSQualifiedName) {
      let iter = node.exprName;
      while (iter.left.type === AST_NODE_TYPES.TSQualifiedName) {
        iter = iter.left;
>>>>>>> fcf3f9da
      }
      entityName = iter.left;
    } else {
      entityName = node.exprName;
    }
    if (entityName.type === AST_NODE_TYPES.Identifier) {
      this.#referencer.currentScope().referenceValue(entityName);
    }

    this.visit(node.typeParameters);
  }

  protected TSTypeAnnotation(node: TSESTree.TSTypeAnnotation): void {
    // check
    this.visitChildren(node);
  }
}

export { TypeVisitor };<|MERGE_RESOLUTION|>--- conflicted
+++ resolved
@@ -260,26 +260,22 @@
 
   // a type query `typeof foo` is a special case that references a _non-type_ variable,
   protected TSTypeQuery(node: TSESTree.TSTypeQuery): void {
-<<<<<<< HEAD
-    if (node.exprName.type === AST_NODE_TYPES.Identifier) {
-      this.#referencer.currentScope().referenceValue(node.exprName);
-    } else if (node.exprName.type === AST_NODE_TYPES.TSImportType) {
-      this.visit(node.exprName);
-    } else {
-      let expr = node.exprName.left;
-      while (expr.type !== AST_NODE_TYPES.Identifier) {
-        expr = expr.left;
-=======
-    let entityName: TSESTree.Identifier | TSESTree.ThisExpression;
+    let entityName:
+      | TSESTree.Identifier
+      | TSESTree.ThisExpression
+      | TSESTree.TSImportType;
     if (node.exprName.type === AST_NODE_TYPES.TSQualifiedName) {
       let iter = node.exprName;
       while (iter.left.type === AST_NODE_TYPES.TSQualifiedName) {
         iter = iter.left;
->>>>>>> fcf3f9da
       }
       entityName = iter.left;
     } else {
       entityName = node.exprName;
+
+      if (node.exprName.type === AST_NODE_TYPES.TSImportType) {
+        this.visit(node.exprName);
+      }
     }
     if (entityName.type === AST_NODE_TYPES.Identifier) {
       this.#referencer.currentScope().referenceValue(entityName);
