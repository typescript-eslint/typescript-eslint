--- conflicted
+++ resolved
@@ -631,28 +631,6 @@
     this.visitFunction(node);
   }
 
-<<<<<<< HEAD
-=======
-  protected TSImportEqualsDeclaration(
-    node: TSESTree.TSImportEqualsDeclaration,
-  ): void {
-    this.currentScope().defineIdentifier(
-      node.id,
-      new ImportBindingDefinition(node.id, node, node),
-    );
-
-    if (node.moduleReference.type === AST_NODE_TYPES.TSQualifiedName) {
-      let moduleIdentifier = node.moduleReference.left;
-      while (moduleIdentifier.type === AST_NODE_TYPES.TSQualifiedName) {
-        moduleIdentifier = moduleIdentifier.left;
-      }
-      this.visit(moduleIdentifier);
-    } else {
-      this.visit(node.moduleReference);
-    }
-  }
-
->>>>>>> 762dd1a1
   protected TSEmptyBodyFunctionExpression(
     node: TSESTree.TSEmptyBodyFunctionExpression,
   ): void {
@@ -721,7 +699,11 @@
     );
 
     if (node.moduleReference.type === AST_NODE_TYPES.TSQualifiedName) {
-      this.visit(node.moduleReference.left);
+      let moduleIdentifier = node.moduleReference.left;
+      while (moduleIdentifier.type === AST_NODE_TYPES.TSQualifiedName) {
+        moduleIdentifier = moduleIdentifier.left;
+      }
+      this.visit(moduleIdentifier);
     } else {
       this.visit(node.moduleReference);
     }
