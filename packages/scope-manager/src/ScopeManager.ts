--- conflicted
+++ resolved
@@ -1,10 +1,5 @@
-<<<<<<< HEAD
-import { ScopeType } from './scope';
-import { TSESTree } from '@typescript-eslint/types';
-=======
 import type { TSESTree } from '@typescript-eslint/types';
 
->>>>>>> 87a27367
 import { assert } from './assert';
 import type { Scope } from './scope';
 import {
