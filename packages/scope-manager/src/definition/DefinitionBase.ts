--- conflicted
+++ resolved
@@ -16,15 +16,7 @@
    */
   public readonly $id: number = generator();
 
-<<<<<<< HEAD
-  public readonly type: TType;
-=======
-  /**
-   * The type of the definition
-   * @public
-   */
   public readonly type: Type;
->>>>>>> 88b7463c
 
   /**
    * The `Identifier` node of this definition
