--- conflicted
+++ resolved
@@ -86,7 +86,6 @@
 import { esnext_disposable } from './esnext.disposable';
 import { esnext_full } from './esnext.full';
 import { esnext_intl } from './esnext.intl';
-import { esnext_iterator } from './esnext.iterator';
 import { esnext_object } from './esnext.object';
 import { esnext_promise } from './esnext.promise';
 import { esnext_regexp } from './esnext.regexp';
@@ -187,24 +186,9 @@
   'esnext.object': esnext_object,
   'esnext.promise': esnext_promise,
   'esnext.regexp': esnext_regexp,
-<<<<<<< HEAD
-  'esnext.iterator': esnext_iterator,
-  decorators,
-  'decorators.legacy': decorators_legacy,
-  'es2016.full': es2016_full,
-  'es2017.full': es2017_full,
-  'es2018.full': es2018_full,
-  'es2019.full': es2019_full,
-  'es2020.full': es2020_full,
-  'es2021.full': es2021_full,
-  'es2022.full': es2022_full,
-  'es2023.full': es2023_full,
-  'esnext.full': esnext_full,
-=======
   'esnext.string': esnext_string,
   'esnext.symbol': esnext_symbol,
   'esnext.weakref': esnext_weakref,
->>>>>>> ef5df2f8
   lib: libBase,
   scripthost,
   webworker,
