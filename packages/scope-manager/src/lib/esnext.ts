// THIS CODE WAS AUTOMATICALLY GENERATED
// DO NOT EDIT THIS CODE BY HAND
// RUN THE FOLLOWING COMMAND FROM THE WORKSPACE ROOT TO REGENERATE:
// npx nx generate-lib repo

import type { LibDefinition } from '../variable';

import { es2024 } from './es2024';
import { esnext_array } from './esnext.array';
import { esnext_collection } from './esnext.collection';
import { esnext_decorators } from './esnext.decorators';
import { esnext_disposable } from './esnext.disposable';
import { esnext_float16 } from './esnext.float16';
import { esnext_intl } from './esnext.intl';
import { esnext_iterator } from './esnext.iterator';
import { esnext_promise } from './esnext.promise';

<<<<<<< HEAD
export const esnext: LibDefinition = {
  libs: [
    es2024,
    esnext_intl,
    esnext_decorators,
    esnext_disposable,
    esnext_collection,
    esnext_array,
    esnext_iterator,
  ],
  variables: [],
};
=======
export const esnext = {
  ...es2024,
  ...esnext_intl,
  ...esnext_decorators,
  ...esnext_disposable,
  ...esnext_collection,
  ...esnext_array,
  ...esnext_iterator,
  ...esnext_promise,
  ...esnext_float16,
} as Record<string, ImplicitLibVariableOptions>;
>>>>>>> 96746298
<|MERGE_RESOLUTION|>--- conflicted
+++ resolved
@@ -15,7 +15,6 @@
 import { esnext_iterator } from './esnext.iterator';
 import { esnext_promise } from './esnext.promise';
 
-<<<<<<< HEAD
 export const esnext: LibDefinition = {
   libs: [
     es2024,
@@ -25,19 +24,8 @@
     esnext_collection,
     esnext_array,
     esnext_iterator,
+    esnext_promise,
+    esnext_float16,
   ],
   variables: [],
-};
-=======
-export const esnext = {
-  ...es2024,
-  ...esnext_intl,
-  ...esnext_decorators,
-  ...esnext_disposable,
-  ...esnext_collection,
-  ...esnext_array,
-  ...esnext_iterator,
-  ...esnext_promise,
-  ...esnext_float16,
-} as Record<string, ImplicitLibVariableOptions>;
->>>>>>> 96746298
+};