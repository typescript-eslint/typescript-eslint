--- conflicted
+++ resolved
@@ -60,10 +60,6 @@
   return { ast, scopeManager };
 }
 
-<<<<<<< HEAD
-export { AnalyzeOptions, parse, parseAndAnalyze };
-=======
 export { parse, parseAndAnalyze };
 
-export type { AnalyzeOptions } from '../../src/analyze';
->>>>>>> 3f02687d
+export type { AnalyzeOptions } from '../../src/analyze';