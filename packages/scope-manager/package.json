{
  "name": "@typescript-eslint/scope-manager",
  "version": "8.32.0",
  "description": "TypeScript scope analyser for ESLint",
  "files": [
    "dist",
    "!*.tsbuildinfo",
    "package.json",
    "README.md",
    "LICENSE"
  ],
  "type": "commonjs",
  "exports": {
    ".": {
      "types": "./dist/index.d.ts",
      "default": "./dist/index.js"
    },
    "./package.json": "./package.json"
  },
  "types": "./dist/index.d.ts",
  "engines": {
    "node": "^18.18.0 || ^20.9.0 || >=21.1.0"
  },
  "repository": {
    "type": "git",
    "url": "https://github.com/typescript-eslint/typescript-eslint.git",
    "directory": "packages/scope-manager"
  },
  "bugs": {
    "url": "https://github.com/typescript-eslint/typescript-eslint/issues"
  },
  "homepage": "https://typescript-eslint.io/packages/scope-manager",
  "license": "MIT",
  "keywords": [
    "eslint",
    "typescript",
    "estree"
  ],
  "scripts": {
    "build": "tsc -b tsconfig.build.json",
    "clean": "rimraf dist/ coverage/",
    "clean-fixtures": "rimraf -g \"./src/**/fixtures/**/snapshots\"",
    "format": "prettier --write \"./**/*.{ts,mts,cts,tsx,js,mjs,cjs,jsx,json,md,css}\" --ignore-path ../../.prettierignore",
    "generate-lib": "npx nx generate-lib repo",
    "lint": "npx nx lint",
    "test": "vitest --run --config=$INIT_CWD/vitest.config.mts",
    "check-types": "npx nx typecheck"
  },
  "dependencies": {
    "@typescript-eslint/types": "8.32.0",
    "@typescript-eslint/visitor-keys": "8.32.0"
  },
  "devDependencies": {
<<<<<<< HEAD
    "@typescript-eslint/typescript-estree": "8.31.1",
    "@vitest/coverage-v8": "^3.1.2",
=======
    "@typescript-eslint/typescript-estree": "8.32.0",
    "@vitest/coverage-v8": "^3.1.2",
    "@vitest/pretty-format": "^3.1.2",
>>>>>>> f628993f
    "glob": "*",
    "prettier": "^3.2.5",
    "rimraf": "*",
    "typescript": "*",
    "vitest": "^3.1.2"
  },
  "funding": {
    "type": "opencollective",
    "url": "https://opencollective.com/typescript-eslint"
  }
}<|MERGE_RESOLUTION|>--- conflicted
+++ resolved
@@ -51,14 +51,9 @@
     "@typescript-eslint/visitor-keys": "8.32.0"
   },
   "devDependencies": {
-<<<<<<< HEAD
-    "@typescript-eslint/typescript-estree": "8.31.1",
-    "@vitest/coverage-v8": "^3.1.2",
-=======
     "@typescript-eslint/typescript-estree": "8.32.0",
     "@vitest/coverage-v8": "^3.1.2",
     "@vitest/pretty-format": "^3.1.2",
->>>>>>> f628993f
     "glob": "*",
     "prettier": "^3.2.5",
     "rimraf": "*",
