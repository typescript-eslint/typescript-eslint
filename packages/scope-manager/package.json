--- conflicted
+++ resolved
@@ -43,14 +43,8 @@
     "format": "prettier --write \"./**/*.{ts,mts,cts,tsx,js,mjs,cjs,jsx,json,md,css}\" --ignore-path ../../.prettierignore",
     "generate-lib": "npx nx generate-lib repo",
     "lint": "npx nx lint",
-<<<<<<< HEAD
-    "test": "npx nx test",
-    "test-coverage": "npx nx test --code-coverage",
-    "typecheck": "npx nx typecheck"
-=======
     "test": "jest",
     "check-types": "npx nx typecheck"
->>>>>>> 83da0b83
   },
   "dependencies": {
     "@typescript-eslint/types": "8.25.0",
