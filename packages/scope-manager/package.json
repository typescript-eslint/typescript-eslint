{
  "name": "@typescript-eslint/scope-manager",
  "version": "8.32.0",
  "description": "TypeScript scope analyser for ESLint",
  "files": [
    "dist",
    "!*.tsbuildinfo",
    "package.json",
    "README.md",
    "LICENSE"
  ],
  "type": "commonjs",
  "exports": {
    ".": {
      "types": "./dist/index.d.ts",
      "default": "./dist/index.js"
    },
    "./package.json": "./package.json"
  },
  "types": "./dist/index.d.ts",
  "engines": {
    "node": "^18.18.0 || ^20.9.0 || >=21.1.0"
  },
  "repository": {
    "type": "git",
    "url": "https://github.com/typescript-eslint/typescript-eslint.git",
    "directory": "packages/scope-manager"
  },
  "bugs": {
    "url": "https://github.com/typescript-eslint/typescript-eslint/issues"
  },
  "homepage": "https://typescript-eslint.io/packages/scope-manager",
  "license": "MIT",
  "keywords": [
    "eslint",
    "typescript",
    "estree"
  ],
  "scripts": {
    "build": "tsc -b tsconfig.build.json",
    "clean": "rimraf dist/ coverage/",
    "clean-fixtures": "rimraf -g \"./src/**/fixtures/**/snapshots\"",
    "format": "yarn run -T format",
    "generate-lib": "yarn run -BT nx generate-lib repo",
    "lint": "yarn run -BT nx lint",
    "test": "vitest --run --config=$INIT_CWD/vitest.config.mts",
    "check-types": "yarn run -BT nx typecheck"
  },
  "dependencies": {
    "@typescript-eslint/types": "8.32.0",
    "@typescript-eslint/visitor-keys": "8.32.0"
  },
  "devDependencies": {
    "@typescript-eslint/typescript-estree": "8.32.0",
    "@vitest/coverage-v8": "^3.1.2",
    "@vitest/pretty-format": "^3.1.2",
    "glob": "*",
<<<<<<< HEAD
    "pretty-format": "*",
=======
    "prettier": "^3.2.5",
>>>>>>> e7f5e36e
    "rimraf": "*",
    "typescript": "*",
    "vitest": "^3.1.2"
  },
  "funding": {
    "type": "opencollective",
    "url": "https://opencollective.com/typescript-eslint"
  }
}<|MERGE_RESOLUTION|>--- conflicted
+++ resolved
@@ -55,11 +55,6 @@
     "@vitest/coverage-v8": "^3.1.2",
     "@vitest/pretty-format": "^3.1.2",
     "glob": "*",
-<<<<<<< HEAD
-    "pretty-format": "*",
-=======
-    "prettier": "^3.2.5",
->>>>>>> e7f5e36e
     "rimraf": "*",
     "typescript": "*",
     "vitest": "^3.1.2"
