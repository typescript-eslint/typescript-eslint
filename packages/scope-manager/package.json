{
  "name": "@typescript-eslint/scope-manager",
  "version": "8.25.0",
  "description": "TypeScript scope analyser for ESLint",
  "files": [
    "dist",
    "!*.tsbuildinfo",
    "package.json",
    "README.md",
    "LICENSE"
  ],
  "type": "commonjs",
  "exports": {
    ".": {
      "types": "./dist/index.d.ts",
      "default": "./dist/index.js"
    },
    "./package.json": "./package.json"
  },
  "types": "./dist/index.d.ts",
  "engines": {
    "node": "^18.18.0 || ^20.9.0 || >=21.1.0"
  },
  "repository": {
    "type": "git",
    "url": "https://github.com/typescript-eslint/typescript-eslint.git",
    "directory": "packages/scope-manager"
  },
  "bugs": {
    "url": "https://github.com/typescript-eslint/typescript-eslint/issues"
  },
  "homepage": "https://typescript-eslint.io/packages/scope-manager",
  "license": "MIT",
  "keywords": [
    "eslint",
    "typescript",
    "estree"
  ],
  "scripts": {
    "build": "npx nx build",
    "clean": "npx nx clean",
    "clean-fixtures": "npx nx clean-fixtures",
    "format": "prettier --write \"./**/*.{ts,mts,cts,tsx,js,mjs,cjs,jsx,json,md,css}\" --ignore-path ../../.prettierignore",
    "generate-lib": "npx nx generate-lib repo",
    "lint": "npx nx lint",
<<<<<<< HEAD
    "test": "jest",
    "typecheck": "npx nx typecheck"
=======
    "test": "npx nx test --code-coverage",
    "check-types": "npx nx typecheck"
>>>>>>> c910ac15
  },
  "dependencies": {
    "@typescript-eslint/types": "8.25.0",
    "@typescript-eslint/visitor-keys": "8.25.0"
  },
  "devDependencies": {
    "@jest/types": "29.6.3",
    "@types/glob": "*",
    "@typescript-eslint/typescript-estree": "8.25.0",
    "glob": "*",
    "jest": "29.7.0",
    "jest-specific-snapshot": "*",
    "make-dir": "*",
    "prettier": "^3.2.5",
    "pretty-format": "*",
    "typescript": "*"
  },
  "funding": {
    "type": "opencollective",
    "url": "https://opencollective.com/typescript-eslint"
  },
  "typesVersions": {
    "<4.7": {
      "*": [
        "_ts4.3/*"
      ]
    }
  }
}<|MERGE_RESOLUTION|>--- conflicted
+++ resolved
@@ -43,13 +43,8 @@
     "format": "prettier --write \"./**/*.{ts,mts,cts,tsx,js,mjs,cjs,jsx,json,md,css}\" --ignore-path ../../.prettierignore",
     "generate-lib": "npx nx generate-lib repo",
     "lint": "npx nx lint",
-<<<<<<< HEAD
     "test": "jest",
-    "typecheck": "npx nx typecheck"
-=======
-    "test": "npx nx test --code-coverage",
     "check-types": "npx nx typecheck"
->>>>>>> c910ac15
   },
   "dependencies": {
     "@typescript-eslint/types": "8.25.0",
