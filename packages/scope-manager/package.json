--- conflicted
+++ resolved
@@ -38,22 +38,14 @@
   ],
   "scripts": {
     "//": "These package scripts are mostly here for convenience. Task running is handled by Nx at the root level.",
-    "build": "yarn run -BT nx build",
+    "build": "pnpm --workspace-root exec nx build",
     "clean": "rimraf dist/ coverage/",
     "clean-fixtures": "rimraf -g \"./src/**/fixtures/**/snapshots\"",
-<<<<<<< HEAD
     "format": "pnpm --workspace-root run format",
     "generate-lib": "pnpm --workspace-root exec nx generate-lib repo",
     "lint": "pnpm --workspace-root exec nx lint",
-    "test": "vitest --run --config=./vitest.config.mts",
-    "check-types": "pnpm --workspace-root exec nx typecheck"
-=======
-    "format": "yarn run -T format",
-    "generate-lib": "yarn run -BT nx generate-lib repo",
-    "lint": "yarn run -BT nx lint",
-    "test": "yarn run -BT nx test",
-    "typecheck": "yarn run -BT nx typecheck"
->>>>>>> d2ffec79
+    "test": "pnpm --workspace-root exec nx test",
+    "typecheck": "pnpm --workspace-root exec nx typecheck"
   },
   "dependencies": {
     "@typescript-eslint/types": "8.33.0",
