--- conflicted
+++ resolved
@@ -7,91 +7,4 @@
 
 👉 See **https://typescript-eslint.io/architecture/utils** for our Getting Started docs.
 
-<<<<<<< HEAD
-- **[You can find our Getting Started docs here](https://typescript-eslint.io/docs)**
-- **[You can find our FAQ / Troubleshooting docs here](https://typescript-eslint.io/docs/linting/troubleshooting)**
-
-These docs walk you through setting up ESLint, this plugin, and our parser. If you know what you're doing and just want to quick start, read on...
-
-## Quick-start
-
-### Installation
-
-Make sure you have TypeScript and [`@typescript-eslint/parser`](../parser) installed:
-
-```bash
-$ yarn add -D typescript @typescript-eslint/parser
-$ npm i --save-dev typescript @typescript-eslint/parser
-```
-
-Then install the plugin:
-
-```bash
-$ yarn add -D @typescript-eslint/eslint-plugin
-$ npm i --save-dev @typescript-eslint/eslint-plugin
-```
-
-It is important that you use the same version number for `@typescript-eslint/parser` and `@typescript-eslint/eslint-plugin`.
-
-**Note:** If you installed ESLint globally (using the `-g` flag) then you must also install `@typescript-eslint/eslint-plugin` globally.
-
-### Usage
-
-Add `@typescript-eslint/parser` to the `parser` field and `@typescript-eslint` to the plugins section of your `.eslintrc` configuration file, then configure the rules you want to use under the rules section.
-
-```json
-{
-  "parser": "@typescript-eslint/parser",
-  "plugins": ["@typescript-eslint"],
-  "rules": {
-    "@typescript-eslint/rule-name": "error"
-  }
-}
-```
-
-You can also enable all the recommended rules for our plugin. Add `plugin:@typescript-eslint/recommended` in extends:
-
-```json
-{
-  "extends": ["plugin:@typescript-eslint/recommended"]
-}
-```
-
-### Recommended Configs
-
-You can also use [`eslint:recommended`](https://eslint.org/docs/rules/) (the set of rules which are recommended for all projects by the ESLint Team) with this plugin:
-
-```json
-{
-  "extends": ["eslint:recommended", "plugin:@typescript-eslint/recommended"]
-}
-```
-
-As of version 2 of this plugin, _by design_, none of the rules in the main `recommended` config require type-checking in order to run. This means that they are more lightweight and faster to run.
-
-Some highly valuable rules require type-checking in order to be implemented correctly, however, so we provide an additional config you can extend from called `recommended-type-checked`. You would apply this _in addition_ to the recommended configs previously mentioned, e.g.:
-
-```json
-{
-  "extends": [
-    "eslint:recommended",
-    "plugin:@typescript-eslint/recommended",
-    "plugin:@typescript-eslint/recommended-type-checked"
-  ]
-}
-```
-
-Pro Tip: For larger codebases you may want to consider splitting our linting into two separate stages: 1. fast feedback rules which operate purely based on syntax (no type-checking), 2. rules which are based on semantics (type-checking).
-
-**[You can read more about linting with type information here](https://typescript-eslint.io/docs/linting/typed-linting)**
-
-## Supported Rules
-
-For the exhaustive list of supported rules, [please see our website](https://typescript-eslint.io/rules/).
-
-## Contributing
-
-[See the contributing guide here](../../CONTRIBUTING.md).
-=======
-> See https://typescript-eslint.io for general documentation on typescript-eslint, the tooling that allows you to run ESLint and Prettier on TypeScript code.
->>>>>>> 4c28ef74
+> See https://typescript-eslint.io for general documentation on typescript-eslint, the tooling that allows you to run ESLint and Prettier on TypeScript code.