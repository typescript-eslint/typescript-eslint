<h1 align="center">ESLint Plugin TypeScript</h1>

<p align="center">An ESLint plugin which provides lint rules for TypeScript codebases.</p>

<p align="center">
    <img src="https://github.com/typescript-eslint/typescript-eslint/workflows/CI/badge.svg" alt="CI" />
    <a href="https://www.npmjs.com/package/@typescript-eslint/eslint-plugin"><img src="https://img.shields.io/npm/v/@typescript-eslint/eslint-plugin.svg?style=flat-square" alt="NPM Version" /></a>
    <a href="https://www.npmjs.com/package/@typescript-eslint/eslint-plugin"><img src="https://img.shields.io/npm/dm/@typescript-eslint/eslint-plugin.svg?style=flat-square" alt="NPM Downloads" /></a>
</p>

## Getting Started

- **[You can find our Getting Started docs here](../../docs/getting-started/linting/README.md)**
- **[You can find our FAQ / Troubleshooting docs here](../../docs/getting-started/linting/FAQ.md)**

These docs walk you through setting up ESLint, this plugin, and our parser. If you know what you're doing and just want to quick start, read on...

## Quick-start

### Installation

Make sure you have TypeScript and [`@typescript-eslint/parser`](../parser) installed:

```bash
$ yarn add -D typescript @typescript-eslint/parser
$ npm i --save-dev typescript @typescript-eslint/parser
```

Then install the plugin:

```bash
$ yarn add -D @typescript-eslint/eslint-plugin
$ npm i --save-dev @typescript-eslint/eslint-plugin
```

It is important that you use the same version number for `@typescript-eslint/parser` and `@typescript-eslint/eslint-plugin`.

**Note:** If you installed ESLint globally (using the `-g` flag) then you must also install `@typescript-eslint/eslint-plugin` globally.

### Usage

Add `@typescript-eslint/parser` to the `parser` field and `@typescript-eslint` to the plugins section of your `.eslintrc` configuration file, then configure the rules you want to use under the rules section.

```json
{
  "parser": "@typescript-eslint/parser",
  "plugins": ["@typescript-eslint"],
  "rules": {
    "@typescript-eslint/rule-name": "error"
  }
}
```

You can also enable all the recommended rules for our plugin. Add `plugin:@typescript-eslint/recommended` in extends:

```json
{
  "extends": ["plugin:@typescript-eslint/recommended"]
}
```

**Note: Make sure to use `eslint --ext .js,.ts` since by [default](https://eslint.org/docs/user-guide/command-line-interface#--ext) `eslint` will only search for `.js` files.**

### Recommended Configs

You can also use [`eslint:recommended`](https://eslint.org/docs/rules/) (the set of rules which are recommended for all projects by the ESLint Team) with this plugin:

```json
{
  "extends": ["eslint:recommended", "plugin:@typescript-eslint/recommended"]
}
```

As of version 2 of this plugin, _by design_, none of the rules in the main `recommended` config require type-checking in order to run. This means that they are more lightweight and faster to run.

Some highly valuable rules simply require type-checking in order to be implemented correctly, however, so we provide an additional config you can extend from called `recommended-requiring-type-checking`. You would apply this _in addition_ to the recommended configs previously mentioned, e.g.:

```json
{
  "extends": [
    "eslint:recommended",
    "plugin:@typescript-eslint/recommended",
    "plugin:@typescript-eslint/recommended-requiring-type-checking"
  ]
}
```

Pro Tip: For larger codebases you may want to consider splitting our linting into two separate stages: 1. fast feedback rules which operate purely based on syntax (no type-checking), 2. rules which are based on semantics (type-checking).

**[You can read more about linting with type information here](../../docs/getting-started/linting/TYPED_LINTING.md)**

## Supported Rules

<!-- begin base rule list -->

**Key**: :heavy_check_mark: = recommended, :wrench: = fixable, :thought_balloon: = requires type information

| Name                                                                                                                  | Description                                                                                                             | :heavy_check_mark: | :wrench: | :thought_balloon: |
| --------------------------------------------------------------------------------------------------------------------- | ----------------------------------------------------------------------------------------------------------------------- | ------------------ | -------- | ----------------- |
| [`@typescript-eslint/adjacent-overload-signatures`](./docs/rules/adjacent-overload-signatures.md)                     | Require that member overloads be consecutive                                                                            | :heavy_check_mark: |          |                   |
| [`@typescript-eslint/array-type`](./docs/rules/array-type.md)                                                         | Requires using either `T[]` or `Array<T>` for arrays                                                                    |                    | :wrench: |                   |
| [`@typescript-eslint/await-thenable`](./docs/rules/await-thenable.md)                                                 | Disallows awaiting a value that is not a Thenable                                                                       | :heavy_check_mark: |          | :thought_balloon: |
| [`@typescript-eslint/ban-ts-comment`](./docs/rules/ban-ts-comment.md)                                                 | Bans `// @ts-<directive>` comments from being used or requires descriptions after directive                             | :heavy_check_mark: |          |                   |
| [`@typescript-eslint/ban-tslint-comment`](./docs/rules/ban-tslint-comment.md)                                         | Bans `// tslint:<rule-flag>` comments from being used                                                                   |                    | :wrench: |                   |
| [`@typescript-eslint/ban-types`](./docs/rules/ban-types.md)                                                           | Bans specific types from being used                                                                                     | :heavy_check_mark: | :wrench: |                   |
| [`@typescript-eslint/class-literal-property-style`](./docs/rules/class-literal-property-style.md)                     | Ensures that literals on classes are exposed in a consistent style                                                      |                    | :wrench: |                   |
| [`@typescript-eslint/consistent-type-assertions`](./docs/rules/consistent-type-assertions.md)                         | Enforces consistent usage of type assertions                                                                            |                    |          |                   |
| [`@typescript-eslint/consistent-type-definitions`](./docs/rules/consistent-type-definitions.md)                       | Consistent with type definition either `interface` or `type`                                                            |                    | :wrench: |                   |
| [`@typescript-eslint/consistent-type-imports`](./docs/rules/consistent-type-imports.md)                               | Enforces consistent usage of type imports                                                                               |                    | :wrench: |                   |
| [`@typescript-eslint/explicit-function-return-type`](./docs/rules/explicit-function-return-type.md)                   | Require explicit return types on functions and class methods                                                            |                    |          |                   |
| [`@typescript-eslint/explicit-member-accessibility`](./docs/rules/explicit-member-accessibility.md)                   | Require explicit accessibility modifiers on class properties and methods                                                |                    | :wrench: |                   |
| [`@typescript-eslint/explicit-module-boundary-types`](./docs/rules/explicit-module-boundary-types.md)                 | Require explicit return and argument types on exported functions' and classes' public class methods                     | :heavy_check_mark: |          |                   |
| [`@typescript-eslint/member-delimiter-style`](./docs/rules/member-delimiter-style.md)                                 | Require a specific member delimiter style for interfaces and type literals                                              |                    | :wrench: |                   |
| [`@typescript-eslint/member-ordering`](./docs/rules/member-ordering.md)                                               | Require a consistent member declaration order                                                                           |                    |          |                   |
| [`@typescript-eslint/method-signature-style`](./docs/rules/method-signature-style.md)                                 | Enforces using a particular method signature syntax.                                                                    |                    | :wrench: |                   |
| [`@typescript-eslint/naming-convention`](./docs/rules/naming-convention.md)                                           | Enforces naming conventions for everything across a codebase                                                            |                    |          | :thought_balloon: |
| [`@typescript-eslint/no-base-to-string`](./docs/rules/no-base-to-string.md)                                           | Requires that `.toString()` is only called on objects which provide useful information when stringified                 |                    |          | :thought_balloon: |
| [`@typescript-eslint/no-confusing-non-null-assertion`](./docs/rules/no-confusing-non-null-assertion.md)               | Disallow non-null assertion in locations that may be confusing                                                          |                    | :wrench: |                   |
| [`@typescript-eslint/no-dynamic-delete`](./docs/rules/no-dynamic-delete.md)                                           | Disallow the delete operator with computed key expressions                                                              |                    | :wrench: |                   |
| [`@typescript-eslint/no-empty-interface`](./docs/rules/no-empty-interface.md)                                         | Disallow the declaration of empty interfaces                                                                            | :heavy_check_mark: | :wrench: |                   |
| [`@typescript-eslint/no-explicit-any`](./docs/rules/no-explicit-any.md)                                               | Disallow usage of the `any` type                                                                                        | :heavy_check_mark: | :wrench: |                   |
| [`@typescript-eslint/no-extra-non-null-assertion`](./docs/rules/no-extra-non-null-assertion.md)                       | Disallow extra non-null assertion                                                                                       | :heavy_check_mark: | :wrench: |                   |
| [`@typescript-eslint/no-extraneous-class`](./docs/rules/no-extraneous-class.md)                                       | Forbids the use of classes as namespaces                                                                                |                    |          |                   |
| [`@typescript-eslint/no-floating-promises`](./docs/rules/no-floating-promises.md)                                     | Requires Promise-like values to be handled appropriately                                                                | :heavy_check_mark: |          | :thought_balloon: |
| [`@typescript-eslint/no-for-in-array`](./docs/rules/no-for-in-array.md)                                               | Disallow iterating over an array with a for-in loop                                                                     | :heavy_check_mark: |          | :thought_balloon: |
| [`@typescript-eslint/no-implicit-any-catch`](./docs/rules/no-implicit-any-catch.md)                                   | Disallow usage of the implicit `any` type in catch clauses                                                              |                    | :wrench: |                   |
| [`@typescript-eslint/no-implied-eval`](./docs/rules/no-implied-eval.md)                                               | Disallow the use of `eval()`-like methods                                                                               | :heavy_check_mark: |          | :thought_balloon: |
| [`@typescript-eslint/no-inferrable-types`](./docs/rules/no-inferrable-types.md)                                       | Disallows explicit type declarations for variables or parameters initialized to a number, string, or boolean            | :heavy_check_mark: | :wrench: |                   |
| [`@typescript-eslint/no-invalid-void-type`](./docs/rules/no-invalid-void-type.md)                                     | Disallows usage of `void` type outside of generic or return types                                                       |                    |          |                   |
| [`@typescript-eslint/no-misused-new`](./docs/rules/no-misused-new.md)                                                 | Enforce valid definition of `new` and `constructor`                                                                     | :heavy_check_mark: |          |                   |
| [`@typescript-eslint/no-misused-promises`](./docs/rules/no-misused-promises.md)                                       | Avoid using promises in places not designed to handle them                                                              | :heavy_check_mark: |          | :thought_balloon: |
| [`@typescript-eslint/no-namespace`](./docs/rules/no-namespace.md)                                                     | Disallow the use of custom TypeScript modules and namespaces                                                            | :heavy_check_mark: |          |                   |
| [`@typescript-eslint/no-non-null-asserted-optional-chain`](./docs/rules/no-non-null-asserted-optional-chain.md)       | Disallows using a non-null assertion after an optional chain expression                                                 | :heavy_check_mark: |          |                   |
| [`@typescript-eslint/no-non-null-assertion`](./docs/rules/no-non-null-assertion.md)                                   | Disallows non-null assertions using the `!` postfix operator                                                            | :heavy_check_mark: |          |                   |
| [`@typescript-eslint/no-parameter-properties`](./docs/rules/no-parameter-properties.md)                               | Disallow the use of parameter properties in class constructors                                                          |                    |          |                   |
| [`@typescript-eslint/no-require-imports`](./docs/rules/no-require-imports.md)                                         | Disallows invocation of `require()`                                                                                     |                    |          |                   |
| [`@typescript-eslint/no-this-alias`](./docs/rules/no-this-alias.md)                                                   | Disallow aliasing `this`                                                                                                | :heavy_check_mark: |          |                   |
| [`@typescript-eslint/no-throw-literal`](./docs/rules/no-throw-literal.md)                                             | Disallow throwing literals as exceptions                                                                                |                    |          | :thought_balloon: |
| [`@typescript-eslint/no-type-alias`](./docs/rules/no-type-alias.md)                                                   | Disallow the use of type aliases                                                                                        |                    |          |                   |
| [`@typescript-eslint/no-unnecessary-boolean-literal-compare`](./docs/rules/no-unnecessary-boolean-literal-compare.md) | Flags unnecessary equality comparisons against boolean literals                                                         |                    | :wrench: | :thought_balloon: |
| [`@typescript-eslint/no-unnecessary-condition`](./docs/rules/no-unnecessary-condition.md)                             | Prevents conditionals where the type is always truthy or always falsy                                                   |                    | :wrench: | :thought_balloon: |
| [`@typescript-eslint/no-unnecessary-qualifier`](./docs/rules/no-unnecessary-qualifier.md)                             | Warns when a namespace qualifier is unnecessary                                                                         |                    | :wrench: | :thought_balloon: |
| [`@typescript-eslint/no-unnecessary-type-arguments`](./docs/rules/no-unnecessary-type-arguments.md)                   | Enforces that type arguments will not be used if not required                                                           |                    | :wrench: | :thought_balloon: |
| [`@typescript-eslint/no-unnecessary-type-assertion`](./docs/rules/no-unnecessary-type-assertion.md)                   | Warns if a type assertion does not change the type of an expression                                                     | :heavy_check_mark: | :wrench: | :thought_balloon: |
| [`@typescript-eslint/no-unsafe-assignment`](./docs/rules/no-unsafe-assignment.md)                                     | Disallows assigning any to variables and properties                                                                     | :heavy_check_mark: |          | :thought_balloon: |
| [`@typescript-eslint/no-unsafe-call`](./docs/rules/no-unsafe-call.md)                                                 | Disallows calling an any type value                                                                                     | :heavy_check_mark: |          | :thought_balloon: |
| [`@typescript-eslint/no-unsafe-member-access`](./docs/rules/no-unsafe-member-access.md)                               | Disallows member access on any typed variables                                                                          | :heavy_check_mark: |          | :thought_balloon: |
| [`@typescript-eslint/no-unsafe-return`](./docs/rules/no-unsafe-return.md)                                             | Disallows returning any from a function                                                                                 | :heavy_check_mark: |          | :thought_balloon: |
| [`@typescript-eslint/no-var-requires`](./docs/rules/no-var-requires.md)                                               | Disallows the use of require statements except in import statements                                                     | :heavy_check_mark: |          |                   |
| [`@typescript-eslint/prefer-as-const`](./docs/rules/prefer-as-const.md)                                               | Prefer usage of `as const` over literal type                                                                            | :heavy_check_mark: | :wrench: |                   |
| [`@typescript-eslint/prefer-enum-initializers`](./docs/rules/prefer-enum-initializers.md)                             | Prefer initializing each enums member value                                                                             |                    |          |                   |
| [`@typescript-eslint/prefer-for-of`](./docs/rules/prefer-for-of.md)                                                   | Prefer a ‘for-of’ loop over a standard ‘for’ loop if the index is only used to access the array being iterated          |                    |          |                   |
| [`@typescript-eslint/prefer-function-type`](./docs/rules/prefer-function-type.md)                                     | Use function types instead of interfaces with call signatures                                                           |                    | :wrench: |                   |
| [`@typescript-eslint/prefer-includes`](./docs/rules/prefer-includes.md)                                               | Enforce `includes` method over `indexOf` method                                                                         |                    | :wrench: | :thought_balloon: |
| [`@typescript-eslint/prefer-literal-enum-member`](./docs/rules/prefer-literal-enum-member.md)                         | Require that all enum members be literal values to prevent unintended enum member name shadow issues                    |                    |          |                   |
| [`@typescript-eslint/prefer-namespace-keyword`](./docs/rules/prefer-namespace-keyword.md)                             | Require the use of the `namespace` keyword instead of the `module` keyword to declare custom TypeScript modules         | :heavy_check_mark: | :wrench: |                   |
| [`@typescript-eslint/prefer-nullish-coalescing`](./docs/rules/prefer-nullish-coalescing.md)                           | Enforce the usage of the nullish coalescing operator instead of logical chaining                                        |                    |          | :thought_balloon: |
| [`@typescript-eslint/prefer-optional-chain`](./docs/rules/prefer-optional-chain.md)                                   | Prefer using concise optional chain expressions instead of chained logical ands                                         |                    |          |                   |
| [`@typescript-eslint/prefer-readonly`](./docs/rules/prefer-readonly.md)                                               | Requires that private members are marked as `readonly` if they're never modified outside of the constructor             |                    | :wrench: | :thought_balloon: |
| [`@typescript-eslint/prefer-readonly-parameter-types`](./docs/rules/prefer-readonly-parameter-types.md)               | Requires that function parameters are typed as readonly to prevent accidental mutation of inputs                        |                    |          | :thought_balloon: |
| [`@typescript-eslint/prefer-reduce-type-parameter`](./docs/rules/prefer-reduce-type-parameter.md)                     | Prefer using type parameter when calling `Array#reduce` instead of casting                                              |                    | :wrench: | :thought_balloon: |
| [`@typescript-eslint/prefer-regexp-exec`](./docs/rules/prefer-regexp-exec.md)                                         | Enforce that `RegExp#exec` is used instead of `String#match` if no global flag is provided                              | :heavy_check_mark: |          | :thought_balloon: |
| [`@typescript-eslint/prefer-string-starts-ends-with`](./docs/rules/prefer-string-starts-ends-with.md)                 | Enforce the use of `String#startsWith` and `String#endsWith` instead of other equivalent methods of checking substrings |                    | :wrench: | :thought_balloon: |
| [`@typescript-eslint/prefer-ts-expect-error`](./docs/rules/prefer-ts-expect-error.md)                                 | Recommends using `// @ts-expect-error` over `// @ts-ignore`                                                             |                    | :wrench: |                   |
| [`@typescript-eslint/promise-function-async`](./docs/rules/promise-function-async.md)                                 | Requires any function or method that returns a Promise to be marked async                                               |                    |          | :thought_balloon: |
| [`@typescript-eslint/require-array-sort-compare`](./docs/rules/require-array-sort-compare.md)                         | Requires `Array#sort` calls to always provide a `compareFunction`                                                       |                    |          | :thought_balloon: |
| [`@typescript-eslint/restrict-plus-operands`](./docs/rules/restrict-plus-operands.md)                                 | When adding two variables, operands must both be of type number or of type string                                       | :heavy_check_mark: |          | :thought_balloon: |
| [`@typescript-eslint/restrict-template-expressions`](./docs/rules/restrict-template-expressions.md)                   | Enforce template literal expressions to be of string type                                                               | :heavy_check_mark: |          | :thought_balloon: |
| [`@typescript-eslint/strict-boolean-expressions`](./docs/rules/strict-boolean-expressions.md)                         | Restricts the types allowed in boolean expressions                                                                      |                    |          | :thought_balloon: |
| [`@typescript-eslint/switch-exhaustiveness-check`](./docs/rules/switch-exhaustiveness-check.md)                       | Exhaustiveness checking in switch with union type                                                                       |                    |          | :thought_balloon: |
| [`@typescript-eslint/triple-slash-reference`](./docs/rules/triple-slash-reference.md)                                 | Sets preference level for triple slash directives versus ES6-style import declarations                                  | :heavy_check_mark: |          |                   |
| [`@typescript-eslint/type-annotation-spacing`](./docs/rules/type-annotation-spacing.md)                               | Require consistent spacing around type annotations                                                                      |                    | :wrench: |                   |
| [`@typescript-eslint/typedef`](./docs/rules/typedef.md)                                                               | Requires type annotations to exist                                                                                      |                    |          |                   |
| [`@typescript-eslint/unbound-method`](./docs/rules/unbound-method.md)                                                 | Enforces unbound methods are called with their expected scope                                                           | :heavy_check_mark: |          | :thought_balloon: |
| [`@typescript-eslint/unified-signatures`](./docs/rules/unified-signatures.md)                                         | Warns for any two overloads that could be unified into one by using a union or an optional/rest parameter               |                    |          |                   |

<!-- end base rule list -->

### Extension Rules

In some cases, ESLint provides a rule itself, but it doesn't support TypeScript syntax; either it crashes, or it ignores the syntax, or it falsely reports against it.
In these cases, we create what we call an extension rule; a rule within our plugin that has the same functionality, but also supports TypeScript.

<!-- begin extension rule list -->

**Key**: :heavy_check_mark: = recommended, :wrench: = fixable, :thought_balloon: = requires type information

<<<<<<< HEAD
| Name                                                                                            | Description                                                                    | :heavy_check_mark: | :wrench: | :thought_balloon: |
| ----------------------------------------------------------------------------------------------- | ------------------------------------------------------------------------------ | ------------------ | -------- | ----------------- |
| [`@typescript-eslint/brace-style`](./docs/rules/brace-style.md)                                 | Enforce consistent brace style for blocks                                      |                    | :wrench: |                   |
| [`@typescript-eslint/comma-dangle`](./docs/rules/comma-dangle.md)                               | Require or disallow trailing comma                                             |                    | :wrench: |                   |
| [`@typescript-eslint/comma-spacing`](./docs/rules/comma-spacing.md)                             | Enforces consistent spacing before and after commas                            |                    | :wrench: |                   |
| [`@typescript-eslint/default-param-last`](./docs/rules/default-param-last.md)                   | Enforce default parameters to be last                                          |                    |          |                   |
| [`@typescript-eslint/dot-notation`](./docs/rules/dot-notation.md)                               | enforce dot notation whenever possible                                         |                    | :wrench: | :thought_balloon: |
| [`@typescript-eslint/func-call-spacing`](./docs/rules/func-call-spacing.md)                     | Require or disallow spacing between function identifiers and their invocations |                    | :wrench: |                   |
| [`@typescript-eslint/indent`](./docs/rules/indent.md)                                           | Enforce consistent indentation                                                 |                    | :wrench: |                   |
| [`@typescript-eslint/init-declarations`](./docs/rules/init-declarations.md)                     | require or disallow initialization in variable declarations                    |                    |          |                   |
| [`@typescript-eslint/keyword-spacing`](./docs/rules/keyword-spacing.md)                         | Enforce consistent spacing before and after keywords                           |                    | :wrench: |                   |
| [`@typescript-eslint/lines-between-class-members`](./docs/rules/lines-between-class-members.md) | Require or disallow an empty line between class members                        |                    | :wrench: |                   |
| [`@typescript-eslint/no-array-constructor`](./docs/rules/no-array-constructor.md)               | Disallow generic `Array` constructors                                          | :heavy_check_mark: | :wrench: |                   |
| [`@typescript-eslint/no-dupe-class-members`](./docs/rules/no-dupe-class-members.md)             | Disallow duplicate class members                                               |                    |          |                   |
| [`@typescript-eslint/no-empty-function`](./docs/rules/no-empty-function.md)                     | Disallow empty functions                                                       | :heavy_check_mark: |          |                   |
| [`@typescript-eslint/no-extra-parens`](./docs/rules/no-extra-parens.md)                         | Disallow unnecessary parentheses                                               |                    | :wrench: |                   |
| [`@typescript-eslint/no-extra-semi`](./docs/rules/no-extra-semi.md)                             | Disallow unnecessary semicolons                                                | :heavy_check_mark: | :wrench: |                   |
| [`@typescript-eslint/no-invalid-this`](./docs/rules/no-invalid-this.md)                         | disallow `this` keywords outside of classes or class-like objects              |                    |          |                   |
| [`@typescript-eslint/no-loss-of-precision`](./docs/rules/no-loss-of-precision.md)               | Disallow literal numbers that lose precision                                   |                    |          |                   |
| [`@typescript-eslint/no-magic-numbers`](./docs/rules/no-magic-numbers.md)                       | Disallow magic numbers                                                         |                    |          |                   |
| [`@typescript-eslint/no-unused-expressions`](./docs/rules/no-unused-expressions.md)             | Disallow unused expressions                                                    |                    |          |                   |
| [`@typescript-eslint/no-unused-vars`](./docs/rules/no-unused-vars.md)                           | Disallow unused variables                                                      | :heavy_check_mark: |          |                   |
| [`@typescript-eslint/no-use-before-define`](./docs/rules/no-use-before-define.md)               | Disallow the use of variables before they are defined                          |                    |          |                   |
| [`@typescript-eslint/no-useless-constructor`](./docs/rules/no-useless-constructor.md)           | Disallow unnecessary constructors                                              |                    |          |                   |
| [`@typescript-eslint/quotes`](./docs/rules/quotes.md)                                           | Enforce the consistent use of either backticks, double, or single quotes       |                    | :wrench: |                   |
| [`@typescript-eslint/require-await`](./docs/rules/require-await.md)                             | Disallow async functions which have no `await` expression                      | :heavy_check_mark: |          | :thought_balloon: |
| [`@typescript-eslint/return-await`](./docs/rules/return-await.md)                               | Enforces consistent returning of awaited values                                |                    | :wrench: | :thought_balloon: |
| [`@typescript-eslint/semi`](./docs/rules/semi.md)                                               | Require or disallow semicolons instead of ASI                                  |                    | :wrench: |                   |
| [`@typescript-eslint/space-before-function-paren`](./docs/rules/space-before-function-paren.md) | Enforces consistent spacing before function parenthesis                        |                    | :wrench: |                   |
=======
| Name                                                                                            | Description                                                                         | :heavy_check_mark: | :wrench: | :thought_balloon: |
| ----------------------------------------------------------------------------------------------- | ----------------------------------------------------------------------------------- | ------------------ | -------- | ----------------- |
| [`@typescript-eslint/brace-style`](./docs/rules/brace-style.md)                                 | Enforce consistent brace style for blocks                                           |                    | :wrench: |                   |
| [`@typescript-eslint/comma-spacing`](./docs/rules/comma-spacing.md)                             | Enforces consistent spacing before and after commas                                 |                    | :wrench: |                   |
| [`@typescript-eslint/default-param-last`](./docs/rules/default-param-last.md)                   | Enforce default parameters to be last                                               |                    |          |                   |
| [`@typescript-eslint/dot-notation`](./docs/rules/dot-notation.md)                               | enforce dot notation whenever possible                                              |                    | :wrench: | :thought_balloon: |
| [`@typescript-eslint/func-call-spacing`](./docs/rules/func-call-spacing.md)                     | Require or disallow spacing between function identifiers and their invocations      |                    | :wrench: |                   |
| [`@typescript-eslint/indent`](./docs/rules/indent.md)                                           | Enforce consistent indentation                                                      |                    | :wrench: |                   |
| [`@typescript-eslint/init-declarations`](./docs/rules/init-declarations.md)                     | require or disallow initialization in variable declarations                         |                    |          |                   |
| [`@typescript-eslint/keyword-spacing`](./docs/rules/keyword-spacing.md)                         | Enforce consistent spacing before and after keywords                                |                    | :wrench: |                   |
| [`@typescript-eslint/lines-between-class-members`](./docs/rules/lines-between-class-members.md) | Require or disallow an empty line between class members                             |                    | :wrench: |                   |
| [`@typescript-eslint/no-array-constructor`](./docs/rules/no-array-constructor.md)               | Disallow generic `Array` constructors                                               | :heavy_check_mark: | :wrench: |                   |
| [`@typescript-eslint/no-dupe-class-members`](./docs/rules/no-dupe-class-members.md)             | Disallow duplicate class members                                                    |                    |          |                   |
| [`@typescript-eslint/no-empty-function`](./docs/rules/no-empty-function.md)                     | Disallow empty functions                                                            | :heavy_check_mark: |          |                   |
| [`@typescript-eslint/no-extra-parens`](./docs/rules/no-extra-parens.md)                         | Disallow unnecessary parentheses                                                    |                    | :wrench: |                   |
| [`@typescript-eslint/no-extra-semi`](./docs/rules/no-extra-semi.md)                             | Disallow unnecessary semicolons                                                     | :heavy_check_mark: | :wrench: |                   |
| [`@typescript-eslint/no-invalid-this`](./docs/rules/no-invalid-this.md)                         | disallow `this` keywords outside of classes or class-like objects                   |                    |          |                   |
| [`@typescript-eslint/no-loss-of-precision`](./docs/rules/no-loss-of-precision.md)               | Disallow literal numbers that lose precision                                        |                    |          |                   |
| [`@typescript-eslint/no-magic-numbers`](./docs/rules/no-magic-numbers.md)                       | Disallow magic numbers                                                              |                    |          |                   |
| [`@typescript-eslint/no-redeclare`](./docs/rules/no-redeclare.md)                               | Disallow variable redeclaration                                                     |                    |          |                   |
| [`@typescript-eslint/no-shadow`](./docs/rules/no-shadow.md)                                     | Disallow variable declarations from shadowing variables declared in the outer scope |                    |          |                   |
| [`@typescript-eslint/no-unused-expressions`](./docs/rules/no-unused-expressions.md)             | Disallow unused expressions                                                         |                    |          |                   |
| [`@typescript-eslint/no-unused-vars`](./docs/rules/no-unused-vars.md)                           | Disallow unused variables                                                           | :heavy_check_mark: |          |                   |
| [`@typescript-eslint/no-use-before-define`](./docs/rules/no-use-before-define.md)               | Disallow the use of variables before they are defined                               |                    |          |                   |
| [`@typescript-eslint/no-useless-constructor`](./docs/rules/no-useless-constructor.md)           | Disallow unnecessary constructors                                                   |                    |          |                   |
| [`@typescript-eslint/quotes`](./docs/rules/quotes.md)                                           | Enforce the consistent use of either backticks, double, or single quotes            |                    | :wrench: |                   |
| [`@typescript-eslint/require-await`](./docs/rules/require-await.md)                             | Disallow async functions which have no `await` expression                           | :heavy_check_mark: |          | :thought_balloon: |
| [`@typescript-eslint/return-await`](./docs/rules/return-await.md)                               | Enforces consistent returning of awaited values                                     |                    | :wrench: | :thought_balloon: |
| [`@typescript-eslint/semi`](./docs/rules/semi.md)                                               | Require or disallow semicolons instead of ASI                                       |                    | :wrench: |                   |
| [`@typescript-eslint/space-before-function-paren`](./docs/rules/space-before-function-paren.md) | Enforces consistent spacing before function parenthesis                             |                    | :wrench: |                   |
>>>>>>> 4ff8c43f

<!-- end extension rule list -->

## Contributing

[See the contributing guide here](../../CONTRIBUTING.md).<|MERGE_RESOLUTION|>--- conflicted
+++ resolved
@@ -185,40 +185,10 @@
 
 **Key**: :heavy_check_mark: = recommended, :wrench: = fixable, :thought_balloon: = requires type information
 
-<<<<<<< HEAD
-| Name                                                                                            | Description                                                                    | :heavy_check_mark: | :wrench: | :thought_balloon: |
-| ----------------------------------------------------------------------------------------------- | ------------------------------------------------------------------------------ | ------------------ | -------- | ----------------- |
-| [`@typescript-eslint/brace-style`](./docs/rules/brace-style.md)                                 | Enforce consistent brace style for blocks                                      |                    | :wrench: |                   |
-| [`@typescript-eslint/comma-dangle`](./docs/rules/comma-dangle.md)                               | Require or disallow trailing comma                                             |                    | :wrench: |                   |
-| [`@typescript-eslint/comma-spacing`](./docs/rules/comma-spacing.md)                             | Enforces consistent spacing before and after commas                            |                    | :wrench: |                   |
-| [`@typescript-eslint/default-param-last`](./docs/rules/default-param-last.md)                   | Enforce default parameters to be last                                          |                    |          |                   |
-| [`@typescript-eslint/dot-notation`](./docs/rules/dot-notation.md)                               | enforce dot notation whenever possible                                         |                    | :wrench: | :thought_balloon: |
-| [`@typescript-eslint/func-call-spacing`](./docs/rules/func-call-spacing.md)                     | Require or disallow spacing between function identifiers and their invocations |                    | :wrench: |                   |
-| [`@typescript-eslint/indent`](./docs/rules/indent.md)                                           | Enforce consistent indentation                                                 |                    | :wrench: |                   |
-| [`@typescript-eslint/init-declarations`](./docs/rules/init-declarations.md)                     | require or disallow initialization in variable declarations                    |                    |          |                   |
-| [`@typescript-eslint/keyword-spacing`](./docs/rules/keyword-spacing.md)                         | Enforce consistent spacing before and after keywords                           |                    | :wrench: |                   |
-| [`@typescript-eslint/lines-between-class-members`](./docs/rules/lines-between-class-members.md) | Require or disallow an empty line between class members                        |                    | :wrench: |                   |
-| [`@typescript-eslint/no-array-constructor`](./docs/rules/no-array-constructor.md)               | Disallow generic `Array` constructors                                          | :heavy_check_mark: | :wrench: |                   |
-| [`@typescript-eslint/no-dupe-class-members`](./docs/rules/no-dupe-class-members.md)             | Disallow duplicate class members                                               |                    |          |                   |
-| [`@typescript-eslint/no-empty-function`](./docs/rules/no-empty-function.md)                     | Disallow empty functions                                                       | :heavy_check_mark: |          |                   |
-| [`@typescript-eslint/no-extra-parens`](./docs/rules/no-extra-parens.md)                         | Disallow unnecessary parentheses                                               |                    | :wrench: |                   |
-| [`@typescript-eslint/no-extra-semi`](./docs/rules/no-extra-semi.md)                             | Disallow unnecessary semicolons                                                | :heavy_check_mark: | :wrench: |                   |
-| [`@typescript-eslint/no-invalid-this`](./docs/rules/no-invalid-this.md)                         | disallow `this` keywords outside of classes or class-like objects              |                    |          |                   |
-| [`@typescript-eslint/no-loss-of-precision`](./docs/rules/no-loss-of-precision.md)               | Disallow literal numbers that lose precision                                   |                    |          |                   |
-| [`@typescript-eslint/no-magic-numbers`](./docs/rules/no-magic-numbers.md)                       | Disallow magic numbers                                                         |                    |          |                   |
-| [`@typescript-eslint/no-unused-expressions`](./docs/rules/no-unused-expressions.md)             | Disallow unused expressions                                                    |                    |          |                   |
-| [`@typescript-eslint/no-unused-vars`](./docs/rules/no-unused-vars.md)                           | Disallow unused variables                                                      | :heavy_check_mark: |          |                   |
-| [`@typescript-eslint/no-use-before-define`](./docs/rules/no-use-before-define.md)               | Disallow the use of variables before they are defined                          |                    |          |                   |
-| [`@typescript-eslint/no-useless-constructor`](./docs/rules/no-useless-constructor.md)           | Disallow unnecessary constructors                                              |                    |          |                   |
-| [`@typescript-eslint/quotes`](./docs/rules/quotes.md)                                           | Enforce the consistent use of either backticks, double, or single quotes       |                    | :wrench: |                   |
-| [`@typescript-eslint/require-await`](./docs/rules/require-await.md)                             | Disallow async functions which have no `await` expression                      | :heavy_check_mark: |          | :thought_balloon: |
-| [`@typescript-eslint/return-await`](./docs/rules/return-await.md)                               | Enforces consistent returning of awaited values                                |                    | :wrench: | :thought_balloon: |
-| [`@typescript-eslint/semi`](./docs/rules/semi.md)                                               | Require or disallow semicolons instead of ASI                                  |                    | :wrench: |                   |
-| [`@typescript-eslint/space-before-function-paren`](./docs/rules/space-before-function-paren.md) | Enforces consistent spacing before function parenthesis                        |                    | :wrench: |                   |
-=======
 | Name                                                                                            | Description                                                                         | :heavy_check_mark: | :wrench: | :thought_balloon: |
 | ----------------------------------------------------------------------------------------------- | ----------------------------------------------------------------------------------- | ------------------ | -------- | ----------------- |
 | [`@typescript-eslint/brace-style`](./docs/rules/brace-style.md)                                 | Enforce consistent brace style for blocks                                           |                    | :wrench: |                   |
+| [`@typescript-eslint/comma-dangle`](./docs/rules/comma-dangle.md)                               | Require or disallow trailing comma                                                  |                    | :wrench: |                   |
 | [`@typescript-eslint/comma-spacing`](./docs/rules/comma-spacing.md)                             | Enforces consistent spacing before and after commas                                 |                    | :wrench: |                   |
 | [`@typescript-eslint/default-param-last`](./docs/rules/default-param-last.md)                   | Enforce default parameters to be last                                               |                    |          |                   |
 | [`@typescript-eslint/dot-notation`](./docs/rules/dot-notation.md)                               | enforce dot notation whenever possible                                              |                    | :wrench: | :thought_balloon: |
@@ -246,7 +216,6 @@
 | [`@typescript-eslint/return-await`](./docs/rules/return-await.md)                               | Enforces consistent returning of awaited values                                     |                    | :wrench: | :thought_balloon: |
 | [`@typescript-eslint/semi`](./docs/rules/semi.md)                                               | Require or disallow semicolons instead of ASI                                       |                    | :wrench: |                   |
 | [`@typescript-eslint/space-before-function-paren`](./docs/rules/space-before-function-paren.md) | Enforces consistent spacing before function parenthesis                             |                    | :wrench: |                   |
->>>>>>> 4ff8c43f
 
 <!-- end extension rule list -->
 
