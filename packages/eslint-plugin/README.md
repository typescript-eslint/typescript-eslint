<h1 align="center">ESLint Plugin TypeScript</h1>

<p align="center">
    <a href="https://dev.azure.com/typescript-eslint/TypeScript%20ESLint/_build/latest?definitionId=1&branchName=master"><img src="https://img.shields.io/azure-devops/build/typescript-eslint/TypeScript%20ESLint/1/master.svg?label=%F0%9F%9A%80%20Azure%20Pipelines&style=flat-square" alt="Azure Pipelines"/></a>
    <a href="https://github.com/typescript-eslint/typescript-eslint/blob/master/LICENSE"><img src="https://img.shields.io/npm/l/typescript-estree.svg?style=flat-square" alt="GitHub license" /></a>
    <a href="https://www.npmjs.com/package/@typescript-eslint/eslint-plugin"><img src="https://img.shields.io/npm/v/@typescript-eslint/eslint-plugin.svg?style=flat-square" alt="NPM Version" /></a>
    <a href="https://www.npmjs.com/package/@typescript-eslint/eslint-plugin"><img src="https://img.shields.io/npm/dm/@typescript-eslint/eslint-plugin.svg?style=flat-square" alt="NPM Downloads" /></a>
    <a href="http://commitizen.github.io/cz-cli/"><img src="https://img.shields.io/badge/commitizen-friendly-brightgreen.svg?style=flat-square" alt="Commitizen friendly" /></a>
</p>

## Installation

Make sure you have TypeScript and @typescript-eslint/parser installed, then install the plugin:

```sh
npm i @typescript-eslint/eslint-plugin --save-dev
```

It is important that you use the same version number for `@typescript-eslint/parser` and `@typescript-eslint/eslint-plugin`.

**Note:** If you installed ESLint globally (using the `-g` flag) then you must also install `@typescript-eslint/eslint-plugin` globally.

## Usage

Add `@typescript-eslint/parser` to the `parser` field and `@typescript-eslint` to the plugins section of your `.eslintrc` configuration file:

```json
{
  "parser": "@typescript-eslint/parser",
  "plugins": ["@typescript-eslint"]
}
```

Then configure the rules you want to use under the rules section.

```json
{
  "parser": "@typescript-eslint/parser",
  "plugins": ["@typescript-eslint"],
  "rules": {
    "@typescript-eslint/rule-name": "error"
  }
}
```

You can also enable all the recommended rules at once. Add `plugin:@typescript-eslint/recommended` in extends:

```json
{
  "extends": ["plugin:@typescript-eslint/recommended"]
}
```

If you want to use rules which require type information, you will need to specify a path to your tsconfig.json file in the "project" property of "parserOptions".

```json
{
  "parser": "@typescript-eslint/parser",
  "parserOptions": {
    "project": "./tsconfig.json"
  },
  "plugins": ["@typescript-eslint"],
  "rules": {
    "@typescript-eslint/restrict-plus-operands": "error"
  }
}
```

See [@typescript-eslint/parser's README.md](../parser/README.md) for more information on the available "parserOptions".

## Usage with Prettier

Install [`eslint-config-prettier`](https://github.com/prettier/eslint-config-prettier) to disable our code formatting related rules:

```json
{
  "extends": [
    "plugin:@typescript-eslint/recommended",
    "prettier",
    "prettier/@typescript-eslint"
  ]
}
```

**Note: Make sure you have `eslint-config-prettier@4.0.0` or newer.**

## Usage with Airbnb

Airbnb has two configs, a base one [`eslint-config-airbnb-base`](https://github.com/airbnb/javascript/tree/master/packages/eslint-config-airbnb-base) and one that includes rules for React [`eslint-config-airbnb`](https://github.com/airbnb/javascript/tree/master/packages/eslint-config-airbnb).

First you'll need to install the config according to the instructions in one of the links above. `npx install-peerdeps --dev eslint-config-airbnb` or `npx install-peerdeps --dev eslint-config-airbnb-base` should work if you are using **npm 5+**.

Then you should add `airbnb` (or `airbnb-base`) to your `extends` section of `.eslintrc`. You might also want to turn on `plugin:@typescript-eslint/recommended` as well to enable all of the recommended rules.

```json
{
  "extends": ["airbnb-base", "plugin:@typescript-eslint/recommended"]
}
```

**Note: You can use Airbnb's rules alongside Prettier, see [Usage with Prettier](#usage-with-prettier)**

## Supported Rules

<!-- Please run `npm run docs` to update this section -->
<!-- begin rule list -->

**Key**: :heavy_check_mark: = recommended, :wrench: = fixable, :thought_balloon: = requires type information

<!-- prettier-ignore -->
| Name                                                                                                      | Description                                                                                                                                         | :heavy_check_mark: | :wrench: | :thought_balloon: |
| --------------------------------------------------------------------------------------------------------- | --------------------------------------------------------------------------------------------------------------------------------------------------- | ------------------ | -------- | ----------------- |
| [`@typescript-eslint/adjacent-overload-signatures`](./docs/rules/adjacent-overload-signatures.md)         | Require that member overloads be consecutive (`adjacent-overload-signatures` from TSLint)                                                           | :heavy_check_mark: |          |                   |
| [`@typescript-eslint/array-type`](./docs/rules/array-type.md)                                             | Requires using either `T[]` or `Array<T>` for arrays (`array-type` from TSLint)                                                                     | :heavy_check_mark: | :wrench: |                   |
| [`@typescript-eslint/await-thenable`](./docs/rules/await-thenable.md)                                     | Disallow awaiting a value that is not a Promise (`await-promise` from TSLint)                                                                       |                    |          | :thought_balloon: |
| [`@typescript-eslint/ban-ts-ignore`](./docs/rules/ban-ts-ignore.md)                                       | Bans “// @ts-ignore” comments from being used (`ban-ts-ignore` from TSLint)                                                                         |                    |          |                   |
| [`@typescript-eslint/ban-types`](./docs/rules/ban-types.md)                                               | Enforces that types will not to be used (`ban-types` from TSLint)                                                                                   | :heavy_check_mark: | :wrench: |                   |
| [`@typescript-eslint/camelcase`](./docs/rules/camelcase.md)                                               | Enforce camelCase naming convention                                                                                                                 | :heavy_check_mark: |          |                   |
| [`@typescript-eslint/class-name-casing`](./docs/rules/class-name-casing.md)                               | Require PascalCased class and interface names (`class-name` from TSLint)                                                                            | :heavy_check_mark: |          |                   |
| [`@typescript-eslint/explicit-function-return-type`](./docs/rules/explicit-function-return-type.md)       | Require explicit return types on functions and class methods                                                                                        | :heavy_check_mark: |          |                   |
| [`@typescript-eslint/explicit-member-accessibility`](./docs/rules/explicit-member-accessibility.md)       | Require explicit accessibility modifiers on class properties and methods (`member-access` from TSLint)                                              | :heavy_check_mark: |          |                   |
| [`@typescript-eslint/func-call-spacing`](./docs/rules/func-call-spacing.md)                               | Spacing between function identifiers and their invocations                                                                                          |                    | :wrench: |                   |
| [`@typescript-eslint/generic-type-naming`](./docs/rules/generic-type-naming.md)                           | Enforces naming of generic type variables                                                                                                           |                    |          |                   |
| [`@typescript-eslint/indent`](./docs/rules/indent.md)                                                     | Enforce consistent indentation (`indent` from TSLint)                                                                                               | :heavy_check_mark: | :wrench: |                   |
| [`@typescript-eslint/interface-name-prefix`](./docs/rules/interface-name-prefix.md)                       | Require that interface names be prefixed with `I` (`interface-name` from TSLint)                                                                    | :heavy_check_mark: |          |                   |
| [`@typescript-eslint/member-delimiter-style`](./docs/rules/member-delimiter-style.md)                     | Require a specific member delimiter style for interfaces and type literals                                                                          | :heavy_check_mark: | :wrench: |                   |
| [`@typescript-eslint/member-naming`](./docs/rules/member-naming.md)                                       | Enforces naming conventions for class members by visibility.                                                                                        |                    |          |                   |
| [`@typescript-eslint/member-ordering`](./docs/rules/member-ordering.md)                                   | Require a consistent member declaration order (`member-ordering` from TSLint)                                                                       |                    |          |                   |
| [`@typescript-eslint/no-angle-bracket-type-assertion`](./docs/rules/no-angle-bracket-type-assertion.md)   | Enforces the use of `as Type` assertions instead of `<Type>` assertions (`no-angle-bracket-type-assertion` from TSLint)                             | :heavy_check_mark: |          |                   |
| [`@typescript-eslint/no-array-constructor`](./docs/rules/no-array-constructor.md)                         | Disallow generic `Array` constructors                                                                                                               | :heavy_check_mark: | :wrench: |                   |
| [`@typescript-eslint/no-empty-interface`](./docs/rules/no-empty-interface.md)                             | Disallow the declaration of empty interfaces (`no-empty-interface` from TSLint)                                                                     | :heavy_check_mark: |          |                   |
| [`@typescript-eslint/no-explicit-any`](./docs/rules/no-explicit-any.md)                                   | Disallow usage of the `any` type (`no-any` from TSLint)                                                                                             | :heavy_check_mark: |          |                   |
| [`@typescript-eslint/no-extra-parens`](./docs/rules/no-extra-parens.md)                                   | Disallow unnecessary parentheses                                                                                                                    |                    | :wrench: |                   |
| [`@typescript-eslint/no-extraneous-class`](./docs/rules/no-extraneous-class.md)                           | Forbids the use of classes as namespaces (`no-unnecessary-class` from TSLint)                                                                       |                    |          |                   |
| [`@typescript-eslint/no-for-in-array`](./docs/rules/no-for-in-array.md)                                   | Disallow iterating over an array with a for-in loop (`no-for-in-array` from TSLint)                                                                 |                    |          | :thought_balloon: |
| [`@typescript-eslint/no-inferrable-types`](./docs/rules/no-inferrable-types.md)                           | Disallows explicit type declarations for variables or parameters initialized to a number, string, or boolean. (`no-inferrable-types` from TSLint)   | :heavy_check_mark: | :wrench: |                   |
| [`@typescript-eslint/no-magic-numbers`](./docs/rules/no-magic-numbers.md)                                 | Disallows magic numbers.                                                                                                                            | :heavy_check_mark: |          |
| [`@typescript-eslint/no-misused-new`](./docs/rules/no-misused-new.md)                                     | Enforce valid definition of `new` and `constructor`. (`no-misused-new` from TSLint)                                                                 | :heavy_check_mark: |          |                   |
| [`@typescript-eslint/no-namespace`](./docs/rules/no-namespace.md)                                         | Disallow the use of custom TypeScript modules and namespaces (`no-namespace` from TSLint)                                                           | :heavy_check_mark: |          |                   |
| [`@typescript-eslint/no-non-null-assertion`](./docs/rules/no-non-null-assertion.md)                       | Disallows non-null assertions using the `!` postfix operator (`no-non-null-assertion` from TSLint)                                                  | :heavy_check_mark: |          |                   |
| [`@typescript-eslint/no-object-literal-type-assertion`](./docs/rules/no-object-literal-type-assertion.md) | Forbids an object literal to appear in a type assertion expression (`no-object-literal-type-assertion` from TSLint)                                 | :heavy_check_mark: |          |                   |
| [`@typescript-eslint/no-parameter-properties`](./docs/rules/no-parameter-properties.md)                   | Disallow the use of parameter properties in class constructors. (`no-parameter-properties` from TSLint)                                             | :heavy_check_mark: |          |                   |
| [`@typescript-eslint/no-require-imports`](./docs/rules/no-require-imports.md)                             | Disallows invocation of `require()` (`no-require-imports` from TSLint)                                                                              |                    |          |                   |
| [`@typescript-eslint/no-this-alias`](./docs/rules/no-this-alias.md)                                       | Disallow aliasing `this` (`no-this-assignment` from TSLint)                                                                                         |                    |          |                   |
| [`@typescript-eslint/no-triple-slash-reference`](./docs/rules/no-triple-slash-reference.md)               | Disallow `/// <reference path="" />` comments (`no-reference` from TSLint)                                                                          | :heavy_check_mark: |          |                   |
| [`@typescript-eslint/no-type-alias`](./docs/rules/no-type-alias.md)                                       | Disallow the use of type aliases (`interface-over-type-literal` from TSLint)                                                                        |                    |          |                   |
| [`@typescript-eslint/no-unnecessary-qualifier`](./docs/rules/no-unnecessary-qualifier.md)                 | Warns when a namespace qualifier is unnecessary (`no-unnecessary-qualifier` from TSLint)                                                            |                    | :wrench: | :thought_balloon: |
| [`@typescript-eslint/no-unnecessary-type-assertion`](./docs/rules/no-unnecessary-type-assertion.md)       | Warns if a type assertion does not change the type of an expression (`no-unnecessary-type-assertion` from TSLint)                                   |                    | :wrench: | :thought_balloon: |
| [`@typescript-eslint/no-unused-vars`](./docs/rules/no-unused-vars.md)                                     | Disallow unused variables (`no-unused-variable` from TSLint)                                                                                        | :heavy_check_mark: |          |                   |
| [`@typescript-eslint/no-use-before-define`](./docs/rules/no-use-before-define.md)                         | Disallow the use of variables before they are defined                                                                                               | :heavy_check_mark: |          |                   |
| [`@typescript-eslint/no-useless-constructor`](./docs/rules/no-useless-constructor.md)                     | Disallow unnecessary constructors                                                                                                                   |                    |          |                   |
| [`@typescript-eslint/no-var-requires`](./docs/rules/no-var-requires.md)                                   | Disallows the use of require statements except in import statements (`no-var-requires` from TSLint)                                                 | :heavy_check_mark: |          |                   |
| [`@typescript-eslint/prefer-for-of`](./docs/rules/prefer-for-of.md)                                       | Prefer a ‘for-of’ loop over a standard ‘for’ loop if the index is only used to access the array being iterated.                                     |                    |          |                   |
| [`@typescript-eslint/prefer-function-type`](./docs/rules/prefer-function-type.md)                         | Use function types instead of interfaces with call signatures (`callable-types` from TSLint)                                                        |                    | :wrench: |                   |
| [`@typescript-eslint/prefer-includes`](./docs/rules/prefer-includes.md)                                   | Enforce `includes` method over `indexOf` method.                                                                                                    |                    | :wrench: | :thought_balloon: |
| [`@typescript-eslint/prefer-interface`](./docs/rules/prefer-interface.md)                                 | Prefer an interface declaration over a type literal (type T = { ... }) (`interface-over-type-literal` from TSLint)                                  | :heavy_check_mark: | :wrench: |                   |
| [`@typescript-eslint/prefer-namespace-keyword`](./docs/rules/prefer-namespace-keyword.md)                 | Require the use of the `namespace` keyword instead of the `module` keyword to declare custom TypeScript modules. (`no-internal-module` from TSLint) | :heavy_check_mark: | :wrench: |                   |
| [`@typescript-eslint/prefer-string-starts-ends-with`](./docs/rules/prefer-string-starts-ends-with.md)     | Enforce the use of `String#startsWith` and `String#endsWith` instead of other equivalent methods of checking substrings                             |                    | :wrench: |                   |
| [`@typescript-eslint/promise-function-async`](./docs/rules/promise-function-async.md)                     | Requires any function or method that returns a Promise to be marked async. (`promise-function-async` from TSLint)                                   |                    |          | :thought_balloon: |
| [`@typescript-eslint/require-array-sort-compare`](./docs/rules/require-array-sort-compare.md)             | Enforce giving `compare` argument to `Array#sort`                                                                                                   |                    |          |                   |
| [`@typescript-eslint/restrict-plus-operands`](./docs/rules/restrict-plus-operands.md)                     | When adding two variables, operands must both be of type number or of type string. (`restrict-plus-operands` from TSLint)                           |                    |          | :thought_balloon: |
| [`@typescript-eslint/semi`](./docs/rules/semi.md)                                                         | Require or disallow semicolons instead of ASI                                                                                                       |                    | :wrench: |                   |
| [`@typescript-eslint/type-annotation-spacing`](./docs/rules/type-annotation-spacing.md)                   | Require consistent spacing around type annotations (`typedef-whitespace` from TSLint)                                                               | :heavy_check_mark: | :wrench: |                   |
<<<<<<< HEAD
| [`@typescript-eslint/unbound-method`](./docs/rules/unbound-method.md)                                     | Enforces unbound methods are called with their expected scope. (`no-unbound-method` from TSLint)                                                    |                    |          | :thought_balloon: |
=======
| [`@typescript-eslint/unbound-method`](./docs/rules/unbound-method.md)                                     | Enforces unbound methods are called with their expected scope. (`no-unbound-method` from TSLint)                                                    | :heavy_check_mark: |          | :thought_balloon: |
| [`@typescript-eslint/prefer-regexp-exec`](./docs/rules/prefer-regexp-exec.md)                             | Enforce to use `RegExp#exec` over `String#match`                                                                                                    |                    |          | :thought_balloon: |
>>>>>>> 1a0e60ba
| [`@typescript-eslint/unified-signatures`](./docs/rules/unified-signatures.md)                             | Warns for any two overloads that could be unified into one. (`unified-signatures` from TSLint)                                                      |                    |          |                   |

<!-- end rule list --><|MERGE_RESOLUTION|>--- conflicted
+++ resolved
@@ -161,12 +161,8 @@
 | [`@typescript-eslint/restrict-plus-operands`](./docs/rules/restrict-plus-operands.md)                     | When adding two variables, operands must both be of type number or of type string. (`restrict-plus-operands` from TSLint)                           |                    |          | :thought_balloon: |
 | [`@typescript-eslint/semi`](./docs/rules/semi.md)                                                         | Require or disallow semicolons instead of ASI                                                                                                       |                    | :wrench: |                   |
 | [`@typescript-eslint/type-annotation-spacing`](./docs/rules/type-annotation-spacing.md)                   | Require consistent spacing around type annotations (`typedef-whitespace` from TSLint)                                                               | :heavy_check_mark: | :wrench: |                   |
-<<<<<<< HEAD
-| [`@typescript-eslint/unbound-method`](./docs/rules/unbound-method.md)                                     | Enforces unbound methods are called with their expected scope. (`no-unbound-method` from TSLint)                                                    |                    |          | :thought_balloon: |
-=======
 | [`@typescript-eslint/unbound-method`](./docs/rules/unbound-method.md)                                     | Enforces unbound methods are called with their expected scope. (`no-unbound-method` from TSLint)                                                    | :heavy_check_mark: |          | :thought_balloon: |
 | [`@typescript-eslint/prefer-regexp-exec`](./docs/rules/prefer-regexp-exec.md)                             | Enforce to use `RegExp#exec` over `String#match`                                                                                                    |                    |          | :thought_balloon: |
->>>>>>> 1a0e60ba
 | [`@typescript-eslint/unified-signatures`](./docs/rules/unified-signatures.md)                             | Warns for any two overloads that could be unified into one. (`unified-signatures` from TSLint)                                                      |                    |          |                   |
 
 <!-- end rule list -->