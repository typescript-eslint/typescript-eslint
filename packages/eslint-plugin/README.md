<h1 align="center">ESLint Plugin TypeScript</h1>

<p align="center">
    <a href="https://travis-ci.com/typescript-eslint/typescript-eslint"><img src="https://img.shields.io/travis/com/typescript-eslint/typescript-eslint.svg?style=flat-square" alt="Travis"/></a>
    <a href="https://github.com/typescript-eslint/typescript-eslint/blob/master/LICENSE"><img src="https://img.shields.io/npm/l/typescript-estree.svg?style=flat-square" alt="GitHub license" /></a>
    <a href="https://www.npmjs.com/package/@typescript-eslint/eslint-plugin"><img src="https://img.shields.io/npm/v/@typescript-eslint/eslint-plugin.svg?style=flat-square" alt="NPM Version" /></a>
    <a href="https://www.npmjs.com/package/@typescript-eslint/eslint-plugin"><img src="https://img.shields.io/npm/dm/@typescript-eslint/eslint-plugin.svg?style=flat-square" alt="NPM Downloads" /></a>
    <a href="http://commitizen.github.io/cz-cli/"><img src="https://img.shields.io/badge/commitizen-friendly-brightgreen.svg?style=flat-square" alt="Commitizen friendly" /></a>
</p>

## Installation

You'll first need to install [ESLint](http://eslint.org):

```sh
npm i eslint --save-dev
```

Next, install `typescript` if you haven’t already:

```sh
npm i typescript@~3.1.1 --save-dev
```

Last, install `@typescript-eslint/eslint-plugin`:

```sh
npm i @typescript-eslint/eslint-plugin --save-dev
```

**Note:** If you installed ESLint globally (using the `-g` flag) then you must also install `@typescript-eslint/eslint-plugin` globally.

## Usage

Add `@typescript-eslint/eslint-plugin/parser` to the `parser` field and `typescript` to the plugins section of your `.eslintrc` configuration file:

```json
{
  "parser": "@typescript-eslint/eslint-plugin/parser",
  "plugins": ["@typescript-eslint"]
}
```

Note: The plugin provides its own version of the `@typescript-eslint/parser` via `@typescript-eslint/eslint-plugin/parser`.
This helps us guarantee 100% compatibility between the plugin and the parser.

Then configure the rules you want to use under the rules section.

```json
{
  "parser": "@typescript-eslint/eslint-plugin/parser",
  "plugins": ["@typescript-eslint"],
  "rules": {
    "@typescript-eslint/rule-name": "error"
  }
}
```

You can also enable all the recommended rules at once. Add `plugin:typescript/recommended` in extends:

```json
{
  "extends": ["plugin:@typescript-eslint/recommended"]
}
```

## Supported Rules

<!-- Please run `npm run docs` to update this section -->
<!-- begin rule list -->

**Key**: :heavy_check_mark: = recommended, :wrench: = fixable

<!-- prettier-ignore -->
| Name | Description | :heavy_check_mark: | :wrench: |
| ---- | ----------- | ------------------ | -------- |
| [`@typescript-eslint/adjacent-overload-signatures`](./docs/rules/adjacent-overload-signatures.md) | Require that member overloads be consecutive (`adjacent-overload-signatures` from TSLint) | :heavy_check_mark: |  |
| [`@typescript-eslint/array-type`](./docs/rules/array-type.md) | Requires using either `T[]` or `Array<T>` for arrays (`array-type` from TSLint) | :heavy_check_mark: | :wrench: |
| [`@typescript-eslint/ban-types`](./docs/rules/ban-types.md) | Enforces that types will not to be used (`ban-types` from TSLint) | :heavy_check_mark: | :wrench: |
| [`@typescript-eslint/camelcase`](./docs/rules/camelcase.md) | Enforce camelCase naming convention | :heavy_check_mark: |  |
| [`@typescript-eslint/class-name-casing`](./docs/rules/class-name-casing.md) | Require PascalCased class and interface names (`class-name` from TSLint) | :heavy_check_mark: |  |
| [`@typescript-eslint/explicit-function-return-type`](./docs/rules/explicit-function-return-type.md) | Require explicit return types on functions and class methods | :heavy_check_mark: |  |
| [`@typescript-eslint/explicit-member-accessibility`](./docs/rules/explicit-member-accessibility.md) | Require explicit accessibility modifiers on class properties and methods (`member-access` from TSLint) | :heavy_check_mark: |  |
| [`@typescript-eslint/generic-type-naming`](./docs/rules/generic-type-naming.md) | Enforces naming of generic type variables |  |  |
| [`@typescript-eslint/indent`](./docs/rules/indent.md) | Enforce consistent indentation (`indent` from TSLint) | :heavy_check_mark: | :wrench: |
| [`@typescript-eslint/interface-name-prefix`](./docs/rules/interface-name-prefix.md) | Require that interface names be prefixed with `I` (`interface-name` from TSLint) | :heavy_check_mark: |  |
| [`@typescript-eslint/member-delimiter-style`](./docs/rules/member-delimiter-style.md) | Require a specific member delimiter style for interfaces and type literals | :heavy_check_mark: | :wrench: |
| [`@typescript-eslint/member-naming`](./docs/rules/member-naming.md) | Enforces naming conventions for class members by visibility. |  |  |
| [`@typescript-eslint/member-ordering`](./docs/rules/member-ordering.md) | Require a consistent member declaration order (`member-ordering` from TSLint) |  |  |
| [`@typescript-eslint/no-angle-bracket-type-assertion`](./docs/rules/no-angle-bracket-type-assertion.md) | Enforces the use of `as Type` assertions instead of `<Type>` assertions (`no-angle-bracket-type-assertion` from TSLint) | :heavy_check_mark: |  |
| [`@typescript-eslint/no-array-constructor`](./docs/rules/no-array-constructor.md) | Disallow generic `Array` constructors | :heavy_check_mark: | :wrench: |
| [`@typescript-eslint/no-empty-interface`](./docs/rules/no-empty-interface.md) | Disallow the declaration of empty interfaces (`no-empty-interface` from TSLint) | :heavy_check_mark: |  |
| [`@typescript-eslint/no-explicit-any`](./docs/rules/no-explicit-any.md) | Disallow usage of the `any` type (`no-any` from TSLint) | :heavy_check_mark: |  |
| [`@typescript-eslint/no-extraneous-class`](./docs/rules/no-extraneous-class.md) | Forbids the use of classes as namespaces (`no-unnecessary-class` from TSLint) |  |  |
| [`@typescript-eslint/no-inferrable-types`](./docs/rules/no-inferrable-types.md) | Disallows explicit type declarations for variables or parameters initialized to a number, string, or boolean. (`no-inferrable-types` from TSLint) | :heavy_check_mark: | :wrench: |
| [`@typescript-eslint/no-misused-new`](./docs/rules/no-misused-new.md) | Enforce valid definition of `new` and `constructor`. (`no-misused-new` from TSLint) | :heavy_check_mark: |  |
| [`@typescript-eslint/no-namespace`](./docs/rules/no-namespace.md) | Disallow the use of custom TypeScript modules and namespaces (`no-namespace` from TSLint) | :heavy_check_mark: |  |
| [`@typescript-eslint/no-non-null-assertion`](./docs/rules/no-non-null-assertion.md) | Disallows non-null assertions using the `!` postfix operator (`no-non-null-assertion` from TSLint) | :heavy_check_mark: |  |
| [`@typescript-eslint/no-object-literal-type-assertion`](./docs/rules/no-object-literal-type-assertion.md) | Forbids an object literal to appear in a type assertion expression (`no-object-literal-type-assertion` from TSLint) | :heavy_check_mark: |  |
| [`@typescript-eslint/no-parameter-properties`](./docs/rules/no-parameter-properties.md) | Disallow the use of parameter properties in class constructors. (`no-parameter-properties` from TSLint) | :heavy_check_mark: |  |
| [`@typescript-eslint/no-this-alias`](./docs/rules/no-this-alias.md) | Disallow aliasing `this` (`no-this-assignment` from TSLint) |  |  |
| [`@typescript-eslint/no-triple-slash-reference`](./docs/rules/no-triple-slash-reference.md) | Disallow `/// <reference path="" />` comments (`no-reference` from TSLint) | :heavy_check_mark: |  |
| [`@typescript-eslint/no-type-alias`](./docs/rules/no-type-alias.md) | Disallow the use of type aliases (`interface-over-type-literal` from TSLint) |  |  |
| [`@typescript-eslint/no-unused-vars`](./docs/rules/no-unused-vars.md) | Disallow unused variables (`no-unused-variable` from TSLint) | :heavy_check_mark: |  |
| [`@typescript-eslint/no-use-before-define`](./docs/rules/no-use-before-define.md) | Disallow the use of variables before they are defined | :heavy_check_mark: |  |
| [`@typescript-eslint/no-var-requires`](./docs/rules/no-var-requires.md) | Disallows the use of require statements except in import statements (`no-var-requires` from TSLint) | :heavy_check_mark: |  |
| [`@typescript-eslint/prefer-interface`](./docs/rules/prefer-interface.md) | Prefer an interface declaration over a type literal (type T = { ... }) (`interface-over-type-literal` from TSLint) | :heavy_check_mark: | :wrench: |
| [`@typescript-eslint/prefer-namespace-keyword`](./docs/rules/prefer-namespace-keyword.md) | Require the use of the `namespace` keyword instead of the `module` keyword to declare custom TypeScript modules. (`no-internal-module` from TSLint) | :heavy_check_mark: | :wrench: |
<<<<<<< HEAD
| [`@typescript-eslint/restrict-plus-operands`](./docs/rules/restrict-plus-operands.md) | When adding two variables, operands must both be of type number or of type string. (`restrict-plus-operands` from TSLint) |  |  |
=======
>>>>>>> 3f51d51f
| [`@typescript-eslint/type-annotation-spacing`](./docs/rules/type-annotation-spacing.md) | Require consistent spacing around type annotations (`typedef-whitespace` from TSLint) | :heavy_check_mark: | :wrench: |

<!-- end rule list --><|MERGE_RESOLUTION|>--- conflicted
+++ resolved
@@ -106,10 +106,7 @@
 | [`@typescript-eslint/no-var-requires`](./docs/rules/no-var-requires.md) | Disallows the use of require statements except in import statements (`no-var-requires` from TSLint) | :heavy_check_mark: |  |
 | [`@typescript-eslint/prefer-interface`](./docs/rules/prefer-interface.md) | Prefer an interface declaration over a type literal (type T = { ... }) (`interface-over-type-literal` from TSLint) | :heavy_check_mark: | :wrench: |
 | [`@typescript-eslint/prefer-namespace-keyword`](./docs/rules/prefer-namespace-keyword.md) | Require the use of the `namespace` keyword instead of the `module` keyword to declare custom TypeScript modules. (`no-internal-module` from TSLint) | :heavy_check_mark: | :wrench: |
-<<<<<<< HEAD
 | [`@typescript-eslint/restrict-plus-operands`](./docs/rules/restrict-plus-operands.md) | When adding two variables, operands must both be of type number or of type string. (`restrict-plus-operands` from TSLint) |  |  |
-=======
->>>>>>> 3f51d51f
 | [`@typescript-eslint/type-annotation-spacing`](./docs/rules/type-annotation-spacing.md) | Require consistent spacing around type annotations (`typedef-whitespace` from TSLint) | :heavy_check_mark: | :wrench: |
 
 <!-- end rule list -->