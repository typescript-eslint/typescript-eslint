--- conflicted
+++ resolved
@@ -51,21 +51,6 @@
 }
 ```
 
-<<<<<<< HEAD
-💡 Using [Prettier](https://prettier.io)? Install [`eslint-config-prettier`](https://github.com/prettier/eslint-config-prettier) to disable our code formatting related rules:
-
-```json
-{
-  "extends": [
-    "plugin:@typescript-eslint/recommended",
-    "prettier",
-    "prettier/@typescript-eslint"
-  ]
-}
-```
-
-*Note: Make sure you have `eslint-config-prettier@4.0.0` or newer.*
-=======
 If you want to use rules which require type information, you will need to specify a path to your tsconfig.json file in the "project" property of "parserOptions".
 
 ```json
@@ -82,7 +67,22 @@
 ```
 
 See [@typescript-eslint/parser's README.md](../parser/README.md) for more information on the available "parserOptions".
->>>>>>> f8f9b90d
+
+## Usage with Prettier
+
+Install [`eslint-config-prettier`](https://github.com/prettier/eslint-config-prettier) to disable our code formatting related rules:
+
+```json
+{
+  "extends": [
+    "plugin:@typescript-eslint/recommended",
+    "prettier",
+    "prettier/@typescript-eslint"
+  ]
+}
+```
+
+*Note: Make sure you have `eslint-config-prettier@4.0.0` or newer.*
 
 ## Supported Rules
 
