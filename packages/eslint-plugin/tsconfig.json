{
<<<<<<< HEAD
  "extends": "./tsconfig.build.json",
  "compilerOptions": {
    "composite": false,
    "rootDir": ".",
    "types": ["vitest/globals"]
  },
  "include": ["src", "typings", "tests", "tools", "*.d.ts"],
=======
  "extends": "../../tsconfig.base.json",
  "files": [],
  "include": [],
>>>>>>> 83da0b83
  "references": [
    {
      "path": "../visitor-keys"
    },
    {
      "path": "../type-utils"
    },
    {
      "path": "../scope-manager"
    },
    {
      "path": "../rule-tester"
    },
    {
      "path": "../rule-schema-to-typescript-types"
    },
    {
      "path": "../parser"
    },
    {
      "path": "../utils"
    },
    {
      "path": "./tsconfig.build.json"
    },
    {
      "path": "./tsconfig.spec.json"
    },
    {
      "path": "./tsconfig.tools.json"
    }
  ]
}<|MERGE_RESOLUTION|>--- conflicted
+++ resolved
@@ -1,17 +1,10 @@
 {
-<<<<<<< HEAD
   "extends": "./tsconfig.build.json",
   "compilerOptions": {
-    "composite": false,
-    "rootDir": ".",
     "types": ["vitest/globals"]
   },
-  "include": ["src", "typings", "tests", "tools", "*.d.ts"],
-=======
-  "extends": "../../tsconfig.base.json",
   "files": [],
   "include": [],
->>>>>>> 83da0b83
   "references": [
     {
       "path": "../visitor-keys"
