--- conflicted
+++ resolved
@@ -35,14 +35,8 @@
     "typecheck": "tsc --noEmit"
   },
   "dependencies": {
-<<<<<<< HEAD
-    "@typescript-eslint/parser": "1.4.2",
-    "@typescript-eslint/typescript-estree": "1.4.2",
-=======
     "@typescript-eslint/parser": "1.5.0",
     "@typescript-eslint/typescript-estree": "1.5.0",
-    "requireindex": "^1.2.0",
->>>>>>> bea6b925
     "tsutils": "^3.7.0"
   },
   "devDependencies": {
