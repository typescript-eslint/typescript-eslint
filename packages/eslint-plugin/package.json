--- conflicted
+++ resolved
@@ -29,15 +29,11 @@
     "clean": "rimraf dist/",
     "docs": "eslint-docs",
     "docs:check": "eslint-docs check",
-<<<<<<< HEAD
     "test": "jest --coverage",
     "generate:configs": "ts-node --files tools/generate-configs.ts",
-=======
     "format": "prettier --write \"./**/*.{ts,js,json,md}\" --ignore-path ../../.prettierignore",
->>>>>>> 6eb97d4e
     "prebuild": "npm run clean",
     "recommended:update": "ts-node tools/update-recommended.ts",
-    "test": "jest --coverage",
     "typecheck": "tsc --noEmit"
   },
   "dependencies": {
