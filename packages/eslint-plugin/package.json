{
  "name": "@typescript-eslint/eslint-plugin",
  "version": "5.9.1",
  "description": "TypeScript plugin for ESLint",
  "keywords": [
    "eslint",
    "eslintplugin",
    "eslint-plugin",
    "typescript"
  ],
  "engines": {
    "node": "^12.22.0 || ^14.17.0 || >=16.0.0"
  },
  "files": [
    "dist",
    "docs",
    "index.d.ts",
    "package.json",
    "README.md",
    "LICENSE"
  ],
  "repository": {
    "type": "git",
    "url": "https://github.com/typescript-eslint/typescript-eslint.git",
    "directory": "packages/eslint-plugin"
  },
  "bugs": {
    "url": "https://github.com/typescript-eslint/typescript-eslint/issues"
  },
  "license": "MIT",
  "main": "dist/index.js",
  "types": "index.d.ts",
  "scripts": {
    "build": "tsc -b tsconfig.build.json",
    "check-docs": "jest tests/docs.test.ts --runTestsByPath --silent --runInBand",
    "check-configs": "jest tests/configs.test.ts --runTestsByPath --silent --runInBand",
    "clean": "tsc -b tsconfig.build.json --clean",
    "postclean": "rimraf dist && rimraf coverage",
    "format": "prettier --write \"./**/*.{ts,js,json,md}\" --ignore-path ../../.prettierignore",
    "generate:configs": "../../node_modules/.bin/ts-node --files --transpile-only tools/generate-configs.ts",
    "generate:rules-lists": "../../node_modules/.bin/ts-node --files --transpile-only tools/generate-rules-lists.ts",
    "lint": "eslint . --ext .js,.ts --ignore-path ../../.eslintignore",
    "test": "jest --coverage",
    "typecheck": "tsc -p tsconfig.json --noEmit"
  },
  "dependencies": {
<<<<<<< HEAD
    "@typescript-eslint/scope-manager": "5.8.1",
    "@typescript-eslint/type-utils": "5.8.1",
    "@typescript-eslint/utils": "5.8.1",
=======
    "@typescript-eslint/experimental-utils": "5.9.1",
    "@typescript-eslint/scope-manager": "5.9.1",
    "@typescript-eslint/type-utils": "5.9.1",
>>>>>>> e61e388a
    "debug": "^4.3.2",
    "functional-red-black-tree": "^1.0.1",
    "ignore": "^5.1.8",
    "regexpp": "^3.2.0",
    "semver": "^7.3.5",
    "tsutils": "^3.21.0"
  },
  "devDependencies": {
    "@types/debug": "*",
    "@types/marked": "*",
    "@types/prettier": "*",
    "chalk": "^4.1.2",
    "marked": "^3.0.7",
    "prettier": "*",
    "title-case": "^3.0.3",
    "typescript": "*"
  },
  "peerDependencies": {
    "@typescript-eslint/parser": "^5.0.0",
    "eslint": "^6.0.0 || ^7.0.0 || ^8.0.0"
  },
  "peerDependenciesMeta": {
    "typescript": {
      "optional": true
    }
  },
  "funding": {
    "type": "opencollective",
    "url": "https://opencollective.com/typescript-eslint"
  }
}<|MERGE_RESOLUTION|>--- conflicted
+++ resolved
@@ -44,15 +44,9 @@
     "typecheck": "tsc -p tsconfig.json --noEmit"
   },
   "dependencies": {
-<<<<<<< HEAD
-    "@typescript-eslint/scope-manager": "5.8.1",
-    "@typescript-eslint/type-utils": "5.8.1",
-    "@typescript-eslint/utils": "5.8.1",
-=======
-    "@typescript-eslint/experimental-utils": "5.9.1",
     "@typescript-eslint/scope-manager": "5.9.1",
     "@typescript-eslint/type-utils": "5.9.1",
->>>>>>> e61e388a
+    "@typescript-eslint/utils": "5.9.1",
     "debug": "^4.3.2",
     "functional-red-black-tree": "^1.0.1",
     "ignore": "^5.1.8",
