{
  "name": "@typescript-eslint/eslint-plugin",
  "version": "1.9.0",
  "description": "TypeScript plugin for ESLint",
  "keywords": [
    "eslint",
    "eslintplugin",
    "eslint-plugin",
    "typescript"
  ],
  "engines": {
    "node": "^6.14.0 || ^8.10.0 || >=9.10.0"
  },
  "files": [
    "dist",
    "docs",
    "package.json",
    "README.md",
    "LICENSE"
  ],
  "repository": "typescript-eslint/typescript-eslint",
  "bugs": {
    "url": "https://github.com/typescript-eslint/typescript-eslint/issues"
  },
  "license": "MIT",
  "main": "dist/index.js",
  "scripts": {
    "build": "tsc -p tsconfig.build.json",
    "clean": "rimraf dist/",
    "docs": "eslint-docs",
    "docs:check": "ts-node --files ./tools/validate-docs/index.ts",
    "format": "prettier --write \"./**/*.{ts,js,json,md}\" --ignore-path ../../.prettierignore",
    "generate:configs": "ts-node --files tools/generate-configs.ts",
    "prebuild": "npm run clean",
    "recommended:update": "ts-node tools/update-recommended.ts",
    "test": "jest --coverage",
    "typecheck": "tsc --noEmit"
  },
  "dependencies": {
    "@typescript-eslint/experimental-utils": "1.9.0",
    "eslint-utils": "^1.3.1",
    "functional-red-black-tree": "^1.0.1",
    "regexpp": "^2.0.1",
    "tsutils": "^3.7.0"
  },
  "devDependencies": {
<<<<<<< HEAD
    "@typescript-eslint/parser": "1.9.0",
    "eslint-docs": "^0.2.6",
    "typescript": "*"
=======
    "@types/marked": "^0.6.5",
    "chalk": "^2.4.2",
    "marked": "^0.6.2"
>>>>>>> 4edf0d71
  },
  "peerDependencies": {
    "@typescript-eslint/parser": "1.9.0",
    "eslint": "^5.0.0"
  }
}<|MERGE_RESOLUTION|>--- conflicted
+++ resolved
@@ -44,15 +44,10 @@
     "tsutils": "^3.7.0"
   },
   "devDependencies": {
-<<<<<<< HEAD
-    "@typescript-eslint/parser": "1.9.0",
-    "eslint-docs": "^0.2.6",
-    "typescript": "*"
-=======
     "@types/marked": "^0.6.5",
     "chalk": "^2.4.2",
-    "marked": "^0.6.2"
->>>>>>> 4edf0d71
+    "marked": "^0.6.2",
+    "typescript": "*"
   },
   "peerDependencies": {
     "@typescript-eslint/parser": "1.9.0",
