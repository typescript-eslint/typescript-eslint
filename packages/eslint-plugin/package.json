{
  "name": "@typescript-eslint/eslint-plugin",
  "version": "8.22.0",
  "description": "TypeScript plugin for ESLint",
  "files": [
    "dist",
    "docs",
    "eslint-recommended-raw.d.ts",
    "index.d.ts",
    "rules.d.ts",
    "package.json",
    "README.md",
    "LICENSE"
  ],
  "type": "commonjs",
  "exports": {
    ".": {
      "types": "./index.d.ts",
      "default": "./dist/index.js"
    },
    "./package.json": "./package.json",
    "./use-at-your-own-risk/rules": {
      "types": "./rules.d.ts",
      "default": "./dist/rules/index.js"
    },
    "./use-at-your-own-risk/eslint-recommended-raw": {
      "types": "./eslint-recommended-raw.d.ts",
      "default": "./dist/configs/eslint-recommended-raw.js"
    }
  },
  "engines": {
    "node": "^18.18.0 || ^20.9.0 || >=21.1.0"
  },
  "repository": {
    "type": "git",
    "url": "https://github.com/typescript-eslint/typescript-eslint.git",
    "directory": "packages/eslint-plugin"
  },
  "bugs": {
    "url": "https://github.com/typescript-eslint/typescript-eslint/issues"
  },
  "homepage": "https://typescript-eslint.io/packages/eslint-plugin",
  "license": "MIT",
  "keywords": [
    "eslint",
    "eslintplugin",
    "eslint-plugin",
    "typescript"
  ],
  "scripts": {
    "build": "tsc -b tsconfig.build.json",
    "clean": "tsc -b tsconfig.build.json --clean",
    "postclean": "rimraf dist && rimraf coverage",
    "format": "prettier --write \"./**/*.{ts,mts,cts,tsx,js,mjs,cjs,jsx,json,md,css}\" --ignore-path ../../.prettierignore",
    "generate:breaking-changes": "tsx tools/generate-breaking-changes.mts",
    "generate:configs": "npx nx generate-configs repo",
    "lint": "npx nx lint",
    "test": "vitest run",
    "test-coverage": "vitest run --coverage",
    "test-single": "vitest run",
    "typecheck": "tsc --noEmit"
  },
  "dependencies": {
    "@eslint-community/regexpp": "^4.10.0",
    "@typescript-eslint/scope-manager": "8.22.0",
    "@typescript-eslint/type-utils": "8.22.0",
    "@typescript-eslint/utils": "8.22.0",
    "@typescript-eslint/visitor-keys": "8.22.0",
    "graphemer": "^1.4.0",
    "ignore": "^5.3.1",
    "natural-compare": "^1.4.0",
    "ts-api-utils": "^2.0.0"
  },
  "devDependencies": {
    "@types/marked": "^5.0.2",
    "@types/mdast": "^4.0.3",
    "@types/natural-compare": "*",
<<<<<<< HEAD
    "@typescript-eslint/rule-schema-to-typescript-types": "8.20.0",
    "@typescript-eslint/rule-tester": "8.20.0",
    "@vitest/coverage-v8": "^2.1.8",
=======
    "@typescript-eslint/rule-schema-to-typescript-types": "8.22.0",
    "@typescript-eslint/rule-tester": "8.22.0",
>>>>>>> 1c73754f
    "ajv": "^6.12.6",
    "cross-fetch": "*",
    "eslint": "*",
    "json-schema": "*",
    "markdown-table": "^3.0.3",
    "marked": "^5.1.2",
    "mdast-util-from-markdown": "^2.0.0",
    "mdast-util-mdx": "^3.0.0",
    "micromark-extension-mdxjs": "^3.0.0",
    "prettier": "^3.2.5",
    "rimraf": "*",
    "title-case": "^3.0.3",
    "tsx": "*",
    "typescript": "*",
    "unist-util-visit": "^5.0.0",
    "vitest": "^2.1.8"
  },
  "peerDependencies": {
    "@typescript-eslint/parser": "^8.0.0 || ^8.0.0-alpha.0",
    "eslint": "^8.57.0 || ^9.0.0",
    "typescript": ">=4.8.4 <5.8.0"
  },
  "funding": {
    "type": "opencollective",
    "url": "https://opencollective.com/typescript-eslint"
  }
}<|MERGE_RESOLUTION|>--- conflicted
+++ resolved
@@ -75,14 +75,9 @@
     "@types/marked": "^5.0.2",
     "@types/mdast": "^4.0.3",
     "@types/natural-compare": "*",
-<<<<<<< HEAD
-    "@typescript-eslint/rule-schema-to-typescript-types": "8.20.0",
-    "@typescript-eslint/rule-tester": "8.20.0",
-    "@vitest/coverage-v8": "^2.1.8",
-=======
     "@typescript-eslint/rule-schema-to-typescript-types": "8.22.0",
     "@typescript-eslint/rule-tester": "8.22.0",
->>>>>>> 1c73754f
+    "@vitest/coverage-v8": "^2.1.8",
     "ajv": "^6.12.6",
     "cross-fetch": "*",
     "eslint": "*",
