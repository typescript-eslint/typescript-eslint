{
  "name": "@typescript-eslint/eslint-plugin",
  "version": "8.25.0",
  "description": "TypeScript plugin for ESLint",
  "files": [
    "dist",
    "!*.tsbuildinfo",
    "docs",
    "eslint-recommended-raw.d.ts",
    "index.d.ts",
    "rules.d.ts",
    "package.json",
    "README.md",
    "LICENSE"
  ],
  "type": "commonjs",
  "exports": {
    ".": {
      "types": "./index.d.ts",
      "default": "./dist/index.js"
    },
    "./package.json": "./package.json",
    "./use-at-your-own-risk/rules": {
      "types": "./rules.d.ts",
      "default": "./dist/rules/index.js"
    },
    "./use-at-your-own-risk/eslint-recommended-raw": {
      "types": "./eslint-recommended-raw.d.ts",
      "default": "./dist/configs/eslint-recommended-raw.js"
    }
  },
  "engines": {
    "node": "^18.18.0 || ^20.9.0 || >=21.1.0"
  },
  "repository": {
    "type": "git",
    "url": "https://github.com/typescript-eslint/typescript-eslint.git",
    "directory": "packages/eslint-plugin"
  },
  "bugs": {
    "url": "https://github.com/typescript-eslint/typescript-eslint/issues"
  },
  "homepage": "https://typescript-eslint.io/packages/eslint-plugin",
  "license": "MIT",
  "keywords": [
    "eslint",
    "eslintplugin",
    "eslint-plugin",
    "typescript"
  ],
  "scripts": {
    "build": "tsc -b tsconfig.build.json",
    "clean": "tsc -b tsconfig.build.json --clean",
    "postclean": "rimraf dist && rimraf coverage",
    "format": "prettier --write \"./**/*.{ts,mts,cts,tsx,js,mjs,cjs,jsx,json,md,css}\" --ignore-path ../../.prettierignore",
    "generate:breaking-changes": "tsx tools/generate-breaking-changes.mts",
    "generate:configs": "npx nx generate-configs repo",
    "lint": "npx nx lint",
<<<<<<< HEAD
    "test": "vitest run",
    "test-coverage": "vitest run --coverage",
    "test-single": "vitest run",
    "typecheck": "tsc --noEmit"
=======
    "test": "cross-env NODE_OPTIONS=\"--experimental-vm-modules\" jest --logHeapUsage",
    "test-single": "cross-env NODE_OPTIONS=\"--experimental-vm-modules\" jest --no-coverage",
    "check-types": "npx nx typecheck"
>>>>>>> 83da0b83
  },
  "dependencies": {
    "@eslint-community/regexpp": "^4.10.0",
    "@typescript-eslint/scope-manager": "8.25.0",
    "@typescript-eslint/type-utils": "8.25.0",
    "@typescript-eslint/utils": "8.25.0",
    "@typescript-eslint/visitor-keys": "8.25.0",
    "graphemer": "^1.4.0",
    "ignore": "^5.3.1",
    "natural-compare": "^1.4.0",
    "ts-api-utils": "^2.0.1"
  },
  "devDependencies": {
    "@types/marked": "^5.0.2",
    "@types/mdast": "^4.0.3",
    "@types/natural-compare": "*",
<<<<<<< HEAD
    "@typescript-eslint/rule-schema-to-typescript-types": "8.22.0",
    "@typescript-eslint/rule-tester": "8.22.0",
    "@vitest/coverage-v8": "^2.1.8",
=======
    "@typescript-eslint/rule-schema-to-typescript-types": "8.25.0",
    "@typescript-eslint/rule-tester": "8.25.0",
>>>>>>> 83da0b83
    "ajv": "^6.12.6",
    "cross-fetch": "*",
    "eslint": "*",
    "json-schema": "*",
    "markdown-table": "^3.0.3",
    "marked": "^5.1.2",
    "mdast-util-from-markdown": "^2.0.0",
    "mdast-util-mdx": "^3.0.0",
    "micromark-extension-mdxjs": "^3.0.0",
    "prettier": "^3.2.5",
    "rimraf": "*",
    "title-case": "^3.0.3",
    "tsx": "*",
    "typescript": "*",
    "unist-util-visit": "^5.0.0",
    "vitest": "^2.1.8"
  },
  "peerDependencies": {
    "@typescript-eslint/parser": "^8.0.0 || ^8.0.0-alpha.0",
    "eslint": "^8.57.0 || ^9.0.0",
    "typescript": ">=4.8.4 <5.8.0"
  },
  "funding": {
    "type": "opencollective",
    "url": "https://opencollective.com/typescript-eslint"
  }
}<|MERGE_RESOLUTION|>--- conflicted
+++ resolved
@@ -56,16 +56,9 @@
     "generate:breaking-changes": "tsx tools/generate-breaking-changes.mts",
     "generate:configs": "npx nx generate-configs repo",
     "lint": "npx nx lint",
-<<<<<<< HEAD
     "test": "vitest run",
-    "test-coverage": "vitest run --coverage",
     "test-single": "vitest run",
-    "typecheck": "tsc --noEmit"
-=======
-    "test": "cross-env NODE_OPTIONS=\"--experimental-vm-modules\" jest --logHeapUsage",
-    "test-single": "cross-env NODE_OPTIONS=\"--experimental-vm-modules\" jest --no-coverage",
     "check-types": "npx nx typecheck"
->>>>>>> 83da0b83
   },
   "dependencies": {
     "@eslint-community/regexpp": "^4.10.0",
@@ -82,14 +75,9 @@
     "@types/marked": "^5.0.2",
     "@types/mdast": "^4.0.3",
     "@types/natural-compare": "*",
-<<<<<<< HEAD
-    "@typescript-eslint/rule-schema-to-typescript-types": "8.22.0",
-    "@typescript-eslint/rule-tester": "8.22.0",
-    "@vitest/coverage-v8": "^2.1.8",
-=======
     "@typescript-eslint/rule-schema-to-typescript-types": "8.25.0",
     "@typescript-eslint/rule-tester": "8.25.0",
->>>>>>> 83da0b83
+    "@vitest/coverage-v8": "^2.1.8",
     "ajv": "^6.12.6",
     "cross-fetch": "*",
     "eslint": "*",
