--- conflicted
+++ resolved
@@ -75,14 +75,9 @@
     "@types/marked": "^5.0.2",
     "@types/mdast": "^4.0.3",
     "@types/natural-compare": "*",
-<<<<<<< HEAD
-    "@typescript-eslint/rule-schema-to-typescript-types": "8.29.1",
-    "@typescript-eslint/rule-tester": "8.29.1",
-    "@vitest/coverage-v8": "^3.1.1",
-=======
     "@typescript-eslint/rule-schema-to-typescript-types": "8.30.0",
     "@typescript-eslint/rule-tester": "8.30.0",
->>>>>>> b3688be3
+    "@vitest/coverage-v8": "^3.1.1",
     "ajv": "^6.12.6",
     "cross-fetch": "*",
     "eslint": "*",
