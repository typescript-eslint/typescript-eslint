{
  "name": "@typescript-eslint/eslint-plugin",
  "version": "5.60.0",
  "description": "TypeScript plugin for ESLint",
  "files": [
    "dist",
    "docs",
    "index.d.ts",
    "package.json",
    "README.md",
    "LICENSE"
  ],
  "type": "commonjs",
  "exports": {
    ".": {
      "types": "./index.d.ts",
      "default": "./dist/index.js"
    },
    "./package.json": "./package.json",
    "./use-at-your-own-risk/rules": {
      "types": "./rules.d.ts",
      "default": "./dist/rules/index.js"
    }
  },
  "engines": {
    "node": "^16.0.0 || >=18.0.0"
  },
  "repository": {
    "type": "git",
    "url": "https://github.com/typescript-eslint/typescript-eslint.git",
    "directory": "packages/eslint-plugin"
  },
  "bugs": {
    "url": "https://github.com/typescript-eslint/typescript-eslint/issues"
  },
  "license": "MIT",
  "keywords": [
    "eslint",
    "eslintplugin",
    "eslint-plugin",
    "typescript"
  ],
  "scripts": {
    "build": "tsc -b tsconfig.build.json",
    "check-docs": "jest tests/docs.test.ts --runTestsByPath --silent --runInBand",
    "check-configs": "jest tests/configs.test.ts --runTestsByPath --silent --runInBand",
    "clean": "tsc -b tsconfig.build.json --clean",
    "postclean": "rimraf dist && rimraf coverage",
    "format": "prettier --write \"./**/*.{ts,mts,cts,tsx,js,mjs,cjs,jsx,json,md,css}\" --ignore-path ../../.prettierignore",
    "generate:breaking-changes": "yarn tsx tools/generate-breaking-changes.mts",
    "generate:configs": "yarn tsx tools/generate-configs.ts",
    "lint": "nx lint",
    "test": "jest --coverage",
    "test-single": "jest --no-coverage",
    "typecheck": "tsc -p tsconfig.json --noEmit"
  },
  "dependencies": {
    "@eslint-community/regexpp": "^4.5.0",
<<<<<<< HEAD
    "@typescript-eslint/scope-manager": "5.59.1",
    "@typescript-eslint/type-utils": "5.59.1",
    "@typescript-eslint/utils": "5.59.1",
    "@typescript-eslint/visitor-keys": "5.59.1",
=======
    "@typescript-eslint/scope-manager": "5.60.0",
    "@typescript-eslint/type-utils": "5.60.0",
    "@typescript-eslint/utils": "5.60.0",
>>>>>>> 371fc26f
    "debug": "^4.3.4",
    "grapheme-splitter": "^1.0.4",
    "ignore": "^5.2.4",
    "natural-compare": "^1.4.0",
    "semver": "^7.5.0",
    "ts-api-utils": "^1.0.0"
  },
  "devDependencies": {
    "@types/debug": "*",
    "@types/marked": "*",
    "@types/natural-compare": "*",
    "@types/prettier": "*",
    "@typescript-eslint/rule-schema-to-typescript-types": "5.60.0",
    "@typescript-eslint/rule-tester": "5.60.0",
    "cross-fetch": "*",
    "jest-specific-snapshot": "*",
    "json-schema": "*",
    "markdown-table": "^3.0.3",
    "marked": "^4.3.0",
    "prettier": "*",
    "title-case": "^3.0.3",
    "typescript": "*"
  },
  "peerDependencies": {
    "@typescript-eslint/parser": "^6.0.0 || ^6.0.0-alpha",
    "eslint": "^7.0.0 || ^8.0.0"
  },
  "peerDependenciesMeta": {
    "typescript": {
      "optional": true
    }
  },
  "funding": {
    "type": "opencollective",
    "url": "https://opencollective.com/typescript-eslint"
  }
}<|MERGE_RESOLUTION|>--- conflicted
+++ resolved
@@ -56,16 +56,10 @@
   },
   "dependencies": {
     "@eslint-community/regexpp": "^4.5.0",
-<<<<<<< HEAD
-    "@typescript-eslint/scope-manager": "5.59.1",
-    "@typescript-eslint/type-utils": "5.59.1",
-    "@typescript-eslint/utils": "5.59.1",
-    "@typescript-eslint/visitor-keys": "5.59.1",
-=======
     "@typescript-eslint/scope-manager": "5.60.0",
     "@typescript-eslint/type-utils": "5.60.0",
     "@typescript-eslint/utils": "5.60.0",
->>>>>>> 371fc26f
+    "@typescript-eslint/visitor-keys": "5.60.0",
     "debug": "^4.3.4",
     "grapheme-splitter": "^1.0.4",
     "ignore": "^5.2.4",
