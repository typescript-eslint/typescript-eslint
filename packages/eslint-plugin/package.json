--- conflicted
+++ resolved
@@ -55,17 +55,11 @@
     "typecheck": "tsc -p tsconfig.json --noEmit"
   },
   "dependencies": {
-<<<<<<< HEAD
-    "@typescript-eslint/scope-manager": "5.51.0",
-    "@typescript-eslint/type-utils": "5.51.0",
-    "@typescript-eslint/utils": "5.51.0",
-    "@typescript-eslint/visitor-keys": "5.51.0",
-=======
     "@eslint-community/regexpp": "^4.4.0",
     "@typescript-eslint/scope-manager": "5.58.0",
     "@typescript-eslint/type-utils": "5.58.0",
     "@typescript-eslint/utils": "5.58.0",
->>>>>>> a3a55f8b
+    "@typescript-eslint/visitor-keys": "5.58.0",
     "debug": "^4.3.4",
     "grapheme-splitter": "^1.0.4",
     "ignore": "^5.2.0",
