--- conflicted
+++ resolved
@@ -35,15 +35,10 @@
     "typecheck": "tsc --noEmit"
   },
   "dependencies": {
-<<<<<<< HEAD
-    "@typescript-eslint/parser": "1.4.0",
-    "@typescript-eslint/typescript-estree": "1.4.0",
+    "@typescript-eslint/parser": "1.4.1",
+    "@typescript-eslint/typescript-estree": "1.4.1",
     "eslint-utils": "^1.3.1",
     "regexpp": "^2.0.1",
-=======
-    "@typescript-eslint/parser": "1.4.1",
-    "@typescript-eslint/typescript-estree": "1.4.1",
->>>>>>> d362c4a2
     "requireindex": "^1.2.0",
     "tsutils": "^3.7.0"
   },
