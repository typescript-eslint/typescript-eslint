--- conflicted
+++ resolved
@@ -35,14 +35,9 @@
     "typecheck": "tsc --noEmit"
   },
   "dependencies": {
-<<<<<<< HEAD
-    "@typescript-eslint/parser": "1.4.0",
-    "@typescript-eslint/typescript-estree": "1.4.0",
     "eslint-utils": "^1.3.1",
-=======
     "@typescript-eslint/parser": "1.4.1",
     "@typescript-eslint/typescript-estree": "1.4.1",
->>>>>>> d362c4a2
     "requireindex": "^1.2.0",
     "tsutils": "^3.7.0"
   },
