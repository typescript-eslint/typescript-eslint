--- conflicted
+++ resolved
@@ -35,14 +35,9 @@
     "typecheck": "tsc --noEmit"
   },
   "dependencies": {
-<<<<<<< HEAD
     "eslint-utils": "^1.3.1",
-    "@typescript-eslint/parser": "1.4.2",
-    "@typescript-eslint/typescript-estree": "1.4.2",
-=======
     "@typescript-eslint/parser": "1.5.0",
     "@typescript-eslint/typescript-estree": "1.5.0",
->>>>>>> bea6b925
     "requireindex": "^1.2.0",
     "tsutils": "^3.7.0"
   },
