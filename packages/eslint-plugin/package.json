--- conflicted
+++ resolved
@@ -1,10 +1,6 @@
 {
   "name": "@typescript-eslint/eslint-plugin",
-<<<<<<< HEAD
-  "version": "5.59.8",
-=======
   "version": "5.59.9",
->>>>>>> a2b6b2e0
   "description": "TypeScript plugin for ESLint",
   "keywords": [
     "eslint",
@@ -49,15 +45,9 @@
   },
   "dependencies": {
     "@eslint-community/regexpp": "^4.4.0",
-<<<<<<< HEAD
-    "@typescript-eslint/scope-manager": "5.59.8",
-    "@typescript-eslint/type-utils": "5.59.8",
-    "@typescript-eslint/utils": "5.59.8",
-=======
     "@typescript-eslint/scope-manager": "5.59.9",
     "@typescript-eslint/type-utils": "5.59.9",
     "@typescript-eslint/utils": "5.59.9",
->>>>>>> a2b6b2e0
     "debug": "^4.3.4",
     "grapheme-splitter": "^1.0.4",
     "ignore": "^5.2.0",
