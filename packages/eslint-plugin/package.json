--- conflicted
+++ resolved
@@ -70,14 +70,9 @@
   "devDependencies": {
     "@types/mdast": "^4.0.3",
     "@types/natural-compare": "*",
-<<<<<<< HEAD
-    "@typescript-eslint/rule-schema-to-typescript-types": "8.47.0",
-    "@typescript-eslint/rule-tester": "8.47.0",
-    "@typescript/vfs": "^1.6.2",
-=======
     "@typescript-eslint/rule-schema-to-typescript-types": "8.50.0",
     "@typescript-eslint/rule-tester": "8.50.0",
->>>>>>> 6882a09b
+    "@typescript/vfs": "^1.6.2",
     "@vitest/coverage-v8": "^3.1.3",
     "ajv": "^6.12.6",
     "cross-fetch": "*",
