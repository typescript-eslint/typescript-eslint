{
  "name": "@typescript-eslint/eslint-plugin",
  "version": "1.2.0",
  "description": "TypeScript plugin for ESLint",
  "keywords": [
    "eslint",
    "eslintplugin",
    "eslint-plugin",
    "typescript"
  ],
  "engines": {
    "node": "^6.14.0 || ^8.10.0 || >=9.10.0"
  },
  "files": [
    "dist",
    "docs",
    "package.json",
    "README.md",
    "LICENSE"
  ],
  "repository": "typescript-eslint/typescript-eslint",
  "bugs": {
    "url": "https://github.com/typescript-eslint/typescript-eslint/issues"
  },
  "license": "MIT",
  "main": "dist/index.js",
  "scripts": {
    "docs": "eslint-docs",
    "docs:check": "eslint-docs check",
    "test": "jest --coverage",
    "recommended:update": "ts-node tools/update-recommended.ts",
    "prebuild": "npm run clean",
    "build": "tsc -p tsconfig.build.json",
    "clean": "rimraf dist/"
  },
  "dependencies": {
    "@typescript-eslint/parser": "1.2.0",
    "requireindex": "^1.2.0",
    "tsutils": "^3.7.0"
  },
  "devDependencies": {
    "eslint-docs": "^0.2.6",
    "ts-node": "^8.0.1",
    "@typescript-eslint/typescript-estree": "1.1.0"
  },
  "peerDependencies": {
<<<<<<< HEAD
    "eslint": ">=4.13.1 < 6",
=======
    "eslint": "^5.0.0",
>>>>>>> c1abae9c
    "typescript": "*"
  }
}<|MERGE_RESOLUTION|>--- conflicted
+++ resolved
@@ -35,20 +35,16 @@
   },
   "dependencies": {
     "@typescript-eslint/parser": "1.2.0",
+    "@typescript-eslint/typescript-estree": "1.2.0",
     "requireindex": "^1.2.0",
     "tsutils": "^3.7.0"
   },
   "devDependencies": {
     "eslint-docs": "^0.2.6",
-    "ts-node": "^8.0.1",
-    "@typescript-eslint/typescript-estree": "1.1.0"
+    "ts-node": "^8.0.1"
   },
   "peerDependencies": {
-<<<<<<< HEAD
-    "eslint": ">=4.13.1 < 6",
-=======
     "eslint": "^5.0.0",
->>>>>>> c1abae9c
     "typescript": "*"
   }
 }