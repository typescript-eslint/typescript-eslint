--- conflicted
+++ resolved
@@ -54,44 +54,29 @@
     "typecheck": "tsc -p tsconfig.json --noEmit"
   },
   "dependencies": {
-<<<<<<< HEAD
     "@eslint-community/regexpp": "^4.5.0",
-    "@typescript-eslint/scope-manager": "5.60.0",
-    "@typescript-eslint/type-utils": "5.60.0",
-    "@typescript-eslint/utils": "5.60.0",
-    "debug": "^4.3.4",
-    "grapheme-splitter": "^1.0.4",
-    "ignore": "^5.2.4",
-    "natural-compare": "^1.4.0",
-    "semver": "^7.5.0",
-    "ts-api-utils": "^1.0.0"
-=======
-    "@eslint-community/regexpp": "^4.4.0",
     "@typescript-eslint/scope-manager": "5.61.0",
     "@typescript-eslint/type-utils": "5.61.0",
     "@typescript-eslint/utils": "5.61.0",
     "debug": "^4.3.4",
+    "grapheme-splitter": "^1.0.4",
     "graphemer": "^1.4.0",
-    "ignore": "^5.2.0",
+    "ignore": "^5.2.4",
     "natural-compare-lite": "^1.4.0",
-    "semver": "^7.3.7",
-    "tsutils": "^3.21.0"
->>>>>>> 3e18a319
+    "natural-compare": "^1.4.0",
+    "semver": "^7.5.0",
+    "ts-api-utils": "^1.0.0"
   },
   "devDependencies": {
     "@types/debug": "*",
     "@types/marked": "*",
     "@types/natural-compare": "*",
     "@types/prettier": "*",
-<<<<<<< HEAD
-    "@typescript-eslint/rule-schema-to-typescript-types": "5.60.0",
-    "@typescript-eslint/rule-tester": "5.60.0",
+    "@typescript-eslint/rule-schema-to-typescript-types": "5.61.0",
+    "@typescript-eslint/rule-tester": "5.61.0",
+    "chalk": "^5.0.1",
     "cross-fetch": "*",
     "jest-specific-snapshot": "*",
-=======
-    "chalk": "^5.0.1",
-    "cross-fetch": "^3.1.5",
->>>>>>> 3e18a319
     "json-schema": "*",
     "markdown-table": "^3.0.3",
     "marked": "^4.3.0",
