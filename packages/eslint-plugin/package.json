--- conflicted
+++ resolved
@@ -50,24 +50,15 @@
   ],
   "scripts": {
     "//": "These package scripts are mostly here for convenience. Task running is handled by Nx at the root level.",
-    "build": "yarn run -BT nx build",
+    "build": "pnpm --workspace-root exec nx build",
     "clean": "rimraf dist/ coverage/",
-<<<<<<< HEAD
     "format": "pnpm --workspace-root run format",
     "generate-breaking-changes": "tsx tools/generate-breaking-changes.mts",
     "generate-configs": "pnpm --workspace-root run generate-configs",
     "lint": "pnpm --workspace-root exec nx lint",
-    "test": "vitest --run --config=./vitest.config.mts",
+    "test": "pnpm --workspace-root exec nx test",
     "test-single": "vitest --run --config=./vitest.config.mts --no-coverage",
-    "check-types": "pnpm --workspace-root exec nx typecheck"
-=======
-    "format": "yarn run -T format",
-    "generate-breaking-changes": "yarn run -BT nx generate-breaking-changes",
-    "generate-configs": "yarn run -T generate-configs",
-    "lint": "yarn run -BT nx lint",
-    "test": "yarn run -BT nx test",
-    "typecheck": "yarn run -BT nx typecheck"
->>>>>>> d2ffec79
+    "typecheck": "pnpm --workspace-root exec nx typecheck"
   },
   "dependencies": {
     "@eslint-community/regexpp": "^4.10.0",
@@ -84,14 +75,9 @@
     "@types/json-schema": "^7.0.15",
     "@types/mdast": "^4.0.3",
     "@types/natural-compare": "*",
-<<<<<<< HEAD
     "@types/react": "^18.3.21",
     "@typescript-eslint/rule-schema-to-typescript-types": "workspace:*",
-    "@typescript-eslint/rule-tester": "8.32.1",
-=======
-    "@typescript-eslint/rule-schema-to-typescript-types": "8.33.0",
     "@typescript-eslint/rule-tester": "8.33.0",
->>>>>>> d2ffec79
     "@vitest/coverage-v8": "^3.1.3",
     "ajv": "^6.12.6",
     "cross-fetch": "*",
@@ -111,7 +97,7 @@
     "vitest": "^3.1.3"
   },
   "peerDependencies": {
-    "@typescript-eslint/parser": "^8.33.0",
+    "@typescript-eslint/parser": "^8.0.0 || ^8.0.0-alpha.0",
     "eslint": "^8.57.0 || ^9.0.0",
     "typescript": ">=4.8.4 <5.9.0"
   },
