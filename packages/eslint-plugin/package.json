{
  "name": "@typescript-eslint/eslint-plugin",
  "version": "8.32.0",
  "description": "TypeScript plugin for ESLint",
  "files": [
    "dist",
    "!*.tsbuildinfo",
    "docs",
    "index.d.ts",
    "raw-plugin.d.ts",
    "rules.d.ts",
    "package.json",
    "README.md",
    "LICENSE"
  ],
  "type": "commonjs",
  "exports": {
    ".": {
      "types": "./index.d.ts",
      "default": "./dist/index.js"
    },
    "./package.json": "./package.json",
    "./use-at-your-own-risk/rules": {
      "types": "./rules.d.ts",
      "default": "./dist/rules/index.js"
    },
    "./use-at-your-own-risk/raw-plugin": {
      "types": "./raw-plugin.d.ts",
      "default": "./dist/raw-plugin.js"
    }
  },
  "engines": {
    "node": "^18.18.0 || ^20.9.0 || >=21.1.0"
  },
  "repository": {
    "type": "git",
    "url": "https://github.com/typescript-eslint/typescript-eslint.git",
    "directory": "packages/eslint-plugin"
  },
  "bugs": {
    "url": "https://github.com/typescript-eslint/typescript-eslint/issues"
  },
  "homepage": "https://typescript-eslint.io/packages/eslint-plugin",
  "license": "MIT",
  "keywords": [
    "eslint",
    "eslintplugin",
    "eslint-plugin",
    "typescript"
  ],
  "scripts": {
    "build": "tsc -b tsconfig.build.json",
    "clean": "rimraf dist/ coverage/",
<<<<<<< HEAD
    "format": "yarn run -T format",
    "generate-breaking-changes": "tsx tools/generate-breaking-changes.mts",
    "generate-configs": "yarn run -T generate-configs",
    "lint": "yarn run -BT nx lint",
    "test": "vitest --run --config=$INIT_CWD/vitest.config.mts",
    "test-single": "vitest --run --config=$INIT_CWD/vitest.config.mts --no-coverage",
    "check-types": "yarn run -BT nx typecheck"
=======
    "format": "prettier --write \"./**/*.{ts,mts,cts,tsx,js,mjs,cjs,jsx,json,md,css}\" --ignore-path ../../.prettierignore",
    "generate:breaking-changes": "tsx tools/generate-breaking-changes.mts",
    "generate:configs": "npx nx generate-configs repo",
    "lint": "npx nx lint",
    "test": "vitest --run --config=$INIT_CWD/vitest.config.mts",
    "test-single": "vitest --run --config=$INIT_CWD/vitest.config.mts --no-coverage",
    "check-types": "npx nx typecheck"
>>>>>>> e7f5e36e
  },
  "dependencies": {
    "@eslint-community/regexpp": "^4.10.0",
    "@typescript-eslint/scope-manager": "8.32.0",
    "@typescript-eslint/type-utils": "8.32.0",
    "@typescript-eslint/utils": "8.32.0",
    "@typescript-eslint/visitor-keys": "8.32.0",
    "graphemer": "^1.4.0",
    "ignore": "^7.0.0",
    "natural-compare": "^1.4.0",
    "ts-api-utils": "^2.1.0"
  },
  "devDependencies": {
    "@types/mdast": "^4.0.3",
    "@types/natural-compare": "*",
    "@typescript-eslint/rule-schema-to-typescript-types": "8.32.0",
    "@typescript-eslint/rule-tester": "8.32.0",
    "@vitest/coverage-v8": "^3.1.2",
    "ajv": "^6.12.6",
    "cross-fetch": "*",
    "eslint": "*",
    "json-schema": "*",
    "markdown-table": "^3.0.3",
    "marked": "^15.0.0",
    "mdast-util-from-markdown": "^2.0.0",
    "mdast-util-mdx": "^3.0.0",
    "micromark-extension-mdxjs": "^3.0.0",
    "prettier": "^3.5.3",
    "rimraf": "*",
    "title-case": "^4.0.0",
    "tsx": "*",
    "typescript": "*",
    "unist-util-visit": "^5.0.0",
    "vitest": "^3.1.2"
  },
  "peerDependencies": {
    "@typescript-eslint/parser": "^8.0.0 || ^8.0.0-alpha.0",
    "eslint": "^8.57.0 || ^9.0.0",
    "typescript": ">=4.8.4 <5.9.0"
  },
  "funding": {
    "type": "opencollective",
    "url": "https://opencollective.com/typescript-eslint"
  }
}<|MERGE_RESOLUTION|>--- conflicted
+++ resolved
@@ -51,7 +51,6 @@
   "scripts": {
     "build": "tsc -b tsconfig.build.json",
     "clean": "rimraf dist/ coverage/",
-<<<<<<< HEAD
     "format": "yarn run -T format",
     "generate-breaking-changes": "tsx tools/generate-breaking-changes.mts",
     "generate-configs": "yarn run -T generate-configs",
@@ -59,15 +58,6 @@
     "test": "vitest --run --config=$INIT_CWD/vitest.config.mts",
     "test-single": "vitest --run --config=$INIT_CWD/vitest.config.mts --no-coverage",
     "check-types": "yarn run -BT nx typecheck"
-=======
-    "format": "prettier --write \"./**/*.{ts,mts,cts,tsx,js,mjs,cjs,jsx,json,md,css}\" --ignore-path ../../.prettierignore",
-    "generate:breaking-changes": "tsx tools/generate-breaking-changes.mts",
-    "generate:configs": "npx nx generate-configs repo",
-    "lint": "npx nx lint",
-    "test": "vitest --run --config=$INIT_CWD/vitest.config.mts",
-    "test-single": "vitest --run --config=$INIT_CWD/vitest.config.mts --no-coverage",
-    "check-types": "npx nx typecheck"
->>>>>>> e7f5e36e
   },
   "dependencies": {
     "@eslint-community/regexpp": "^4.10.0",
