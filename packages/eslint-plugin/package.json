--- conflicted
+++ resolved
@@ -35,13 +35,8 @@
     "typecheck": "tsc --noEmit"
   },
   "dependencies": {
-<<<<<<< HEAD
-    "@typescript-eslint/parser": "1.6.0",
-    "@typescript-eslint/util": "1.6.0",
-=======
     "@typescript-eslint/parser": "1.7.0",
-    "@typescript-eslint/typescript-estree": "1.7.0",
->>>>>>> 9b7e6920
+    "@typescript-eslint/util": "1.7.0",
     "eslint-utils": "^1.3.1",
     "regexpp": "^2.0.1",
     "requireindex": "^1.2.0",
