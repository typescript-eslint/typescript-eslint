--- conflicted
+++ resolved
@@ -61,11 +61,8 @@
     "@types/natural-compare-lite": "^1.4.0",
     "@types/prettier": "*",
     "chalk": "^5.0.1",
-<<<<<<< HEAD
     "grapheme-splitter": "^1.0.4",
-=======
     "cross-fetch": "^3.1.5",
->>>>>>> 9e35ef9a
     "json-schema": "*",
     "markdown-table": "^3.0.2",
     "marked": "^4.0.15",
