--- conflicted
+++ resolved
@@ -125,36 +125,6 @@
 }
 ```
 
-<<<<<<< HEAD
-Examples of **correct** code for the `{ "ignoreRestArgs": true }` option:
-
-```ts option='{ "ignoreRestArgs": true }' showPlaygroundButton
-function foo1(...args: any[]): void {}
-function foo2(...args: readonly any[]): void {}
-function foo3(...args: Array<any>): void {}
-function foo4(...args: ReadonlyArray<any>): void {}
-
-declare function bar(...args: any[]): void;
-
-const baz = (...args: any[]) => {};
-const qux = function (...args: any[]) {};
-
-type Quux = (...args: any[]) => void;
-type Quuz = new (...args: any[]) => void;
-
-interface Grault {
-  (...args: any[]): void;
-}
-interface Corge {
-  new (...args: any[]): void;
-}
-interface Garply {
-  f(...args: any[]): void;
-}
-```
-
-=======
->>>>>>> 03b875de
 ## When Not To Use It
 
 If an unknown type or a library without typings is used
