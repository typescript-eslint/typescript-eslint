# Disallow usage of the `any` type (no-explicit-any)

Using the `any` type defeats the purpose of using TypeScript.
When `any` is used, all compiler type checks around that value are ignored.

## Rule Details

This rule doesn't allow `any` types to be defined.
It aims to keep TypeScript maximally useful.
TypeScript has a compiler flag for `--noImplicitAny` that will prevent
an `any` type from being implied by the compiler, but doesn't prevent
`any` from being explicitly used.

The following patterns are considered warnings:

```ts
const age: any = 'seventeen';
```

```ts
const ages: any[] = ['seventeen'];
```

```ts
const ages: Array<any> = ['seventeen'];
```

```ts
function greet(): any {}
```

```ts
function greet(): any[] {}
```

```ts
function greet(): Array<any> {}
```

```ts
function greet(): Array<Array<any>> {}
```

```ts
function greet(param: Array<any>): string {}
```

```ts
function greet(param: Array<any>): Array<any> {}
```

The following patterns are not warnings:

```ts
const age: number = 17;
```

```ts
const ages: number[] = [17];
```

```ts
const ages: Array<number> = [17];
```

```ts
function greet(): string {}
```

```ts
function greet(): string[] {}
```

```ts
function greet(): Array<string> {}
```

```ts
function greet(): Array<Array<string>> {}
```

```ts
function greet(param: Array<string>): string {}
```

```ts
function greet(param: Array<string>): Array<string> {}
```

<<<<<<< HEAD
## Options

The rule accepts an options object with the following properties:

```ts
type Options = {
  // if true, auto-fixing will be made available in which the "any" type is converted to an "unknown" type
  fixToUnknown: boolean;
};

const defaults = {
  fixToUnknown: false,
};
=======
### ignoreRestArgs

A boolean to specify if arrays from the rest operator are considered okay. `false` by default.

Examples of **incorrect** code for the `{ "ignoreRestArgs": false }` option:

```ts
/*eslint @typescript-eslint/no-explicit-any: ["error", { "ignoreRestArgs": false }]*/

function foo1(...args: any[]): void {}
function foo2(...args: readonly any[]): void {}
function foo3(...args: Array<any>): void {}
function foo4(...args: ReadonlyArray<any>): void {}

const bar1 = (...args: any[]): void {}
const bar2 = (...args: readonly any[]): void {}
const bar3 = (...args: Array<any>): void {}
const bar4 = (...args: ReadonlyArray<any>): void {}

const baz1 = function (...args: any[]) {}
const baz2 = function (...args: readonly any[]) {}
const baz3 = function (...args: Array<any>) {}
const baz4 = function (...args: ReadonlyArray<any>) {}
```

Examples of **correct** code for the `{ "ignoreRestArgs": true }` option:

```ts
/*eslint @typescript-eslint/no-explicit-any: ["error", { "ignoreRestArgs": true }]*/

function foo1(...args: any[]): void {}
function foo2(...args: readonly any[]): void {}
function foo3(...args: Array<any>): void {}
function foo4(...args: ReadonlyArray<any>): void {}

const bar1 = (...args: any[]): void {}
const bar2 = (...args: readonly any[]): void {}
const bar3 = (...args: Array<any>): void {}
const bar4 = (...args: ReadonlyArray<any>): void {}

const baz1 = function (...args: any[]) {}
const baz2 = function (...args: readonly any[]) {}
const baz3 = function (...args: Array<any>) {}
const baz4 = function (...args: ReadonlyArray<any>) {}
>>>>>>> ec87d067
```

## When Not To Use It

If an unknown type or a library without typings is used
and you want to be able to specify `any`.

## Further Reading

- TypeScript [any type](https://www.typescriptlang.org/docs/handbook/basic-types.html#any)

## Compatibility

- TSLint: [no-any](https://palantir.github.io/tslint/rules/no-any/)<|MERGE_RESOLUTION|>--- conflicted
+++ resolved
@@ -87,7 +87,6 @@
 function greet(param: Array<string>): Array<string> {}
 ```
 
-<<<<<<< HEAD
 ## Options
 
 The rule accepts an options object with the following properties:
@@ -96,12 +95,16 @@
 type Options = {
   // if true, auto-fixing will be made available in which the "any" type is converted to an "unknown" type
   fixToUnknown: boolean;
+  // specify if arrays from the rest operator are considered okay
+  ignoreRestArgs: boolean;
 };
 
 const defaults = {
   fixToUnknown: false,
+  ignoreRestArgs: false,
 };
-=======
+```
+
 ### ignoreRestArgs
 
 A boolean to specify if arrays from the rest operator are considered okay. `false` by default.
@@ -146,7 +149,6 @@
 const baz2 = function (...args: readonly any[]) {}
 const baz3 = function (...args: Array<any>) {}
 const baz4 = function (...args: ReadonlyArray<any>) {}
->>>>>>> ec87d067
 ```
 
 ## When Not To Use It
