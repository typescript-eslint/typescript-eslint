--- conflicted
+++ resolved
@@ -1,8 +1,3 @@
----
-hide_title: true
-sidebar_label: no-loss-of-precision
----
-
 # Disallow literal numbers that lose precision (`no-loss-of-precision`)
 
 ## Rule Details
@@ -21,18 +16,10 @@
 }
 ```
 
-<<<<<<< HEAD
-:::note
-
-Taken with ❤ [from ESLint core](https://github.com/eslint/eslint/blob/master/docs/rules/no-loss-of-precision.md)
-
-:::
-=======
 <sup>Taken with ❤️ [from ESLint core](https://github.com/eslint/eslint/blob/master/docs/rules/no-loss-of-precision.md)</sup>
 
 ## Attributes
 
 - [x] ✅ Recommended
 - [ ] 🔧 Fixable
-- [ ] 💭 Requires type information
->>>>>>> c289d135
+- [ ] 💭 Requires type information