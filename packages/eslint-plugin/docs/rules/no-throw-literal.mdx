--- conflicted
+++ resolved
@@ -19,105 +19,7 @@
 When it was first created, it only prevented literals from being thrown (hence the name), but it has now been expanded to only allow expressions which have a possibility of being an `Error` object.
 With the `allowThrowingAny` and `allowThrowingUnknown` options, it can be configured to only allow throwing values which are guaranteed to be an instance of `Error`.
 
-<<<<<<< HEAD
-This rule is aimed at maintaining consistency when throwing exception by disallowing to throw literals and other expressions which cannot possibly be an `Error` object.
-
-<Tabs>
-<TabItem value="❌ Incorrect">
-
-```ts
-throw 'error';
-
-throw 0;
-
-throw undefined;
-
-throw null;
-
-const err1 = new Error();
-throw 'an ' + err1;
-
-const err2 = new Error();
-throw `${err2}`;
-
-const err3 = '';
-throw err3;
-
-function getErr() {
-  return '';
-}
-throw getErr();
-
-const foo = {
-  bar: '',
-};
-throw foo.bar;
-```
-
-</TabItem>
-<TabItem value="✅ Correct">
-
-```ts
-throw new Error();
-
-throw new Error('error');
-
-const e = new Error('error');
-throw e;
-
-try {
-  throw new Error('error');
-} catch (e) {
-  throw e;
-}
-
-const err = new Error();
-throw err;
-
-function getErr() {
-  return new Error();
-}
-throw getErr();
-
-const foo = {
-  bar: new Error(),
-};
-throw foo.bar;
-
-class CustomError extends Error {
-  // ...
-}
-throw new CustomError();
-```
-
-</TabItem>
-</Tabs>
-
-## Options
-
-This rule adds the following options:
-
-```ts
-interface Options {
-  /**
-   * Whether to always allow throwing values typed as `any`.
-   */
-  allowThrowingAny?: boolean;
-
-  /**
-   * Whether to always allow throwing values typed as `unknown`.
-   */
-  allowThrowingUnknown?: boolean;
-}
-
-const defaultOptions: Options = {
-  allowThrowingAny: false,
-  allowThrowingUnknown: false,
-};
-```
-=======
 The current name `no-throw-literal` will be removed in a future major version of typescript-eslint.
 :::
->>>>>>> d5615d72
 
 {/* Intentionally Omitted: When Not To Use It */}