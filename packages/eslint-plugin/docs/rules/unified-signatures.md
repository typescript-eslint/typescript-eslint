--- conflicted
+++ resolved
@@ -48,20 +48,6 @@
 function y(...x: number[]): void;
 ```
 
-<<<<<<< HEAD
-## Options
-
-```jsonc
-// .eslintrc.json
-{
-  "rules": {
-    "@typescript-eslint/unified-signatures": "warn"
-  }
-}
-```
-
-This rule is not configurable.
-=======
 Examples of code for this rule with `ignoreDifferentlyNamedParameters`:
 
 <!--tabs-->
@@ -89,7 +75,6 @@
 function f(...a: number[]): void;
 function f(...a: string[]): void;
 ```
->>>>>>> 18a81cb7
 
 ## Related To
 
