---
hide_title: true
sidebar_label: require-await
---

# Disallow async functions which have no `await` expression (`require-await`)

## Rule Details

This rule extends the base [`eslint/require-await`](https://eslint.org/docs/rules/require-await) rule.
It uses type information to add support for `async` functions that return a `Promise`.

Examples of **correct** code for this rule:

```ts
async function returnsPromise1() {
  return Promise.resolve(1);
}

const returnsPromise2 = () => returnsPromise1();
```

## How to use

```jsonc
{
  // note you must disable the base rule as it can report incorrect errors
  "require-await": "off",
  "@typescript-eslint/require-await": "error"
}
```

## Options

See [`eslint/require-await` options](https://eslint.org/docs/rules/require-await#options).

<<<<<<< HEAD
:::note

Taken with ❤ [from ESLint core](https://github.com/eslint/eslint/blob/master/docs/rules/require-await.md)

:::
=======
<sup>Taken with ❤️ [from ESLint core](https://github.com/eslint/eslint/blob/master/docs/rules/require-await.md)</sup>

## Attributes

- [x] ✅ Recommended
- [ ] 🔧 Fixable
- [x] 💭 Requires type information
>>>>>>> c289d135
<|MERGE_RESOLUTION|>--- conflicted
+++ resolved
@@ -1,8 +1,3 @@
----
-hide_title: true
-sidebar_label: require-await
----
-
 # Disallow async functions which have no `await` expression (`require-await`)
 
 ## Rule Details
@@ -34,18 +29,10 @@
 
 See [`eslint/require-await` options](https://eslint.org/docs/rules/require-await#options).
 
-<<<<<<< HEAD
-:::note
-
-Taken with ❤ [from ESLint core](https://github.com/eslint/eslint/blob/master/docs/rules/require-await.md)
-
-:::
-=======
 <sup>Taken with ❤️ [from ESLint core](https://github.com/eslint/eslint/blob/master/docs/rules/require-await.md)</sup>
 
 ## Attributes
 
 - [x] ✅ Recommended
 - [ ] 🔧 Fixable
-- [x] 💭 Requires type information
->>>>>>> c289d135
+- [x] 💭 Requires type information