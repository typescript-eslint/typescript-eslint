---
description: 'Enforce using the nullish coalescing operator instead of logical assignments or chaining.'
---

import Tabs from '@theme/Tabs';
import TabItem from '@theme/TabItem';

> 🛑 This file is source code, not the primary documentation location! 🛑
>
> See **https://typescript-eslint.io/rules/prefer-nullish-coalescing** for documentation.

The `??` nullish coalescing runtime operator allows providing a default value when dealing with `null` or `undefined`.
Because the nullish coalescing operator _only_ coalesces when the original value is `null` or `undefined`, it is much safer than relying upon logical OR operator chaining `||`, which coalesces on any _falsy_ value.

This rule reports when you may consider replacing:

- An `||` operator with `??`
- An `||=` operator with `??=`

:::caution
This rule will not work as expected if [`strictNullChecks`](https://www.typescriptlang.org/tsconfig#strictNullChecks) is not enabled.
:::

## Options

### `ignoreTernaryTests`

Incorrect code for `ignoreTernaryTests: false`, and correct code for `ignoreTernaryTests: true`:

```ts option='{ "ignoreTernaryTests": false }' showPlaygroundButton
const foo: any = 'bar';
foo !== undefined && foo !== null ? foo : 'a string';
foo === undefined || foo === null ? 'a string' : foo;
foo == undefined ? 'a string' : foo;
foo == null ? 'a string' : foo;

const foo: string | undefined = 'bar';
foo !== undefined ? foo : 'a string';
foo === undefined ? 'a string' : foo;

const foo: string | null = 'bar';
foo !== null ? foo : 'a string';
foo === null ? 'a string' : foo;
```

Correct code for `ignoreTernaryTests: false`:

```ts option='{ "ignoreTernaryTests": false }' showPlaygroundButton
const foo: any = 'bar';
foo ?? 'a string';
foo ?? 'a string';
foo ?? 'a string';
foo ?? 'a string';

const foo: string | undefined = 'bar';
foo ?? 'a string';
foo ?? 'a string';

const foo: string | null = 'bar';
foo ?? 'a string';
foo ?? 'a string';
```

### `ignoreConditionalTests`

Generally expressions within conditional tests intentionally use the falsy fallthrough behavior of the logical or operator, meaning that fixing the operator to the nullish coalesce operator could cause bugs.

If you're looking to enforce stricter conditional tests, you should consider using the `strict-boolean-expressions` rule.

Incorrect code for `ignoreConditionalTests: false`, and correct code for `ignoreConditionalTests: true`:

```ts option='{ "ignoreConditionalTests": false }' showPlaygroundButton
declare const a: string | null;
declare const b: string | null;

if (a || b) {
}
if ((a ||= b)) {
}
while (a || b) {}
while ((a ||= b)) {}
do {} while (a || b);
for (let i = 0; a || b; i += 1) {}
a || b ? true : false;
```

Correct code for `ignoreConditionalTests: false`:

```ts option='{ "ignoreConditionalTests": false }' showPlaygroundButton
declare const a: string | null;
declare const b: string | null;

if (a ?? b) {
}
if ((a ??= b)) {
}
while (a ?? b) {}
while ((a ??= b)) {}
do {} while (a ?? b);
for (let i = 0; a ?? b; i += 1) {}
a ?? b ? true : false;
```

### `ignoreMixedLogicalExpressions`

Generally expressions within mixed logical expressions intentionally use the falsy fallthrough behavior of the logical or operator, meaning that fixing the operator to the nullish coalesce operator could cause bugs.

If you're looking to enforce stricter conditional tests, you should consider using the `strict-boolean-expressions` rule.

Incorrect code for `ignoreMixedLogicalExpressions: false`, and correct code for `ignoreMixedLogicalExpressions: true`:

```ts option='{ "ignoreMixedLogicalExpressions": false }' showPlaygroundButton
declare const a: string | null;
declare const b: string | null;
declare const c: string | null;
declare const d: string | null;

a || (b && c);
a ||= b && c;
(a && b) || c || d;
a || (b && c) || d;
a || (b && c && d);
```

Correct code for `ignoreMixedLogicalExpressions: false`:

```ts option='{ "ignoreMixedLogicalExpressions": false }' showPlaygroundButton
declare const a: string | null;
declare const b: string | null;
declare const c: string | null;
declare const d: string | null;

a ?? (b && c);
a ??= b && c;
(a && b) ?? c ?? d;
a ?? (b && c) ?? d;
a ?? (b && c && d);
```

**_NOTE:_** Errors for this specific case will be presented as suggestions (see below), instead of fixes. This is because it is not always safe to automatically convert `||` to `??` within a mixed logical expression, as we cannot tell the intended precedence of the operator. Note that by design, `??` requires parentheses when used with `&&` or `||` in the same expression.

### `ignorePrimitives`

If you would like to ignore expressions containing operands of certain primitive types that can be falsy then you may pass an object containing a boolean value for each primitive:

- `string: true`, ignores `null` or `undefined` unions with `string` (default: false).
- `number: true`, ignores `null` or `undefined` unions with `number` (default: false).
- `bigint: true`, ignores `null` or `undefined` unions with `bigint` (default: false).
- `boolean: true`, ignores `null` or `undefined` unions with `boolean` (default: false).

Incorrect code for `ignorePrimitives: { string: false }`, and correct code for `ignorePrimitives: { string: true }`:

```ts option='{ "ignorePrimitives": { "string": true } }' showPlaygroundButton
const foo: string | undefined = 'bar';
foo || 'a string';
```

Correct code for both `ignorePrimitives: { string: false }` and `ignorePrimitives: { string: true }`:

```ts option='{ "ignorePrimitives": { "string": true } }' showPlaygroundButton
const foo: string | undefined = 'bar';
foo ?? 'a string';
```

Also, if you would like to ignore all primitives types, you can set `ignorePrimitives: true`. It is equivalent to `ignorePrimitives: { string: true, number: true, bigint: true, boolean: true }`.

### `allowRuleToRunWithoutStrictNullChecksIKnowWhatIAmDoing`

<<<<<<< HEAD
=======
:::danger Deprecated

> This option will be removed in the next major version of typescript-eslint.
> :::
> Unless this is set to `true`, the rule will error on every file whose `tsconfig.json` does _not_ have the `strictNullChecks` compiler option (or `strict`) set to `true`.

>>>>>>> 036e7e3e
Without `strictNullChecks`, TypeScript essentially erases `undefined` and `null` from the types. This means when this rule inspects the types from a variable, **it will not be able to tell that the variable might be `null` or `undefined`**, which essentially makes this rule useless.

You should be using `strictNullChecks` to ensure complete type-safety in your codebase.

If for some reason you cannot turn on `strictNullChecks`, but still want to use this rule - you can use this option to allow it - but know that the behavior of this rule is _undefined_ with the compiler option turned off. We will not accept bug reports if you are using this option.

## When Not To Use It

If you are not using TypeScript 3.7 (or greater), then you will not be able to use this rule, as the operator is not supported.

## Further Reading

- [TypeScript 3.7 Release Notes](https://www.typescriptlang.org/docs/handbook/release-notes/typescript-3-7.html)
- [Nullish Coalescing Operator Proposal](https://github.com/tc39/proposal-nullish-coalescing/)<|MERGE_RESOLUTION|>--- conflicted
+++ resolved
@@ -166,15 +166,12 @@
 
 ### `allowRuleToRunWithoutStrictNullChecksIKnowWhatIAmDoing`
 
-<<<<<<< HEAD
-=======
 :::danger Deprecated
 
 > This option will be removed in the next major version of typescript-eslint.
 > :::
 > Unless this is set to `true`, the rule will error on every file whose `tsconfig.json` does _not_ have the `strictNullChecks` compiler option (or `strict`) set to `true`.
 
->>>>>>> 036e7e3e
 Without `strictNullChecks`, TypeScript essentially erases `undefined` and `null` from the types. This means when this rule inspects the types from a variable, **it will not be able to tell that the variable might be `null` or `undefined`**, which essentially makes this rule useless.
 
 You should be using `strictNullChecks` to ensure complete type-safety in your codebase.
