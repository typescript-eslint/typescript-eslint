--- conflicted
+++ resolved
@@ -206,16 +206,10 @@
 
 {/* insert option description */}
 
-<<<<<<< HEAD
-Whether to ignore expressions that coerce a value into a boolean: `Boolean(...)`.
-
 Examples of code for this rule with `{ ignoreBooleanCoercion: false }`:
 
 <Tabs>
 <TabItem value="❌ Incorrect">
-=======
-Incorrect code for `ignoreBooleanCoercion: false`, and correct code for `ignoreBooleanCoercion: true`:
->>>>>>> 06925f8e
 
 ```ts option='{ "ignoreBooleanCoercion": false }'
 declare const a: string | true | undefined;
