---
hide_title: true
sidebar_label: comma-dangle
---

# Require or disallow trailing comma (`comma-dangle`)

## Rule Details

This rule extends the base [`eslint/comma-dangle`](https://eslint.org/docs/rules/comma-dangle) rule.
It adds support for TypeScript syntax.

See the [ESLint documentation](https://eslint.org/docs/rules/comma-dangle) for more details on the `comma-dangle` rule.

## Rule Changes

```cjson
{
  // note you must disable the base rule as it can report incorrect errors
  "comma-dangle": "off",
  "@typescript-eslint/comma-dangle": ["error"]
}
```

In addition to the options supported by the `comma-dangle` rule in ESLint core, the rule adds the following options:

## Options

This rule has a string option and an object option.

- Object option:

  - `"enums"` is for trailing comma in enum. (e.g. `enum Foo = {Bar,}`)
  - `"generics"` is for trailing comma in generic. (e.g. `function foo<T,>() {}`)
  - `"tuples"` is for trailing comma in tuple. (e.g. `type Foo = [string,]`)

- [See the other options allowed](https://github.com/eslint/eslint/blob/master/docs/rules/comma-dangle.md#options)

<<<<<<< HEAD
:::note

Taken with ❤ [from ESLint core](https://github.com/eslint/eslint/blob/master/docs/rules/comma-dangle.md)

:::
=======
<sup>Taken with ❤️ [from ESLint core](https://github.com/eslint/eslint/blob/master/docs/rules/comma-dangle.md)</sup>

## Attributes

- [ ] ✅ Recommended
- [x] 🔧 Fixable
- [ ] 💭 Requires type information
>>>>>>> c289d135
<|MERGE_RESOLUTION|>--- conflicted
+++ resolved
@@ -1,8 +1,3 @@
----
-hide_title: true
-sidebar_label: comma-dangle
----
-
 # Require or disallow trailing comma (`comma-dangle`)
 
 ## Rule Details
@@ -36,18 +31,10 @@
 
 - [See the other options allowed](https://github.com/eslint/eslint/blob/master/docs/rules/comma-dangle.md#options)
 
-<<<<<<< HEAD
-:::note
-
-Taken with ❤ [from ESLint core](https://github.com/eslint/eslint/blob/master/docs/rules/comma-dangle.md)
-
-:::
-=======
 <sup>Taken with ❤️ [from ESLint core](https://github.com/eslint/eslint/blob/master/docs/rules/comma-dangle.md)</sup>
 
 ## Attributes
 
 - [ ] ✅ Recommended
 - [x] 🔧 Fixable
-- [ ] 💭 Requires type information
->>>>>>> c289d135
+- [ ] 💭 Requires type information