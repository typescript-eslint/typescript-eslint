---
description: 'Require any function or method that returns a Promise to be marked async.'
---

> 🛑 This file is source code, not the primary documentation location! 🛑
>
> See **https://typescript-eslint.io/rules/promise-function-async** for documentation.

Ensures that each function is only capable of:

- returning a rejected promise, or
- throwing an Error object.

In contrast, non-`async`, `Promise`-returning functions are technically capable of either.
Code that handles the results of those functions will often need to handle both cases, which can get complex.
This rule's practice removes a requirement for creating code to handle both cases.

> When functions return unions of `Promise` and non-`Promise` types implicitly, it is usually a mistake—this rule flags those cases. If it is intentional, make the return type explicitly to allow the rule to pass.

## Examples

Examples of code for this rule

<!--tabs-->

### ❌ Incorrect

```ts
const arrowFunctionReturnsPromise = () => Promise.resolve('value');

function functionReturnsPromise() {
  return Promise.resolve('value');
}

function functionReturnsUnionWithPromiseImplicitly(p: boolean) {
  return p ? 'value' : Promise.resolve('value');
}
```

### ✅ Correct

```ts
const arrowFunctionReturnsPromise = async () => Promise.resolve('value');

async function functionReturnsPromise() {
  return Promise.resolve('value');
}

// An explicit return type that is not Promise means this function cannot be made async, so it is ignored by the rule
function functionReturnsUnionWithPromiseExplicitly(
  p: boolean,
): string | Promise<string> {
  return p ? 'value' : Promise.resolve('value');
}

async function functionReturnsUnionWithPromiseImplicitly(p: boolean) {
  return p ? 'value' : Promise.resolve('value');
}
```

<<<<<<< HEAD
## Options

### `allowAny`

Whether to ignore functions that return `any` and `unknown`.
If you want additional safety, consider turning this option off, as it makes the rule less able to catch incorrect Promise behaviors.

Examples of code with `{ "allowAny": false }`:

<!--tabs-->

#### ❌ Incorrect

```ts option='{ "allowAny": false }'
const returnsAny = () => ({}) as any;
```

#### ✅ Correct

```ts option='{ "allowAny": false }'
const returnsAny = async () => ({}) as any;
```

### `allowedPromiseNames`

For projects that use constructs other than the global built-in `Promise` for asynchronous code.
This option allows specifying string names of classes or interfaces that cause a function to be checked as well.

Examples of code with `{ "allowedPromiseNames": ["Bluebird"] }`:

<!--tabs-->

#### ❌ Incorrect

```ts option='{ "allowedPromiseNames": ["Bluebird"] }'
import { Bluebird } from 'bluebird';

const returnsBluebird = () => new Bluebird(() => {});
```

#### ✅ Correct

```ts option='{ "allowedPromiseNames": ["Bluebird"] }'
import { Bluebird } from 'bluebird';

const returnsBluebird = async () => new Bluebird(() => {});
```

### `checkArrowFunctions`

Whether to check arrow functions.
`true` by default, but can be set to `false` to ignore them.

### `checkFunctionDeclarations`

Whether to check standalone function declarations.
`true` by default, but can be set to `false` to ignore them.

### `checkFunctionExpressions`

Whether to check inline function expressions.
`true` by default, but can be set to `false` to ignore them.

### `checkMethodDeclarations`

Whether to check methods on classes and object literals
`true` by default, but can be set to `false` to ignore them.
=======
## When Not To Use It

This rule can be difficult to enable on projects that use APIs which require functions to always be `async`.
You might consider using [ESLint disable comments](https://eslint.org/docs/latest/use/configure/rules#using-configuration-comments-1) along with filing issues on your dependencies for those specific situations instead of completely disabling this rule.
>>>>>>> 7c79f54b
<|MERGE_RESOLUTION|>--- conflicted
+++ resolved
@@ -58,7 +58,6 @@
 }
 ```
 
-<<<<<<< HEAD
 ## Options
 
 ### `allowAny`
@@ -126,9 +125,8 @@
 
 Whether to check methods on classes and object literals
 `true` by default, but can be set to `false` to ignore them.
-=======
+
 ## When Not To Use It
 
 This rule can be difficult to enable on projects that use APIs which require functions to always be `async`.
-You might consider using [ESLint disable comments](https://eslint.org/docs/latest/use/configure/rules#using-configuration-comments-1) along with filing issues on your dependencies for those specific situations instead of completely disabling this rule.
->>>>>>> 7c79f54b
+You might consider using [ESLint disable comments](https://eslint.org/docs/latest/use/configure/rules#using-configuration-comments-1) along with filing issues on your dependencies for those specific situations instead of completely disabling this rule.