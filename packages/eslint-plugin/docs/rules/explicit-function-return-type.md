--- conflicted
+++ resolved
@@ -208,26 +208,15 @@
 
 #### ❌ Incorrect
 
-<<<<<<< HEAD
 ```ts option='{ "allowDirectConstAssertionInArrowFunctions": true }'
-const func = (value: number) => ({ type: 'X', value } as any);
-const func = (value: number) => ({ type: 'X', value } as Action);
-=======
-```ts
 const func = (value: number) => ({ type: 'X', value }) as any;
 const func = (value: number) => ({ type: 'X', value }) as Action;
->>>>>>> 03b875de
-```
-
-#### ✅ Correct
-
-<<<<<<< HEAD
+```
+
+#### ✅ Correct
+
 ```ts option='{ "allowDirectConstAssertionInArrowFunctions": true }'
-const func = (value: number) => ({ foo: 'bar', value } as const);
-=======
-```ts
 const func = (value: number) => ({ foo: 'bar', value }) as const;
->>>>>>> 03b875de
 const func = () => x as const;
 ```
 
