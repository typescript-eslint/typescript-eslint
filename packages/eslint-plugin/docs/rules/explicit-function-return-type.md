--- conflicted
+++ resolved
@@ -212,22 +212,14 @@
 
 #### ❌ Incorrect
 
-<<<<<<< HEAD
-```ts
-=======
 ```ts option='{ "allowDirectConstAssertionInArrowFunctions": true }'
->>>>>>> 3e243f63
 const func = (value: number) => ({ type: 'X', value }) as any;
 const func = (value: number) => ({ type: 'X', value }) as Action;
 ```
 
 #### ✅ Correct
 
-<<<<<<< HEAD
-```ts
-=======
 ```ts option='{ "allowDirectConstAssertionInArrowFunctions": true }'
->>>>>>> 3e243f63
 const func = (value: number) => ({ foo: 'bar', value }) as const;
 const func = () => x as const;
 ```
