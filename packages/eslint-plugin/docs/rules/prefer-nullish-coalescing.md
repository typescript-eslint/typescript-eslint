---
description: 'Enforce using the nullish coalescing operator instead of logical chaining.'
---

<<<<<<< HEAD
Enforces using the nullish coalescing operator instead of logical assignments or chaining.

This operator allows you to safely cascade a value when dealing with `null` or `undefined` in:

- Assignment expressions: `left ||= right`
- Logical expressions: `left || right`
=======
> 🛑 This file is source code, not the primary documentation location! 🛑
>
> See **https://typescript-eslint.io/rules/prefer-nullish-coalescing** for documentation.

The `??` nullish coalescing runtime operator allows providing a default value when dealing with `null` or `undefined`.
Because the nullish coalescing operator _only_ coalesces when the original value is `null` or `undefined`, it is much safer than relying upon logical OR operator chaining `||`, which coalesces on any _falsy_ value.
>>>>>>> c4e0d867

This rule reports when an `||` operator can be safely replaced with a `??`.

## Options

### `ignoreTernaryTests`

Setting this option to `true` (the default) will cause the rule to ignore any ternary expressions that could be simplified by using the nullish coalescing operator.

Incorrect code for `ignoreTernaryTests: false`, and correct code for `ignoreTernaryTests: true`:

```ts
const foo: any = 'bar';
foo !== undefined && foo !== null ? foo : 'a string';
foo === undefined || foo === null ? 'a string' : foo;
foo == undefined ? 'a string' : foo;
foo == null ? 'a string' : foo;

const foo: string | undefined = 'bar';
foo !== undefined ? foo : 'a string';
foo === undefined ? 'a string' : foo;

const foo: string | null = 'bar';
foo !== null ? foo : 'a string';
foo === null ? 'a string' : foo;
```

Correct code for `ignoreTernaryTests: false`:

```ts
const foo: any = 'bar';
foo ?? 'a string';
foo ?? 'a string';
foo ?? 'a string';
foo ?? 'a string';

const foo: string | undefined = 'bar';
foo ?? 'a string';
foo ?? 'a string';

const foo: string | null = 'bar';
foo ?? 'a string';
foo ?? 'a string';
```

### `ignoreConditionalTests`

Setting this option to `true` (the default) will cause the rule to ignore any cases that are located within a conditional test.

Generally expressions within conditional tests intentionally use the falsy fallthrough behavior of the logical or operator, meaning that fixing the operator to the nullish coalesce operator could cause bugs.

If you're looking to enforce stricter conditional tests, you should consider using the `strict-boolean-expressions` rule.

Incorrect code for `ignoreConditionalTests: false`, and correct code for `ignoreConditionalTests: true`:

```ts
declare const a: string | null;
declare const b: string | null;

if (a || b) {
}
if ((a ||= b)) {
}
while (a || b) {}
while ((a ||= b)) {}
do {} while (a || b);
for (let i = 0; a || b; i += 1) {}
a || b ? true : false;
```

Correct code for `ignoreConditionalTests: false`:

```ts
declare const a: string | null;
declare const b: string | null;

if (a ?? b) {
}
if ((a ??= b)) {
}
while (a ?? b) {}
while ((a ??= b)) {}
do {} while (a ?? b);
for (let i = 0; a ?? b; i += 1) {}
a ?? b ? true : false;
```

### `ignoreMixedLogicalExpressions`

Setting this option to `true` (the default) will cause the rule to ignore any logical or expressions that are part of a mixed logical expression (with `&&`).

Generally expressions within mixed logical expressions intentionally use the falsy fallthrough behavior of the logical or operator, meaning that fixing the operator to the nullish coalesce operator could cause bugs.

If you're looking to enforce stricter conditional tests, you should consider using the `strict-boolean-expressions` rule.

Incorrect code for `ignoreMixedLogicalExpressions: false`, and correct code for `ignoreMixedLogicalExpressions: true`:

```ts
declare const a: string | null;
declare const b: string | null;
declare const c: string | null;
declare const d: string | null;

a || (b && c);
a ||= b && c;
(a && b) || c || d;
a || (b && c) || d;
a || (b && c && d);
```

Correct code for `ignoreMixedLogicalExpressions: false`:

```ts
declare const a: string | null;
declare const b: string | null;
declare const c: string | null;
declare const d: string | null;

a ?? (b && c);
a ??= b && c;
(a && b) ?? c ?? d;
a ?? (b && c) ?? d;
a ?? (b && c && d);
```

**_NOTE:_** Errors for this specific case will be presented as suggestions (see below), instead of fixes. This is because it is not always safe to automatically convert `||` to `??` within a mixed logical expression, as we cannot tell the intended precedence of the operator. Note that by design, `??` requires parentheses when used with `&&` or `||` in the same expression.

## When Not To Use It

If you are not using TypeScript 3.7 (or greater), then you will not be able to use this rule, as the operator is not supported.

## Further Reading

- [TypeScript 3.7 Release Notes](https://www.typescriptlang.org/docs/handbook/release-notes/typescript-3-7.html)
- [Nullish Coalescing Operator Proposal](https://github.com/tc39/proposal-nullish-coalescing/)<|MERGE_RESOLUTION|>--- conflicted
+++ resolved
@@ -1,24 +1,18 @@
 ---
-description: 'Enforce using the nullish coalescing operator instead of logical chaining.'
+description: 'Enforce using the nullish coalescing operator instead of logical assignments or chaining.'
 ---
 
-<<<<<<< HEAD
-Enforces using the nullish coalescing operator instead of logical assignments or chaining.
-
-This operator allows you to safely cascade a value when dealing with `null` or `undefined` in:
-
-- Assignment expressions: `left ||= right`
-- Logical expressions: `left || right`
-=======
 > 🛑 This file is source code, not the primary documentation location! 🛑
 >
 > See **https://typescript-eslint.io/rules/prefer-nullish-coalescing** for documentation.
 
 The `??` nullish coalescing runtime operator allows providing a default value when dealing with `null` or `undefined`.
 Because the nullish coalescing operator _only_ coalesces when the original value is `null` or `undefined`, it is much safer than relying upon logical OR operator chaining `||`, which coalesces on any _falsy_ value.
->>>>>>> c4e0d867
 
-This rule reports when an `||` operator can be safely replaced with a `??`.
+This rule reports when you can safely replace:
+
+- An `||` operator with `??`
+- An `||=` operator with `??=`
 
 ## Options
 
