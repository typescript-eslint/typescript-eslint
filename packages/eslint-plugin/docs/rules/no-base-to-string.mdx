---
description: 'Require `.toString()` and `.toLocaleString()` to only be called on objects which provide useful information when stringified.'
---

import Tabs from '@theme/Tabs';
import TabItem from '@theme/TabItem';

> 🛑 This file is source code, not the primary documentation location! 🛑
>
> See **https://typescript-eslint.io/rules/no-base-to-string** for documentation.

JavaScript will call `toString()` on an object when it is converted to a string, such as when `+` adding to a string or in `${}` template literals.
The default Object `.toString()` and `toLocaleString()` use the format `"[object Object]"`, which is often not what was intended.
This rule reports on stringified values that aren't primitives and don't define a more useful `.toString()` or `toLocaleString()` method.

> Note that `Function` provides its own `.toString()` and `toLocaleString()` that return the function's code.
> Functions are not flagged by this rule.

## Examples

<Tabs>
<TabItem value="❌ Incorrect">

```ts
// Passing an object or class instance to string concatenation:
'' + {};

class MyClass {}
const value = new MyClass();
value + '';

// Interpolation and manual .toString() and .toLocaleString() calls too:
`Value: ${value}`;
({}).toString();
({}).toLocaleString();
```

</TabItem>
<TabItem value="✅ Correct">

```ts
// These types all have useful .toString() and .toLocaleString() methods
'Text' + true;
`Value: ${123}`;
`Arrays too: ${[1, 2, 3]}`;
(() => {}).toString();
(() => {}).toLocaleString();

// Defining a custom .toString class is considered acceptable
class CustomToString {
  toString() {
    return 'Hello, world!';
  }
}
`Value: ${new CustomToString()}`;

const literalWithToString = {
  toString: () => 'Hello, world!',
};

`Value: ${literalWithToString}`;
```

</TabItem>
</Tabs>

## Options

### `ignoredTypeNames`

<<<<<<< HEAD
Stringified regular expressions of type names to ignore.
This is useful for types missing `toString()` or `toLocaleString()` (but actually has `toString()` or `toLocaleString()`).
There are some types missing `toString()` or `toLocaleString()` in old versions of TypeScript, like `RegExp`, `URL`, `URLSearchParams` etc.
=======
{/* insert option description */}

This is useful for types whose declarations missing `toString()`, but are known to actually have `toString()`.
There are some types missing `toString()` in TypeScript, like `RegExp`, `URL`, `URLSearchParams` etc.
>>>>>>> ba12b141

The following patterns are considered correct with the default options `{ ignoredTypeNames: ["RegExp"] }`:

```ts option='{ "ignoredTypeNames": ["RegExp"] }' showPlaygroundButton
`${/regex/}`;
'' + /regex/;
/regex/.toString();
let value = /regex/;
value.toString();
let text = `${value}`;
```

## When Not To Use It

If you don't mind a risk of `"[object Object]"` or incorrect type coercions in your values, then you will not need this rule.

## Related To

- [`restrict-plus-operands`](./restrict-plus-operands.mdx)
- [`restrict-template-expressions`](./restrict-template-expressions.mdx)

## Further Reading

- [`Object.prototype.toString()` MDN documentation](https://developer.mozilla.org/en-US/docs/Web/JavaScript/Reference/Global_Objects/Object/toString)
<<<<<<< HEAD
- [`Object.prototype.toLocaleString()` MDN documentation](https://developer.mozilla.org/en-US/docs/Web/JavaScript/Reference/Global_Objects/Object/toLocaleString)
=======
- [Microsoft/TypeScript Add missing toString declarations for base types that have them](https://github.com/microsoft/TypeScript/issues/38347)
>>>>>>> ba12b141
<|MERGE_RESOLUTION|>--- conflicted
+++ resolved
@@ -29,7 +29,7 @@
 const value = new MyClass();
 value + '';
 
-// Interpolation and manual .toString() and .toLocaleString() calls too:
+// Interpolation and manual .toString() and `toLocaleString()` calls too:
 `Value: ${value}`;
 ({}).toString();
 ({}).toLocaleString();
@@ -39,7 +39,7 @@
 <TabItem value="✅ Correct">
 
 ```ts
-// These types all have useful .toString() and .toLocaleString() methods
+// These types all have useful .toString() and `toLocaleString()` methods
 'Text' + true;
 `Value: ${123}`;
 `Arrays too: ${[1, 2, 3]}`;
@@ -68,16 +68,10 @@
 
 ### `ignoredTypeNames`
 
-<<<<<<< HEAD
-Stringified regular expressions of type names to ignore.
+{/* insert option description */}
+
 This is useful for types missing `toString()` or `toLocaleString()` (but actually has `toString()` or `toLocaleString()`).
 There are some types missing `toString()` or `toLocaleString()` in old versions of TypeScript, like `RegExp`, `URL`, `URLSearchParams` etc.
-=======
-{/* insert option description */}
-
-This is useful for types whose declarations missing `toString()`, but are known to actually have `toString()`.
-There are some types missing `toString()` in TypeScript, like `RegExp`, `URL`, `URLSearchParams` etc.
->>>>>>> ba12b141
 
 The following patterns are considered correct with the default options `{ ignoredTypeNames: ["RegExp"] }`:
 
@@ -102,8 +96,5 @@
 ## Further Reading
 
 - [`Object.prototype.toString()` MDN documentation](https://developer.mozilla.org/en-US/docs/Web/JavaScript/Reference/Global_Objects/Object/toString)
-<<<<<<< HEAD
 - [`Object.prototype.toLocaleString()` MDN documentation](https://developer.mozilla.org/en-US/docs/Web/JavaScript/Reference/Global_Objects/Object/toLocaleString)
-=======
-- [Microsoft/TypeScript Add missing toString declarations for base types that have them](https://github.com/microsoft/TypeScript/issues/38347)
->>>>>>> ba12b141
+- [Microsoft/TypeScript Add missing toString declarations for base types that have them](https://github.com/microsoft/TypeScript/issues/38347)