---
hide_title: true
sidebar_label: lines-between-class-members
---

# Require or disallow an empty line between class members (`lines-between-class-members`)

This rule improves readability by enforcing lines between class members. It will not check empty lines before the first member and after the last member. This rule require or disallow an empty line between class members.

## Rule Details

This rule extends the base [`eslint/lines-between-class-members`](https://eslint.org/docs/rules/lines-between-class-members) rule.
It adds support for ignoring overload methods in a class.

See the [ESLint documentation](https://eslint.org/docs/rules/lines-between-class-members) for more details on the `lines-between-class-members` rule.

## Rule Changes

```jsonc
{
  // note you must disable the base rule as it can report incorrect errors
  "lines-between-class-members": "off",
  "@typescript-eslint/lines-between-class-members": ["error"]
}
```

In addition to the options supported by the `lines-between-class-members` rule in ESLint core, the rule adds the following options:

## Options

This rule has a string option and an object option.

- Object option:

  - `"exceptAfterOverload": true` (default) - Skip checking empty lines after overload class members
  - `"exceptAfterOverload": false` - **do not** skip checking empty lines after overload class members

- [See the other options allowed](https://github.com/eslint/eslint/blob/master/docs/rules/lines-between-class-members.md#options)

### `exceptAfterOverload: true`

Examples of **correct** code for the `{ "exceptAfterOverload": true }` option:

```ts
/*eslint @typescript-eslint/lines-between-class-members: ["error", "always", { "exceptAfterOverload": true }]*/

class foo {
  bar(a: string): void;
  bar(a: string, b: string): void;
  bar(a: string, b: string) {}

  baz() {}

  qux() {}
}
```

### `exceptAfterOverload: false`

Examples of **correct** code for the `{ "exceptAfterOverload": false }` option:

```ts
/*eslint @typescript-eslint/lines-between-class-members: ["error", "always", { "exceptAfterOverload": false }]*/

class foo {
  bar(a: string): void;

  bar(a: string, b: string): void;

  bar(a: string, b: string) {}

  baz() {}

  qux() {}
}
```

<<<<<<< HEAD
:::note

Taken with ❤ [from ESLint core](https://github.com/eslint/eslint/blob/master/docs/rules/lines-between-class-members.md)

:::
=======
<sup>Taken with ❤️ [from ESLint core](https://github.com/eslint/eslint/blob/master/docs/rules/lines-between-class-members.md)</sup>

## Attributes

- [ ] ✅ Recommended
- [x] 🔧 Fixable
- [ ] 💭 Requires type information
>>>>>>> c289d135
<|MERGE_RESOLUTION|>--- conflicted
+++ resolved
@@ -1,8 +1,3 @@
----
-hide_title: true
-sidebar_label: lines-between-class-members
----
-
 # Require or disallow an empty line between class members (`lines-between-class-members`)
 
 This rule improves readability by enforcing lines between class members. It will not check empty lines before the first member and after the last member. This rule require or disallow an empty line between class members.
@@ -75,18 +70,10 @@
 }
 ```
 
-<<<<<<< HEAD
-:::note
-
-Taken with ❤ [from ESLint core](https://github.com/eslint/eslint/blob/master/docs/rules/lines-between-class-members.md)
-
-:::
-=======
 <sup>Taken with ❤️ [from ESLint core](https://github.com/eslint/eslint/blob/master/docs/rules/lines-between-class-members.md)</sup>
 
 ## Attributes
 
 - [ ] ✅ Recommended
 - [x] 🔧 Fixable
-- [ ] 💭 Requires type information
->>>>>>> c289d135
+- [ ] 💭 Requires type information