---
description: 'Require switch-case statements to be exhaustive.'
---

> 🛑 This file is source code, not the primary documentation location! 🛑
>
> See **https://typescript-eslint.io/rules/switch-exhaustiveness-check** for documentation.

When working with union types or enums in TypeScript, it's common to want to write a `switch` statement intended to contain a `case` for each constituent (possible type in the union or the enum).
However, if the union type or the enum changes, it's easy to forget to modify the cases to account for any new types.

This rule reports when a `switch` statement over a value typed as a union of literals or as an enum is missing a case for any of those literal types and does not have a `default` clause.

There is also an option to check the exhaustiveness of switches on non-union types by requiring a default clause.

## Examples

When the switch doesn't have exhaustive cases, either filling them all out or adding a default will correct the rule's complaint.

Here are some examples of code working with a union of literals:

<!--tabs-->

### ❌ Incorrect

```ts
type Day =
  | 'Monday'
  | 'Tuesday'
  | 'Wednesday'
  | 'Thursday'
  | 'Friday'
  | 'Saturday'
  | 'Sunday';

declare const day: Day;
let result = 0;

switch (day) {
  case 'Monday':
    result = 1;
    break;
}
```

### ✅ Correct

```ts
type Day =
  | 'Monday'
  | 'Tuesday'
  | 'Wednesday'
  | 'Thursday'
  | 'Friday'
  | 'Saturday'
  | 'Sunday';

declare const day: Day;
let result = 0;

switch (day) {
  case 'Monday':
    result = 1;
    break;
  case 'Tuesday':
    result = 2;
    break;
  case 'Wednesday':
    result = 3;
    break;
  case 'Thursday':
    result = 4;
    break;
  case 'Friday':
    result = 5;
    break;
  case 'Saturday':
    result = 6;
    break;
  case 'Sunday':
    result = 7;
    break;
}
```

### ✅ Correct

```ts
type Day =
  | 'Monday'
  | 'Tuesday'
  | 'Wednesday'
  | 'Thursday'
  | 'Friday'
  | 'Saturday'
  | 'Sunday';

declare const day: Day;
let result = 0;

switch (day) {
  case 'Monday':
    result = 1;
    break;
  default:
    result = 42;
}
```

<!--/tabs-->

Likewise, here are some examples of code working with an enum:

<!--tabs-->

### ❌ Incorrect

```ts
enum Fruit {
  Apple,
  Banana,
  Cherry,
}

declare const fruit: Fruit;

switch (fruit) {
  case Fruit.Apple:
    console.log('an apple');
    break;
}
```

### ✅ Correct

```ts
enum Fruit {
  Apple,
  Banana,
  Cherry,
}

declare const fruit: Fruit;

switch (fruit) {
  case Fruit.Apple:
    console.log('an apple');
    break;

  case Fruit.Banana:
    console.log('a banana');
    break;

  case Fruit.Cherry:
    console.log('a cherry');
    break;
}
```

### ✅ Correct

```ts
enum Fruit {
  Apple,
  Banana,
  Cherry,
}

declare const fruit: Fruit;

switch (fruit) {
  case Fruit.Apple:
    console.log('an apple');
    break;

  default:
    console.log('a fruit');
    break;
}
```

<!--/tabs-->

## Options

### `requireDefaultForNonUnion`

Examples of additional **incorrect** code for this rule with `{ requireDefaultForNonUnion: true }`:

```ts option='{ "requireDefaultForNonUnion": true }' showPlaygroundButton
const value: number = Math.floor(Math.random() * 3);

switch (value) {
  case 0:
    return 0;
  case 1:
    return 1;
}
```

Since `value` is a non-union type it requires the switch case to have a default clause only with `requireDefaultForNonUnion` enabled.

<!--/tabs-->

## When Not To Use It

<<<<<<< HEAD
If you don't frequently `switch` over union types with many parts, or intentionally wish to leave out some parts, this rule may not be for you.
=======
If you don't frequently `switch` over union types or enums with many parts, or intentionally wish to leave out some parts.
>>>>>>> b872154b
<|MERGE_RESOLUTION|>--- conflicted
+++ resolved
@@ -204,8 +204,4 @@
 
 ## When Not To Use It
 
-<<<<<<< HEAD
-If you don't frequently `switch` over union types with many parts, or intentionally wish to leave out some parts, this rule may not be for you.
-=======
-If you don't frequently `switch` over union types or enums with many parts, or intentionally wish to leave out some parts.
->>>>>>> b872154b
+If you don't frequently `switch` over union types or enums with many parts, or intentionally wish to leave out some parts, this rule may not be for you.