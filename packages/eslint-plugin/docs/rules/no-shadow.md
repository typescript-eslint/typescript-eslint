--- conflicted
+++ resolved
@@ -1,8 +1,3 @@
----
-hide_title: true
-sidebar_label: no-shadow
----
-
 # Disallow variable declarations from shadowing variables declared in the outer scope (`no-shadow`)
 
 ## Rule Details
@@ -89,18 +84,10 @@
 type Func = (test: string) => typeof test;
 ```
 
-<<<<<<< HEAD
-:::note
-
-Taken with ❤ [from ESLint core](https://github.com/eslint/eslint/blob/master/docs/rules/no-shadow.md)
-
-:::
-=======
 <sup>Taken with ❤️ [from ESLint core](https://github.com/eslint/eslint/blob/master/docs/rules/no-shadow.md)</sup>
 
 ## Attributes
 
 - [ ] ✅ Recommended
 - [ ] 🔧 Fixable
-- [ ] 💭 Requires type information
->>>>>>> c289d135
+- [ ] 💭 Requires type information