--- conflicted
+++ resolved
@@ -129,30 +129,6 @@
 
 ## Options
 
-<<<<<<< HEAD
-```ts
-type TypeAllowlistItem = {
-  typeName: string;
-} & (
-  | { source: 'local' | 'default-lib' }
-  | { source: 'package'; package: string }
-);
-
-interface Options {
-  allowlist: Array<TypeAllowlistItem>;
-  checkParameterProperties?: boolean;
-  ignoreInferredTypes?: boolean;
-  treatMethodsAsReadonly?: boolean;
-}
-
-const defaultOptions: Options = {
-  allowlist: [];
-  checkParameterProperties: true,
-  ignoreInferredTypes: false,
-  treatMethodsAsReadonly: false,
-};
-```
-
 ### `allowlist`
 
 Some complex types cannot easily be made readonly, for example the `HTMLElement` type or the `JQueryStatic` type from `@types/jquery`. This option allows you to globally disable reporting of such types.
@@ -231,8 +207,6 @@
 function fn(arg: Foo) {} // Works because Foo is still a local type - it has to be in the same package
 ```
 
-=======
->>>>>>> 344322ad
 ### `checkParameterProperties`
 
 This option allows you to enable or disable the checking of parameter properties.
