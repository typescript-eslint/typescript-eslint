---
hide_title: true
sidebar_label: dot-notation
---

# enforce dot notation whenever possible (`dot-notation`)

## Rule Details

This rule extends the base [`eslint/dot-notation`](https://eslint.org/docs/rules/dot-notation) rule.
It adds:

- Support for optionally ignoring computed `private` and/or `protected` member access.
- Compatibility with TypeScript's `noPropertyAccessFromIndexSignature` option.

## How to use

```jsonc
{
  // note you must disable the base rule as it can report incorrect errors
  "dot-notation": "off",
  "@typescript-eslint/dot-notation": ["error"]
}
```

## Options

See [`eslint/dot-notation`](https://eslint.org/docs/rules/dot-notation#options) options.
This rule adds the following options:

```ts
interface Options extends BaseDotNotationOptions {
  allowPrivateClassPropertyAccess?: boolean;
  allowProtectedClassPropertyAccess?: boolean;
  allowIndexSignaturePropertyAccess?: boolean;
}
const defaultOptions: Options = {
  ...baseDotNotationDefaultOptions,
  allowPrivateClassPropertyAccess: false,
  allowProtectedClassPropertyAccess: false,
  allowIndexSignaturePropertyAccess: false,
};
```

If the TypeScript compiler option `noPropertyAccessFromIndexSignature` is set to `true`, then this rule always allows the use of square bracket notation to access properties of types that have a `string` index signature, even if `allowIndexSignaturePropertyAccess` is `false`.

### `allowPrivateClassPropertyAccess`

Example of a correct code when `allowPrivateClassPropertyAccess` is set to `true`

```ts
class X {
  private priv_prop = 123;
}

const x = new X();
x['priv_prop'] = 123;
```

### `allowProtectedClassPropertyAccess`

Example of a correct code when `allowProtectedClassPropertyAccess` is set to `true`

```ts
class X {
  protected protected_prop = 123;
}

const x = new X();
x['protected_prop'] = 123;
```

<<<<<<< HEAD
:::note

Taken with ❤ [from ESLint core](https://github.com/eslint/eslint/blob/master/docs/rules/dot-notation.md)

:::
=======
### `allowIndexSignaturePropertyAccess`

Example of correct code when `allowIndexSignaturePropertyAccess` is set to `true`

```ts
class X {
  [key: string]: number;
}

const x = new X();
x['hello'] = 123;
```

If the TypeScript compiler option `noPropertyAccessFromIndexSignature` is set to `true`, then the above code is always allowed, even if `allowIndexSignaturePropertyAccess` is `false`.

<sup>Taken with ❤️ [from ESLint core](https://github.com/eslint/eslint/blob/master/docs/rules/dot-notation.md)</sup>

## Attributes

- [ ] ✅ Recommended
- [x] 🔧 Fixable
- [x] 💭 Requires type information
>>>>>>> c289d135
<|MERGE_RESOLUTION|>--- conflicted
+++ resolved
@@ -1,8 +1,3 @@
----
-hide_title: true
-sidebar_label: dot-notation
----
-
 # enforce dot notation whenever possible (`dot-notation`)
 
 ## Rule Details
@@ -70,13 +65,6 @@
 x['protected_prop'] = 123;
 ```
 
-<<<<<<< HEAD
-:::note
-
-Taken with ❤ [from ESLint core](https://github.com/eslint/eslint/blob/master/docs/rules/dot-notation.md)
-
-:::
-=======
 ### `allowIndexSignaturePropertyAccess`
 
 Example of correct code when `allowIndexSignaturePropertyAccess` is set to `true`
@@ -98,5 +86,4 @@
 
 - [ ] ✅ Recommended
 - [x] 🔧 Fixable
-- [x] 💭 Requires type information
->>>>>>> c289d135
+- [x] 💭 Requires type information