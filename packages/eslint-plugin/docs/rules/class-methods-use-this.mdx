--- conflicted
+++ resolved
@@ -9,12 +9,7 @@
 >
 > See **https://typescript-eslint.io/rules/class-methods-use-this** for documentation.
 
-<<<<<<< HEAD
-It adds support for ignoring `override` methods or methods on classes that implement an interface.
-=======
-This rule extends the base [`eslint/class-methods-use-this`](https://eslint.org/docs/rules/class-methods-use-this) rule.
 It adds support for ignoring `override` methods and/or methods on classes that implement an interface.
->>>>>>> e4994c55
 
 ## Options
 
