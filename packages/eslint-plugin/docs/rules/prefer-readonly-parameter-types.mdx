--- conflicted
+++ resolved
@@ -143,17 +143,7 @@
 An array of type specifiers to ignore.
 Some complex types cannot easily be made readonly, for example the `HTMLElement` type or the `JQueryStatic` type from `@types/jquery`. This option allows you to globally disable reporting of such types.
 
-<<<<<<< HEAD
 This option takes the shared [`TypeOrValueSpecifier` format](/packages/type-utils/type-or-value-specifier).
-=======
-Each item in the array must have one of the following forms:
-
-- A type defined in a file (`{ from: "file", name: "Foo", path: "src/foo-file.ts" }` with `path` being an optional path relative to the project root directory)
-- A type from the default library (`{ from: "lib", name: "Foo" }`)
-- A type from a package (`{ from: "package", name: "Foo", package: "foo-lib" }`, this also works for types defined in a typings package).
-
-Additionally, a type may be defined just as a simple string, which then matches the type independently of its origin.
->>>>>>> 8b1eb00a
 
 Examples of code for this rule with:
 
