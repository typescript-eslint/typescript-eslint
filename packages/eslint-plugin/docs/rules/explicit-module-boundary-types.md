--- conflicted
+++ resolved
@@ -120,7 +120,7 @@
 
 #### ❌ Incorrect
 
-```ts option='{ "allowDirectConstAssertionInArrowFunctions": false }'
+```ts option='{ "allowArgumentsExplicitlyTypedAsAny": false }'
 export const func = (value: number) => ({ type: 'X', value });
 export const foo = () => ({
   bar: true,
@@ -130,13 +130,8 @@
 
 #### ✅ Correct
 
-<<<<<<< HEAD
-```ts option='{ "allowDirectConstAssertionInArrowFunctions": false }'
-export const func = (value: number) => ({ type: 'X', value } as const);
-=======
-```ts
+```ts option='{ "allowArgumentsExplicitlyTypedAsAny": false }'
 export const func = (value: number) => ({ type: 'X', value }) as const;
->>>>>>> 03b875de
 export const foo = () =>
   ({
     bar: true,
