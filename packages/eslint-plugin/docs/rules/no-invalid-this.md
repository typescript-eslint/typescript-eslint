---
hide_title: true
sidebar_label: no-invalid-this
---

# Disallow `this` keywords outside of classes or class-like objects (`no-invalid-this`)

## Rule Details

This rule extends the base [`eslint/no-invalid-this`](https://eslint.org/docs/rules/no-invalid-this) rule.
It adds support for TypeScript's `this` parameters.

## How to use

```jsonc
{
  // note you must disable the base rule as it can report incorrect errors
  "no-invalid-this": "off",
  "@typescript-eslint/no-invalid-this": ["error"]
}
```

## Options

See [`eslint/no-invalid-this` options](https://eslint.org/docs/rules/no-invalid-this#options).

## When Not To Use It

When you are indifferent as to how your variables are initialized.

<<<<<<< HEAD
:::note

Taken with ❤ [from ESLint core](https://github.com/eslint/eslint/blob/master/docs/rules/no-invalid-this.md)

:::
=======
<sup>Taken with ❤️ [from ESLint core](https://github.com/eslint/eslint/blob/master/docs/rules/no-invalid-this.md)</sup>

## Attributes

- [ ] ✅ Recommended
- [ ] 🔧 Fixable
- [ ] 💭 Requires type information
>>>>>>> c289d135
<|MERGE_RESOLUTION|>--- conflicted
+++ resolved
@@ -1,8 +1,3 @@
----
-hide_title: true
-sidebar_label: no-invalid-this
----
-
 # Disallow `this` keywords outside of classes or class-like objects (`no-invalid-this`)
 
 ## Rule Details
@@ -28,18 +23,10 @@
 
 When you are indifferent as to how your variables are initialized.
 
-<<<<<<< HEAD
-:::note
-
-Taken with ❤ [from ESLint core](https://github.com/eslint/eslint/blob/master/docs/rules/no-invalid-this.md)
-
-:::
-=======
 <sup>Taken with ❤️ [from ESLint core](https://github.com/eslint/eslint/blob/master/docs/rules/no-invalid-this.md)</sup>
 
 ## Attributes
 
 - [ ] ✅ Recommended
 - [ ] 🔧 Fixable
-- [ ] 💭 Requires type information
->>>>>>> c289d135
+- [ ] 💭 Requires type information