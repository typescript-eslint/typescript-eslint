---
hide_title: true
sidebar_label: comma-spacing
---

# Enforces consistent spacing before and after commas (`comma-spacing`)

## Rule Details

This rule extends the base [`eslint/comma-spacing`](https://eslint.org/docs/rules/comma-spacing) rule.
It adds support for trailing comma in a types parameters list.

## How to use

```cjson
{
  // note you must disable the base rule as it can report incorrect errors
  "comma-spacing": "off",
  "@typescript-eslint/comma-spacing": ["error"]
}
```

## Options

See [`eslint/comma-spacing` options](https://eslint.org/docs/rules/comma-spacing#options).

<<<<<<< HEAD
:::note

Taken with ❤ [from ESLint core](https://github.com/eslint/eslint/blob/master/docs/rules/comma-spacing.md)

:::
=======
<sup>Taken with ❤️ [from ESLint core](https://github.com/eslint/eslint/blob/master/docs/rules/comma-spacing.md)</sup>

## Attributes

- [ ] ✅ Recommended
- [x] 🔧 Fixable
- [ ] 💭 Requires type information
>>>>>>> c289d135
<|MERGE_RESOLUTION|>--- conflicted
+++ resolved
@@ -1,8 +1,3 @@
----
-hide_title: true
-sidebar_label: comma-spacing
----
-
 # Enforces consistent spacing before and after commas (`comma-spacing`)
 
 ## Rule Details
@@ -12,7 +7,7 @@
 
 ## How to use
 
-```cjson
+```jsonc
 {
   // note you must disable the base rule as it can report incorrect errors
   "comma-spacing": "off",
@@ -24,18 +19,10 @@
 
 See [`eslint/comma-spacing` options](https://eslint.org/docs/rules/comma-spacing#options).
 
-<<<<<<< HEAD
-:::note
-
-Taken with ❤ [from ESLint core](https://github.com/eslint/eslint/blob/master/docs/rules/comma-spacing.md)
-
-:::
-=======
 <sup>Taken with ❤️ [from ESLint core](https://github.com/eslint/eslint/blob/master/docs/rules/comma-spacing.md)</sup>
 
 ## Attributes
 
 - [ ] ✅ Recommended
 - [x] 🔧 Fixable
-- [ ] 💭 Requires type information
->>>>>>> c289d135
+- [ ] 💭 Requires type information