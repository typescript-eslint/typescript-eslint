--- conflicted
+++ resolved
@@ -75,13 +75,8 @@
 
 ## Attributes
 
-<<<<<<< HEAD
 - Configs:
   - [x] ✅ Recommended
   - [x] 🔒 Strict
-- [x] 🔧 Fixable
-=======
-- [x] ✅ Recommended
 - [ ] 🔧 Fixable
->>>>>>> 8e72bf1e
 - [ ] 💭 Requires type information