--- conflicted
+++ resolved
@@ -139,8 +139,7 @@
 class A {}
 ```
 
-<<<<<<< HEAD
-### enums
+### `enums`
 
 Examples of **incorrect** code for the `{ "enums": true }` option:
 
@@ -177,10 +176,7 @@
 }
 ```
 
-### variables
-=======
 ### `variables`
->>>>>>> f335c504
 
 Examples of **incorrect** code for the `{ "variables": false }` option:
 
