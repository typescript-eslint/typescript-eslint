--- conflicted
+++ resolved
@@ -1,14 +1,10 @@
 ﻿# Roadmap
 
-✅ (29) = done<br>
+✅ (30) = done<br>
 🌟 (79) = in ESLint core<br>
 🔌 (33) = in another plugin<br>
 🌓 (16) = implementations differ or ESLint version is missing functionality<br>
-<<<<<<< HEAD
-🛑 (69) = unimplemented
-=======
-🛑 (68) = unimplemented
->>>>>>> 773723b4
+🛑 (67) = unimplemented
 
 ## TSLint rules
 
