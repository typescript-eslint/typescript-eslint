--- conflicted
+++ resolved
@@ -24,10 +24,7 @@
     '@typescript-eslint/prefer-for-of': 'error',
     '@typescript-eslint/prefer-function-type': 'error',
     '@typescript-eslint/prefer-namespace-keyword': 'error',
-<<<<<<< HEAD
+    '@typescript-eslint/prefer-optional-chain': 'error',
     '@typescript-eslint/sort-type-constituents': 'error',
-=======
-    '@typescript-eslint/prefer-optional-chain': 'error',
->>>>>>> 41d68ea3
   },
 };