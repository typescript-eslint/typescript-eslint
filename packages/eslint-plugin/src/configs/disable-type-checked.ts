// THIS CODE WAS AUTOMATICALLY GENERATED
// DO NOT EDIT THIS CODE BY HAND
// SEE https://typescript-eslint.io/users/configs
//
// For developers working in the typescript-eslint monorepo:
// You can regenerate it using `yarn generate:configs`

import type { ClassicConfig } from '@typescript-eslint/utils/ts-eslint';

export = {
  parserOptions: { project: false, program: null },
  rules: {
    '@typescript-eslint/await-thenable': 'off',
    '@typescript-eslint/consistent-return': 'off',
    '@typescript-eslint/consistent-type-exports': 'off',
    '@typescript-eslint/dot-notation': 'off',
    '@typescript-eslint/naming-convention': 'off',
    '@typescript-eslint/no-array-delete': 'off',
    '@typescript-eslint/no-base-to-string': 'off',
    '@typescript-eslint/no-confusing-void-expression': 'off',
    '@typescript-eslint/no-duplicate-type-constituents': 'off',
    '@typescript-eslint/no-floating-promises': 'off',
    '@typescript-eslint/no-for-in-array': 'off',
    '@typescript-eslint/no-implied-eval': 'off',
    '@typescript-eslint/no-meaningless-void-operator': 'off',
    '@typescript-eslint/no-misused-promises': 'off',
    '@typescript-eslint/no-mixed-enums': 'off',
    '@typescript-eslint/no-redundant-type-constituents': 'off',
    '@typescript-eslint/no-unnecessary-boolean-literal-compare': 'off',
    '@typescript-eslint/no-unnecessary-condition': 'off',
    '@typescript-eslint/no-unnecessary-qualifier': 'off',
    '@typescript-eslint/no-unnecessary-template-expression': 'off',
    '@typescript-eslint/no-unnecessary-type-arguments': 'off',
    '@typescript-eslint/no-unnecessary-type-assertion': 'off',
    '@typescript-eslint/no-unsafe-argument': 'off',
    '@typescript-eslint/no-unsafe-assignment': 'off',
    '@typescript-eslint/no-unsafe-call': 'off',
    '@typescript-eslint/no-unsafe-enum-comparison': 'off',
    '@typescript-eslint/no-unsafe-member-access': 'off',
    '@typescript-eslint/no-unsafe-return': 'off',
    '@typescript-eslint/no-unsafe-unary-minus': 'off',
<<<<<<< HEAD
    '@typescript-eslint/no-useless-template-expression': 'off',
=======
    '@typescript-eslint/no-useless-template-literals': 'off',
>>>>>>> 31e70cf8
    '@typescript-eslint/non-nullable-type-assertion-style': 'off',
    '@typescript-eslint/only-throw-error': 'off',
    '@typescript-eslint/prefer-destructuring': 'off',
    '@typescript-eslint/prefer-find': 'off',
    '@typescript-eslint/prefer-includes': 'off',
    '@typescript-eslint/prefer-nullish-coalescing': 'off',
    '@typescript-eslint/prefer-optional-chain': 'off',
    '@typescript-eslint/prefer-promise-reject-errors': 'off',
    '@typescript-eslint/prefer-readonly': 'off',
    '@typescript-eslint/prefer-readonly-parameter-types': 'off',
    '@typescript-eslint/prefer-reduce-type-parameter': 'off',
    '@typescript-eslint/prefer-regexp-exec': 'off',
    '@typescript-eslint/prefer-return-this-type': 'off',
    '@typescript-eslint/prefer-string-starts-ends-with': 'off',
    '@typescript-eslint/promise-function-async': 'off',
    '@typescript-eslint/require-array-sort-compare': 'off',
    '@typescript-eslint/require-await': 'off',
    '@typescript-eslint/restrict-plus-operands': 'off',
    '@typescript-eslint/restrict-template-expressions': 'off',
    '@typescript-eslint/return-await': 'off',
    '@typescript-eslint/strict-boolean-expressions': 'off',
    '@typescript-eslint/switch-exhaustiveness-check': 'off',
    '@typescript-eslint/unbound-method': 'off',
    '@typescript-eslint/use-unknown-in-catch-callback-variable': 'off',
  },
} satisfies ClassicConfig.Config;<|MERGE_RESOLUTION|>--- conflicted
+++ resolved
@@ -39,11 +39,6 @@
     '@typescript-eslint/no-unsafe-member-access': 'off',
     '@typescript-eslint/no-unsafe-return': 'off',
     '@typescript-eslint/no-unsafe-unary-minus': 'off',
-<<<<<<< HEAD
-    '@typescript-eslint/no-useless-template-expression': 'off',
-=======
-    '@typescript-eslint/no-useless-template-literals': 'off',
->>>>>>> 31e70cf8
     '@typescript-eslint/non-nullable-type-assertion-style': 'off',
     '@typescript-eslint/only-throw-error': 'off',
     '@typescript-eslint/prefer-destructuring': 'off',
