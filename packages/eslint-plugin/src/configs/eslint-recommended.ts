import eslintRecommended_raw from './eslint-recommended-raw';

/**
 * This is a compatibility ruleset that:
 * - disables rules from eslint:recommended which are already handled by TypeScript.
 * - enables rules that make sense due to TS's typechecking / transpilation.
 */
import type { ClassicConfig } from '@typescript-eslint/utils/ts-eslint';

export = {
<<<<<<< HEAD
  overrides: [eslintRecommended_raw('glob')],
};
=======
  overrides: [
    {
      files: ['*.ts', '*.tsx', '*.mts', '*.cts'],
      rules: {
        'constructor-super': 'off', // ts(2335) & ts(2377)
        'getter-return': 'off', // ts(2378)
        'no-const-assign': 'off', // ts(2588)
        'no-dupe-args': 'off', // ts(2300)
        'no-dupe-class-members': 'off', // ts(2393) & ts(2300)
        'no-dupe-keys': 'off', // ts(1117)
        'no-func-assign': 'off', // ts(2630)
        'no-import-assign': 'off', // ts(2632) & ts(2540)
        'no-new-symbol': 'off', // ts(7009)
        'no-obj-calls': 'off', // ts(2349)
        'no-redeclare': 'off', // ts(2451)
        'no-setter-return': 'off', // ts(2408)
        'no-this-before-super': 'off', // ts(2376) & ts(17009)
        'no-undef': 'off', // ts(2304) & ts(2552)
        'no-unreachable': 'off', // ts(7027)
        'no-unsafe-negation': 'off', // ts(2365) & ts(2322) & ts(2358)
        'no-var': 'error', // ts transpiles let/const to var, so no need for vars any more
        'prefer-const': 'error', // ts provides better types with const
        'prefer-rest-params': 'error', // ts provides better types with rest args over arguments
        'prefer-spread': 'error', // ts transpiles spread to apply, so no need for manual apply
      },
    },
  ],
} satisfies ClassicConfig.Config;
>>>>>>> 47d25f48
<|MERGE_RESOLUTION|>--- conflicted
+++ resolved
@@ -1,43 +1,13 @@
-import eslintRecommended_raw from './eslint-recommended-raw';
-
 /**
  * This is a compatibility ruleset that:
  * - disables rules from eslint:recommended which are already handled by TypeScript.
  * - enables rules that make sense due to TS's typechecking / transpilation.
  */
+
 import type { ClassicConfig } from '@typescript-eslint/utils/ts-eslint';
 
+import eslintRecommended_raw from './eslint-recommended-raw';
+
 export = {
-<<<<<<< HEAD
   overrides: [eslintRecommended_raw('glob')],
-};
-=======
-  overrides: [
-    {
-      files: ['*.ts', '*.tsx', '*.mts', '*.cts'],
-      rules: {
-        'constructor-super': 'off', // ts(2335) & ts(2377)
-        'getter-return': 'off', // ts(2378)
-        'no-const-assign': 'off', // ts(2588)
-        'no-dupe-args': 'off', // ts(2300)
-        'no-dupe-class-members': 'off', // ts(2393) & ts(2300)
-        'no-dupe-keys': 'off', // ts(1117)
-        'no-func-assign': 'off', // ts(2630)
-        'no-import-assign': 'off', // ts(2632) & ts(2540)
-        'no-new-symbol': 'off', // ts(7009)
-        'no-obj-calls': 'off', // ts(2349)
-        'no-redeclare': 'off', // ts(2451)
-        'no-setter-return': 'off', // ts(2408)
-        'no-this-before-super': 'off', // ts(2376) & ts(17009)
-        'no-undef': 'off', // ts(2304) & ts(2552)
-        'no-unreachable': 'off', // ts(7027)
-        'no-unsafe-negation': 'off', // ts(2365) & ts(2322) & ts(2358)
-        'no-var': 'error', // ts transpiles let/const to var, so no need for vars any more
-        'prefer-const': 'error', // ts provides better types with const
-        'prefer-rest-params': 'error', // ts provides better types with rest args over arguments
-        'prefer-spread': 'error', // ts transpiles spread to apply, so no need for manual apply
-      },
-    },
-  ],
-} satisfies ClassicConfig.Config;
->>>>>>> 47d25f48
+} satisfies ClassicConfig.Config;