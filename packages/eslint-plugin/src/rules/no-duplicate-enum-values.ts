--- conflicted
+++ resolved
@@ -60,13 +60,9 @@
           if (isStringLiteral(member.initializer)) {
             value = member.initializer.value;
           } else if (isNumberLiteral(member.initializer)) {
-<<<<<<< HEAD
             value = member.initializer.value;
-=======
-            value = Number(member.initializer.value);
           } else if (isStaticTemplateLiteral(member.initializer)) {
             value = member.initializer.quasis[0].value.cooked;
->>>>>>> a3a157c8
           }
 
           if (value == null) {
