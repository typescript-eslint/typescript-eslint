--- conflicted
+++ resolved
@@ -237,44 +237,34 @@
             type: 'object',
             additionalProperties: false,
             properties: {
-<<<<<<< HEAD
               allowNamedExports: { type: 'boolean' },
-              classes: { type: 'boolean' },
-              enums: { type: 'boolean' },
-              functions: { type: 'boolean' },
-              ignoreTypeReferences: { type: 'boolean' },
-              typedefs: { type: 'boolean' },
-              variables: { type: 'boolean' },
-=======
+              classes: {
+                type: 'boolean',
+                description:
+                  'Whether to ignore references to class declarations.',
+              },
+              enums: {
+                type: 'boolean',
+                description: 'Whether to check references to enums.',
+              },
               functions: {
+                type: 'boolean',
                 description:
                   'Whether to ignore references to function declarations.',
-                type: 'boolean',
-              },
-              classes: {
-                description:
-                  'Whether to ignore references to class declarations.',
-                type: 'boolean',
-              },
-              enums: {
-                description: 'Whether to check references to enums.',
-                type: 'boolean',
-              },
-              variables: {
-                description: 'Whether to ignore references to variables.',
-                type: 'boolean',
-              },
-              typedefs: {
-                description: 'Whether to check references to types.',
-                type: 'boolean',
               },
               ignoreTypeReferences: {
+                type: 'boolean',
                 description:
                   'Whether to ignore type references, such as in type annotations and assertions.',
-                type: 'boolean',
-              },
-              allowNamedExports: { type: 'boolean' },
->>>>>>> f8982489
+              },
+              typedefs: {
+                type: 'boolean',
+                description: 'Whether to check references to types.',
+              },
+              variables: {
+                type: 'boolean',
+                description: 'Whether to ignore references to variables.',
+              },
             },
           },
         ],
