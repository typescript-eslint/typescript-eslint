import type { TSESTree } from '@typescript-eslint/utils';
<<<<<<< HEAD
=======

import { AST_NODE_TYPES } from '@typescript-eslint/utils';
>>>>>>> 974d9ce2
import * as tsutils from 'ts-api-utils';
import * as ts from 'typescript';

import {
  AnyType,
  createRule,
  discriminateAnyType,
  getConstrainedTypeAtLocation,
  getContextualType,
  getParserServices,
  getThisExpression,
  isTypeAnyType,
  isTypeFlagSet,
  isTypeUnknownArrayType,
  isTypeUnknownType,
  isUnsafeAssignment,
} from '../util';
import { getParentFunctionNode } from '../util/getParentFunctionNode';

export default createRule({
  name: 'no-unsafe-return',
  meta: {
    type: 'problem',
    docs: {
      description: 'Disallow returning a value with type `any` from a function',
      recommended: 'recommended',
      requiresTypeChecking: true,
    },
    messages: {
      unsafeReturn: 'Unsafe return of a value of type {{type}}.',
      unsafeReturnAssignment:
        'Unsafe return of type `{{sender}}` from function with return type `{{receiver}}`.',
      unsafeReturnThis: [
        'Unsafe return of a value of type `{{type}}`. `this` is typed as `any`.',
        'You can try to fix this by turning on the `noImplicitThis` compiler option, or adding a `this` parameter to the function.',
      ].join('\n'),
    },
    schema: [],
  },
  defaultOptions: [],
  create(context) {
    const services = getParserServices(context);
    const checker = services.program.getTypeChecker();
    const compilerOptions = services.program.getCompilerOptions();
    const isNoImplicitThis = tsutils.isStrictCompilerOptionEnabled(
      compilerOptions,
      'noImplicitThis',
    );

    function checkReturn(
      returnNode: TSESTree.Node,
      reportingNode: TSESTree.Node = returnNode,
    ): void {
      const tsNode = services.esTreeNodeToTSNodeMap.get(returnNode);
      const type = checker.getTypeAtLocation(tsNode);

      const anyType = discriminateAnyType(
        type,
        checker,
        services.program,
        tsNode,
      );
      const functionNode = getParentFunctionNode(returnNode);
      /* istanbul ignore if */ if (!functionNode) {
        return;
      }

      // function has an explicit return type, so ensure it's a safe return
      const returnNodeType = getConstrainedTypeAtLocation(services, returnNode);
      const functionTSNode = services.esTreeNodeToTSNodeMap.get(functionNode);

      // function expressions will not have their return type modified based on receiver typing
      // so we have to use the contextual typing in these cases, i.e.
      // const foo1: () => Set<string> = () => new Set<any>();
      // the return type of the arrow function is Set<any> even though the variable is typed as Set<string>
      let functionType =
        ts.isFunctionExpression(functionTSNode) ||
        ts.isArrowFunction(functionTSNode)
          ? getContextualType(checker, functionTSNode)
          : services.getTypeAtLocation(functionNode);
      if (!functionType) {
        functionType = services.getTypeAtLocation(functionNode);
      }
      const callSignatures = tsutils.getCallSignaturesOfType(functionType);
      // If there is an explicit type annotation *and* that type matches the actual
      // function return type, we shouldn't complain (it's intentional, even if unsafe)
      if (functionTSNode.type) {
        for (const signature of callSignatures) {
          const signatureReturnType = signature.getReturnType();

          if (
            returnNodeType === signatureReturnType ||
            isTypeFlagSet(
              signatureReturnType,
              ts.TypeFlags.Any | ts.TypeFlags.Unknown,
            )
          ) {
            return;
          }
          if (functionNode.async) {
            const awaitedSignatureReturnType =
              checker.getAwaitedType(signatureReturnType);

            const awaitedReturnNodeType =
              checker.getAwaitedType(returnNodeType);
            if (
              awaitedReturnNodeType === awaitedSignatureReturnType ||
              (awaitedSignatureReturnType &&
                isTypeFlagSet(
                  awaitedSignatureReturnType,
                  ts.TypeFlags.Any | ts.TypeFlags.Unknown,
                ))
            ) {
              return;
            }
          }
        }
      }

      if (anyType !== AnyType.Safe) {
        // Allow cases when the declared return type of the function is either unknown or unknown[]
        // and the function is returning any or any[].
        for (const signature of callSignatures) {
          const functionReturnType = signature.getReturnType();
          if (
            anyType === AnyType.Any &&
            isTypeUnknownType(functionReturnType)
          ) {
            return;
          }
          if (
            anyType === AnyType.AnyArray &&
            isTypeUnknownArrayType(functionReturnType, checker)
          ) {
            return;
          }
          const awaitedType = checker.getAwaitedType(functionReturnType);
          if (
            awaitedType &&
            anyType === AnyType.PromiseAny &&
            isTypeUnknownType(awaitedType)
          ) {
            return;
          }
        }

        if (anyType === AnyType.PromiseAny && !functionNode.async) {
          return;
        }

        let messageId: 'unsafeReturn' | 'unsafeReturnThis' = 'unsafeReturn';
        const isErrorType = tsutils.isIntrinsicErrorType(returnNodeType);

        if (!isNoImplicitThis) {
          // `return this`
          const thisExpression = getThisExpression(returnNode);
          if (
            thisExpression &&
            isTypeAnyType(
              getConstrainedTypeAtLocation(services, thisExpression),
            )
          ) {
            messageId = 'unsafeReturnThis';
          }
        }

        // If the function return type was not unknown/unknown[], mark usage as unsafeReturn.
        return context.report({
          node: reportingNode,
          messageId,
          data: {
            type: isErrorType
              ? 'error'
              : anyType === AnyType.Any
                ? '`any`'
                : anyType === AnyType.PromiseAny
                  ? '`Promise<any>`'
                  : '`any[]`',
          },
        });
      }

      const signature = functionType.getCallSignatures().at(0);
      if (signature) {
        const functionReturnType = signature.getReturnType();
        const result = isUnsafeAssignment(
          returnNodeType,
          functionReturnType,
          checker,
          returnNode,
        );
        if (!result) {
          return;
        }

        const { receiver, sender } = result;
        return context.report({
          node: reportingNode,
          messageId: 'unsafeReturnAssignment',
          data: {
            receiver: checker.typeToString(receiver),
            sender: checker.typeToString(sender),
          },
        });
      }
    }

    return {
      'ArrowFunctionExpression > :not(BlockStatement).body': checkReturn,
      ReturnStatement(node): void {
        const argument = node.argument;
        if (!argument) {
          return;
        }

        checkReturn(argument, node);
      },
    };
  },
});<|MERGE_RESOLUTION|>--- conflicted
+++ resolved
@@ -1,9 +1,5 @@
 import type { TSESTree } from '@typescript-eslint/utils';
-<<<<<<< HEAD
-=======
-
-import { AST_NODE_TYPES } from '@typescript-eslint/utils';
->>>>>>> 974d9ce2
+
 import * as tsutils from 'ts-api-utils';
 import * as ts from 'typescript';
 
