--- conflicted
+++ resolved
@@ -281,13 +281,8 @@
           !thisArgIsVoid &&
           !(
             ignoreStatic &&
-<<<<<<< HEAD
-            tsutils.hasModifier(
-              getModifiers(valueDeclaration) as ts.ModifiersArray | undefined,
-=======
             tools.hasModifier(
               getModifiers(valueDeclaration),
->>>>>>> 79327b49
               ts.SyntaxKind.StaticKeyword,
             )
           ),
