import type { TSESTree } from '@typescript-eslint/utils';
import { AST_NODE_TYPES, AST_TOKEN_TYPES } from '@typescript-eslint/utils';
import * as ts from 'typescript';

import {
  containsAllTypesByName,
  createRule,
  getFunctionHeadLoc,
  getParserServices,
  isTypeFlagSet,
  nullThrows,
  NullThrowsReasons,
} from '../util';

type Options = [
  {
    allowAny?: boolean;
    allowedPromiseNames?: string[];
    checkArrowFunctions?: boolean;
    checkFunctionDeclarations?: boolean;
    checkFunctionExpressions?: boolean;
    checkMethodDeclarations?: boolean;
  },
];
type MessageIds = 'missingAsync';

export default createRule<Options, MessageIds>({
  name: 'promise-function-async',
  meta: {
    type: 'suggestion',
    fixable: 'code',
    docs: {
      description:
        'Require any function or method that returns a Promise to be marked async',
      requiresTypeChecking: true,
    },
    messages: {
      missingAsync: 'Functions that return promises must be async.',
    },
    schema: [
      {
        type: 'object',
        properties: {
          allowAny: {
            description:
              'Whether to consider `any` and `unknown` to be Promises.',
            type: 'boolean',
          },
          allowedPromiseNames: {
            description:
              'Any extra names of classes or interfaces to be considered Promises.',
            type: 'array',
            items: {
              type: 'string',
            },
          },
          checkArrowFunctions: {
            type: 'boolean',
          },
          checkFunctionDeclarations: {
            type: 'boolean',
          },
          checkFunctionExpressions: {
            type: 'boolean',
          },
          checkMethodDeclarations: {
            type: 'boolean',
          },
        },
        additionalProperties: false,
      },
    ],
  },
  defaultOptions: [
    {
      allowAny: true,
      allowedPromiseNames: [],
      checkArrowFunctions: true,
      checkFunctionDeclarations: true,
      checkFunctionExpressions: true,
      checkMethodDeclarations: true,
    },
  ],
  create(
    context,
    [
      {
        allowAny,
        allowedPromiseNames,
        checkArrowFunctions,
        checkFunctionDeclarations,
        checkFunctionExpressions,
        checkMethodDeclarations,
      },
    ],
  ) {
    const allAllowedPromiseNames = new Set([
      'Promise',
      // https://github.com/typescript-eslint/typescript-eslint/issues/5439
      // eslint-disable-next-line @typescript-eslint/no-non-null-assertion
      ...allowedPromiseNames!,
    ]);
    const services = getParserServices(context);
    const checker = services.program.getTypeChecker();

    function validateNode(
      node:
        | TSESTree.ArrowFunctionExpression
        | TSESTree.FunctionDeclaration
        | TSESTree.FunctionExpression,
    ): void {
      const signatures = services.getTypeAtLocation(node).getCallSignatures();
      if (!signatures.length) {
        return;
      }
      const returnType = checker.getReturnTypeOfSignature(signatures[0]);

      if (
        !containsAllTypesByName(
          returnType,
          // eslint-disable-next-line @typescript-eslint/no-non-null-assertion
          allowAny!,
          allAllowedPromiseNames,
          // If no return type is explicitly set, we check if any parts of the return type match a Promise (instead of requiring all to match).
          node.returnType == null,
        )
      ) {
        // Return type is not a promise
        return;
      }

      if (node.parent.type === AST_NODE_TYPES.TSAbstractMethodDefinition) {
        // Abstract method can't be async
        return;
      }

      if (
        (node.parent.type === AST_NODE_TYPES.Property ||
          node.parent.type === AST_NODE_TYPES.MethodDefinition) &&
        (node.parent.kind === 'get' || node.parent.kind === 'set')
      ) {
        // Getters and setters can't be async
        return;
      }

      if (isTypeFlagSet(returnType, ts.TypeFlags.Any | ts.TypeFlags.Unknown)) {
        // Report without auto fixer because the return type is unknown
        return context.report({
          messageId: 'missingAsync',
          node,
          loc: getFunctionHeadLoc(node, context.sourceCode),
        });
      }

      context.report({
        messageId: 'missingAsync',
        node,
        loc: getFunctionHeadLoc(node, context.sourceCode),
        fix: fixer => {
          if (
            node.parent.type === AST_NODE_TYPES.MethodDefinition ||
            (node.parent.type === AST_NODE_TYPES.Property && node.parent.method)
          ) {
            // this function is a class method or object function property shorthand
            const method = node.parent;

            // the token to put `async` before
<<<<<<< HEAD
            let keyToken = nullThrows(
              sourceCode.getFirstToken(method),
              NullThrowsReasons.MissingToken('key token', 'method'),
            );
=======
            let keyToken = context.sourceCode.getFirstToken(method)!;
>>>>>>> f36f6826

            // if there are decorators then skip past them
            if (
              method.type === AST_NODE_TYPES.MethodDefinition &&
              method.decorators.length
            ) {
              const lastDecorator =
                method.decorators[method.decorators.length - 1];
<<<<<<< HEAD
              keyToken = nullThrows(
                sourceCode.getTokenAfter(lastDecorator),
                NullThrowsReasons.MissingToken('key token', 'last decorator'),
              );
=======
              keyToken = context.sourceCode.getTokenAfter(lastDecorator)!;
>>>>>>> f36f6826
            }

            // if current token is a keyword like `static` or `public` then skip it
            while (
              keyToken.type === AST_TOKEN_TYPES.Keyword &&
              keyToken.range[0] < method.key.range[0]
            ) {
<<<<<<< HEAD
              keyToken = nullThrows(
                sourceCode.getTokenAfter(keyToken),
                NullThrowsReasons.MissingToken('token', 'keyword'),
              );
            }

            // check if there is a space between key and previous token
            // eslint-disable-next-line @typescript-eslint/no-non-null-assertion
            const insertSpace = sourceCode.isSpaceBetween!(
              nullThrows(
                sourceCode.getTokenBefore(keyToken),
                NullThrowsReasons.MissingToken('token', 'keyword'),
              ),
=======
              keyToken = context.sourceCode.getTokenAfter(keyToken)!;
            }

            // check if there is a space between key and previous token
            const insertSpace = !context.sourceCode.isSpaceBetween(
              context.sourceCode.getTokenBefore(keyToken)!,
>>>>>>> f36f6826
              keyToken,
            );

            let code = 'async ';
            if (insertSpace) {
              code = ` ${code}`;
            }
            return fixer.insertTextBefore(keyToken, code);
          }

          return fixer.insertTextBefore(node, 'async ');
        },
      });
    }

    return {
      ...(checkArrowFunctions && {
        'ArrowFunctionExpression[async = false]'(
          node: TSESTree.ArrowFunctionExpression,
        ): void {
          validateNode(node);
        },
      }),
      ...(checkFunctionDeclarations && {
        'FunctionDeclaration[async = false]'(
          node: TSESTree.FunctionDeclaration,
        ): void {
          validateNode(node);
        },
      }),
      'FunctionExpression[async = false]'(
        node: TSESTree.FunctionExpression,
      ): void {
        if (
          node.parent.type === AST_NODE_TYPES.MethodDefinition &&
          node.parent.kind === 'method'
        ) {
          if (checkMethodDeclarations) {
            validateNode(node);
          }
          return;
        }
        if (checkFunctionExpressions) {
          validateNode(node);
        }
      },
    };
  },
});<|MERGE_RESOLUTION|>--- conflicted
+++ resolved
@@ -165,14 +165,10 @@
             const method = node.parent;
 
             // the token to put `async` before
-<<<<<<< HEAD
             let keyToken = nullThrows(
-              sourceCode.getFirstToken(method),
+              context.sourceCode.getFirstToken(method),
               NullThrowsReasons.MissingToken('key token', 'method'),
             );
-=======
-            let keyToken = context.sourceCode.getFirstToken(method)!;
->>>>>>> f36f6826
 
             // if there are decorators then skip past them
             if (
@@ -181,14 +177,10 @@
             ) {
               const lastDecorator =
                 method.decorators[method.decorators.length - 1];
-<<<<<<< HEAD
               keyToken = nullThrows(
-                sourceCode.getTokenAfter(lastDecorator),
+                context.sourceCode.getTokenAfter(lastDecorator),
                 NullThrowsReasons.MissingToken('key token', 'last decorator'),
               );
-=======
-              keyToken = context.sourceCode.getTokenAfter(lastDecorator)!;
->>>>>>> f36f6826
             }
 
             // if current token is a keyword like `static` or `public` then skip it
@@ -196,28 +188,18 @@
               keyToken.type === AST_TOKEN_TYPES.Keyword &&
               keyToken.range[0] < method.key.range[0]
             ) {
-<<<<<<< HEAD
               keyToken = nullThrows(
-                sourceCode.getTokenAfter(keyToken),
+                context.sourceCode.getTokenAfter(keyToken),
                 NullThrowsReasons.MissingToken('token', 'keyword'),
               );
             }
 
             // check if there is a space between key and previous token
-            // eslint-disable-next-line @typescript-eslint/no-non-null-assertion
-            const insertSpace = sourceCode.isSpaceBetween!(
+            const insertSpace = !context.sourceCode.isSpaceBetween(
               nullThrows(
-                sourceCode.getTokenBefore(keyToken),
+                context.sourceCode.getTokenBefore(keyToken),
                 NullThrowsReasons.MissingToken('token', 'keyword'),
               ),
-=======
-              keyToken = context.sourceCode.getTokenAfter(keyToken)!;
-            }
-
-            // check if there is a space between key and previous token
-            const insertSpace = !context.sourceCode.isSpaceBetween(
-              context.sourceCode.getTokenBefore(keyToken)!,
->>>>>>> f36f6826
               keyToken,
             );
 
