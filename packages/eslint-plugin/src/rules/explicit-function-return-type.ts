import type { TSESTree } from '@typescript-eslint/utils';
import { AST_NODE_TYPES } from '@typescript-eslint/utils';

import { createRule } from '../util';
import {
  ancestorHasReturnType,
  checkFunctionReturnType,
  isValidFunctionExpressionReturnType,
} from '../util/explicitReturnTypeUtils';

type Options = [
  {
    allowExpressions?: boolean;
    allowTypedFunctionExpressions?: boolean;
    allowHigherOrderFunctions?: boolean;
    allowDirectConstAssertionInArrowFunctions?: boolean;
    allowConciseArrowFunctionExpressionsStartingWithVoid?: boolean;
    allowFunctionsWithoutTypeParameters?: boolean;
    allowedNames?: string[];
    allowIIFEs?: boolean;
  },
];
type MessageIds = 'missingReturnType';

export default createRule<Options, MessageIds>({
  name: 'explicit-function-return-type',
  meta: {
    type: 'problem',
    docs: {
      description:
        'Require explicit return types on functions and class methods',
    },
    messages: {
      missingReturnType: 'Missing return type on function.',
    },
    schema: [
      {
        type: 'object',
        properties: {
          allowConciseArrowFunctionExpressionsStartingWithVoid: {
            description:
              'Whether to allow arrow functions that start with the `void` keyword.',
            type: 'boolean',
          },
          allowExpressions: {
            description:
              'Whether to ignore function expressions (functions which are not part of a declaration).',
            type: 'boolean',
          },
          allowHigherOrderFunctions: {
            description:
              'Whether to ignore functions immediately returning another function expression.',
            type: 'boolean',
          },
          allowTypedFunctionExpressions: {
            description:
              'Whether to ignore type annotations on the variable of function expressions.',
            type: 'boolean',
          },
          allowDirectConstAssertionInArrowFunctions: {
            description:
              'Whether to ignore arrow functions immediately returning a `as const` value.',
            type: 'boolean',
          },
          allowFunctionsWithoutTypeParameters: {
            description:
              "Whether to ignore functions that don't have generic type parameters.",
            type: 'boolean',
          },
          allowedNames: {
            description:
              'An array of function/method names that will not have their arguments or return values checked.',
            items: {
              type: 'string',
            },
            type: 'array',
          },
          allowIIFEs: {
            description:
              'Whether to ignore immediately invoked function expressions (IIFEs).',
            type: 'boolean',
          },
        },
        additionalProperties: false,
      },
    ],
  },
  defaultOptions: [
    {
      allowExpressions: false,
      allowTypedFunctionExpressions: true,
      allowHigherOrderFunctions: true,
      allowDirectConstAssertionInArrowFunctions: true,
      allowConciseArrowFunctionExpressionsStartingWithVoid: false,
      allowFunctionsWithoutTypeParameters: false,
      allowedNames: [],
      allowIIFEs: false,
    },
  ],
  create(context, [options]) {
    function isAllowedFunction(
      node:
        | TSESTree.ArrowFunctionExpression
        | TSESTree.FunctionDeclaration
        | TSESTree.FunctionExpression,
    ): boolean {
      if (options.allowFunctionsWithoutTypeParameters && !node.typeParameters) {
        return true;
      }

      if (options.allowIIFEs && isIIFE(node)) {
        return true;
      }

      if (!options.allowedNames?.length) {
        return false;
      }

      if (
        node.type === AST_NODE_TYPES.ArrowFunctionExpression ||
        node.type === AST_NODE_TYPES.FunctionExpression
      ) {
        const parent = node.parent;
        let funcName;
        if (node.id?.name) {
          funcName = node.id.name;
        } else {
          switch (parent.type) {
            case AST_NODE_TYPES.VariableDeclarator: {
              if (parent.id.type === AST_NODE_TYPES.Identifier) {
                funcName = parent.id.name;
              }
              break;
            }
            case AST_NODE_TYPES.MethodDefinition:
            case AST_NODE_TYPES.PropertyDefinition:
            case AST_NODE_TYPES.Property: {
              if (
                parent.key.type === AST_NODE_TYPES.Identifier &&
                !parent.computed
              ) {
                funcName = parent.key.name;
              }
              break;
            }
          }
        }
        if (!!funcName && !!options.allowedNames.includes(funcName)) {
          return true;
        }
      }
      if (
        node.type === AST_NODE_TYPES.FunctionDeclaration &&
        node.id &&
        !!options.allowedNames.includes(node.id.name)
      ) {
        return true;
      }
      return false;
    }

    function isIIFE(
      node:
        | TSESTree.ArrowFunctionExpression
        | TSESTree.FunctionDeclaration
        | TSESTree.FunctionExpression,
    ): boolean {
      return node.parent.type === AST_NODE_TYPES.CallExpression;
    }

    return {
      'ArrowFunctionExpression, FunctionExpression'(
        node: TSESTree.ArrowFunctionExpression | TSESTree.FunctionExpression,
      ): void {
        if (
          options.allowConciseArrowFunctionExpressionsStartingWithVoid &&
          node.type === AST_NODE_TYPES.ArrowFunctionExpression &&
          node.expression &&
          node.body.type === AST_NODE_TYPES.UnaryExpression &&
          node.body.operator === 'void'
        ) {
          return;
        }

        if (isAllowedFunction(node)) {
          return;
        }

        if (
          options.allowTypedFunctionExpressions &&
          (isValidFunctionExpressionReturnType(node, options) ||
            ancestorHasReturnType(node))
        ) {
          return;
        }

<<<<<<< HEAD
        checkFunctionReturnType(node, options, sourceCode, loc => {
=======
        checkFunctionReturnType(node, options, context.sourceCode, loc =>
>>>>>>> f36f6826
          context.report({
            node,
            loc,
            messageId: 'missingReturnType',
          });
        });
      },
      FunctionDeclaration(node): void {
        if (isAllowedFunction(node)) {
          return;
        }
        if (options.allowTypedFunctionExpressions && node.returnType) {
          return;
        }

<<<<<<< HEAD
        checkFunctionReturnType(node, options, sourceCode, loc => {
=======
        checkFunctionReturnType(node, options, context.sourceCode, loc =>
>>>>>>> f36f6826
          context.report({
            node,
            loc,
            messageId: 'missingReturnType',
          });
        });
      },
    };
  },
});<|MERGE_RESOLUTION|>--- conflicted
+++ resolved
@@ -194,11 +194,7 @@
           return;
         }
 
-<<<<<<< HEAD
-        checkFunctionReturnType(node, options, sourceCode, loc => {
-=======
-        checkFunctionReturnType(node, options, context.sourceCode, loc =>
->>>>>>> f36f6826
+        checkFunctionReturnType(node, options, context.sourceCode, loc => {
           context.report({
             node,
             loc,
@@ -214,11 +210,7 @@
           return;
         }
 
-<<<<<<< HEAD
-        checkFunctionReturnType(node, options, sourceCode, loc => {
-=======
-        checkFunctionReturnType(node, options, context.sourceCode, loc =>
->>>>>>> f36f6826
+        checkFunctionReturnType(node, options, context.sourceCode, loc => {
           context.report({
             node,
             loc,
