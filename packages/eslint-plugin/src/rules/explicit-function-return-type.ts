import { AST_NODE_TYPES, TSESTree } from '@typescript-eslint/utils';
import * as util from '../util';
import {
  checkFunctionReturnType,
  isValidFunctionExpressionReturnType,
  ancestorHasReturnType,
} from '../util/explicitReturnTypeUtils';

type Options = [
  {
    allowExpressions?: boolean;
    allowTypedFunctionExpressions?: boolean;
    allowHigherOrderFunctions?: boolean;
    allowDirectConstAssertionInArrowFunctions?: boolean;
    allowConciseArrowFunctionExpressionsStartingWithVoid?: boolean;
    allowedNames?: string[];
  },
];
type MessageIds = 'missingReturnType';

export default util.createRule<Options, MessageIds>({
  name: 'explicit-function-return-type',
  meta: {
    type: 'problem',
    docs: {
      description:
        'Require explicit return types on functions and class methods',
      recommended: false,
    },
    messages: {
      missingReturnType: 'Missing return type on function.',
    },
    schema: [
      {
        type: 'object',
        properties: {
          allowExpressions: {
            type: 'boolean',
          },
          allowTypedFunctionExpressions: {
            type: 'boolean',
          },
          allowHigherOrderFunctions: {
            type: 'boolean',
          },
          allowDirectConstAssertionInArrowFunctions: {
            type: 'boolean',
          },
          allowConciseArrowFunctionExpressionsStartingWithVoid: {
            type: 'boolean',
          },
          allowedNames: {
            type: 'array',
            items: {
              type: 'string',
            },
          },
        },
        additionalProperties: false,
      },
    ],
  },
  defaultOptions: [
    {
      allowExpressions: false,
      allowTypedFunctionExpressions: true,
      allowHigherOrderFunctions: true,
      allowDirectConstAssertionInArrowFunctions: true,
      allowConciseArrowFunctionExpressionsStartingWithVoid: false,
      allowedNames: [],
    },
  ],
  create(context, [options]) {
    const sourceCode = context.getSourceCode();
    function isAllowedName(
      node:
        | TSESTree.ArrowFunctionExpression
        | TSESTree.FunctionExpression
        | TSESTree.FunctionDeclaration,
    ): boolean {
      if (
        node.type === AST_NODE_TYPES.ArrowFunctionExpression ||
        node.type === AST_NODE_TYPES.FunctionExpression
      ) {
        const parent = node.parent;
        return (
          parent?.type === AST_NODE_TYPES.VariableDeclarator &&
          parent?.id.type === AST_NODE_TYPES.Identifier &&
          !!options.allowedNames?.includes(parent.id.name)
        );
      }
      if (node.type === AST_NODE_TYPES.FunctionDeclaration) {
        return (
          node.id?.type === AST_NODE_TYPES.Identifier &&
          !!options.allowedNames?.includes(node.id.name)
        );
      }
      return false;
    }
    return {
      'ArrowFunctionExpression, FunctionExpression'(
        node: TSESTree.ArrowFunctionExpression | TSESTree.FunctionExpression,
      ): void {
        if (
          options.allowConciseArrowFunctionExpressionsStartingWithVoid &&
          node.type === AST_NODE_TYPES.ArrowFunctionExpression &&
          node.expression &&
          node.body.type === AST_NODE_TYPES.UnaryExpression &&
          node.body.operator === 'void'
        ) {
          return;
        }

<<<<<<< HEAD
        if (isAllowedName(node)) {
          return;
        }

        checkFunctionExpressionReturnType(node, options, sourceCode, loc =>
=======
        if (
          options.allowTypedFunctionExpressions &&
          (isValidFunctionExpressionReturnType(node, options) ||
            ancestorHasReturnType(node))
        ) {
          return;
        }

        checkFunctionReturnType(node, options, sourceCode, loc =>
>>>>>>> ac4ca0ea
          context.report({
            node,
            loc,
            messageId: 'missingReturnType',
          }),
        );
      },
      FunctionDeclaration(node): void {
<<<<<<< HEAD
        if (isAllowedName(node)) {
          return;
        }
=======
        if (options.allowTypedFunctionExpressions && node.returnType) {
          return;
        }

>>>>>>> ac4ca0ea
        checkFunctionReturnType(node, options, sourceCode, loc =>
          context.report({
            node,
            loc,
            messageId: 'missingReturnType',
          }),
        );
      },
    };
  },
});<|MERGE_RESOLUTION|>--- conflicted
+++ resolved
@@ -111,13 +111,10 @@
           return;
         }
 
-<<<<<<< HEAD
         if (isAllowedName(node)) {
           return;
         }
 
-        checkFunctionExpressionReturnType(node, options, sourceCode, loc =>
-=======
         if (
           options.allowTypedFunctionExpressions &&
           (isValidFunctionExpressionReturnType(node, options) ||
@@ -127,7 +124,6 @@
         }
 
         checkFunctionReturnType(node, options, sourceCode, loc =>
->>>>>>> ac4ca0ea
           context.report({
             node,
             loc,
@@ -136,16 +132,13 @@
         );
       },
       FunctionDeclaration(node): void {
-<<<<<<< HEAD
         if (isAllowedName(node)) {
           return;
         }
-=======
         if (options.allowTypedFunctionExpressions && node.returnType) {
           return;
         }
 
->>>>>>> ac4ca0ea
         checkFunctionReturnType(node, options, sourceCode, loc =>
           context.report({
             node,
