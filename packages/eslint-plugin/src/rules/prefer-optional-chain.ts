--- conflicted
+++ resolved
@@ -142,13 +142,7 @@
 
           return leftPrecedence < OperatorPrecedence.LeftHandSide;
         }
-<<<<<<< HEAD
-
-        context.report({
-          node: parentNode,
-=======
         checkNullishAndReport(context, parserServices, options, [leftNode], {
->>>>>>> 17638895
           messageId: 'preferOptionalChain',
           node: parentNode,
           suggest: [
