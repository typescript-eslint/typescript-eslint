import type { TSESLint, TSESTree } from '@typescript-eslint/utils';
import { AST_NODE_TYPES } from '@typescript-eslint/utils';
import { isBinaryExpression } from 'tsutils';
import * as ts from 'typescript';

import * as util from '../util';

type ValidChainTarget =
  | TSESTree.BinaryExpression
  | TSESTree.CallExpression
  | TSESTree.ChainExpression
  | TSESTree.Identifier
  | TSESTree.PrivateIdentifier
  | TSESTree.MemberExpression
  | TSESTree.ThisExpression
  | TSESTree.MetaProperty;

/*
The AST is always constructed such the first element is always the deepest element.
I.e. for this code: `foo && foo.bar && foo.bar.baz && foo.bar.baz.buzz`
The AST will look like this:
{
  left: {
    left: {
      left: foo
      right: foo.bar
    }
    right: foo.bar.baz
  }
  right: foo.bar.baz.buzz
}
*/

export default util.createRule({
  name: 'prefer-optional-chain',
  meta: {
    type: 'suggestion',
    docs: {
      description:
        'Enforce using concise optional chain expressions instead of chained logical ands, negated logical ors, or empty objects',
      recommended: 'strict',
    },
    hasSuggestions: true,
    messages: {
      preferOptionalChain:
        "Prefer using an optional chain expression instead, as it's more concise and easier to read.",
      optionalChainSuggest: 'Change to an optional chain.',
    },
    schema: [],
  },
  defaultOptions: [],
  create(context) {
    const sourceCode = context.getSourceCode();
    const parserServices = util.getParserServices(context, true);

    return {
      'LogicalExpression[operator="||"], LogicalExpression[operator="??"]'(
        node: TSESTree.LogicalExpression,
      ): void {
        const leftNode = node.left;
        const rightNode = node.right;
        const parentNode = node.parent;
        const isRightNodeAnEmptyObjectLiteral =
          rightNode.type === AST_NODE_TYPES.ObjectExpression &&
          rightNode.properties.length === 0;
        if (
          !isRightNodeAnEmptyObjectLiteral ||
          !parentNode ||
          parentNode.type !== AST_NODE_TYPES.MemberExpression ||
          parentNode.optional
        ) {
          return;
        }

        function isLeftSideLowerPrecedence(): boolean {
          const logicalTsNode = parserServices.esTreeNodeToTSNodeMap.get(node);

          const leftTsNode = parserServices.esTreeNodeToTSNodeMap.get(leftNode);
          const operator = isBinaryExpression(logicalTsNode)
            ? logicalTsNode.operatorToken.kind
            : ts.SyntaxKind.Unknown;
          const leftPrecedence = util.getOperatorPrecedence(
            leftTsNode.kind,
            operator,
          );

          return leftPrecedence < util.OperatorPrecedence.LeftHandSide;
        }
        context.report({
          node: parentNode,
          messageId: 'optionalChainSuggest',
          suggest: [
            {
              messageId: 'optionalChainSuggest',
              fix: (fixer): TSESLint.RuleFix => {
                const leftNodeText = sourceCode.getText(leftNode);
                // Any node that is made of an operator with higher or equal precedence,
                const maybeWrappedLeftNode = isLeftSideLowerPrecedence()
                  ? `(${leftNodeText})`
                  : leftNodeText;
                const propertyToBeOptionalText = sourceCode.getText(
                  parentNode.property,
                );
                const maybeWrappedProperty = parentNode.computed
                  ? `[${propertyToBeOptionalText}]`
                  : propertyToBeOptionalText;
                return fixer.replaceTextRange(
                  parentNode.range,
                  `${maybeWrappedLeftNode}?.${maybeWrappedProperty}`,
                );
              },
            },
          ],
        });
      },
      [[
        'LogicalExpression[operator="||"] > UnaryExpression[operator="!"] > Identifier',
        'LogicalExpression[operator="||"] > UnaryExpression[operator="!"] > MemberExpression',
        'LogicalExpression[operator="||"] > UnaryExpression[operator="!"] > ChainExpression > MemberExpression',
        'LogicalExpression[operator="||"] > UnaryExpression[operator="!"] > MetaProperty',
      ].join(',')](
        initialIdentifierOrNotEqualsExpr:
          | TSESTree.Identifier
          | TSESTree.MemberExpression
          | TSESTree.MetaProperty,
      ): void {
        // selector guarantees this cast
        const initialExpression = (
          initialIdentifierOrNotEqualsExpr.parent!.type ===
          AST_NODE_TYPES.ChainExpression
            ? initialIdentifierOrNotEqualsExpr.parent.parent
            : initialIdentifierOrNotEqualsExpr.parent
        )!.parent as TSESTree.LogicalExpression;

        if (
          initialExpression.left.type !== AST_NODE_TYPES.UnaryExpression ||
          initialExpression.left.argument !== initialIdentifierOrNotEqualsExpr
        ) {
          // the node(identifier or member expression) is not the deepest left node
          return;
        }

        // walk up the tree to figure out how many logical expressions we can include
        let previous: TSESTree.LogicalExpression = initialExpression;
        let current: TSESTree.Node = initialExpression;
        let previousLeftText = getText(initialIdentifierOrNotEqualsExpr);
        let optionallyChainedCode = previousLeftText;
        let expressionCount = 1;
        while (current.type === AST_NODE_TYPES.LogicalExpression) {
          if (
            current.right.type !== AST_NODE_TYPES.UnaryExpression ||
            !isValidChainTarget(
              current.right.argument,
              // only allow unary '!' with identifiers for the first chain - !foo || !foo()
              expressionCount === 1,
            )
          ) {
            break;
          }
          const { rightText, shouldBreak } = breakIfInvalid({
            rightNode: current.right.argument,
            previousLeftText,
          });
          if (shouldBreak) {
            break;
          }

          let invalidOptionallyChainedPrivateProperty;
          ({
            invalidOptionallyChainedPrivateProperty,
            expressionCount,
            previousLeftText,
            optionallyChainedCode,
            previous,
            current,
          } = normalizeRepeatingPatterns(
            rightText,
            expressionCount,
            previousLeftText,
            optionallyChainedCode,
            previous,
            current,
          ));
          if (invalidOptionallyChainedPrivateProperty) {
            return;
          }
        }

        reportIfMoreThanOne({
          expressionCount,
          previous,
          optionallyChainedCode,
          sourceCode,
          context,
          shouldHandleChainedAnds: false,
        });
      },
      [[
        'LogicalExpression[operator="&&"] > Identifier',
        'LogicalExpression[operator="&&"] > MemberExpression',
        'LogicalExpression[operator="&&"] > ChainExpression > MemberExpression',
        'LogicalExpression[operator="&&"] > MetaProperty',
        'LogicalExpression[operator="&&"] > BinaryExpression[operator="!=="]',
        'LogicalExpression[operator="&&"] > BinaryExpression[operator="!="]',
      ].join(',')](
        initialIdentifierOrNotEqualsExpr:
          | TSESTree.BinaryExpression
          | TSESTree.Identifier
          | TSESTree.MemberExpression
          | TSESTree.MetaProperty,
      ): void {
        // selector guarantees this cast
        const initialExpression = (
          initialIdentifierOrNotEqualsExpr.parent?.type ===
          AST_NODE_TYPES.ChainExpression
            ? initialIdentifierOrNotEqualsExpr.parent.parent
            : initialIdentifierOrNotEqualsExpr.parent
        ) as TSESTree.LogicalExpression;

        if (initialExpression.left !== initialIdentifierOrNotEqualsExpr) {
          // the node(identifier or member expression) is not the deepest left node
          return;
        }
        if (!isValidChainTarget(initialIdentifierOrNotEqualsExpr, true)) {
          return;
        }

        // walk up the tree to figure out how many logical expressions we can include
        let previous: TSESTree.LogicalExpression = initialExpression;
        let current: TSESTree.Node = initialExpression;
        let previousLeftText = getText(initialIdentifierOrNotEqualsExpr);
        let optionallyChainedCode = previousLeftText;
        let expressionCount = 1;
        while (current.type === AST_NODE_TYPES.LogicalExpression) {
          if (
            !isValidChainTarget(
              current.right,
              // only allow identifiers for the first chain - foo && foo()
              expressionCount === 1,
            )
          ) {
            break;
          }
          const { rightText, shouldBreak } = breakIfInvalid({
            rightNode: current.right,
            previousLeftText,
          });
          if (shouldBreak) {
            break;
          }

          let invalidOptionallyChainedPrivateProperty;
          ({
            invalidOptionallyChainedPrivateProperty,
            expressionCount,
            previousLeftText,
            optionallyChainedCode,
            previous,
            current,
          } = normalizeRepeatingPatterns(
            rightText,
            expressionCount,
            previousLeftText,
            optionallyChainedCode,
            previous,
            current,
          ));
          if (invalidOptionallyChainedPrivateProperty) {
            return;
          }
        }

        reportIfMoreThanOne({
          expressionCount,
          previous,
          optionallyChainedCode,
          sourceCode,
          context,
          shouldHandleChainedAnds: true,
        });
      },
    };

    interface BreakIfInvalidResult {
      leftText: string;
      rightText: string;
      shouldBreak: boolean;
    }

    interface BreakIfInvalidOptions {
      previousLeftText: string;
      rightNode: ValidChainTarget;
    }

    function breakIfInvalid({
      previousLeftText,
      rightNode,
    }: BreakIfInvalidOptions): BreakIfInvalidResult {
      let shouldBreak = false;

      const rightText = getText(rightNode);
      // can't just use startsWith because of cases like foo && fooBar.baz;
      const matchRegex = new RegExp(
        `^${
          // escape regex characters
          previousLeftText.replace(/[.*+?^${}()|[\]\\]/g, '\\$&')
        }[^a-zA-Z0-9_$]`,
      );
      if (
        !matchRegex.test(rightText) &&
        // handle redundant cases like foo.bar && foo.bar
        previousLeftText !== rightText
      ) {
        shouldBreak = true;
      }
      return { shouldBreak, leftText: previousLeftText, rightText };
    }

    function getText(node: ValidChainTarget): string {
      if (node.type === AST_NODE_TYPES.BinaryExpression) {
        return getText(
          // isValidChainTarget ensures this is type safe
          node.left as ValidChainTarget,
        );
      }

      if (node.type === AST_NODE_TYPES.CallExpression) {
        const calleeText = getText(
          // isValidChainTarget ensures this is type safe
          node.callee as ValidChainTarget,
        );

        // ensure that the call arguments are left untouched, or else we can break cases that _need_ whitespace:
        // - JSX: <Foo Needs Space Between Attrs />
        // - Unary Operators: typeof foo, await bar, delete baz
        const closingParenToken = util.nullThrows(
          sourceCode.getLastToken(node),
          util.NullThrowsReasons.MissingToken('closing parenthesis', node.type),
        );
        const openingParenToken = util.nullThrows(
          sourceCode.getFirstTokenBetween(
            node.callee,
            closingParenToken,
            util.isOpeningParenToken,
          ),
          util.NullThrowsReasons.MissingToken('opening parenthesis', node.type),
        );

        const argumentsText = sourceCode.text.substring(
          openingParenToken.range[0],
          closingParenToken.range[1],
        );

        return `${calleeText}${argumentsText}`;
      }

      if (
        node.type === AST_NODE_TYPES.Identifier ||
        node.type === AST_NODE_TYPES.PrivateIdentifier
      ) {
        return node.name;
      }

      if (node.type === AST_NODE_TYPES.MetaProperty) {
        return `${node.meta.name}.${node.property.name}`;
      }

      if (node.type === AST_NODE_TYPES.ThisExpression) {
        return 'this';
      }

      if (node.type === AST_NODE_TYPES.ChainExpression) {
        /* istanbul ignore if */ if (
          node.expression.type === AST_NODE_TYPES.TSNonNullExpression
        ) {
          // this shouldn't happen
          return '';
        }
        return getText(node.expression);
      }

      if (node.object.type === AST_NODE_TYPES.TSNonNullExpression) {
        // Not supported mixing with TSNonNullExpression
        return '';
      }

      return getMemberExpressionText(node);
    }

    /**
     * Gets a normalized representation of the given MemberExpression
     */
    function getMemberExpressionText(node: TSESTree.MemberExpression): string {
      let objectText: string;

      // cases should match the list in ALLOWED_MEMBER_OBJECT_TYPES
      switch (node.object.type) {
        case AST_NODE_TYPES.MemberExpression:
          objectText = getMemberExpressionText(node.object);
          break;

        case AST_NODE_TYPES.CallExpression:
        case AST_NODE_TYPES.Identifier:
        case AST_NODE_TYPES.MetaProperty:
        case AST_NODE_TYPES.ThisExpression:
          objectText = getText(node.object);
          break;

        /* istanbul ignore next */
        default:
          return '';
      }

      let propertyText: string;
      if (node.computed) {
        // cases should match the list in ALLOWED_COMPUTED_PROP_TYPES
        switch (node.property.type) {
          case AST_NODE_TYPES.Identifier:
            propertyText = getText(node.property);
            break;

          case AST_NODE_TYPES.Literal:
          case AST_NODE_TYPES.TemplateLiteral:
          case AST_NODE_TYPES.BinaryExpression:
            propertyText = sourceCode.getText(node.property);
            break;

          case AST_NODE_TYPES.MemberExpression:
            propertyText = getMemberExpressionText(node.property);
            break;

          /* istanbul ignore next */
          default:
            return '';
        }

        return `${objectText}${node.optional ? '?.' : ''}[${propertyText}]`;
      } else {
        // cases should match the list in ALLOWED_NON_COMPUTED_PROP_TYPES
        switch (node.property.type) {
          case AST_NODE_TYPES.Identifier:
            propertyText = getText(node.property);
            break;
          case AST_NODE_TYPES.PrivateIdentifier:
            propertyText = '#' + getText(node.property);
            break;

          default:
            propertyText = sourceCode.getText(node.property);
        }

        return `${objectText}${node.optional ? '?.' : '.'}${propertyText}`;
      }
    }
  },
});

const ALLOWED_MEMBER_OBJECT_TYPES: ReadonlySet<AST_NODE_TYPES> = new Set([
  AST_NODE_TYPES.CallExpression,
  AST_NODE_TYPES.Identifier,
  AST_NODE_TYPES.MemberExpression,
  AST_NODE_TYPES.ThisExpression,
  AST_NODE_TYPES.MetaProperty,
]);
const ALLOWED_COMPUTED_PROP_TYPES: ReadonlySet<AST_NODE_TYPES> = new Set([
  AST_NODE_TYPES.Identifier,
  AST_NODE_TYPES.Literal,
  AST_NODE_TYPES.MemberExpression,
  AST_NODE_TYPES.TemplateLiteral,
]);
const ALLOWED_NON_COMPUTED_PROP_TYPES: ReadonlySet<AST_NODE_TYPES> = new Set([
  AST_NODE_TYPES.Identifier,
  AST_NODE_TYPES.PrivateIdentifier,
]);

interface ReportIfMoreThanOneOptions {
  expressionCount: number;
  previous: TSESTree.LogicalExpression;
  optionallyChainedCode: string;
  sourceCode: Readonly<TSESLint.SourceCode>;
  context: Readonly<
    TSESLint.RuleContext<
      'preferOptionalChain' | 'optionalChainSuggest',
      never[]
    >
  >;
  shouldHandleChainedAnds: boolean;
}

function reportIfMoreThanOne({
  expressionCount,
  previous,
  optionallyChainedCode,
  sourceCode,
  context,
  shouldHandleChainedAnds,
}: ReportIfMoreThanOneOptions): void {
  if (expressionCount > 1) {
    if (
      shouldHandleChainedAnds &&
      previous.right.type === AST_NODE_TYPES.BinaryExpression
    ) {
<<<<<<< HEAD
      const rightText = sourceCode.getText(previous.right.right);
      // case like foo && foo.bar !== someValue
      optionallyChainedCode += ` ${previous.right.operator} ${rightText}`;
=======
      let operator = previous.right.operator;
      if (
        previous.right.operator === '!==' &&
        // TODO(#4820): Use the type checker to know whether this is `null`
        previous.right.right.type === AST_NODE_TYPES.Literal &&
        previous.right.right.raw === 'null'
      ) {
        // case like foo !== null && foo.bar !== null
        operator = '!=';
      }
      // case like foo && foo.bar !== someValue
      optionallyChainedCode += ` ${operator} ${sourceCode.getText(
        previous.right.right,
      )}`;
>>>>>>> 2545b682
    }

    context.report({
      node: previous,
      messageId: 'preferOptionalChain',
      suggest: [
        {
          messageId: 'optionalChainSuggest',
          fix: (fixer): TSESLint.RuleFix[] => [
            fixer.replaceText(
              previous,
              `${shouldHandleChainedAnds ? '' : '!'}${optionallyChainedCode}`,
            ),
          ],
        },
      ],
    });
  }
}

interface NormalizedPattern {
  invalidOptionallyChainedPrivateProperty: boolean;
  expressionCount: number;
  previousLeftText: string;
  optionallyChainedCode: string;
  previous: TSESTree.LogicalExpression;
  current: TSESTree.Node;
}

function normalizeRepeatingPatterns(
  rightText: string,
  expressionCount: number,
  previousLeftText: string,
  optionallyChainedCode: string,
  previous: TSESTree.Node,
  current: TSESTree.Node,
): NormalizedPattern {
  const leftText = previousLeftText;
  let invalidOptionallyChainedPrivateProperty = false;
  // omit weird doubled up expression that make no sense like foo.bar && foo.bar
  if (rightText !== previousLeftText) {
    expressionCount += 1;
    previousLeftText = rightText;

    /*
    Diff the left and right text to construct the fix string
    There are the following cases:

    1)
    rightText === 'foo.bar.baz.buzz'
    leftText === 'foo.bar.baz'
    diff === '.buzz'

    2)
    rightText === 'foo.bar.baz.buzz()'
    leftText === 'foo.bar.baz'
    diff === '.buzz()'

    3)
    rightText === 'foo.bar.baz.buzz()'
    leftText === 'foo.bar.baz.buzz'
    diff === '()'

    4)
    rightText === 'foo.bar.baz[buzz]'
    leftText === 'foo.bar.baz'
    diff === '[buzz]'

    5)
    rightText === 'foo.bar.baz?.buzz'
    leftText === 'foo.bar.baz'
    diff === '?.buzz'
    */
    const diff = rightText.replace(leftText, '');
    if (diff.startsWith('.#')) {
      // Do not handle direct optional chaining on private properties because of a typescript bug (https://github.com/microsoft/TypeScript/issues/42734)
      // We still allow in computed properties
      invalidOptionallyChainedPrivateProperty = true;
    }
    if (diff.startsWith('?')) {
      // item was "pre optional chained"
      optionallyChainedCode += diff;
    } else {
      const needsDot = diff.startsWith('(') || diff.startsWith('[');
      optionallyChainedCode += `?${needsDot ? '.' : ''}${diff}`;
    }
  }

  previous = current as TSESTree.LogicalExpression;
  current = util.nullThrows(
    current.parent,
    util.NullThrowsReasons.MissingParent,
  );
  return {
    invalidOptionallyChainedPrivateProperty,
    expressionCount,
    previousLeftText,
    optionallyChainedCode,
    previous,
    current,
  };
}

function isValidChainTarget(
  node: TSESTree.Node,
  allowIdentifier: boolean,
): node is ValidChainTarget {
  if (node.type === AST_NODE_TYPES.ChainExpression) {
    return isValidChainTarget(node.expression, allowIdentifier);
  }

  if (node.type === AST_NODE_TYPES.MemberExpression) {
    const isObjectValid =
      ALLOWED_MEMBER_OBJECT_TYPES.has(node.object.type) &&
      // make sure to validate the expression is of our expected structure
      isValidChainTarget(node.object, true);
    const isPropertyValid = node.computed
      ? ALLOWED_COMPUTED_PROP_TYPES.has(node.property.type) &&
        // make sure to validate the member expression is of our expected structure
        (node.property.type === AST_NODE_TYPES.MemberExpression
          ? isValidChainTarget(node.property, allowIdentifier)
          : true)
      : ALLOWED_NON_COMPUTED_PROP_TYPES.has(node.property.type);

    return isObjectValid && isPropertyValid;
  }

  if (node.type === AST_NODE_TYPES.CallExpression) {
    return isValidChainTarget(node.callee, allowIdentifier);
  }

  if (
    allowIdentifier &&
    (node.type === AST_NODE_TYPES.Identifier ||
      node.type === AST_NODE_TYPES.ThisExpression ||
      node.type === AST_NODE_TYPES.MetaProperty)
  ) {
    return true;
  }

  /*
  special case for the following, where we only want the left
  - foo !== null
  - foo != null
  - foo !== undefined
  - foo != undefined
  */
  return (
    node.type === AST_NODE_TYPES.BinaryExpression &&
    ['!==', '!='].includes(node.operator) &&
    isValidChainTarget(node.left, allowIdentifier) &&
    (util.isUndefinedIdentifier(node.right) || util.isNullLiteral(node.right))
  );
}<|MERGE_RESOLUTION|>--- conflicted
+++ resolved
@@ -500,11 +500,6 @@
       shouldHandleChainedAnds &&
       previous.right.type === AST_NODE_TYPES.BinaryExpression
     ) {
-<<<<<<< HEAD
-      const rightText = sourceCode.getText(previous.right.right);
-      // case like foo && foo.bar !== someValue
-      optionallyChainedCode += ` ${previous.right.operator} ${rightText}`;
-=======
       let operator = previous.right.operator;
       if (
         previous.right.operator === '!==' &&
@@ -519,7 +514,6 @@
       optionallyChainedCode += ` ${operator} ${sourceCode.getText(
         previous.right.right,
       )}`;
->>>>>>> 2545b682
     }
 
     context.report({
