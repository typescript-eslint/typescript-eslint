import type { TSESLint, TSESTree } from '@typescript-eslint/utils';
import { AST_NODE_TYPES } from '@typescript-eslint/utils';
import { isBinaryExpression } from 'tsutils';
import * as ts from 'typescript';

import * as util from '../util';

type ValidChainTarget =
  | TSESTree.BinaryExpression
  | TSESTree.CallExpression
  | TSESTree.ChainExpression
  | TSESTree.Identifier
  | TSESTree.MemberExpression
  | TSESTree.ThisExpression;

/*
The AST is always constructed such the first element is always the deepest element.
I.e. for this code: `foo && foo.bar && foo.bar.baz && foo.bar.baz.buzz`
The AST will look like this:
{
  left: {
    left: {
      left: foo
      right: foo.bar
    }
    right: foo.bar.baz
  }
  right: foo.bar.baz.buzz
}
*/

export default util.createRule({
  name: 'prefer-optional-chain',
  meta: {
    type: 'suggestion',
    docs: {
      description:
        'Enforce using concise optional chain expressions instead of chained logical ands, negated logical ors, or empty objects',
      recommended: 'strict',
    },
    hasSuggestions: true,
    messages: {
      preferOptionalChain:
        "Prefer using an optional chain expression instead, as it's more concise and easier to read.",
      optionalChainSuggest: 'Change to an optional chain.',
    },
    schema: [],
  },
  defaultOptions: [],
  create(context) {
    const sourceCode = context.getSourceCode();
    const parserServices = util.getParserServices(context, true);

    return {
      'LogicalExpression[operator="||"], LogicalExpression[operator="??"]'(
        node: TSESTree.LogicalExpression,
      ): void {
        const leftNode = node.left;
        const rightNode = node.right;
        const parentNode = node.parent;
        const isRightNodeAnEmptyObjectLiteral =
          rightNode.type === AST_NODE_TYPES.ObjectExpression &&
          rightNode.properties.length === 0;
        if (
          !isRightNodeAnEmptyObjectLiteral ||
          !parentNode ||
          parentNode.type !== AST_NODE_TYPES.MemberExpression ||
          parentNode.optional
        ) {
          return;
        }

        function isLeftSideLowerPrecedence(): boolean {
          const logicalTsNode = parserServices.esTreeNodeToTSNodeMap.get(node);

          const leftTsNode = parserServices.esTreeNodeToTSNodeMap.get(leftNode);
          const operator = isBinaryExpression(logicalTsNode)
            ? logicalTsNode.operatorToken.kind
            : ts.SyntaxKind.Unknown;
          const leftPrecedence = util.getOperatorPrecedence(
            leftTsNode.kind,
            operator,
          );

          return leftPrecedence < util.OperatorPrecedence.LeftHandSide;
        }
        context.report({
          node: parentNode,
          messageId: 'optionalChainSuggest',
          suggest: [
            {
              messageId: 'optionalChainSuggest',
              fix: (fixer): TSESLint.RuleFix => {
                const leftNodeText = sourceCode.getText(leftNode);
                // Any node that is made of an operator with higher or equal precedence,
                const maybeWrappedLeftNode = isLeftSideLowerPrecedence()
                  ? `(${leftNodeText})`
                  : leftNodeText;
                const propertyToBeOptionalText = sourceCode.getText(
                  parentNode.property,
                );
                const maybeWrappedProperty = parentNode.computed
                  ? `[${propertyToBeOptionalText}]`
                  : propertyToBeOptionalText;
                return fixer.replaceTextRange(
                  parentNode.range,
                  `${maybeWrappedLeftNode}?.${maybeWrappedProperty}`,
                );
              },
            },
          ],
        });
      },
      [[
        'LogicalExpression[operator="||"] > UnaryExpression[operator="!"] > Identifier',
        'LogicalExpression[operator="||"] > UnaryExpression[operator="!"] > MemberExpression',
        'LogicalExpression[operator="||"] > UnaryExpression[operator="!"] > ChainExpression > MemberExpression',
      ].join(',')](
        initialIdentifierOrNotEqualsExpr:
          | TSESTree.Identifier
          | TSESTree.MemberExpression,
      ): void {
        // selector guarantees this cast
        const initialExpression = (
          initialIdentifierOrNotEqualsExpr.parent!.type ===
          AST_NODE_TYPES.ChainExpression
            ? initialIdentifierOrNotEqualsExpr.parent.parent
            : initialIdentifierOrNotEqualsExpr.parent
        )!.parent as TSESTree.LogicalExpression;

        if (
          initialExpression.left.type !== AST_NODE_TYPES.UnaryExpression ||
          initialExpression.left.argument !== initialIdentifierOrNotEqualsExpr
        ) {
          // the node(identifier or member expression) is not the deepest left node
          return;
        }

        // walk up the tree to figure out how many logical expressions we can include
        let previous: TSESTree.LogicalExpression = initialExpression;
        let current: TSESTree.Node = initialExpression;
        let previousLeftText = getText(initialIdentifierOrNotEqualsExpr);
        let optionallyChainedCode = previousLeftText;
        let expressionCount = 1;
        while (current.type === AST_NODE_TYPES.LogicalExpression) {
          if (
            current.right.type !== AST_NODE_TYPES.UnaryExpression ||
            !isValidChainTarget(
              current.right.argument,
              // only allow unary '!' with identifiers for the first chain - !foo || !foo()
              expressionCount === 1,
            )
          ) {
            break;
          }
          const { rightText, shouldBreak } = breakIfInvalid({
            rightNode: current.right.argument,
            previousLeftText,
          });
          if (shouldBreak) {
            break;
          }

          ({
            expressionCount,
            previousLeftText,
            optionallyChainedCode,
            previous,
            current,
          } = normalizeRepeatingPatterns(
            rightText,
            expressionCount,
            previousLeftText,
            optionallyChainedCode,
            previous,
            current,
          ));
        }

        reportIfMoreThanOne({
          expressionCount,
          previous,
          optionallyChainedCode,
          sourceCode,
          context,
          shouldHandleChainedAnds: false,
        });
      },
      [[
        'LogicalExpression[operator="&&"] > Identifier',
        'LogicalExpression[operator="&&"] > MemberExpression',
        'LogicalExpression[operator="&&"] > ChainExpression > MemberExpression',
        'LogicalExpression[operator="&&"] > BinaryExpression[operator="!=="]',
        'LogicalExpression[operator="&&"] > BinaryExpression[operator="!="]',
      ].join(',')](
        initialIdentifierOrNotEqualsExpr:
          | TSESTree.BinaryExpression
          | TSESTree.Identifier
          | TSESTree.MemberExpression,
      ): void {
        // selector guarantees this cast
        const initialExpression = (
          initialIdentifierOrNotEqualsExpr.parent?.type ===
          AST_NODE_TYPES.ChainExpression
            ? initialIdentifierOrNotEqualsExpr.parent.parent
            : initialIdentifierOrNotEqualsExpr.parent
        ) as TSESTree.LogicalExpression;

        if (initialExpression.left !== initialIdentifierOrNotEqualsExpr) {
          // the node(identifier or member expression) is not the deepest left node
          return;
        }
        if (!isValidChainTarget(initialIdentifierOrNotEqualsExpr, true)) {
          return;
        }

        // walk up the tree to figure out how many logical expressions we can include
        let previous: TSESTree.LogicalExpression = initialExpression;
        let current: TSESTree.Node = initialExpression;
        let previousLeftText = getText(initialIdentifierOrNotEqualsExpr);
        let optionallyChainedCode = previousLeftText;
        let expressionCount = 1;
        while (current.type === AST_NODE_TYPES.LogicalExpression) {
          if (
            !isValidChainTarget(
              current.right,
              // only allow identifiers for the first chain - foo && foo()
              expressionCount === 1,
            )
          ) {
            break;
          }
          const { rightText, shouldBreak } = breakIfInvalid({
            rightNode: current.right,
            previousLeftText,
          });
          if (shouldBreak) {
            break;
          }

          ({
            expressionCount,
            previousLeftText,
            optionallyChainedCode,
            previous,
            current,
          } = normalizeRepeatingPatterns(
            rightText,
            expressionCount,
            previousLeftText,
            optionallyChainedCode,
            previous,
            current,
          ));
        }

<<<<<<< HEAD
        if (expressionCount > 1) {
          if (previous.right.type === AST_NODE_TYPES.BinaryExpression) {
            let operator = previous.right.operator;
            if (
              previous.right.operator === '!==' &&
              // TODO(#4820): Use the type checker to know whether this is `null`
              previous.right.right.type === AST_NODE_TYPES.Literal &&
              previous.right.right.raw === 'null'
            ) {
              // case like foo !== null && foo.bar !== null
              operator = '!=';
            }
            // case like foo && foo.bar !== someValue
            optionallyChainedCode += ` ${operator} ${sourceCode.getText(
              previous.right.right,
            )}`;
          }

          context.report({
            node: previous,
            messageId: 'preferOptionalChain',
            suggest: [
              {
                messageId: 'optionalChainSuggest',
                fix: (fixer): TSESLint.RuleFix[] => [
                  fixer.replaceText(previous, optionallyChainedCode),
                ],
              },
            ],
          });
        }
=======
        reportIfMoreThanOne({
          expressionCount,
          previous,
          optionallyChainedCode,
          sourceCode,
          context,
          shouldHandleChainedAnds: true,
        });
>>>>>>> 91d71bcf
      },
    };

    interface BreakIfInvalidResult {
      leftText: string;
      rightText: string;
      shouldBreak: boolean;
    }

    interface BreakIfInvalidOptions {
      previousLeftText: string;
      rightNode: ValidChainTarget;
    }

    function breakIfInvalid({
      previousLeftText,
      rightNode,
    }: BreakIfInvalidOptions): BreakIfInvalidResult {
      let shouldBreak = false;

      const rightText = getText(rightNode);
      // can't just use startsWith because of cases like foo && fooBar.baz;
      const matchRegex = new RegExp(
        `^${
          // escape regex characters
          previousLeftText.replace(/[.*+?^${}()|[\]\\]/g, '\\$&')
        }[^a-zA-Z0-9_$]`,
      );
      if (
        !matchRegex.test(rightText) &&
        // handle redundant cases like foo.bar && foo.bar
        previousLeftText !== rightText
      ) {
        shouldBreak = true;
      }
      return { shouldBreak, leftText: previousLeftText, rightText };
    }

    function getText(node: ValidChainTarget): string {
      if (node.type === AST_NODE_TYPES.BinaryExpression) {
        return getText(
          // isValidChainTarget ensures this is type safe
          node.left as ValidChainTarget,
        );
      }

      if (node.type === AST_NODE_TYPES.CallExpression) {
        const calleeText = getText(
          // isValidChainTarget ensures this is type safe
          node.callee as ValidChainTarget,
        );

        // ensure that the call arguments are left untouched, or else we can break cases that _need_ whitespace:
        // - JSX: <Foo Needs Space Between Attrs />
        // - Unary Operators: typeof foo, await bar, delete baz
        const closingParenToken = util.nullThrows(
          sourceCode.getLastToken(node),
          util.NullThrowsReasons.MissingToken('closing parenthesis', node.type),
        );
        const openingParenToken = util.nullThrows(
          sourceCode.getFirstTokenBetween(
            node.callee,
            closingParenToken,
            util.isOpeningParenToken,
          ),
          util.NullThrowsReasons.MissingToken('opening parenthesis', node.type),
        );

        const argumentsText = sourceCode.text.substring(
          openingParenToken.range[0],
          closingParenToken.range[1],
        );

        return `${calleeText}${argumentsText}`;
      }

      if (node.type === AST_NODE_TYPES.Identifier) {
        return node.name;
      }

      if (node.type === AST_NODE_TYPES.ThisExpression) {
        return 'this';
      }

      if (node.type === AST_NODE_TYPES.ChainExpression) {
        /* istanbul ignore if */ if (
          node.expression.type === AST_NODE_TYPES.TSNonNullExpression
        ) {
          // this shouldn't happen
          return '';
        }
        return getText(node.expression);
      }

      if (node.object.type === AST_NODE_TYPES.TSNonNullExpression) {
        // Not supported mixing with TSNonNullExpression
        return '';
      }

      return getMemberExpressionText(node);
    }

    /**
     * Gets a normalized representation of the given MemberExpression
     */
    function getMemberExpressionText(node: TSESTree.MemberExpression): string {
      let objectText: string;

      // cases should match the list in ALLOWED_MEMBER_OBJECT_TYPES
      switch (node.object.type) {
        case AST_NODE_TYPES.CallExpression:
        case AST_NODE_TYPES.Identifier:
          objectText = getText(node.object);
          break;

        case AST_NODE_TYPES.MemberExpression:
          objectText = getMemberExpressionText(node.object);
          break;

        case AST_NODE_TYPES.ThisExpression:
          objectText = getText(node.object);
          break;

        /* istanbul ignore next */
        default:
          throw new Error(`Unexpected member object type: ${node.object.type}`);
      }

      let propertyText: string;
      if (node.computed) {
        // cases should match the list in ALLOWED_COMPUTED_PROP_TYPES
        switch (node.property.type) {
          case AST_NODE_TYPES.Identifier:
            propertyText = getText(node.property);
            break;

          case AST_NODE_TYPES.Literal:
          case AST_NODE_TYPES.TemplateLiteral:
            propertyText = sourceCode.getText(node.property);
            break;

          case AST_NODE_TYPES.MemberExpression:
            propertyText = getMemberExpressionText(node.property);
            break;

          /* istanbul ignore next */
          default:
            throw new Error(
              `Unexpected member property type: ${node.object.type}`,
            );
        }

        return `${objectText}${node.optional ? '?.' : ''}[${propertyText}]`;
      } else {
        // cases should match the list in ALLOWED_NON_COMPUTED_PROP_TYPES
        switch (node.property.type) {
          case AST_NODE_TYPES.Identifier:
            propertyText = getText(node.property);
            break;

          /* istanbul ignore next */
          default:
            throw new Error(
              `Unexpected member property type: ${node.object.type}`,
            );
        }

        return `${objectText}${node.optional ? '?.' : '.'}${propertyText}`;
      }
    }
  },
});

const ALLOWED_MEMBER_OBJECT_TYPES: ReadonlySet<AST_NODE_TYPES> = new Set([
  AST_NODE_TYPES.CallExpression,
  AST_NODE_TYPES.Identifier,
  AST_NODE_TYPES.MemberExpression,
  AST_NODE_TYPES.ThisExpression,
]);
const ALLOWED_COMPUTED_PROP_TYPES: ReadonlySet<AST_NODE_TYPES> = new Set([
  AST_NODE_TYPES.Identifier,
  AST_NODE_TYPES.Literal,
  AST_NODE_TYPES.MemberExpression,
  AST_NODE_TYPES.TemplateLiteral,
]);
const ALLOWED_NON_COMPUTED_PROP_TYPES: ReadonlySet<AST_NODE_TYPES> = new Set([
  AST_NODE_TYPES.Identifier,
]);

interface ReportIfMoreThanOneOptions {
  expressionCount: number;
  previous: TSESTree.LogicalExpression;
  optionallyChainedCode: string;
  sourceCode: Readonly<TSESLint.SourceCode>;
  context: Readonly<
    TSESLint.RuleContext<
      'preferOptionalChain' | 'optionalChainSuggest',
      never[]
    >
  >;
  shouldHandleChainedAnds: boolean;
}

function reportIfMoreThanOne({
  expressionCount,
  previous,
  optionallyChainedCode,
  sourceCode,
  context,
  shouldHandleChainedAnds,
}: ReportIfMoreThanOneOptions): void {
  if (expressionCount > 1) {
    if (
      shouldHandleChainedAnds &&
      previous.right.type === AST_NODE_TYPES.BinaryExpression
    ) {
      // case like foo && foo.bar !== someValue
      optionallyChainedCode += ` ${
        previous.right.operator
      } ${sourceCode.getText(previous.right.right)}`;
    }

    context.report({
      node: previous,
      messageId: 'preferOptionalChain',
      suggest: [
        {
          messageId: 'optionalChainSuggest',
          fix: (fixer): TSESLint.RuleFix[] => [
            fixer.replaceText(
              previous,
              `${shouldHandleChainedAnds ? '' : '!'}${optionallyChainedCode}`,
            ),
          ],
        },
      ],
    });
  }
}

interface NormalizedPattern {
  expressionCount: number;
  previousLeftText: string;
  optionallyChainedCode: string;
  previous: TSESTree.LogicalExpression;
  current: TSESTree.Node;
}

function normalizeRepeatingPatterns(
  rightText: string,
  expressionCount: number,
  previousLeftText: string,
  optionallyChainedCode: string,
  previous: TSESTree.Node,
  current: TSESTree.Node,
): NormalizedPattern {
  const leftText = previousLeftText;
  // omit weird doubled up expression that make no sense like foo.bar && foo.bar
  if (rightText !== previousLeftText) {
    expressionCount += 1;
    previousLeftText = rightText;

    /*
    Diff the left and right text to construct the fix string
    There are the following cases:

    1)
    rightText === 'foo.bar.baz.buzz'
    leftText === 'foo.bar.baz'
    diff === '.buzz'

    2)
    rightText === 'foo.bar.baz.buzz()'
    leftText === 'foo.bar.baz'
    diff === '.buzz()'

    3)
    rightText === 'foo.bar.baz.buzz()'
    leftText === 'foo.bar.baz.buzz'
    diff === '()'

    4)
    rightText === 'foo.bar.baz[buzz]'
    leftText === 'foo.bar.baz'
    diff === '[buzz]'

    5)
    rightText === 'foo.bar.baz?.buzz'
    leftText === 'foo.bar.baz'
    diff === '?.buzz'
    */
    const diff = rightText.replace(leftText, '');
    if (diff.startsWith('?')) {
      // item was "pre optional chained"
      optionallyChainedCode += diff;
    } else {
      const needsDot = diff.startsWith('(') || diff.startsWith('[');
      optionallyChainedCode += `?${needsDot ? '.' : ''}${diff}`;
    }
  }

  previous = current as TSESTree.LogicalExpression;
  current = util.nullThrows(
    current.parent,
    util.NullThrowsReasons.MissingParent,
  );
  return {
    expressionCount,
    previousLeftText,
    optionallyChainedCode,
    previous,
    current,
  };
}

function isValidChainTarget(
  node: TSESTree.Node,
  allowIdentifier: boolean,
): node is ValidChainTarget {
  if (node.type === AST_NODE_TYPES.ChainExpression) {
    return isValidChainTarget(node.expression, allowIdentifier);
  }

  if (node.type === AST_NODE_TYPES.MemberExpression) {
    const isObjectValid =
      ALLOWED_MEMBER_OBJECT_TYPES.has(node.object.type) &&
      // make sure to validate the expression is of our expected structure
      isValidChainTarget(node.object, true);
    const isPropertyValid = node.computed
      ? ALLOWED_COMPUTED_PROP_TYPES.has(node.property.type) &&
        // make sure to validate the member expression is of our expected structure
        (node.property.type === AST_NODE_TYPES.MemberExpression
          ? isValidChainTarget(node.property, allowIdentifier)
          : true)
      : ALLOWED_NON_COMPUTED_PROP_TYPES.has(node.property.type);

    return isObjectValid && isPropertyValid;
  }

  if (node.type === AST_NODE_TYPES.CallExpression) {
    return isValidChainTarget(node.callee, allowIdentifier);
  }

  if (
    allowIdentifier &&
    (node.type === AST_NODE_TYPES.Identifier ||
      node.type === AST_NODE_TYPES.ThisExpression)
  ) {
    return true;
  }

  /*
  special case for the following, where we only want the left
  - foo !== null
  - foo != null
  - foo !== undefined
  - foo != undefined
  */
  return (
    node.type === AST_NODE_TYPES.BinaryExpression &&
    ['!==', '!='].includes(node.operator) &&
    isValidChainTarget(node.left, allowIdentifier) &&
    (util.isUndefinedIdentifier(node.right) || util.isNullLiteral(node.right))
  );
}<|MERGE_RESOLUTION|>--- conflicted
+++ resolved
@@ -254,39 +254,6 @@
           ));
         }
 
-<<<<<<< HEAD
-        if (expressionCount > 1) {
-          if (previous.right.type === AST_NODE_TYPES.BinaryExpression) {
-            let operator = previous.right.operator;
-            if (
-              previous.right.operator === '!==' &&
-              // TODO(#4820): Use the type checker to know whether this is `null`
-              previous.right.right.type === AST_NODE_TYPES.Literal &&
-              previous.right.right.raw === 'null'
-            ) {
-              // case like foo !== null && foo.bar !== null
-              operator = '!=';
-            }
-            // case like foo && foo.bar !== someValue
-            optionallyChainedCode += ` ${operator} ${sourceCode.getText(
-              previous.right.right,
-            )}`;
-          }
-
-          context.report({
-            node: previous,
-            messageId: 'preferOptionalChain',
-            suggest: [
-              {
-                messageId: 'optionalChainSuggest',
-                fix: (fixer): TSESLint.RuleFix[] => [
-                  fixer.replaceText(previous, optionallyChainedCode),
-                ],
-              },
-            ],
-          });
-        }
-=======
         reportIfMoreThanOne({
           expressionCount,
           previous,
@@ -295,7 +262,6 @@
           context,
           shouldHandleChainedAnds: true,
         });
->>>>>>> 91d71bcf
       },
     };
 
@@ -512,10 +478,20 @@
       shouldHandleChainedAnds &&
       previous.right.type === AST_NODE_TYPES.BinaryExpression
     ) {
+      let operator = previous.right.operator;
+      if (
+        previous.right.operator === '!==' &&
+        // TODO(#4820): Use the type checker to know whether this is `null`
+        previous.right.right.type === AST_NODE_TYPES.Literal &&
+        previous.right.right.raw === 'null'
+      ) {
+        // case like foo !== null && foo.bar !== null
+        operator = '!=';
+      }
       // case like foo && foo.bar !== someValue
-      optionallyChainedCode += ` ${
-        previous.right.operator
-      } ${sourceCode.getText(previous.right.right)}`;
+      optionallyChainedCode += ` ${operator} ${sourceCode.getText(
+        previous.right.right,
+      )}`;
     }
 
     context.report({
