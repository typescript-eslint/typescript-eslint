import type { TSESTree } from '@typescript-eslint/utils';
import { AST_NODE_TYPES, ASTUtils } from '@typescript-eslint/utils';

import * as util from '../util';

type Options = [
  {
    allow?: string[];
    allowAsImport?: boolean;
  },
];
type MessageIds = 'noRequireImports';

export default util.createRule<Options, MessageIds>({
  name: 'no-require-imports',
  meta: {
    type: 'problem',
    docs: {
      description: 'Disallow invocation of `require()`',
    },
    schema: [
      {
        type: 'object',
        properties: {
          allow: {
            type: 'array',
            items: { type: 'string' },
            description: 'Patterns of import paths to allow requiring from.',
          },
          allowAsImport: {
            type: 'boolean',
            description: 'Allows `require` statements in import declarations.',
          },
        },
        additionalProperties: false,
      },
    ],
    messages: {
      noRequireImports: 'A `require()` style import is forbidden.',
    },
  },
  defaultOptions: [{ allow: [], allowAsImport: false }],
  create(context, options) {
    const allowAsImport = options[0].allowAsImport;
    const allowPatterns = options[0].allow?.map(
      pattern => new RegExp(pattern, 'u'),
    );
    function isImportPathAllowed(importPath: string): boolean | undefined {
      return allowPatterns?.some(pattern => importPath.match(pattern));
    }
    return {
      'CallExpression[callee.name="require"]'(
        node: TSESTree.CallExpression,
      ): void {
        if (
          node.arguments[0]?.type === AST_NODE_TYPES.Literal &&
          typeof node.arguments[0].value === 'string' &&
          isImportPathAllowed(node.arguments[0].value)
        ) {
          return;
        }
<<<<<<< HEAD
        const variable = ASTUtils.findVariable(getScope(context), 'require');
        const parent =
          node.parent.type === AST_NODE_TYPES.ChainExpression
            ? node.parent.parent
            : node.parent;
=======
        const variable = ASTUtils.findVariable(
          context.sourceCode.getScope(node),
          'require',
        );
>>>>>>> 1200b4c4

        if (allowAsImport) {
          if (
            [
              AST_NODE_TYPES.CallExpression,
              AST_NODE_TYPES.MemberExpression,
              AST_NODE_TYPES.NewExpression,
              AST_NODE_TYPES.TSAsExpression,
              AST_NODE_TYPES.TSTypeAssertion,
              AST_NODE_TYPES.VariableDeclarator,
            ].includes(parent.type)
          ) {
            if (!variable?.identifiers.length) {
              context.report({
                node,
                messageId: 'noRequireImports',
              });
            }
          }
        } else {
          // ignore non-global require usage as it's something user-land custom instead
          // of the commonjs standard
          if (!variable?.identifiers.length) {
            context.report({
              node,
              messageId: 'noRequireImports',
            });
          }
        }
      },
      TSExternalModuleReference(node): void {
        if (
          node.expression.type === AST_NODE_TYPES.Literal &&
          typeof node.expression.value === 'string' &&
          isImportPathAllowed(node.expression.value)
        ) {
          return;
        }
        if (
          allowAsImport &&
          node.parent.type === AST_NODE_TYPES.TSImportEqualsDeclaration
        ) {
          return;
        }
        context.report({
          node,
          messageId: 'noRequireImports',
        });
      },
    };
  },
});<|MERGE_RESOLUTION|>--- conflicted
+++ resolved
@@ -59,18 +59,14 @@
         ) {
           return;
         }
-<<<<<<< HEAD
-        const variable = ASTUtils.findVariable(getScope(context), 'require');
+        const variable = ASTUtils.findVariable(
+          context.sourceCode.getScope(node),
+          'require',
+        );
         const parent =
           node.parent.type === AST_NODE_TYPES.ChainExpression
             ? node.parent.parent
             : node.parent;
-=======
-        const variable = ASTUtils.findVariable(
-          context.sourceCode.getScope(node),
-          'require',
-        );
->>>>>>> 1200b4c4
 
         if (allowAsImport) {
           if (
