import type { TSESTree } from '@typescript-eslint/utils';
<<<<<<< HEAD
import { AST_NODE_TYPES, ASTUtils } from '@typescript-eslint/utils';
=======
import { ASTUtils } from '@typescript-eslint/utils';
import { getScope } from '@typescript-eslint/utils/eslint-utils';
>>>>>>> 6128a02c

import { createRule } from '../util';

<<<<<<< HEAD
type Options = [
  {
    allowPackageJson?: boolean;
  },
];
type MessageIds = 'noRequireImports';

export default util.createRule<Options, MessageIds>({
=======
export default createRule({
>>>>>>> 6128a02c
  name: 'no-require-imports',
  meta: {
    type: 'problem',
    docs: {
      description: 'Disallow invocation of `require()`',
    },
    schema: [
      {
        type: 'object',
        properties: {
          allowPackageJson: {
            type: 'boolean',
          },
        },
      },
    ],
    messages: {
      noRequireImports: 'A `require()` style import is forbidden.',
    },
  },
  defaultOptions: [{ allowPackageJson: false }],
  create(context, options) {
    function isPackageJsonImport(
      specifier: TSESTree.Node | undefined,
    ): boolean {
      if (!specifier) {
        return false;
      }
      return (
        specifier.type === AST_NODE_TYPES.Literal &&
        typeof specifier.value === 'string' &&
        specifier.value.endsWith('/package.json')
      );
    }
    return {
      'CallExpression[callee.name="require"]'(
        node: TSESTree.CallExpression,
      ): void {
<<<<<<< HEAD
        if (
          options[0].allowPackageJson &&
          isPackageJsonImport(node.arguments[0])
        ) {
          return;
        }
        const variable = ASTUtils.findVariable(context.getScope(), 'require');
=======
        const variable = ASTUtils.findVariable(getScope(context), 'require');
>>>>>>> 6128a02c

        // ignore non-global require usage as it's something user-land custom instead
        // of the commonjs standard
        if (!variable?.identifiers.length) {
          context.report({
            node,
            messageId: 'noRequireImports',
          });
        }
      },
      TSExternalModuleReference(node): void {
        if (
          options[0].allowPackageJson &&
          isPackageJsonImport(node.expression)
        ) {
          return;
        }
        context.report({
          node,
          messageId: 'noRequireImports',
        });
      },
    };
  },
});<|MERGE_RESOLUTION|>--- conflicted
+++ resolved
@@ -1,14 +1,9 @@
 import type { TSESTree } from '@typescript-eslint/utils';
-<<<<<<< HEAD
 import { AST_NODE_TYPES, ASTUtils } from '@typescript-eslint/utils';
-=======
-import { ASTUtils } from '@typescript-eslint/utils';
 import { getScope } from '@typescript-eslint/utils/eslint-utils';
->>>>>>> 6128a02c
 
-import { createRule } from '../util';
+import * as util from '../util';
 
-<<<<<<< HEAD
 type Options = [
   {
     allowPackageJson?: boolean;
@@ -17,9 +12,6 @@
 type MessageIds = 'noRequireImports';
 
 export default util.createRule<Options, MessageIds>({
-=======
-export default createRule({
->>>>>>> 6128a02c
   name: 'no-require-imports',
   meta: {
     type: 'problem',
@@ -58,17 +50,13 @@
       'CallExpression[callee.name="require"]'(
         node: TSESTree.CallExpression,
       ): void {
-<<<<<<< HEAD
         if (
           options[0].allowPackageJson &&
           isPackageJsonImport(node.arguments[0])
         ) {
           return;
         }
-        const variable = ASTUtils.findVariable(context.getScope(), 'require');
-=======
         const variable = ASTUtils.findVariable(getScope(context), 'require');
->>>>>>> 6128a02c
 
         // ignore non-global require usage as it's something user-land custom instead
         // of the commonjs standard
