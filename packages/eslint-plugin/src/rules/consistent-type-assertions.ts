--- conflicted
+++ resolved
@@ -25,11 +25,8 @@
   name: 'consistent-type-assertions',
   meta: {
     type: 'suggestion',
-<<<<<<< HEAD
+    fixable: 'code',
     hasSuggestions: true,
-=======
-    fixable: 'code',
->>>>>>> ad8ea64d
     docs: {
       description: 'Enforce consistent usage of type assertions',
       recommended: 'strict',
