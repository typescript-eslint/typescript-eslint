--- conflicted
+++ resolved
@@ -22,13 +22,8 @@
   meta: {
     type: 'suggestion',
     docs: {
-<<<<<<< HEAD
       description: 'Enforce consistent usage of type assertions',
-      recommended: false,
-=======
-      description: 'Enforces consistent usage of type assertions',
       recommended: 'strict',
->>>>>>> 03577a69
     },
     messages: {
       as: "Use 'as {{cast}}' instead of '<{{cast}}>'.",
