--- conflicted
+++ resolved
@@ -4,7 +4,6 @@
 
 import { createRule, nullThrows, NullThrowsReasons } from '../util';
 
-<<<<<<< HEAD
 type MessageIds = 'preferConstructor' | 'preferTypeAnnotation';
 type Options = [
   'constructor' | 'type-annotation',
@@ -12,10 +11,6 @@
     ignoreConstructors?: string[];
   }?,
 ];
-=======
-export type MessageIds = 'preferConstructor' | 'preferTypeAnnotation';
-export type Options = ['constructor' | 'type-annotation'];
->>>>>>> 7469e726
 
 export default createRule<Options, MessageIds>({
   name: 'consistent-generic-constructors',
