import type { TSESLint, TSESTree } from '@typescript-eslint/utils';

import { AST_NODE_TYPES } from '@typescript-eslint/utils';
import * as tsutils from 'ts-api-utils';
import * as ts from 'typescript';

import {
  createRule,
  getParserServices,
  isAwaitExpression,
  isAwaitKeyword,
  isTypeAnyType,
  isTypeUnknownType,
  nullThrows,
} from '../util';
import { getOperatorPrecedence } from '../util/getOperatorPrecedence';

type FunctionNode =
  | TSESTree.ArrowFunctionExpression
  | TSESTree.FunctionDeclaration
  | TSESTree.FunctionExpression;

interface ScopeInfo {
  hasAsync: boolean;
  owningFunc: FunctionNode;
}

type Option =
  | 'always'
  | 'error-handling-correctness-only'
  | 'in-try-catch'
  | 'never';

export default createRule({
  name: 'return-await',
  meta: {
    type: 'problem',
    docs: {
      description: 'Enforce consistent awaiting of returned promises',
      extendsBaseRule: 'no-return-await',
      recommended: {
        strict: ['error-handling-correctness-only'],
      },
      requiresTypeChecking: true,
    },
    fixable: 'code',
    hasSuggestions: true,
    messages: {
      disallowedPromiseAwait:
        'Returning an awaited promise is not allowed in this context.',
      disallowedPromiseAwaitSuggestion:
        'Remove `await` before the expression. Use caution as this may impact control flow.',
      nonPromiseAwait:
        'Returning an awaited value that is not a promise is not allowed.',
      requiredPromiseAwait:
        'Returning an awaited promise is required in this context.',
      requiredPromiseAwaitSuggestion:
        'Add `await` before the expression. Use caution as this may impact control flow.',
    },
    schema: [
      {
        type: 'string',
        oneOf: [
          {
            type: 'string',
            description: 'Requires that all returned promises be awaited.',
            enum: ['always'],
          },
          {
            type: 'string',
            description:
              'In error-handling contexts, the rule enforces that returned promises must be awaited. In ordinary contexts, the rule does not enforce any particular behavior around whether returned promises are awaited.',
            enum: ['error-handling-correctness-only'],
          },
          {
            type: 'string',
            description:
              'In error-handling contexts, the rule enforces that returned promises must be awaited. In ordinary contexts, the rule enforces that returned promises _must not_ be awaited.',
            enum: ['in-try-catch'],
          },
          {
            type: 'string',
            description: 'Disallows awaiting any returned promises.',
            enum: ['never'],
          },
        ],
      },
    ],
  },
  defaultOptions: ['in-try-catch'],

  create(context, [option]) {
    const services = getParserServices(context);
    const checker = services.program.getTypeChecker();

    const scopeInfoStack: ScopeInfo[] = [];

    function enterFunction(node: FunctionNode): void {
      scopeInfoStack.push({
        hasAsync: node.async,
        owningFunc: node,
      });
    }

    function exitFunction(): void {
      scopeInfoStack.pop();
    }

    function affectsExplicitResourceManagement(node: TSESTree.Node): boolean {
      // just need to determine if there is a `using` declaration in scope.
      let scope = context.sourceCode.getScope(node);
      const functionScope = scope.variableScope;
      while (true) {
        for (const variable of scope.variables) {
          if (variable.defs.length !== 1) {
            // This can't be the case for `using` or `await using` since it's
            // an error to redeclare those more than once in the same scope,
            // unlike, say, `var` declarations.
            continue;
          }

          const declaration = variable.defs[0];
          const declaratorNode = declaration.node;
          const declarationNode =
            declaratorNode.parent as TSESTree.VariableDeclaration;

          // if it's a using/await using declaration, and it comes _before_ the
          // node we're checking, it affects control flow for that node.
          if (
            ['await using', 'using'].includes(declarationNode.kind) &&
            declaratorNode.range[1] < node.range[0]
          ) {
            return true;
          }
        }

        if (scope === functionScope) {
          // We've checked all the relevant scopes
          break;
        }

        // This should always exist, since the rule should only be checking
        // contexts in which `return` statements are legal, which should always
        // be inside a function.
        scope = nullThrows(
          scope.upper,
          'Expected parent scope to exist. return-await should only operate on return statements within functions',
        );
      }

      return false;
    }

    /**
     * Tests whether a node is inside of an explicit error handling context
     * (try/catch/finally) in a way that throwing an exception will have an
     * impact on the program's control flow.
     */
    function affectsExplicitErrorHandling(node: ts.Node): boolean {
      // If an error-handling block is followed by another error-handling block,
      // control flow is affected by whether promises in it are awaited or not.
      // Otherwise, we need to check recursively for nested try statements until
      // we get to the top level of a function or the program. If by then,
      // there's no offending error-handling blocks, it doesn't affect control
      // flow.
      const tryAncestorResult = findContainingTryStatement(node);
      if (tryAncestorResult == null) {
        return false;
      }

      const { block, tryStatement } = tryAncestorResult;

      switch (block) {
        case 'catch':
          // Exceptions thrown in catch blocks followed by a finally block affect
          // control flow.
          if (tryStatement.finallyBlock != null) {
            return true;
          }

          // Otherwise recurse.
          return affectsExplicitErrorHandling(tryStatement);
        case 'finally':
          return affectsExplicitErrorHandling(tryStatement);
        case 'try':
          // Try blocks are always followed by either a catch or finally,
          // so exceptions thrown here always affect control flow.
          return true;
        default: {
          const __never: never = block;
          throw new Error(`Unexpected block type: ${String(__never)}`);
        }
      }
    }

    interface FindContainingTryStatementResult {
      block: 'catch' | 'finally' | 'try';
      tryStatement: ts.TryStatement;
    }

    /**
     * A try _statement_ is the whole thing that encompasses try block,
     * catch clause, and finally block. This function finds the nearest
     * enclosing try statement (if present) for a given node, and reports which
     * part of the try statement the node is in.
     */
    function findContainingTryStatement(
      node: ts.Node,
    ): FindContainingTryStatementResult | undefined {
      let child = node;
      let ancestor = node.parent as ts.Node | undefined;

      while (ancestor && !ts.isFunctionLike(ancestor)) {
        if (ts.isTryStatement(ancestor)) {
          let block: 'catch' | 'finally' | 'try' | undefined;
          if (child === ancestor.tryBlock) {
            block = 'try';
          } else if (child === ancestor.catchClause) {
            block = 'catch';
          } else if (child === ancestor.finallyBlock) {
            block = 'finally';
          }

          return {
            block: nullThrows(
              block,
              'Child of a try statement must be a try block, catch clause, or finally block',
            ),
            tryStatement: ancestor,
          };
        }
        child = ancestor;
        ancestor = ancestor.parent;
      }

      return undefined;
    }

    function removeAwait(
      fixer: TSESLint.RuleFixer,
      node: TSESTree.Expression,
    ): TSESLint.RuleFix | null {
      // Should always be an await node; but let's be safe.
      /* istanbul ignore if */ if (!isAwaitExpression(node)) {
        return null;
      }

      const awaitToken = context.sourceCode.getFirstToken(node, isAwaitKeyword);
      // Should always be the case; but let's be safe.
      /* istanbul ignore if */ if (!awaitToken) {
        return null;
      }

      const startAt = awaitToken.range[0];
      let endAt = awaitToken.range[1];
      // Also remove any extraneous whitespace after `await`, if there is any.
      const nextToken = context.sourceCode.getTokenAfter(awaitToken, {
        includeComments: true,
      });
      if (nextToken) {
        endAt = nextToken.range[0];
      }

      return fixer.removeRange([startAt, endAt]);
    }

    function insertAwait(
      fixer: TSESLint.RuleFixer,
      node: TSESTree.Expression,
      isHighPrecendence: boolean,
    ): TSESLint.RuleFix | TSESLint.RuleFix[] {
      if (isHighPrecendence) {
        return fixer.insertTextBefore(node, 'await ');
      }
      return [
        fixer.insertTextBefore(node, 'await ('),
        fixer.insertTextAfter(node, ')'),
      ];
    }

    function isHigherPrecedenceThanAwait(node: ts.Node): boolean {
      const operator = ts.isBinaryExpression(node)
        ? node.operatorToken.kind
        : ts.SyntaxKind.Unknown;
      const nodePrecedence = getOperatorPrecedence(node.kind, operator);
      const awaitPrecedence = getOperatorPrecedence(
        ts.SyntaxKind.AwaitExpression,
        ts.SyntaxKind.Unknown,
      );
      return nodePrecedence > awaitPrecedence;
    }

    function test(node: TSESTree.Expression, expression: ts.Node): void {
      let child: ts.Node;

      const isAwait = ts.isAwaitExpression(expression);

      if (isAwait) {
        child = expression.getChildAt(1);
      } else {
        child = expression;
      }

      const type = checker.getTypeAtLocation(child);
      const isThenable = tsutils.isThenableType(checker, expression, type);

      // handle awaited _non_thenables

      if (!isThenable) {
        if (isAwait) {
          // any/unknown could be thenable; do not enforce whether they are `await`ed.
          if (isTypeAnyType(type) || isTypeUnknownType(type)) {
            return;
          }
          context.report({
            node,
<<<<<<< HEAD
            fix: fixer => removeAwait(fixer, node),
=======
            messageId: 'nonPromiseAwait',
            ...fixOrSuggest(useAutoFix, {
              messageId: 'nonPromiseAwait',
              fix: fixer => removeAwait(fixer, node),
            }),
>>>>>>> 4cafe05f
          });
        }
        return;
      }

      // At this point it's definitely a thenable.

      const affectsErrorHandling =
        affectsExplicitErrorHandling(expression) ||
        affectsExplicitResourceManagement(node);
      const useAutoFix = !affectsErrorHandling;

      const ruleConfiguration = getConfiguration(option as Option);

      const shouldAwaitInCurrentContext = affectsErrorHandling
        ? ruleConfiguration.errorHandlingContext
        : ruleConfiguration.ordinaryContext;

      switch (shouldAwaitInCurrentContext) {
        case 'await':
          if (!isAwait) {
            context.report({
              node,
              messageId: 'requiredPromiseAwait',
              ...fixOrSuggest(useAutoFix, {
                messageId: 'requiredPromiseAwaitSuggestion',
                fix: fixer =>
                  insertAwait(
                    fixer,
                    node,
                    isHigherPrecedenceThanAwait(expression),
                  ),
              }),
            });
          }
          break;
        case "don't-care":
          break;
        case 'no-await':
          if (isAwait) {
            context.report({
              node,
              messageId: 'disallowedPromiseAwait',
              ...fixOrSuggest(useAutoFix, {
                messageId: 'disallowedPromiseAwaitSuggestion',
                fix: fixer => removeAwait(fixer, node),
              }),
            });
          }
          break;
      }
    }

    function findPossiblyReturnedNodes(
      node: TSESTree.Expression,
    ): TSESTree.Expression[] {
      if (node.type === AST_NODE_TYPES.ConditionalExpression) {
        return [
          ...findPossiblyReturnedNodes(node.alternate),
          ...findPossiblyReturnedNodes(node.consequent),
        ];
      }
      return [node];
    }

    return {
      ArrowFunctionExpression: enterFunction,
      'ArrowFunctionExpression:exit': exitFunction,
      FunctionDeclaration: enterFunction,

      'FunctionDeclaration:exit': exitFunction,
      FunctionExpression: enterFunction,
      'FunctionExpression:exit': exitFunction,

      // executes after less specific handler, so exitFunction is called
      'ArrowFunctionExpression[async = true]:exit'(
        node: TSESTree.ArrowFunctionExpression,
      ): void {
        if (node.body.type !== AST_NODE_TYPES.BlockStatement) {
          findPossiblyReturnedNodes(node.body).forEach(node => {
            const tsNode = services.esTreeNodeToTSNodeMap.get(node);
            test(node, tsNode);
          });
        }
      },
      ReturnStatement(node): void {
        const scopeInfo = scopeInfoStack.at(-1);
        if (!scopeInfo?.hasAsync || !node.argument) {
          return;
        }
        findPossiblyReturnedNodes(node.argument).forEach(node => {
          const tsNode = services.esTreeNodeToTSNodeMap.get(node);
          test(node, tsNode);
        });
      },
    };
  },
});

type WhetherToAwait = "don't-care" | 'await' | 'no-await';

interface RuleConfiguration {
  errorHandlingContext: WhetherToAwait;
  ordinaryContext: WhetherToAwait;
}

function getConfiguration(option: Option): RuleConfiguration {
  switch (option) {
    case 'always':
      return {
        errorHandlingContext: 'await',
        ordinaryContext: 'await',
      };
    case 'error-handling-correctness-only':
      return {
        errorHandlingContext: 'await',
        ordinaryContext: "don't-care",
      };
    case 'in-try-catch':
      return {
        errorHandlingContext: 'await',
        ordinaryContext: 'no-await',
      };
    case 'never':
      return {
        errorHandlingContext: 'no-await',
        ordinaryContext: 'no-await',
      };
  }
}

function fixOrSuggest<MessageId extends string>(
  useFix: boolean,
  suggestion: TSESLint.SuggestionReportDescriptor<MessageId>,
):
  | { fix: TSESLint.ReportFixFunction }
  | { suggest: TSESLint.SuggestionReportDescriptor<MessageId>[] } {
  return useFix ? { fix: suggestion.fix } : { suggest: [suggestion] };
}<|MERGE_RESOLUTION|>--- conflicted
+++ resolved
@@ -314,15 +314,8 @@
           }
           context.report({
             node,
-<<<<<<< HEAD
+            messageId: 'nonPromiseAwait',
             fix: fixer => removeAwait(fixer, node),
-=======
-            messageId: 'nonPromiseAwait',
-            ...fixOrSuggest(useAutoFix, {
-              messageId: 'nonPromiseAwait',
-              fix: fixer => removeAwait(fixer, node),
-            }),
->>>>>>> 4cafe05f
           });
         }
         return;
