--- conflicted
+++ resolved
@@ -2,11 +2,6 @@
 import { AST_NODE_TYPES } from '@typescript-eslint/utils';
 
 import * as util from '../util';
-<<<<<<< HEAD
-import { TSESLint } from '@typescript-eslint/utils';
-import { ScopeType } from '@typescript-eslint/scope-manager';
-=======
->>>>>>> 87a27367
 
 type Options = [
   {
@@ -81,16 +76,6 @@
             };
             const scope = context.getScope();
 
-<<<<<<< HEAD
-            // Check if interface is within ambient declaration
-            let useAutoFix = true;
-            if (util.isDefinitionFile(filename)) {
-              const scope = context.getScope();
-              if (scope.type === ScopeType.tsModule && scope.block.declare) {
-                useAutoFix = false;
-              }
-            }
-=======
             const mergedWithClassDeclaration = scope.set
               .get(node.id.name)
               ?.defs?.some(
@@ -106,7 +91,6 @@
             const useAutoFix = !(
               isInAmbientDeclaration || mergedWithClassDeclaration
             );
->>>>>>> 87a27367
 
             context.report({
               node: node.id,
