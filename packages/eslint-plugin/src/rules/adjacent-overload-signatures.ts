--- conflicted
+++ resolved
@@ -93,15 +93,6 @@
             type: MemberNameType.Normal,
             callSignature: false,
           };
-<<<<<<< HEAD
-        case AST_NODE_TYPES.MethodDefinition:
-          return {
-            ...getNameFromMember(member, context.sourceCode),
-            callSignature: false,
-            static: !!member.static,
-          };
-=======
->>>>>>> f8982489
       }
 
       return null;
