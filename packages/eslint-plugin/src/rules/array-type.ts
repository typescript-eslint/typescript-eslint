import type { TSESTree } from '@typescript-eslint/utils';

import { AST_NODE_TYPES } from '@typescript-eslint/utils';

import { createRule, isParenthesized } from '../util';

/**
 * Check whatever node can be considered as simple
 * @param node the node to be evaluated.
 */
function isSimpleType(node: TSESTree.Node): boolean {
  switch (node.type) {
    case AST_NODE_TYPES.Identifier:
    case AST_NODE_TYPES.TSAnyKeyword:
    case AST_NODE_TYPES.TSBooleanKeyword:
    case AST_NODE_TYPES.TSNeverKeyword:
    case AST_NODE_TYPES.TSNumberKeyword:
    case AST_NODE_TYPES.TSBigIntKeyword:
    case AST_NODE_TYPES.TSObjectKeyword:
    case AST_NODE_TYPES.TSStringKeyword:
    case AST_NODE_TYPES.TSSymbolKeyword:
    case AST_NODE_TYPES.TSUnknownKeyword:
    case AST_NODE_TYPES.TSVoidKeyword:
    case AST_NODE_TYPES.TSNullKeyword:
    case AST_NODE_TYPES.TSArrayType:
    case AST_NODE_TYPES.TSUndefinedKeyword:
    case AST_NODE_TYPES.TSThisType:
    case AST_NODE_TYPES.TSQualifiedName:
      return true;
    case AST_NODE_TYPES.TSTypeReference:
      if (
        node.typeName.type === AST_NODE_TYPES.Identifier &&
        node.typeName.name === 'Array'
      ) {
        if (!node.typeArguments) {
          return true;
        }
        if (node.typeArguments.params.length === 1) {
          return isSimpleType(node.typeArguments.params[0]);
        }
      } else {
        if (node.typeArguments) {
          return false;
        }
        return isSimpleType(node.typeName);
      }
      return false;
    default:
      return false;
  }
}

/**
 * Check if node needs parentheses
 * @param node the node to be evaluated.
 */
function typeNeedsParentheses(node: TSESTree.Node): boolean {
  switch (node.type) {
    case AST_NODE_TYPES.TSTypeReference:
      return typeNeedsParentheses(node.typeName);
    case AST_NODE_TYPES.TSUnionType:
    case AST_NODE_TYPES.TSFunctionType:
    case AST_NODE_TYPES.TSIntersectionType:
    case AST_NODE_TYPES.TSTypeOperator:
    case AST_NODE_TYPES.TSInferType:
    case AST_NODE_TYPES.TSConstructorType:
      return true;
    case AST_NODE_TYPES.Identifier:
      return node.name === 'ReadonlyArray';
    default:
      return false;
  }
}

<<<<<<< HEAD
export type OptionString = 'array-simple' | 'array' | 'generic';
export type Options = [
=======
export type OptionString = 'array' | 'array-simple' | 'generic';
type Options = [
>>>>>>> 07d0e0d4
  {
    default: OptionString;
    readonly?: OptionString;
  },
];
export type MessageIds =
  | 'errorStringArray'
  | 'errorStringArrayReadonly'
  | 'errorStringArraySimple'
  | 'errorStringArraySimpleReadonly'
  | 'errorStringGeneric'
  | 'errorStringGenericSimple';

export default createRule<Options, MessageIds>({
  name: 'array-type',
  meta: {
    type: 'suggestion',
    docs: {
      description:
        'Require consistently using either `T[]` or `Array<T>` for arrays',
      recommended: 'stylistic',
    },
    fixable: 'code',
    messages: {
      errorStringArray:
        "Array type using '{{className}}<{{type}}>' is forbidden. Use '{{readonlyPrefix}}{{type}}[]' instead.",
      errorStringArrayReadonly:
        "Array type using '{{className}}<{{type}}>' is forbidden. Use '{{readonlyPrefix}}{{type}}' instead.",
      errorStringArraySimple:
        "Array type using '{{className}}<{{type}}>' is forbidden for simple types. Use '{{readonlyPrefix}}{{type}}[]' instead.",
      errorStringArraySimpleReadonly:
        "Array type using '{{className}}<{{type}}>' is forbidden for simple types. Use '{{readonlyPrefix}}{{type}}' instead.",
      errorStringGeneric:
        "Array type using '{{readonlyPrefix}}{{type}}[]' is forbidden. Use '{{className}}<{{type}}>' instead.",
      errorStringGenericSimple:
        "Array type using '{{readonlyPrefix}}{{type}}[]' is forbidden for non-simple types. Use '{{className}}<{{type}}>' instead.",
    },
    schema: [
      {
        type: 'object',
        $defs: {
          arrayOption: {
            type: 'string',
            enum: ['array', 'generic', 'array-simple'],
          },
        },
        additionalProperties: false,
        properties: {
          default: {
            $ref: '#/items/0/$defs/arrayOption',
            description: 'The array type expected for mutable cases.',
          },
          readonly: {
            $ref: '#/items/0/$defs/arrayOption',
            description:
              'The array type expected for readonly cases. If omitted, the value for `default` will be used.',
          },
        },
      },
    ],
  },
  defaultOptions: [
    {
      default: 'array',
    },
  ],
  create(context, [options]) {
    const defaultOption = options.default;
    const readonlyOption = options.readonly ?? defaultOption;

    /**
     * @param node the node to be evaluated.
     */
    function getMessageType(node: TSESTree.Node): string {
      if (isSimpleType(node)) {
        return context.sourceCode.getText(node);
      }
      return 'T';
    }

    return {
      TSArrayType(node): void {
        const isReadonly =
          node.parent.type === AST_NODE_TYPES.TSTypeOperator &&
          node.parent.operator === 'readonly';

        const currentOption = isReadonly ? readonlyOption : defaultOption;

        if (
          currentOption === 'array' ||
          (currentOption === 'array-simple' && isSimpleType(node.elementType))
        ) {
          return;
        }

        const messageId =
          currentOption === 'generic'
            ? 'errorStringGeneric'
            : 'errorStringGenericSimple';
        const errorNode = isReadonly ? node.parent : node;

        context.report({
          node: errorNode,
          messageId,
          data: {
            type: getMessageType(node.elementType),
            className: isReadonly ? 'ReadonlyArray' : 'Array',
            readonlyPrefix: isReadonly ? 'readonly ' : '',
          },
          fix(fixer) {
            const typeNode = node.elementType;
            const arrayType = isReadonly ? 'ReadonlyArray' : 'Array';

            return [
              fixer.replaceTextRange(
                [errorNode.range[0], typeNode.range[0]],
                `${arrayType}<`,
              ),
              fixer.replaceTextRange(
                [typeNode.range[1], errorNode.range[1]],
                '>',
              ),
            ];
          },
        });
      },

      TSTypeReference(node): void {
        if (
          node.typeName.type !== AST_NODE_TYPES.Identifier ||
          !(
            node.typeName.name === 'Array' ||
            node.typeName.name === 'ReadonlyArray' ||
            node.typeName.name === 'Readonly'
          ) ||
          (node.typeName.name === 'Readonly' &&
            node.typeArguments?.params[0].type !== AST_NODE_TYPES.TSArrayType)
        ) {
          return;
        }

        const isReadonlyWithGenericArrayType =
          node.typeName.name === 'Readonly' &&
          node.typeArguments?.params[0].type === AST_NODE_TYPES.TSArrayType;
        const isReadonlyArrayType =
          node.typeName.name === 'ReadonlyArray' ||
          isReadonlyWithGenericArrayType;

        const currentOption = isReadonlyArrayType
          ? readonlyOption
          : defaultOption;

        if (currentOption === 'generic') {
          return;
        }

        const readonlyPrefix = isReadonlyArrayType ? 'readonly ' : '';
        const typeParams = node.typeArguments?.params;
        const messageId =
          currentOption === 'array'
            ? isReadonlyWithGenericArrayType
              ? 'errorStringArrayReadonly'
              : 'errorStringArray'
            : isReadonlyArrayType && node.typeName.name !== 'ReadonlyArray'
              ? 'errorStringArraySimpleReadonly'
              : 'errorStringArraySimple';

        if (!typeParams || typeParams.length === 0) {
          // Create an 'any' array
          context.report({
            node,
            messageId,
            data: {
              type: 'any',
              className: isReadonlyArrayType ? 'ReadonlyArray' : 'Array',
              readonlyPrefix,
            },
            fix(fixer) {
              return fixer.replaceText(node, `${readonlyPrefix}any[]`);
            },
          });

          return;
        }

        if (
          typeParams.length !== 1 ||
          (currentOption === 'array-simple' && !isSimpleType(typeParams[0]))
        ) {
          return;
        }

        const type = typeParams[0];
        const typeParens = typeNeedsParentheses(type);
        const parentParens =
          readonlyPrefix &&
          node.parent.type === AST_NODE_TYPES.TSArrayType &&
          !isParenthesized(node.parent.elementType, context.sourceCode);

        const start = `${parentParens ? '(' : ''}${readonlyPrefix}${
          typeParens ? '(' : ''
        }`;
        const end = `${typeParens ? ')' : ''}${isReadonlyWithGenericArrayType ? '' : `[]`}${parentParens ? ')' : ''}`;
        context.report({
          node,
          messageId,
          data: {
            type: getMessageType(type),
            className: isReadonlyArrayType ? node.typeName.name : 'Array',
            readonlyPrefix,
          },
          fix(fixer) {
            return [
              fixer.replaceTextRange([node.range[0], type.range[0]], start),
              fixer.replaceTextRange([type.range[1], node.range[1]], end),
            ];
          },
        });
      },
    };
  },
});<|MERGE_RESOLUTION|>--- conflicted
+++ resolved
@@ -72,19 +72,14 @@
   }
 }
 
-<<<<<<< HEAD
-export type OptionString = 'array-simple' | 'array' | 'generic';
-export type Options = [
-=======
 export type OptionString = 'array' | 'array-simple' | 'generic';
 type Options = [
->>>>>>> 07d0e0d4
   {
     default: OptionString;
     readonly?: OptionString;
   },
 ];
-export type MessageIds =
+type MessageIds =
   | 'errorStringArray'
   | 'errorStringArrayReadonly'
   | 'errorStringArraySimple'
