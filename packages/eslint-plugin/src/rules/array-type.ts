--- conflicted
+++ resolved
@@ -102,9 +102,8 @@
       errorStringGenericSimple:
         "Array type using '{{readonlyPrefix}}{{type}}[]' is forbidden for non-simple types. Use '{{className}}<{{type}}>' instead.",
     },
-<<<<<<< HEAD
     schema: {
-      definitions: {
+      $defs: {
         arrayOption: {
           enum: ['array', 'generic', 'array-simple'],
         },
@@ -113,32 +112,14 @@
         {
           properties: {
             default: {
-              $ref: '#/definitions/arrayOption',
+              $ref: '#/$defs/arrayOption',
               description: 'The array type expected for mutable cases...',
             },
             readonly: {
-              $ref: '#/definitions/arrayOption',
+              $ref: '#/$defs/arrayOption',
               description:
                 'The array type expected for readonly cases. If omitted, the value for `default` will be used.',
             },
-=======
-    schema: [
-      {
-        $defs: {
-          arrayOption: {
-            enum: ['array', 'generic', 'array-simple'],
-          },
-        },
-        properties: {
-          default: {
-            $ref: '#/$defs/arrayOption',
-            description: 'The array type expected for mutable cases...',
-          },
-          readonly: {
-            $ref: '#/$defs/arrayOption',
-            description:
-              'The array type expected for readonly cases. If omitted, the value for `default` will be used.',
->>>>>>> 7d402f3d
           },
           type: 'object',
         },
