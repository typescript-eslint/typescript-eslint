--- conflicted
+++ resolved
@@ -18,14 +18,9 @@
   | 'incorrectOrder'
   | 'incorrectRequiredMembersOrder';
 
-export type ReadonlyType = 'readonly-field' | 'readonly-signature';
-
-<<<<<<< HEAD
-export type MemberKind =
-  | ReadonlyType
-=======
+type ReadonlyType = 'readonly-field' | 'readonly-signature';
+
 type MemberKind =
->>>>>>> 07d0e0d4
   | 'accessor'
   | 'call-signature'
   | 'constructor'
@@ -37,12 +32,7 @@
   | 'static-initialization'
   | ReadonlyType;
 
-<<<<<<< HEAD
-export type DecoratedMemberKind =
-  | Exclude<ReadonlyType, 'readonly-signature'>
-=======
 type DecoratedMemberKind =
->>>>>>> 07d0e0d4
   | 'accessor'
   | 'field'
   | 'get'
@@ -50,23 +40,16 @@
   | 'set'
   | Exclude<ReadonlyType, 'readonly-signature'>;
 
-export type NonCallableMemberKind = Exclude<
+type NonCallableMemberKind = Exclude<
   MemberKind,
   'constructor' | 'readonly-signature' | 'signature'
 >;
 
-export type MemberScope = 'abstract' | 'instance' | 'static';
-
-<<<<<<< HEAD
-export type Accessibility = TSESTree.Accessibility | '#private';
-
-export type BaseMemberType =
-  | MemberKind
-=======
+type MemberScope = 'abstract' | 'instance' | 'static';
+
 type Accessibility = '#private' | TSESTree.Accessibility;
 
 type BaseMemberType =
->>>>>>> 07d0e0d4
   | `${Accessibility}-${Exclude<
       MemberKind,
       'readonly-signature' | 'signature' | 'static-initialization'
@@ -77,43 +60,26 @@
   | `decorated-${DecoratedMemberKind}`
   | MemberKind;
 
-export type MemberType = BaseMemberType | BaseMemberType[];
-
-<<<<<<< HEAD
-export type AlphabeticalOrder =
-  | 'alphabetically-case-insensitive'
-=======
+type MemberType = BaseMemberType | BaseMemberType[];
+
 type AlphabeticalOrder =
->>>>>>> 07d0e0d4
   | 'alphabetically'
   | 'alphabetically-case-insensitive'
   | 'natural'
   | 'natural-case-insensitive';
 
-<<<<<<< HEAD
-export type Order = AlphabeticalOrder | 'as-written';
-
-export interface SortedOrderConfig {
-  memberTypes?: MemberType[] | 'never';
-=======
 type Order = 'as-written' | AlphabeticalOrder;
 
 interface SortedOrderConfig {
   memberTypes?: 'never' | MemberType[];
->>>>>>> 07d0e0d4
   optionalityOrder?: OptionalityOrder;
   order?: Order;
 }
 
-<<<<<<< HEAD
-export type OrderConfig = MemberType[] | SortedOrderConfig | 'never';
-export type Member = TSESTree.ClassElement | TSESTree.TypeElement;
-=======
 type OrderConfig = 'never' | MemberType[] | SortedOrderConfig;
 type Member = TSESTree.ClassElement | TSESTree.TypeElement;
->>>>>>> 07d0e0d4
-
-export type OptionalityOrder = 'optional-first' | 'required-first';
+
+type OptionalityOrder = 'optional-first' | 'required-first';
 
 export type Options = [
   {
