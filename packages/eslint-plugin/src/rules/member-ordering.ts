// This rule was feature-frozen before we enabled no-property-in-node.
/* eslint-disable eslint-plugin/no-property-in-node */

import type { JSONSchema, TSESLint, TSESTree } from '@typescript-eslint/utils';
import { AST_NODE_TYPES } from '@typescript-eslint/utils';
import naturalCompare from 'natural-compare';

import {
  createRule,
  getNameFromIndexSignature,
  getNameFromMember,
  MemberNameType,
} from '../util';

export type MessageIds =
  | 'incorrectGroupOrder'
  | 'incorrectOrder'
  | 'incorrectRequiredMembersOrder';

type ReadonlyType = 'readonly-field' | 'readonly-signature';

type MemberKind =
  | ReadonlyType
  | 'accessor'
  | 'call-signature'
  | 'constructor'
  | 'field'
  | 'get'
  | 'method'
  | 'set'
  | 'signature'
  | 'static-initialization';

type DecoratedMemberKind =
  | Exclude<ReadonlyType, 'readonly-signature'>
  | 'accessor'
  | 'field'
  | 'get'
  | 'method'
  | 'set';

type NonCallableMemberKind = Exclude<
  MemberKind,
  'constructor' | 'readonly-signature' | 'signature'
>;

type MemberScope = 'abstract' | 'instance' | 'static';

type Accessibility = TSESTree.Accessibility | '#private';

type BaseMemberType =
  | MemberKind
  | `${Accessibility}-${Exclude<
      MemberKind,
      'readonly-signature' | 'signature' | 'static-initialization'
    >}`
  | `${Accessibility}-${MemberScope}-${NonCallableMemberKind}`
  | `${Accessibility}-decorated-${DecoratedMemberKind}`
  | `${MemberScope}-${NonCallableMemberKind}`
  | `decorated-${DecoratedMemberKind}`;

type MemberType = BaseMemberType | BaseMemberType[];

type AlphabeticalOrder =
  | 'alphabetically-case-insensitive'
  | 'alphabetically'
  | 'natural-case-insensitive'
  | 'natural';

type Order = AlphabeticalOrder | 'as-written';

interface SortedOrderConfig {
  memberTypes?: MemberType[] | 'never';
  optionalityOrder?: OptionalityOrder;
  order?: Order;
}

type OrderConfig = MemberType[] | SortedOrderConfig | 'never';
type Member = TSESTree.ClassElement | TSESTree.TypeElement;

type OptionalityOrder = 'optional-first' | 'required-first';

export type Options = [
  {
    default?: OrderConfig;
    classes?: OrderConfig;
    classExpressions?: OrderConfig;
    interfaces?: OrderConfig;
    typeLiterals?: OrderConfig;
  },
];

const neverConfig: JSONSchema.JSONSchema4 = {
  type: 'string',
  enum: ['never'],
};

const arrayConfig = (memberTypes: string): JSONSchema.JSONSchema4 => ({
  type: 'array',
  items: {
    oneOf: [
      {
        $ref: memberTypes,
      },
      {
        type: 'array',
        items: {
          $ref: memberTypes,
        },
      },
    ],
  },
});

const objectConfig = (memberTypes: string): JSONSchema.JSONSchema4 => ({
  type: 'object',
  properties: {
    memberTypes: {
      oneOf: [arrayConfig(memberTypes), neverConfig],
    },
    order: {
      $ref: '#/items/0/$defs/orderOptions',
    },
    optionalityOrder: {
      $ref: '#/items/0/$defs/optionalityOrderOptions',
    },
  },
  additionalProperties: false,
});

export const defaultOrder: MemberType[] = [
  // Index signature
  'signature',
  'call-signature',

  // Fields
  'public-static-field',
  'protected-static-field',
  'private-static-field',
  '#private-static-field',

  'public-decorated-field',
  'protected-decorated-field',
  'private-decorated-field',

  'public-instance-field',
  'protected-instance-field',
  'private-instance-field',
  '#private-instance-field',

  'public-abstract-field',
  'protected-abstract-field',

  'public-field',
  'protected-field',
  'private-field',
  '#private-field',

  'static-field',
  'instance-field',
  'abstract-field',

  'decorated-field',

  'field',

  // Static initialization
  'static-initialization',

  // Constructors
  'public-constructor',
  'protected-constructor',
  'private-constructor',

  'constructor',

  // Accessors
  'public-static-accessor',
  'protected-static-accessor',
  'private-static-accessor',
  '#private-static-accessor',

  'public-decorated-accessor',
  'protected-decorated-accessor',
  'private-decorated-accessor',

  'public-instance-accessor',
  'protected-instance-accessor',
  'private-instance-accessor',
  '#private-instance-accessor',

  'public-abstract-accessor',
  'protected-abstract-accessor',

  'public-accessor',
  'protected-accessor',
  'private-accessor',
  '#private-accessor',

  'static-accessor',
  'instance-accessor',
  'abstract-accessor',

  'decorated-accessor',

  'accessor',

  // Getters
  'public-static-get',
  'protected-static-get',
  'private-static-get',
  '#private-static-get',

  'public-decorated-get',
  'protected-decorated-get',
  'private-decorated-get',

  'public-instance-get',
  'protected-instance-get',
  'private-instance-get',
  '#private-instance-get',

  'public-abstract-get',
  'protected-abstract-get',

  'public-get',
  'protected-get',
  'private-get',
  '#private-get',

  'static-get',
  'instance-get',
  'abstract-get',

  'decorated-get',

  'get',

  // Setters
  'public-static-set',
  'protected-static-set',
  'private-static-set',
  '#private-static-set',

  'public-decorated-set',
  'protected-decorated-set',
  'private-decorated-set',

  'public-instance-set',
  'protected-instance-set',
  'private-instance-set',
  '#private-instance-set',

  'public-abstract-set',
  'protected-abstract-set',

  'public-set',
  'protected-set',
  'private-set',
  '#private-set',

  'static-set',
  'instance-set',
  'abstract-set',

  'decorated-set',

  'set',

  // Methods
  'public-static-method',
  'protected-static-method',
  'private-static-method',
  '#private-static-method',

  'public-decorated-method',
  'protected-decorated-method',
  'private-decorated-method',

  'public-instance-method',
  'protected-instance-method',
  'private-instance-method',
  '#private-instance-method',

  'public-abstract-method',
  'protected-abstract-method',

  'public-method',
  'protected-method',
  'private-method',
  '#private-method',

  'static-method',
  'instance-method',
  'abstract-method',

  'decorated-method',

  'method',
];

const allMemberTypes = [
<<<<<<< HEAD
  ...(
    [
      'readonly-signature',
      'signature',
      'readonly-field',
      'field',
      'method',
      'call-signature',
      'constructor',
      'accessor',
      'get',
      'set',
      'static-initialization',
    ] as const
  ).reduce<Set<MemberType>>((all, type) => {
    all.add(type);

    (['public', 'protected', 'private', '#private'] as const).forEach(
      accessibility => {
        if (
=======
  ...new Set(
    (
      [
        'readonly-signature',
        'signature',
        'readonly-field',
        'field',
        'method',
        'call-signature',
        'constructor',
        'accessor',
        'get',
        'set',
        'static-initialization',
      ] as const
    ).flatMap(type => [
      type,

      ...(['public', 'protected', 'private', '#private'] as const)
        .flatMap<MemberType>(accessibility => [
>>>>>>> 6f24fe6c
          type !== 'readonly-signature' &&
          type !== 'signature' &&
          type !== 'static-initialization' &&
          type !== 'call-signature' &&
          !(type === 'constructor' && accessibility === '#private')
            ? `${accessibility}-${type}` // e.g. `public-field`
            : [],

          // Only class instance fields, methods, accessors, get and set can have decorators attached to them
          accessibility !== '#private' &&
          (type === 'readonly-field' ||
            type === 'field' ||
            type === 'method' ||
            type === 'accessor' ||
            type === 'get' ||
            type === 'set')
            ? [`${accessibility}-decorated-${type}`, `decorated-${type}`]
            : [],

          type !== 'constructor' &&
          type !== 'readonly-signature' &&
          type !== 'signature' &&
          type !== 'call-signature'
<<<<<<< HEAD
        ) {
          // There is no `static-constructor` or `instance-constructor` or `abstract-constructor`
          if (accessibility === '#private' || accessibility === 'private') {
            (['static', 'instance'] as const).forEach(scope => {
              all.add(`${scope}-${type}`);
              all.add(`${accessibility}-${scope}-${type}`);
            });
          } else {
            (['static', 'instance', 'abstract'] as const).forEach(scope => {
              all.add(`${scope}-${type}`);
              all.add(`${accessibility}-${scope}-${type}`);
            });
          }
        }
      },
    );

    return all;
  }, new Set<MemberType>()),
=======
            ? (
                [
                  'static',
                  'instance',
                  // There is no `static-constructor` or `instance-constructor` or `abstract-constructor`
                  ...(accessibility === '#private' ||
                  accessibility === 'private'
                    ? []
                    : (['abstract'] as const)),
                ] as const
              ).flatMap(
                scope =>
                  [
                    `${scope}-${type}`,
                    `${accessibility}-${scope}-${type}`,
                  ] as const,
              )
            : [],
        ])
        .flat(),
    ]),
  ),
>>>>>>> 6f24fe6c
];

const functionExpressions = [
  AST_NODE_TYPES.FunctionExpression,
  AST_NODE_TYPES.ArrowFunctionExpression,
];

/**
 * Gets the node type.
 *
 * @param node the node to be evaluated.
 */
function getNodeType(node: Member): MemberKind | null {
  switch (node.type) {
    case AST_NODE_TYPES.TSAbstractMethodDefinition:
    case AST_NODE_TYPES.MethodDefinition:
    case AST_NODE_TYPES.TSMethodSignature:
      return node.kind;
    case AST_NODE_TYPES.TSCallSignatureDeclaration:
      return 'call-signature';
    case AST_NODE_TYPES.TSConstructSignatureDeclaration:
      return 'constructor';
    case AST_NODE_TYPES.TSAbstractPropertyDefinition:
    case AST_NODE_TYPES.TSPropertySignature:
      return node.readonly ? 'readonly-field' : 'field';
    case AST_NODE_TYPES.TSAbstractAccessorProperty:
    case AST_NODE_TYPES.AccessorProperty:
      return 'accessor';
    case AST_NODE_TYPES.PropertyDefinition:
      return node.value && functionExpressions.includes(node.value.type)
        ? 'method'
        : node.readonly
          ? 'readonly-field'
          : 'field';
    case AST_NODE_TYPES.TSIndexSignature:
      return node.readonly ? 'readonly-signature' : 'signature';
    case AST_NODE_TYPES.StaticBlock:
      return 'static-initialization';
    default:
      return null;
  }
}

/**
 * Gets the raw string value of a member's name
 */
function getMemberRawName(
  member:
    | TSESTree.MethodDefinition
    | TSESTree.AccessorProperty
    | TSESTree.Property
    | TSESTree.PropertyDefinition
    | TSESTree.TSAbstractMethodDefinition
    | TSESTree.TSAbstractAccessorProperty
    | TSESTree.TSAbstractPropertyDefinition
    | TSESTree.TSMethodSignature
    | TSESTree.TSPropertySignature,
  sourceCode: TSESLint.SourceCode,
): string {
  const { name, type } = getNameFromMember(member, sourceCode);

  if (type === MemberNameType.Quoted) {
    return name.slice(1, -1);
  }
  if (type === MemberNameType.Private) {
    return name.slice(1);
  }
  return name;
}

/**
 * Gets the member name based on the member type.
 *
 * @param node the node to be evaluated.
 */
function getMemberName(
  node: Member,
  sourceCode: TSESLint.SourceCode,
): string | null {
  switch (node.type) {
    case AST_NODE_TYPES.TSPropertySignature:
    case AST_NODE_TYPES.TSMethodSignature:
    case AST_NODE_TYPES.TSAbstractAccessorProperty:
    case AST_NODE_TYPES.TSAbstractPropertyDefinition:
    case AST_NODE_TYPES.AccessorProperty:
    case AST_NODE_TYPES.PropertyDefinition:
      return getMemberRawName(node, sourceCode);
    case AST_NODE_TYPES.TSAbstractMethodDefinition:
    case AST_NODE_TYPES.MethodDefinition:
      return node.kind === 'constructor'
        ? 'constructor'
        : getMemberRawName(node, sourceCode);
    case AST_NODE_TYPES.TSConstructSignatureDeclaration:
      return 'new';
    case AST_NODE_TYPES.TSCallSignatureDeclaration:
      return 'call';
    case AST_NODE_TYPES.TSIndexSignature:
      return getNameFromIndexSignature(node);
    case AST_NODE_TYPES.StaticBlock:
      return 'static block';
    default:
      return null;
  }
}

/**
 * Returns true if the member is optional based on the member type.
 *
 * @param node the node to be evaluated.
 *
 * @returns Whether the member is optional, or false if it cannot be optional at all.
 */
function isMemberOptional(node: Member): boolean {
  switch (node.type) {
    case AST_NODE_TYPES.TSPropertySignature:
    case AST_NODE_TYPES.TSMethodSignature:
    case AST_NODE_TYPES.TSAbstractAccessorProperty:
    case AST_NODE_TYPES.TSAbstractPropertyDefinition:
    case AST_NODE_TYPES.AccessorProperty:
    case AST_NODE_TYPES.PropertyDefinition:
    case AST_NODE_TYPES.TSAbstractMethodDefinition:
    case AST_NODE_TYPES.MethodDefinition:
      return !!node.optional;
  }
  return false;
}

/**
 * Gets the calculated rank using the provided method definition.
 * The algorithm is as follows:
 * - Get the rank based on the accessibility-scope-type name, e.g. public-instance-field
 * - If there is no order for accessibility-scope-type, then strip out the accessibility.
 * - If there is no order for scope-type, then strip out the scope.
 * - If there is no order for type, then return -1
 * @param memberGroups the valid names to be validated.
 * @param orderConfig the current order to be validated.
 *
 * @return Index of the matching member type in the order configuration.
 */
function getRankOrder(
  memberGroups: BaseMemberType[],
  orderConfig: MemberType[],
): number {
  let rank = -1;
  const stack = [...memberGroups]; // Get a copy of the member groups

  while (stack.length > 0 && rank === -1) {
    // eslint-disable-next-line @typescript-eslint/no-non-null-assertion
    const memberGroup = stack.shift()!;
    rank = orderConfig.findIndex(memberType =>
      Array.isArray(memberType)
        ? memberType.includes(memberGroup)
        : memberType === memberGroup,
    );
  }

  return rank;
}

function getAccessibility(node: Member): Accessibility {
  if ('accessibility' in node && node.accessibility) {
    return node.accessibility;
  }
  if ('key' in node && node.key.type === AST_NODE_TYPES.PrivateIdentifier) {
    return '#private';
  }
  return 'public';
}

/**
 * Gets the rank of the node given the order.
 * @param node the node to be evaluated.
 * @param orderConfig the current order to be validated.
 * @param supportsModifiers a flag indicating whether the type supports modifiers (scope or accessibility) or not.
 */
function getRank(
  node: Member,
  orderConfig: MemberType[],
  supportsModifiers: boolean,
): number {
  const type = getNodeType(node);

  if (type == null) {
    // shouldn't happen but just in case, put it on the end
    return orderConfig.length - 1;
  }

  const abstract =
    node.type === AST_NODE_TYPES.TSAbstractAccessorProperty ||
    node.type === AST_NODE_TYPES.TSAbstractPropertyDefinition ||
    node.type === AST_NODE_TYPES.TSAbstractMethodDefinition;

  const scope =
    'static' in node && node.static
      ? 'static'
      : abstract
        ? 'abstract'
        : 'instance';
  const accessibility = getAccessibility(node);

  // Collect all existing member groups that apply to this node...
  // (e.g. 'public-instance-field', 'instance-field', 'public-field', 'constructor' etc.)
  const memberGroups: BaseMemberType[] = [];

  if (supportsModifiers) {
    const decorated = 'decorators' in node && node.decorators.length > 0;
    if (
      decorated &&
      (type === 'readonly-field' ||
        type === 'field' ||
        type === 'method' ||
        type === 'accessor' ||
        type === 'get' ||
        type === 'set')
    ) {
      memberGroups.push(`${accessibility}-decorated-${type}`);
      memberGroups.push(`decorated-${type}`);

      if (type === 'readonly-field') {
        memberGroups.push(`${accessibility}-decorated-field`);
        memberGroups.push(`decorated-field`);
      }
    }

    if (
      type !== 'readonly-signature' &&
      type !== 'signature' &&
      type !== 'static-initialization'
    ) {
      if (type !== 'constructor') {
        // Constructors have no scope
        memberGroups.push(`${accessibility}-${scope}-${type}`);
        memberGroups.push(`${scope}-${type}`);

        if (type === 'readonly-field') {
          memberGroups.push(`${accessibility}-${scope}-field`);
          memberGroups.push(`${scope}-field`);
        }
      }

      memberGroups.push(`${accessibility}-${type}`);
      if (type === 'readonly-field') {
        memberGroups.push(`${accessibility}-field`);
      }
    }
  }

  memberGroups.push(type);
  if (type === 'readonly-signature') {
    memberGroups.push('signature');
  } else if (type === 'readonly-field') {
    memberGroups.push('field');
  }

  // ...then get the rank order for those member groups based on the node
  return getRankOrder(memberGroups, orderConfig);
}

/**
 * Groups members into arrays of consecutive members with the same rank.
 * If, for example, the memberSet parameter looks like the following...
 * @example
 * ```
 * interface Foo {
 *   [a: string]: number;
 *
 *   a: x;
 *   B: x;
 *   c: x;
 *
 *   c(): void;
 *   B(): void;
 *   a(): void;
 *
 *   (): Baz;
 *
 *   new (): Bar;
 * }
 * ```
 * ...the resulting array will look like: [[a, B, c], [c, B, a]].
 * @param memberSet The members to be grouped.
 * @param memberType The configured order of member types.
 * @param supportsModifiers It'll get passed to getRank().
 * @returns The array of groups of members.
 */
function groupMembersByType(
  members: Member[],
  memberTypes: MemberType[],
  supportsModifiers: boolean,
): Member[][] {
  const groupedMembers: Member[][] = [];
  const memberRanks = members.map(member =>
    getRank(member, memberTypes, supportsModifiers),
  );
  let previousRank: number | undefined = undefined;
  members.forEach((member, index) => {
    if (index === members.length - 1) {
      return;
    }
    const rankOfCurrentMember = memberRanks[index];
    const rankOfNextMember = memberRanks[index + 1];
    if (rankOfCurrentMember === previousRank) {
      groupedMembers.at(-1)?.push(member);
    } else if (rankOfCurrentMember === rankOfNextMember) {
      groupedMembers.push([member]);
      previousRank = rankOfCurrentMember;
    }
  });
  return groupedMembers;
}

/**
 * Gets the lowest possible rank(s) higher than target.
 * e.g. given the following order:
 *   ...
 *   public-static-method
 *   protected-static-method
 *   private-static-method
 *   public-instance-method
 *   protected-instance-method
 *   private-instance-method
 *   ...
 * and considering that a public-instance-method has already been declared, so ranks contains
 * public-instance-method, then the lowest possible rank for public-static-method is
 * public-instance-method.
 * If a lowest possible rank is a member group, a comma separated list of ranks is returned.
 * @param ranks the existing ranks in the object.
 * @param target the minimum target rank to filter on.
 * @param order the current order to be validated.
 * @returns the name(s) of the lowest possible rank without dashes (-).
 */
function getLowestRank(
  ranks: number[],
  target: number,
  order: MemberType[],
): string {
  let lowest = ranks[ranks.length - 1];

  ranks.forEach(rank => {
    if (rank > target) {
      lowest = Math.min(lowest, rank);
    }
  });

  const lowestRank = order[lowest];
  const lowestRanks = Array.isArray(lowestRank) ? lowestRank : [lowestRank];
  return lowestRanks.map(rank => rank.replaceAll('-', ' ')).join(', ');
}

export default createRule<Options, MessageIds>({
  name: 'member-ordering',
  meta: {
    type: 'suggestion',
    docs: {
      description: 'Require a consistent member declaration order',
    },
    messages: {
      incorrectOrder:
        'Member {{member}} should be declared before member {{beforeMember}}.',
      incorrectGroupOrder:
        'Member {{name}} should be declared before all {{rank}} definitions.',
      incorrectRequiredMembersOrder: `Member {{member}} should be declared after all {{optionalOrRequired}} members.`,
    },
    schema: [
      {
        $defs: {
          orderOptions: {
            type: 'string',
            enum: [
              'alphabetically',
              'alphabetically-case-insensitive',
              'as-written',
              'natural',
              'natural-case-insensitive',
            ],
          },
          optionalityOrderOptions: {
            type: 'string',
            enum: ['optional-first', 'required-first'],
          },
          allItems: {
            type: 'string',
            enum: allMemberTypes as string[],
          },
          typeItems: {
            type: 'string',
            enum: [
              'readonly-signature',
              'signature',
              'readonly-field',
              'field',
              'method',
              'constructor',
            ],
          },

          baseConfig: {
            oneOf: [
              neverConfig,
              arrayConfig('#/items/0/$defs/allItems'),
              objectConfig('#/items/0/$defs/allItems'),
            ],
          },
          typesConfig: {
            oneOf: [
              neverConfig,
              arrayConfig('#/items/0/$defs/typeItems'),
              objectConfig('#/items/0/$defs/typeItems'),
            ],
          },
        },
        type: 'object',
        properties: {
          default: {
            $ref: '#/items/0/$defs/baseConfig',
          },
          classes: {
            $ref: '#/items/0/$defs/baseConfig',
          },
          classExpressions: {
            $ref: '#/items/0/$defs/baseConfig',
          },
          interfaces: {
            $ref: '#/items/0/$defs/typesConfig',
          },
          typeLiterals: {
            $ref: '#/items/0/$defs/typesConfig',
          },
        },
        additionalProperties: false,
      },
    ],
  },
  defaultOptions: [
    {
      default: {
        memberTypes: defaultOrder,
      },
    },
  ],
  create(context, [options]) {
    /**
     * Checks if the member groups are correctly sorted.
     *
     * @param members Members to be validated.
     * @param groupOrder Group order to be validated.
     * @param supportsModifiers A flag indicating whether the type supports modifiers (scope or accessibility) or not.
     *
     * @return Array of member groups or null if one of the groups is not correctly sorted.
     */
    function checkGroupSort(
      members: Member[],
      groupOrder: MemberType[],
      supportsModifiers: boolean,
    ): Member[][] | null {
      const previousRanks: number[] = [];
      const memberGroups: Member[][] = [];
      let isCorrectlySorted = true;

      // Find first member which isn't correctly sorted
      for (const member of members) {
        const rank = getRank(member, groupOrder, supportsModifiers);
        const name = getMemberName(member, context.sourceCode);
        const rankLastMember = previousRanks[previousRanks.length - 1];

        if (rank === -1) {
          continue;
        }

        // Works for 1st item because x < undefined === false for any x (typeof string)
        if (rank < rankLastMember) {
          context.report({
            node: member,
            messageId: 'incorrectGroupOrder',
            data: {
              name,
              rank: getLowestRank(previousRanks, rank, groupOrder),
            },
          });

          isCorrectlySorted = false;
        } else if (rank === rankLastMember) {
          // Same member group --> Push to existing member group array
          memberGroups[memberGroups.length - 1].push(member);
        } else {
          // New member group --> Create new member group array
          previousRanks.push(rank);
          memberGroups.push([member]);
        }
      }

      return isCorrectlySorted ? memberGroups : null;
    }

    /**
     * Checks if the members are alphabetically sorted.
     *
     * @param members Members to be validated.
     * @param order What order the members should be sorted in.
     *
     * @return True if all members are correctly sorted.
     */
    function checkAlphaSort(
      members: Member[],
      order: AlphabeticalOrder,
    ): boolean {
      let previousName = '';
      let isCorrectlySorted = true;

      // Find first member which isn't correctly sorted
      members.forEach(member => {
        const name = getMemberName(member, context.sourceCode);

        // Note: Not all members have names
        if (name) {
          if (naturalOutOfOrder(name, previousName, order)) {
            context.report({
              node: member,
              messageId: 'incorrectOrder',
              data: {
                member: name,
                beforeMember: previousName,
              },
            });

            isCorrectlySorted = false;
          }

          previousName = name;
        }
      });

      return isCorrectlySorted;
    }

    function naturalOutOfOrder(
      name: string,
      previousName: string,
      order: AlphabeticalOrder,
    ): boolean {
      if (name === previousName) {
        return false;
      }

      switch (order) {
        case 'alphabetically':
          return name < previousName;
        case 'alphabetically-case-insensitive':
          return name.toLowerCase() < previousName.toLowerCase();
        case 'natural':
          return naturalCompare(name, previousName) !== 1;
        case 'natural-case-insensitive':
          return (
            naturalCompare(name.toLowerCase(), previousName.toLowerCase()) !== 1
          );
      }
    }

    /**
     * Checks if the order of optional and required members is correct based
     * on the given 'required' parameter.
     *
     * @param members Members to be validated.
     * @param optionalityOrder Where to place optional members, if not intermixed.
     *
     * @return True if all required and optional members are correctly sorted.
     */
    function checkRequiredOrder(
      members: Member[],
      optionalityOrder: OptionalityOrder | undefined,
    ): boolean {
      const switchIndex = members.findIndex(
        (member, i) =>
          i && isMemberOptional(member) !== isMemberOptional(members[i - 1]),
      );

      const report = (member: Member): void =>
        context.report({
          messageId: 'incorrectRequiredMembersOrder',
          loc: member.loc,
          data: {
            member: getMemberName(member, context.sourceCode),
            optionalOrRequired:
              optionalityOrder === 'required-first' ? 'required' : 'optional',
          },
        });

      // if the optionality of the first item is correct (based on optionalityOrder)
      // then the first 0 inclusive to switchIndex exclusive members all
      // have the correct optionality
      if (
        isMemberOptional(members[0]) !==
        (optionalityOrder === 'optional-first')
      ) {
        report(members[0]);
        return false;
      }

      for (let i = switchIndex + 1; i < members.length; i++) {
        if (
          isMemberOptional(members[i]) !==
          isMemberOptional(members[switchIndex])
        ) {
          report(members[switchIndex]);
          return false;
        }
      }

      return true;
    }

    /**
     * Validates if all members are correctly sorted.
     *
     * @param members Members to be validated.
     * @param orderConfig Order config to be validated.
     * @param supportsModifiers A flag indicating whether the type supports modifiers (scope or accessibility) or not.
     */
    function validateMembersOrder(
      members: Member[],
      orderConfig: OrderConfig,
      supportsModifiers: boolean,
    ): void {
      if (orderConfig === 'never') {
        return;
      }

      // Standardize config
      let order: Order | undefined;
      let memberTypes: MemberType[] | string | undefined;
      let optionalityOrder: OptionalityOrder | undefined;

      /**
       * It runs an alphabetic sort on the groups of the members of the class in the source code.
       * @param memberSet The members in the class of the source code on which the grouping operation will be performed.
       */
      const checkAlphaSortForAllMembers = (memberSet: Member[]): undefined => {
        const hasAlphaSort = !!(order && order !== 'as-written');
        if (hasAlphaSort && Array.isArray(memberTypes)) {
          groupMembersByType(memberSet, memberTypes, supportsModifiers).forEach(
            members => {
              checkAlphaSort(members, order as AlphabeticalOrder);
            },
          );
        }
      };

      // returns true if everything is good and false if an error was reported
      const checkOrder = (memberSet: Member[]): boolean => {
        const hasAlphaSort = !!(order && order !== 'as-written');

        // Check order
        if (Array.isArray(memberTypes)) {
          const grouped = checkGroupSort(
            memberSet,
            memberTypes,
            supportsModifiers,
          );

          if (grouped == null) {
            checkAlphaSortForAllMembers(members);
            return false;
          }

          if (hasAlphaSort) {
            grouped.map(groupMember =>
              checkAlphaSort(groupMember, order as AlphabeticalOrder),
            );
          }
        } else if (hasAlphaSort) {
          return checkAlphaSort(memberSet, order as AlphabeticalOrder);
        }

        return false;
      };

      if (Array.isArray(orderConfig)) {
        memberTypes = orderConfig;
      } else {
        order = orderConfig.order;
        memberTypes = orderConfig.memberTypes;
        optionalityOrder = orderConfig.optionalityOrder;
      }

      if (!optionalityOrder) {
        checkOrder(members);
        return;
      }

      const switchIndex = members.findIndex(
        (member, i) =>
          i && isMemberOptional(member) !== isMemberOptional(members[i - 1]),
      );

      if (switchIndex !== -1) {
        if (!checkRequiredOrder(members, optionalityOrder)) {
          return;
        }
        checkOrder(members.slice(0, switchIndex));
        checkOrder(members.slice(switchIndex));
      } else {
        checkOrder(members);
      }
    }

    // https://github.com/typescript-eslint/typescript-eslint/issues/5439
    /* eslint-disable @typescript-eslint/no-non-null-assertion */
    return {
      'ClassDeclaration, FunctionDeclaration'(node): void {
        if ('superClass' in node) {
          // ...
        }
      },
      ClassDeclaration(node): void {
        validateMembersOrder(
          node.body.body,
          options.classes ?? options.default!,
          true,
        );
      },
      ClassExpression(node): void {
        validateMembersOrder(
          node.body.body,
          options.classExpressions ?? options.default!,
          true,
        );
      },
      TSInterfaceDeclaration(node): void {
        validateMembersOrder(
          node.body.body,
          options.interfaces ?? options.default!,
          false,
        );
      },
      TSTypeLiteral(node): void {
        validateMembersOrder(
          node.members,
          options.typeLiterals ?? options.default!,
          false,
        );
      },
    };
    /* eslint-enable @typescript-eslint/no-non-null-assertion */
  },
});<|MERGE_RESOLUTION|>--- conflicted
+++ resolved
@@ -300,28 +300,6 @@
 ];
 
 const allMemberTypes = [
-<<<<<<< HEAD
-  ...(
-    [
-      'readonly-signature',
-      'signature',
-      'readonly-field',
-      'field',
-      'method',
-      'call-signature',
-      'constructor',
-      'accessor',
-      'get',
-      'set',
-      'static-initialization',
-    ] as const
-  ).reduce<Set<MemberType>>((all, type) => {
-    all.add(type);
-
-    (['public', 'protected', 'private', '#private'] as const).forEach(
-      accessibility => {
-        if (
-=======
   ...new Set(
     (
       [
@@ -342,7 +320,6 @@
 
       ...(['public', 'protected', 'private', '#private'] as const)
         .flatMap<MemberType>(accessibility => [
->>>>>>> 6f24fe6c
           type !== 'readonly-signature' &&
           type !== 'signature' &&
           type !== 'static-initialization' &&
@@ -366,27 +343,6 @@
           type !== 'readonly-signature' &&
           type !== 'signature' &&
           type !== 'call-signature'
-<<<<<<< HEAD
-        ) {
-          // There is no `static-constructor` or `instance-constructor` or `abstract-constructor`
-          if (accessibility === '#private' || accessibility === 'private') {
-            (['static', 'instance'] as const).forEach(scope => {
-              all.add(`${scope}-${type}`);
-              all.add(`${accessibility}-${scope}-${type}`);
-            });
-          } else {
-            (['static', 'instance', 'abstract'] as const).forEach(scope => {
-              all.add(`${scope}-${type}`);
-              all.add(`${accessibility}-${scope}-${type}`);
-            });
-          }
-        }
-      },
-    );
-
-    return all;
-  }, new Set<MemberType>()),
-=======
             ? (
                 [
                   'static',
@@ -409,7 +365,6 @@
         .flat(),
     ]),
   ),
->>>>>>> 6f24fe6c
 ];
 
 const functionExpressions = [
