--- conflicted
+++ resolved
@@ -99,14 +99,10 @@
       }
 
       // Patch for old version TypeScript, the Boolean type definition missing toString()
-<<<<<<< HEAD
-      if (type.flags & ts.TypeFlags.BooleanLiteral) {
-=======
       if (
         type.flags & ts.TypeFlags.Boolean ||
         type.flags & ts.TypeFlags.BooleanLiteral
       ) {
->>>>>>> 176054c2
         return Usefulness.Always;
       }
 
