import type { TSESTree } from '@typescript-eslint/utils';

import { AST_NODE_TYPES } from '@typescript-eslint/utils';
import * as tsutils from 'ts-api-utils';
import * as ts from 'typescript';

import {
  createRule,
  getConstrainedTypeAtLocation,
  getParserServices,
  getTypeName,
  nullThrows,
} from '../util';

enum Usefulness {
  Always = 'always',
  Never = 'will',
  Sometimes = 'may',
}

type Options = [
  {
    ignoredTypeNames?: string[];
  },
];
type MessageIds = 'baseArrayJoin' | 'baseToString';

export default createRule<Options, MessageIds>({
  name: 'no-base-to-string',
  meta: {
    type: 'suggestion',
    docs: {
      description:
        'Require `.toString()` and `.toLocaleString()` to only be called on objects which provide useful information when stringified',
      recommended: 'recommended',
      requiresTypeChecking: true,
    },
    messages: {
      baseArrayJoin:
        "Using `join()` for {{name}} {{certainty}} use Object's default stringification format ('[object Object]') when stringified.",
      baseToString:
        "'{{name}}' {{certainty}} use Object's default stringification format ('[object Object]') when stringified.",
    },
    schema: [
      {
        type: 'object',
        additionalProperties: false,
        properties: {
          ignoredTypeNames: {
            type: 'array',
            description:
              'Stringified regular expressions of type names to ignore.',
            items: {
              type: 'string',
            },
          },
        },
      },
    ],
  },
  defaultOptions: [
    {
      ignoredTypeNames: ['Error', 'RegExp', 'URL', 'URLSearchParams'],
    },
  ],
  create(context, [option]) {
    const services = getParserServices(context);
    const checker = services.program.getTypeChecker();
    const ignoredTypeNames = option.ignoredTypeNames ?? [];

    function checkExpression(node: TSESTree.Expression, type?: ts.Type): void {
      if (node.type === AST_NODE_TYPES.Literal) {
        return;
      }
      const certainty = collectToStringCertainty(
        type ?? services.getTypeAtLocation(node),
      );
      if (certainty === Usefulness.Always) {
        return;
      }

      context.report({
        node,
        messageId: 'baseToString',
        data: {
          name: context.sourceCode.getText(node),
          certainty,
        },
      });
    }

    function checkExpressionForArrayJoin(
      node: TSESTree.Node,
      type: ts.Type,
    ): void {
      const certainty = collectJoinCertainty(type);

      if (certainty === Usefulness.Always) {
        return;
      }

      context.report({
        node,
        messageId: 'baseArrayJoin',
        data: {
          name: context.sourceCode.getText(node),
          certainty,
        },
      });
    }

    function collectUnionTypeCertainty(
      type: ts.UnionType,
      collectSubTypeCertainty: (type: ts.Type) => Usefulness,
    ): Usefulness {
      const certainties = type.types.map(t => collectSubTypeCertainty(t));
      if (certainties.every(certainty => certainty === Usefulness.Never)) {
        return Usefulness.Never;
      }

      if (certainties.every(certainty => certainty === Usefulness.Always)) {
        return Usefulness.Always;
      }

      return Usefulness.Sometimes;
    }

    function collectIntersectionTypeCertainty(
      type: ts.IntersectionType,
      collectSubTypeCertainty: (type: ts.Type) => Usefulness,
    ): Usefulness {
      for (const subType of type.types) {
        const subtypeUsefulness = collectSubTypeCertainty(subType);

        if (subtypeUsefulness === Usefulness.Always) {
          return Usefulness.Always;
        }
      }

      return Usefulness.Never;
    }

    function collectTupleCertainty(type: ts.TypeReference): Usefulness {
      const typeArgs = checker.getTypeArguments(type);
      const certainties = typeArgs.map(t => collectToStringCertainty(t));
      if (certainties.some(certainty => certainty === Usefulness.Never)) {
        return Usefulness.Never;
      }

      if (certainties.some(certainty => certainty === Usefulness.Sometimes)) {
        return Usefulness.Sometimes;
      }

      return Usefulness.Always;
    }

    function collectArrayCertainty(type: ts.Type): Usefulness {
      const elemType = nullThrows(
        type.getNumberIndexType(),
        'array should have number index type',
      );
      return collectToStringCertainty(elemType);
    }

    function collectJoinCertainty(type: ts.Type): Usefulness {
      if (tsutils.isUnionType(type)) {
        return collectUnionTypeCertainty(type, collectJoinCertainty);
      }

      if (tsutils.isIntersectionType(type)) {
        return collectIntersectionTypeCertainty(type, collectJoinCertainty);
      }

      if (checker.isTupleType(type)) {
        return collectTupleCertainty(type);
      }

      if (checker.isArrayType(type)) {
        return collectArrayCertainty(type);
      }

      return Usefulness.Always;
    }

    function collectToStringCertainty(type: ts.Type): Usefulness {
      // https://github.com/JoshuaKGoldberg/ts-api-utils/issues/382
      if ((tsutils.isTypeParameter as (t: ts.Type) => boolean)(type)) {
        const constraint = type.getConstraint();
        if (constraint) {
          return collectToStringCertainty(constraint);
        }
        // unconstrained generic means `unknown`
        return Usefulness.Always;
      }

<<<<<<< HEAD
      if (checker.isTupleType(type)) {
        return collectTupleCertainty(type);
      }

      if (checker.isArrayType(type)) {
        return collectArrayCertainty(type);
      }

      // Patch for old version TypeScript, the Boolean type definition missing toString()
=======
      // the Boolean type definition missing toString()
>>>>>>> 24a15100
      if (
        type.flags & ts.TypeFlags.Boolean ||
        type.flags & ts.TypeFlags.BooleanLiteral
      ) {
        return Usefulness.Always;
      }

      if (ignoredTypeNames.includes(getTypeName(checker, type))) {
        return Usefulness.Always;
      }

<<<<<<< HEAD
      if (
        declarations.every(
          ({ parent }) =>
            !ts.isInterfaceDeclaration(parent) ||
            (parent.name.text !== 'Object' && parent.name.text !== 'Array'),
        )
      ) {
        return Usefulness.Always;
      }

=======
>>>>>>> 24a15100
      if (type.isIntersection()) {
        return collectIntersectionTypeCertainty(type, collectToStringCertainty);
      }

      if (type.isUnion()) {
        return collectUnionTypeCertainty(type, collectToStringCertainty);
      }

      const toString =
        checker.getPropertyOfType(type, 'toString') ??
        checker.getPropertyOfType(type, 'toLocaleString');
      if (!toString) {
        // e.g. any/unknown
        return Usefulness.Always;
      }

      const declarations = toString.getDeclarations();

      if (declarations == null || declarations.length !== 1) {
        // If there are multiple declarations, at least one of them must not be
        // the default object toString.
        //
        // This may only matter for older versions of TS
        // see https://github.com/typescript-eslint/typescript-eslint/issues/8585
        return Usefulness.Always;
      }

      const declaration = declarations[0];
      const isBaseToString =
        ts.isInterfaceDeclaration(declaration.parent) &&
        declaration.parent.name.text === 'Object';
      return isBaseToString ? Usefulness.Never : Usefulness.Always;
    }

    function isBuiltInStringCall(node: TSESTree.CallExpression): boolean {
      if (
        node.callee.type === AST_NODE_TYPES.Identifier &&
        // eslint-disable-next-line @typescript-eslint/internal/prefer-ast-types-enum
        node.callee.name === 'String' &&
        node.arguments[0]
      ) {
        const scope = context.sourceCode.getScope(node);
        // eslint-disable-next-line @typescript-eslint/internal/prefer-ast-types-enum
        const variable = scope.set.get('String');
        return !variable?.defs.length;
      }
      return false;
    }

    return {
      'AssignmentExpression[operator = "+="], BinaryExpression[operator = "+"]'(
        node: TSESTree.AssignmentExpression | TSESTree.BinaryExpression,
      ): void {
        const leftType = services.getTypeAtLocation(node.left);
        const rightType = services.getTypeAtLocation(node.right);

        if (getTypeName(checker, leftType) === 'string') {
          checkExpression(node.right, rightType);
        } else if (
          getTypeName(checker, rightType) === 'string' &&
          node.left.type !== AST_NODE_TYPES.PrivateIdentifier
        ) {
          checkExpression(node.left, leftType);
        }
      },
      CallExpression(node: TSESTree.CallExpression): void {
        if (
          isBuiltInStringCall(node) &&
          node.arguments[0].type !== AST_NODE_TYPES.SpreadElement
        ) {
          checkExpression(node.arguments[0]);
        }
      },
      'CallExpression > MemberExpression.callee > Identifier[name = "join"].property'(
        node: TSESTree.Expression,
      ): void {
        const memberExpr = node.parent as TSESTree.MemberExpression;
        const type = getConstrainedTypeAtLocation(services, memberExpr.object);
        checkExpressionForArrayJoin(memberExpr.object, type);
      },
      'CallExpression > MemberExpression.callee > Identifier[name = /^(toLocaleString|toString)$/].property'(
        node: TSESTree.Expression,
      ): void {
        const memberExpr = node.parent as TSESTree.MemberExpression;
        checkExpression(memberExpr.object);
      },

      TemplateLiteral(node: TSESTree.TemplateLiteral): void {
        if (node.parent.type === AST_NODE_TYPES.TaggedTemplateExpression) {
          return;
        }
        for (const expression of node.expressions) {
          checkExpression(expression);
        }
      },
    };
  },
});<|MERGE_RESOLUTION|>--- conflicted
+++ resolved
@@ -193,7 +193,6 @@
         return Usefulness.Always;
       }
 
-<<<<<<< HEAD
       if (checker.isTupleType(type)) {
         return collectTupleCertainty(type);
       }
@@ -202,10 +201,7 @@
         return collectArrayCertainty(type);
       }
 
-      // Patch for old version TypeScript, the Boolean type definition missing toString()
-=======
       // the Boolean type definition missing toString()
->>>>>>> 24a15100
       if (
         type.flags & ts.TypeFlags.Boolean ||
         type.flags & ts.TypeFlags.BooleanLiteral
@@ -217,19 +213,6 @@
         return Usefulness.Always;
       }
 
-<<<<<<< HEAD
-      if (
-        declarations.every(
-          ({ parent }) =>
-            !ts.isInterfaceDeclaration(parent) ||
-            (parent.name.text !== 'Object' && parent.name.text !== 'Array'),
-        )
-      ) {
-        return Usefulness.Always;
-      }
-
-=======
->>>>>>> 24a15100
       if (type.isIntersection()) {
         return collectIntersectionTypeCertainty(type, collectToStringCertainty);
       }
@@ -260,7 +243,8 @@
       const declaration = declarations[0];
       const isBaseToString =
         ts.isInterfaceDeclaration(declaration.parent) &&
-        declaration.parent.name.text === 'Object';
+        (declaration.parent.name.text === 'Object' ||
+          declaration.parent.name.text === 'Array');
       return isBaseToString ? Usefulness.Never : Usefulness.Always;
     }
 
