--- conflicted
+++ resolved
@@ -18,16 +18,12 @@
   Sometimes = 'may',
 }
 
-export type Options = [
+type Options = [
   {
     ignoredTypeNames?: string[];
   },
 ];
-<<<<<<< HEAD
-export type MessageIds = 'baseToString';
-=======
 type MessageIds = 'baseArrayJoin' | 'baseToString';
->>>>>>> 07d0e0d4
 
 export default createRule<Options, MessageIds>({
   name: 'no-base-to-string',
