--- conflicted
+++ resolved
@@ -32,7 +32,6 @@
 // Rule Definition
 //------------------------------------------------------------------------------
 
-const WHITESPACE_REGEX = /\s*$/u;
 const KNOWN_NODES = new Set([
   AST_NODE_TYPES.AssignmentExpression,
   AST_NODE_TYPES.AssignmentPattern,
@@ -439,7 +438,7 @@
       expectedAmount: number,
       actualSpaces: number,
       actualTabs: number,
-    ) {
+    ): { expected: string; actual: string | number } {
       const expectedStatement = `${expectedAmount} ${indentType}${
         expectedAmount === 1 ? '' : 's'
       }`; // e.g. "2 tabs"
@@ -567,13 +566,7 @@
      */
     function countTrailingLinebreaks(str: string): number {
       const trailingWhitespace = WHITESPACE_REGEX.exec(str)![0];
-<<<<<<< HEAD
       const linebreakMatches = GLOBAL_LINEBREAK_REGEX.exec(trailingWhitespace);
-=======
-      const linebreakMatches = createGlobalLinebreakMatcher().exec(
-        trailingWhitespace,
-      );
->>>>>>> 3777b770
 
       return linebreakMatches === null ? 0 : linebreakMatches.length;
     }
@@ -590,7 +583,7 @@
       startToken: TSESTree.Token,
       endToken: TSESTree.Token,
       offset: number | string,
-    ) {
+    ): void {
       /**
        * Gets the first token of a given element, including surrounding parentheses.
        * @param element A node in the `elements` list
@@ -1592,6 +1585,7 @@
         const listener = baseOffsetListeners[key] as TSESLint.RuleFunction<
           TSESTree.Node
         >;
+        // eslint-disable-next-line @typescript-eslint/explicit-function-return-type
         acc[key] = node => listenerCallQueue.push({ listener, node });
 
         return acc;
