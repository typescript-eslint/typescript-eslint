import type { TSESTree } from '@typescript-eslint/utils';

import type {
  InferMessageIdsTypeFromRule,
  InferOptionsTypeFromRule,
} from '../util';
import { createRule } from '../util';
import { getESLintCoreRule } from '../util/getESLintCoreRule';

const baseRule = getESLintCoreRule('no-loss-of-precision');

type Options = InferOptionsTypeFromRule<NonNullable<typeof baseRule>>;
type MessageIds = InferMessageIdsTypeFromRule<NonNullable<typeof baseRule>>;

export default createRule<Options, MessageIds>({
  name: 'no-loss-of-precision',
  meta: {
    type: 'problem',
    docs: {
      description: 'Disallow literal numbers that lose precision',
      recommended: 'recommended',
      extendsBaseRule: true,
    },
    hasSuggestions: baseRule.meta.hasSuggestions,
    schema: [],
    messages: baseRule.meta.messages,
  },
  defaultOptions: [],
  create(context) {
<<<<<<< HEAD
    /* istanbul ignore if */ if (baseRule == null) {
      throw new Error(
        '@typescript-eslint/no-loss-of-precision requires at least ESLint v7.1.0',
      );
    }

=======
>>>>>>> f36f6826
    const rules = baseRule.create(context);

    function isSeparatedNumeric(node: TSESTree.Literal): boolean {
      return typeof node.value === 'number' && node.raw.includes('_');
    }
    return {
      Literal(node: TSESTree.Literal): void {
        rules.Literal({
          ...node,
          raw: isSeparatedNumeric(node) ? node.raw.replace(/_/g, '') : node.raw,
        } as never);
      },
    };
  },
});<|MERGE_RESOLUTION|>--- conflicted
+++ resolved
@@ -27,15 +27,6 @@
   },
   defaultOptions: [],
   create(context) {
-<<<<<<< HEAD
-    /* istanbul ignore if */ if (baseRule == null) {
-      throw new Error(
-        '@typescript-eslint/no-loss-of-precision requires at least ESLint v7.1.0',
-      );
-    }
-
-=======
->>>>>>> f36f6826
     const rules = baseRule.create(context);
 
     function isSeparatedNumeric(node: TSESTree.Literal): boolean {
