<<<<<<< HEAD
import { TSESTree } from '@typescript-eslint/experimental-utils';
import * as tsutils from 'tsutils';
=======
import { TSESTree } from '@typescript-eslint/typescript-estree';
import {
  isCallExpression,
  isNewExpression,
  isObjectType,
  isObjectFlagSet,
  isParameterDeclaration,
  isPropertyDeclaration,
  isStrictCompilerOptionEnabled,
  isTypeFlagSet,
  isVariableDeclaration,
} from 'tsutils';
>>>>>>> 4e193cab
import ts from 'typescript';
import * as util from '../util';

type Options = [
  {
    typesToIgnore?: string[];
  }
];
type MessageIds = 'contextuallyUnnecessary' | 'unnecessaryAssertion';

export default util.createRule<Options, MessageIds>({
  name: 'no-unnecessary-type-assertion',
  meta: {
    docs: {
      description:
        'Warns if a type assertion does not change the type of an expression',
      category: 'Best Practices',
      recommended: false,
      tslintRuleName: 'no-unnecessary-type-assertion',
    },
    fixable: 'code',
    messages: {
      unnecessaryAssertion:
        'This assertion is unnecessary since it does not change the type of the expression.',
      contextuallyUnnecessary:
        'This assertion is unnecessary since the receiver accepts the original type of the expression.',
    },
    schema: [
      {
        type: 'object',
        properties: {
          typesToIgnore: {
            type: 'array',
            items: {
              type: 'string',
            },
          },
        },
      },
    ],
    type: 'suggestion',
  },
  defaultOptions: [{}],
  create(context, [options]) {
    const sourceCode = context.getSourceCode();
    const parserServices = util.getParserServices(context);
    const checker = parserServices.program.getTypeChecker();
    const compilerOptions = parserServices.program.getCompilerOptions();

    /**
     * Sometimes tuple types don't have ObjectFlags.Tuple set, like when they're being matched against an inferred type.
     * So, in addition, check if there are integer properties 0..n and no other numeric keys
     */
    function couldBeTupleType(type: ts.ObjectType): boolean {
      const properties = type.getProperties();

      if (properties.length === 0) {
        return false;
      }
      let i = 0;

      for (; i < properties.length; ++i) {
        const name = properties[i].name;

        if (String(i) !== name) {
          if (i === 0) {
            // if there are no integer properties, this is not a tuple
            return false;
          }
          break;
        }
      }
      for (; i < properties.length; ++i) {
        if (String(+properties[i].name) === properties[i].name) {
          return false; // if there are any other numeric properties, this is not a tuple
        }
      }
      return true;
    }

    /**
     * Returns the contextual type of a given node.
     * Contextual type is the type of the target the node is going into.
     * i.e. the type of a called function's parameter, or the defined type of a variable declaration
     */
    function getContextualType(
      checker: ts.TypeChecker,
      node: ts.Expression,
    ): ts.Type | undefined {
      const parent = node.parent;
      if (!parent) {
        return;
      }

      if (isCallExpression(parent) || isNewExpression(parent)) {
        if (node === parent.expression) {
          // is the callee, so has no contextual type
          return;
        }
      } else if (
        isVariableDeclaration(parent) ||
        isPropertyDeclaration(parent) ||
        isParameterDeclaration(parent)
      ) {
        return parent.type
          ? checker.getTypeFromTypeNode(parent.type)
          : undefined;
      } else if (
        ![ts.SyntaxKind.TemplateSpan, ts.SyntaxKind.JsxExpression].includes(
          parent.kind,
        )
      ) {
        // parent is not something we know we can get the contextual type of
        return;
      }
      // TODO - support return statement checking

      return checker.getContextualType(node);
    }

    /**
     * Returns true if there's a chance the variable has been used before a value has been assigned to it
     */
    function isPossiblyUsedBeforeAssigned(node: ts.Expression): boolean {
      const declaration = util.getDeclaration(checker, node);
      if (
        // non-strict mode doesn't care about used before assigned errors
        isStrictCompilerOptionEnabled(compilerOptions, 'strictNullChecks') &&
        // ignore class properties as they are compile time guarded
        // also ignore function arguments as they can't be used before defined
        isVariableDeclaration(declaration) &&
        // is it `const x!: number`
        declaration.initializer === undefined &&
        declaration.exclamationToken === undefined &&
        declaration.type !== undefined
      ) {
        // check if the defined variable type has changed since assignment
        const declarationType = checker.getTypeFromTypeNode(declaration.type);
        const type = util.getConstrainedTypeAtLocation(checker, node);
        if (declarationType === type) {
          // possibly used before assigned, so just skip it
          // better to false negative and skip it, than false postiive and fix to compile erroring code
          //
          // no better way to figure this out right now
          // https://github.com/Microsoft/TypeScript/issues/31124
          return true;
        }
      }
      return false;
    }

    return {
      TSNonNullExpression(node) {
        const originalNode = parserServices.esTreeNodeToTSNodeMap.get<
          ts.NonNullExpression
        >(node);
        const type = util.getConstrainedTypeAtLocation(
          checker,
          originalNode.expression,
        );

        if (!util.isNullableType(type)) {
          if (isPossiblyUsedBeforeAssigned(originalNode.expression)) {
            return;
          }

          context.report({
            node,
            messageId: 'unnecessaryAssertion',
            fix(fixer) {
              return fixer.removeRange([
                originalNode.expression.end,
                originalNode.end,
              ]);
            },
          });
        } else {
          // we know it's a nullable type
          // so figure out if the variable is used in a place that accepts nullable types
          const contextualType = getContextualType(checker, originalNode);
          if (contextualType && util.isNullableType(contextualType)) {
            context.report({
              node,
              messageId: 'contextuallyUnnecessary',
              fix(fixer) {
                return fixer.removeRange([
                  originalNode.expression.end,
                  originalNode.end,
                ]);
              },
            });
          }
        }
      },
      'TSAsExpression, TSTypeAssertion'(
        node: TSESTree.TSTypeAssertion | TSESTree.TSAsExpression,
      ): void {
        if (
          options &&
          options.typesToIgnore &&
          options.typesToIgnore.indexOf(
            sourceCode.getText(node.typeAnnotation),
          ) !== -1
        ) {
          return;
        }

        const originalNode = parserServices.esTreeNodeToTSNodeMap.get<
          ts.AssertionExpression
        >(node);
        const castType = checker.getTypeAtLocation(originalNode);

        if (
          isTypeFlagSet(castType, ts.TypeFlags.Literal) ||
          (isObjectType(castType) &&
            (isObjectFlagSet(castType, ts.ObjectFlags.Tuple) ||
              couldBeTupleType(castType)))
        ) {
          // It's not always safe to remove a cast to a literal type or tuple
          // type, as those types are sometimes widened without the cast.
          return;
        }

        const uncastType = checker.getTypeAtLocation(originalNode.expression);

        if (uncastType === castType) {
          context.report({
            node,
            messageId: 'unnecessaryAssertion',
            fix(fixer) {
              return originalNode.kind === ts.SyntaxKind.TypeAssertionExpression
                ? fixer.removeRange([
                    originalNode.getStart(),
                    originalNode.expression.getStart(),
                  ])
                : fixer.removeRange([
                    originalNode.expression.end,
                    originalNode.end,
                  ]);
            },
          });
        }

        // TODO - add contextually unnecessary check for this
      },
    };
  },
});<|MERGE_RESOLUTION|>--- conflicted
+++ resolved
@@ -1,8 +1,4 @@
-<<<<<<< HEAD
 import { TSESTree } from '@typescript-eslint/experimental-utils';
-import * as tsutils from 'tsutils';
-=======
-import { TSESTree } from '@typescript-eslint/typescript-estree';
 import {
   isCallExpression,
   isNewExpression,
@@ -14,7 +10,6 @@
   isTypeFlagSet,
   isVariableDeclaration,
 } from 'tsutils';
->>>>>>> 4e193cab
 import ts from 'typescript';
 import * as util from '../util';
 
