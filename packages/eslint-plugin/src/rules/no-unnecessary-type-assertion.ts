--- conflicted
+++ resolved
@@ -99,17 +99,10 @@
       }
     }
 
-<<<<<<< HEAD
-    function verifyCast(node: TSESTree.Node, checker: ts.TypeChecker): void {
-      const originalNode = parserServices.esTreeNodeToTSNodeMap.get<
-        ts.AssertionExpression
-      >(node);
-=======
     function verifyCast(
       node: TSESTree.TSTypeAssertion | TSESTree.TSAsExpression,
       checker: ts.TypeChecker
     ): void {
->>>>>>> 2f6ff839
       if (
         options &&
         options.typesToIgnore &&
