import type { Scope } from '@typescript-eslint/scope-manager';
import type { TSESTree } from '@typescript-eslint/utils';
import type { ReportFixFunction } from '@typescript-eslint/utils/ts-eslint';

import {
  AST_NODE_TYPES,
  AST_TOKEN_TYPES,
  ASTUtils,
} from '@typescript-eslint/utils';
import * as tsutils from 'ts-api-utils';
import * as ts from 'typescript';

import {
  createRule,
  getConstrainedTypeAtLocation,
  getContextualType,
  getDeclaration,
  getModifiers,
  getParserServices,
  isNullableType,
  isTypeFlagSet,
  nullThrows,
  NullThrowsReasons,
} from '../util';

export type Options = [
  {
    typesToIgnore?: string[];
  },
];
export type MessageIds = 'contextuallyUnnecessary' | 'unnecessaryAssertion';

export default createRule<Options, MessageIds>({
  name: 'no-unnecessary-type-assertion',
  meta: {
    type: 'suggestion',
    docs: {
      description:
        'Disallow type assertions that do not change the type of an expression',
      recommended: 'recommended',
      requiresTypeChecking: true,
    },
    fixable: 'code',
    messages: {
      contextuallyUnnecessary:
        'This assertion is unnecessary since the receiver accepts the original type of the expression.',
      unnecessaryAssertion:
        'This assertion is unnecessary since it does not change the type of the expression.',
    },
    schema: [
      {
        type: 'object',
        additionalProperties: false,
        properties: {
          typesToIgnore: {
            type: 'array',
            description: 'A list of type names to ignore.',
            items: {
              type: 'string',
            },
          },
        },
      },
    ],
  },
  defaultOptions: [{}],
  create(context, [options]) {
    const services = getParserServices(context);
    const checker = services.program.getTypeChecker();
    const compilerOptions = services.program.getCompilerOptions();

    /**
     * Returns true if there's a chance the variable has been used before a value has been assigned to it
     */
    function isPossiblyUsedBeforeAssigned(node: TSESTree.Expression): boolean {
      const declaration = getDeclaration(services, node);
      if (!declaration) {
        // don't know what the declaration is for some reason, so just assume the worst
        return true;
      }

      if (
        // non-strict mode doesn't care about used before assigned errors
        tsutils.isStrictCompilerOptionEnabled(
          compilerOptions,
          'strictNullChecks',
        ) &&
        // ignore class properties as they are compile time guarded
        // also ignore function arguments as they can't be used before defined
        ts.isVariableDeclaration(declaration)
      ) {
        // For var declarations, we need to check whether the node
        // is actually in a descendant of its declaration or not. If not,
        // it may be used before defined.

        // eg
        // if (Math.random() < 0.5) {
        //     var x: number  = 2;
        // } else {
        //     x!.toFixed();
        // }
        if (
          ts.isVariableDeclarationList(declaration.parent) &&
          // var
          declaration.parent.flags === ts.NodeFlags.None &&
          // If they are not in the same file it will not exist.
          // This situation must not occur using before defined.
          services.tsNodeToESTreeNodeMap.has(declaration)
        ) {
          const declaratorNode: TSESTree.VariableDeclaration =
            services.tsNodeToESTreeNodeMap.get(declaration);
          const scope = context.sourceCode.getScope(node);
          const declaratorScope = context.sourceCode.getScope(declaratorNode);
          let parentScope: Scope | null = declaratorScope;
          while ((parentScope = parentScope.upper)) {
            if (parentScope === scope) {
              return true;
            }
          }
        }

        if (
          // is it `const x!: number`
          declaration.initializer == null &&
          declaration.exclamationToken == null &&
          declaration.type != null
        ) {
          // check if the defined variable type has changed since assignment
          const declarationType = checker.getTypeFromTypeNode(declaration.type);
          const type = getConstrainedTypeAtLocation(services, node);
          if (
            declarationType === type &&
            // `declare`s are never narrowed, so never skip them
            !(
              ts.isVariableDeclarationList(declaration.parent) &&
              ts.isVariableStatement(declaration.parent.parent) &&
              tsutils.includesModifier(
                getModifiers(declaration.parent.parent),
                ts.SyntaxKind.DeclareKeyword,
              )
            )
          ) {
            // possibly used before assigned, so just skip it
            // better to false negative and skip it, than false positive and fix to compile erroring code
            //
            // no better way to figure this out right now
            // https://github.com/Microsoft/TypeScript/issues/31124
            return true;
          }
        }
      }
      return false;
    }

    function isConstAssertion(node: TSESTree.TypeNode): boolean {
      return (
        node.type === AST_NODE_TYPES.TSTypeReference &&
        node.typeName.type === AST_NODE_TYPES.Identifier &&
        node.typeName.name === 'const'
      );
    }

    function isTemplateLiteralWithExpressions(expression: TSESTree.Expression) {
      return (
        expression.type === AST_NODE_TYPES.TemplateLiteral &&
        expression.expressions.length !== 0
      );
    }

    function isImplicitlyNarrowedLiteralDeclaration({
      expression,
      parent,
    }: TSESTree.TSAsExpression | TSESTree.TSTypeAssertion): boolean {
      /**
       * Even on `const` variable declarations, template literals with expressions can sometimes be widened without a type assertion.
       * @see https://github.com/typescript-eslint/typescript-eslint/issues/8737
       */
      if (isTemplateLiteralWithExpressions(expression)) {
        return false;
      }

      // eslint-disable-next-line @typescript-eslint/no-non-null-assertion
      const maybeDeclarationNode = parent.parent!;

      return (
        (maybeDeclarationNode.type === AST_NODE_TYPES.VariableDeclaration &&
          maybeDeclarationNode.kind === 'const') ||
        (parent.type === AST_NODE_TYPES.PropertyDefinition && parent.readonly)
      );
    }

    function isTypeUnchanged(uncast: ts.Type, cast: ts.Type): boolean {
      if (uncast === cast) {
        return true;
      }

      if (
        isTypeFlagSet(uncast, ts.TypeFlags.Undefined) &&
        isTypeFlagSet(cast, ts.TypeFlags.Undefined) &&
        tsutils.isCompilerOptionEnabled(
          compilerOptions,
          'exactOptionalPropertyTypes',
        )
      ) {
        const uncastParts = tsutils
          .unionTypeParts(uncast)
          .filter(part => !isTypeFlagSet(part, ts.TypeFlags.Undefined));

        const castParts = tsutils
          .unionTypeParts(cast)
          .filter(part => !isTypeFlagSet(part, ts.TypeFlags.Undefined));

        if (uncastParts.length !== castParts.length) {
          return false;
        }

        const uncastPartsSet = new Set(uncastParts);
        return castParts.every(part => uncastPartsSet.has(part));
      }

      return false;
    }

    function doesExpressionHaveFreshLiterals(
      node: TSESTree.Expression,
    ): boolean {
      // Actual literals don't seem to have the type of a "fresh literal"
      if (
        node.type === AST_NODE_TYPES.TemplateLiteral ||
        node.type === AST_NODE_TYPES.Literal
      ) {
        return true;
      }

      if (node.type === AST_NODE_TYPES.Identifier) {
        // It seems "fresh literals" have a slightly different type at their
        // definition rather than their reference.
        const scope = context.sourceCode.getScope(node);
        const superVar = ASTUtils.findVariable(scope, node.name);

        if (superVar == null) {
          return true;
        }

        const definition = superVar.defs.at(0);

        if (definition == null) {
          return true;
        }

        const typeAtDefinition = services.getTypeAtLocation(definition.node);

        if (tsutils.isUnionType(typeAtDefinition)) {
          return tsutils
            .unionTypeParts(typeAtDefinition)
            .some(part => isFreshLiteralType(part));
        }

        return isFreshLiteralType(typeAtDefinition);
      }

      if (node.type === AST_NODE_TYPES.ConditionalExpression) {
        return (
          doesExpressionHaveFreshLiterals(node.alternate) ||
          doesExpressionHaveFreshLiterals(node.consequent)
        );
      }

      if (
        tsutils.isTypeFlagSet(
          services.getTypeAtLocation(node),
          ts.TypeFlags.EnumLiteral | ts.TypeFlags.UniqueESSymbol,
        )
      ) {
        return true;
      }

      return false;
    }

    return {
      'TSAsExpression, TSTypeAssertion'(
        node: TSESTree.TSAsExpression | TSESTree.TSTypeAssertion,
      ): void {
        if (
          options.typesToIgnore?.includes(
            context.sourceCode.getText(node.typeAnnotation),
          )
        ) {
          return;
        }

        const castType = services.getTypeAtLocation(node);
        const uncastType = services.getTypeAtLocation(node.expression);
        const typeIsUnchanged = isTypeUnchanged(uncastType, castType);

<<<<<<< HEAD
        const hasFreshLiterals = doesExpressionHaveFreshLiterals(
          node.expression,
        );

        const wouldSameTypeBeInferred = hasFreshLiterals
          ? isImplicitlyNarrowedConstDeclaration(node)
=======
        const wouldSameTypeBeInferred = castType.isLiteral()
          ? isImplicitlyNarrowedLiteralDeclaration(node)
>>>>>>> bfb88803
          : !isConstAssertion(node.typeAnnotation);

        if (typeIsUnchanged && wouldSameTypeBeInferred) {
          context.report({
            node,
            messageId: 'unnecessaryAssertion',
            fix(fixer) {
              if (node.type === AST_NODE_TYPES.TSTypeAssertion) {
                const openingAngleBracket = nullThrows(
                  context.sourceCode.getTokenBefore(
                    node.typeAnnotation,
                    token =>
                      token.type === AST_TOKEN_TYPES.Punctuator &&
                      token.value === '<',
                  ),
                  NullThrowsReasons.MissingToken('<', 'type annotation'),
                );
                const closingAngleBracket = nullThrows(
                  context.sourceCode.getTokenAfter(
                    node.typeAnnotation,
                    token =>
                      token.type === AST_TOKEN_TYPES.Punctuator &&
                      token.value === '>',
                  ),
                  NullThrowsReasons.MissingToken('>', 'type annotation'),
                );

                // < ( number ) > ( 3 + 5 )
                // ^---remove---^
                return fixer.removeRange([
                  openingAngleBracket.range[0],
                  closingAngleBracket.range[1],
                ]);
              }
              // `as` is always present in TSAsExpression
              const asToken = nullThrows(
                context.sourceCode.getTokenAfter(
                  node.expression,
                  token =>
                    token.type === AST_TOKEN_TYPES.Identifier &&
                    token.value === 'as',
                ),
                NullThrowsReasons.MissingToken('>', 'type annotation'),
              );
              const tokenBeforeAs = nullThrows(
                context.sourceCode.getTokenBefore(asToken, {
                  includeComments: true,
                }),
                NullThrowsReasons.MissingToken('comment', 'as'),
              );

              // ( 3 + 5 )  as  number
              //          ^--remove--^
              return fixer.removeRange([tokenBeforeAs.range[1], node.range[1]]);
            },
          });
        }

        // TODO - add contextually unnecessary check for this
      },
      TSNonNullExpression(node): void {
        const removeExclamationFix: ReportFixFunction = fixer => {
          const exclamationToken = nullThrows(
            context.sourceCode.getLastToken(node, token => token.value === '!'),
            NullThrowsReasons.MissingToken(
              'exclamation mark',
              'non-null assertion',
            ),
          );

          return fixer.removeRange(exclamationToken.range);
        };

        if (
          node.parent.type === AST_NODE_TYPES.AssignmentExpression &&
          node.parent.operator === '='
        ) {
          if (node.parent.left === node) {
            context.report({
              node,
              messageId: 'contextuallyUnnecessary',
              fix: removeExclamationFix,
            });
          }
          // for all other = assignments we ignore non-null checks
          // this is because non-null assertions can change the type-flow of the code
          // so whilst they might be unnecessary for the assignment - they are necessary
          // for following code
          return;
        }

        const originalNode = services.esTreeNodeToTSNodeMap.get(node);

        const type = getConstrainedTypeAtLocation(services, node.expression);

        if (!isNullableType(type)) {
          if (
            node.expression.type === AST_NODE_TYPES.Identifier &&
            isPossiblyUsedBeforeAssigned(node.expression)
          ) {
            return;
          }

          context.report({
            node,
            messageId: 'unnecessaryAssertion',
            fix: removeExclamationFix,
          });
        } else {
          // we know it's a nullable type
          // so figure out if the variable is used in a place that accepts nullable types

          const contextualType = getContextualType(checker, originalNode);
          if (contextualType) {
            // in strict mode you can't assign null to undefined, so we have to make sure that
            // the two types share a nullable type
            const typeIncludesUndefined = isTypeFlagSet(
              type,
              ts.TypeFlags.Undefined,
            );
            const typeIncludesNull = isTypeFlagSet(type, ts.TypeFlags.Null);
            const typeIncludesVoid = isTypeFlagSet(type, ts.TypeFlags.Void);

            const contextualTypeIncludesUndefined = isTypeFlagSet(
              contextualType,
              ts.TypeFlags.Undefined,
            );
            const contextualTypeIncludesNull = isTypeFlagSet(
              contextualType,
              ts.TypeFlags.Null,
            );
            const contextualTypeIncludesVoid = isTypeFlagSet(
              contextualType,
              ts.TypeFlags.Void,
            );

            // make sure that the parent accepts the same types
            // i.e. assigning `string | null | undefined` to `string | undefined` is invalid
            const isValidUndefined = typeIncludesUndefined
              ? contextualTypeIncludesUndefined
              : true;
            const isValidNull = typeIncludesNull
              ? contextualTypeIncludesNull
              : true;
            const isValidVoid = typeIncludesVoid
              ? contextualTypeIncludesVoid
              : true;

            if (isValidUndefined && isValidNull && isValidVoid) {
              context.report({
                node,
                messageId: 'contextuallyUnnecessary',
                fix: removeExclamationFix,
              });
            }
          }
        }
      },
    };
  },
});

// https://github.com/microsoft/TypeScript/blob/21c1a61b49082915f93e3327dad0d73205cf4273/src/compiler/checker.ts/#L19679-L19681
function isFreshLiteralType(type: ts.Type) {
  return tsutils.isFreshableType(type) && type.freshType === type;
}<|MERGE_RESOLUTION|>--- conflicted
+++ resolved
@@ -294,17 +294,12 @@
         const uncastType = services.getTypeAtLocation(node.expression);
         const typeIsUnchanged = isTypeUnchanged(uncastType, castType);
 
-<<<<<<< HEAD
         const hasFreshLiterals = doesExpressionHaveFreshLiterals(
           node.expression,
         );
 
         const wouldSameTypeBeInferred = hasFreshLiterals
-          ? isImplicitlyNarrowedConstDeclaration(node)
-=======
-        const wouldSameTypeBeInferred = castType.isLiteral()
           ? isImplicitlyNarrowedLiteralDeclaration(node)
->>>>>>> bfb88803
           : !isConstAssertion(node.typeAnnotation);
 
         if (typeIsUnchanged && wouldSameTypeBeInferred) {
