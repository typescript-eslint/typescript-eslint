--- conflicted
+++ resolved
@@ -230,57 +230,6 @@
         return true;
       }
 
-<<<<<<< HEAD
-          if (isLiteral(expression)) {
-            let escapedValue = (
-              typeof expression.value === 'string'
-                ? // The value is already a string, so we're removing quotes:
-                  // "'va`lue'" -> "va`lue"
-                  expression.raw.slice(1, -1)
-                : // The value may be one of number | bigint | boolean | RegExp | null.
-                  // In regular expressions, we escape every backslash
-                  String(expression.value).replaceAll('\\', '\\\\')
-            )
-              // The string or RegExp may contain ` or ${.
-              // We want both of these to be escaped in the final template expression.
-              //
-              // A pair of backslashes means "escaped backslash", so backslashes
-              // from this pair won't escape ` or ${. Therefore, to escape these
-              // sequences in the resulting template expression, we need to escape
-              // all sequences that are preceded by an even number of backslashes.
-              //
-              // This RegExp does the following transformations:
-              // \` -> \`
-              // \\` -> \\\`
-              // \${ -> \${
-              // \\${ -> \\\${
-              .replaceAll(
-                new RegExp(
-                  `${evenNumOfBackslashesRegExp.source}(\`|\\\${)`,
-                  'g',
-                ),
-                '\\$1',
-              );
-
-            // `...${'...$'}{...`
-            //           ^^^^
-            if (
-              nextCharacterIsOpeningCurlyBrace &&
-              endsWithUnescapedDollarSign(escapedValue)
-            ) {
-              escapedValue = escapedValue.replaceAll(/\$$/g, '\\$');
-            }
-
-            if (escapedValue.length !== 0) {
-              nextCharacterIsOpeningCurlyBrace = escapedValue.startsWith('{');
-            }
-
-            fixers.push(fixer => [fixer.replaceText(expression, escapedValue)]);
-          } else if (isTemplateLiteral(expression)) {
-            // Since we iterate from the last expression to the first,
-            // a subsequent expression can tell the current expression
-            // that it starts with {.
-=======
       return false;
     }
 
@@ -355,7 +304,6 @@
           )
             // The string or RegExp may contain ` or ${.
             // We want both of these to be escaped in the final template expression.
->>>>>>> 8376abea
             //
             // A pair of backslashes means "escaped backslash", so backslashes
             // from this pair won't escape ` or ${. Therefore, to escape these
@@ -368,10 +316,7 @@
             // \${ -> \${
             // \\${ -> \\\${
             .replaceAll(
-              new RegExp(
-                `${String(evenNumOfBackslashesRegExp.source)}(\`|\\\${)`,
-                'g',
-              ),
+              new RegExp(`${evenNumOfBackslashesRegExp.source}(\`|\\\${)`, 'g'),
               '\\$1',
             );
 
