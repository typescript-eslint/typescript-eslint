import type { TSESLint, TSESTree } from '@typescript-eslint/utils';

import { AST_NODE_TYPES } from '@typescript-eslint/utils';
import * as tsutils from 'ts-api-utils';
import * as ts from 'typescript';

import type { MakeRequired } from '../util';

import {
  addBracesToArrowFix,
  createRule,
  getConstrainedTypeAtLocation,
  getParserServices,
  isFinalReturn,
  moveValueBeforeReturnFix,
  nullThrows,
  NullThrowsReasons,
  removeReturnLeaveValueFix,
} from '../util';

export type Options = [
  {
    ignoreArrowShorthand?: boolean;
    ignoreVoidOperator?: boolean;
  },
];

export type MessageId =
  | 'invalidVoidExpr'
  | 'invalidVoidExprArrow'
  | 'invalidVoidExprArrowWrapVoid'
  | 'invalidVoidExprReturn'
  | 'invalidVoidExprReturnLast'
  | 'invalidVoidExprReturnWrapVoid'
  | 'invalidVoidExprWrapVoid'
  | 'voidExprWrapVoid';

export default createRule<Options, MessageId>({
  name: 'no-confusing-void-expression',
  meta: {
    type: 'problem',
    docs: {
      description:
        'Require expressions of type void to appear in statement position',
      recommended: 'strict',
      requiresTypeChecking: true,
    },
    fixable: 'code',
    hasSuggestions: true,
    messages: {
      invalidVoidExpr:
        'Placing a void expression inside another expression is forbidden. ' +
        'Move it to its own statement instead.',
      invalidVoidExprArrow:
        'Returning a void expression from an arrow function shorthand is forbidden. ' +
        'Please add braces to the arrow function.',
      invalidVoidExprArrowWrapVoid:
        'Void expressions returned from an arrow function shorthand ' +
        'must be marked explicitly with the `void` operator.',
      invalidVoidExprReturn:
        'Returning a void expression from a function is forbidden. ' +
        'Please move it before the `return` statement.',
      invalidVoidExprReturnLast:
        'Returning a void expression from a function is forbidden. ' +
        'Please remove the `return` statement.',
      invalidVoidExprReturnWrapVoid:
        'Void expressions returned from a function ' +
        'must be marked explicitly with the `void` operator.',
      invalidVoidExprWrapVoid:
        'Void expressions used inside another expression ' +
        'must be moved to its own statement ' +
        'or marked explicitly with the `void` operator.',
      voidExprWrapVoid: 'Mark with an explicit `void` operator.',
    },
    schema: [
      {
        type: 'object',
        additionalProperties: false,
        properties: {
          ignoreArrowShorthand: {
            type: 'boolean',
            description:
              'Whether to ignore "shorthand" `() =>` arrow functions: those without `{ ... }` braces.',
          },
          ignoreVoidOperator: {
            type: 'boolean',
            description:
              'Whether to ignore returns that start with the `void` operator.',
          },
        },
      },
    ],
  },
  defaultOptions: [{ ignoreArrowShorthand: false, ignoreVoidOperator: false }],

  create(context, [options]) {
    return {
      'AwaitExpression, CallExpression, TaggedTemplateExpression'(
        node:
          | TSESTree.AwaitExpression
          | TSESTree.CallExpression
          | TSESTree.TaggedTemplateExpression,
      ): void {
        const services = getParserServices(context);
        const type = getConstrainedTypeAtLocation(services, node);
        if (!tsutils.isTypeFlagSet(type, ts.TypeFlags.VoidLike)) {
          // not a void expression
          return;
        }

        const invalidAncestor = findInvalidAncestor(node);
        if (invalidAncestor == null) {
          // void expression is in valid position
          return;
        }

        const wrapVoidFix = (fixer: TSESLint.RuleFixer): TSESLint.RuleFix => {
          const nodeText = context.sourceCode.getText(node);
          const newNodeText = `void ${nodeText}`;
          return fixer.replaceText(node, newNodeText);
        };

        if (invalidAncestor.type === AST_NODE_TYPES.ArrowFunctionExpression) {
          // handle arrow function shorthand

          if (options.ignoreVoidOperator) {
            // handle wrapping with `void`
            return context.report({
              node,
              messageId: 'invalidVoidExprArrowWrapVoid',
              fix: wrapVoidFix,
            });
          }

          // handle wrapping with braces
          return context.report({
            node,
            messageId: 'invalidVoidExprArrow',
            fix(fixer) {
              if (!canFix(invalidAncestor)) {
                return null;
              }
              return addBracesToArrowFix(
                fixer,
                context.sourceCode,
                invalidAncestor,
              );
            },
          });
        }

        if (invalidAncestor.type === AST_NODE_TYPES.ReturnStatement) {
          // handle return statement

          if (options.ignoreVoidOperator) {
            // handle wrapping with `void`
            return context.report({
              node,
              messageId: 'invalidVoidExprReturnWrapVoid',
              fix: wrapVoidFix,
            });
          }

          if (isFinalReturn(invalidAncestor)) {
            // remove the `return` keyword
            return context.report({
              node,
              messageId: 'invalidVoidExprReturnLast',
              fix(fixer) {
                if (!canFix(invalidAncestor)) {
                  return null;
                }
                return removeReturnLeaveValueFix(
                  fixer,
                  context.sourceCode,
                  invalidAncestor,
                );
              },
            });
          }

          // move before the `return` keyword
          return context.report({
            node,
            messageId: 'invalidVoidExprReturn',
            fix(fixer) {
              return moveValueBeforeReturnFix(
                fixer,
                context.sourceCode,
                invalidAncestor,
              );
            },
          });
        }

        // handle generic case
        if (options.ignoreVoidOperator) {
          // this would be reported by this rule btw. such irony
          return context.report({
            node,
            messageId: 'invalidVoidExprWrapVoid',
            suggest: [{ messageId: 'voidExprWrapVoid', fix: wrapVoidFix }],
          });
        }

        context.report({
          node,
          messageId: 'invalidVoidExpr',
        });
      },
    };

    type ReturnStatementWithArgument = MakeRequired<
      TSESTree.ReturnStatement,
      'argument'
    >;

    type InvalidAncestor =
      | Exclude<TSESTree.Node, TSESTree.ReturnStatement>
      | ReturnStatementWithArgument;

    /**
     * Inspects the void expression's ancestors and finds closest invalid one.
     * By default anything other than an ExpressionStatement is invalid.
     * Parent expressions which can be used for their short-circuiting behavior
     * are ignored and their parents are checked instead.
     * @param node The void expression node to check.
     * @returns Invalid ancestor node if it was found. `null` otherwise.
     */
    function findInvalidAncestor(node: TSESTree.Node): InvalidAncestor | null {
      const parent = nullThrows(node.parent, NullThrowsReasons.MissingParent);
      if (
        parent.type === AST_NODE_TYPES.SequenceExpression &&
        node !== parent.expressions[parent.expressions.length - 1]
      ) {
        return null;
      }

      if (parent.type === AST_NODE_TYPES.ExpressionStatement) {
        // e.g. `{ console.log("foo"); }`
        // this is always valid
        return null;
      }

      if (
        parent.type === AST_NODE_TYPES.LogicalExpression &&
        parent.right === node
      ) {
        // e.g. `x && console.log(x)`
        // this is valid only if the next ancestor is valid
        return findInvalidAncestor(parent);
      }

      if (
        parent.type === AST_NODE_TYPES.ConditionalExpression &&
        (parent.consequent === node || parent.alternate === node)
      ) {
        // e.g. `cond ? console.log(true) : console.log(false)`
        // this is valid only if the next ancestor is valid
        return findInvalidAncestor(parent);
      }

      if (
        parent.type === AST_NODE_TYPES.ArrowFunctionExpression &&
        // e.g. `() => console.log("foo")`
        // this is valid with an appropriate option
        options.ignoreArrowShorthand
      ) {
        return null;
      }

      if (
        parent.type === AST_NODE_TYPES.UnaryExpression &&
        parent.operator === 'void' &&
        // e.g. `void console.log("foo")`
        // this is valid with an appropriate option
        options.ignoreVoidOperator
      ) {
        return null;
      }

      if (parent.type === AST_NODE_TYPES.ChainExpression) {
        // e.g. `console?.log('foo')`
        return findInvalidAncestor(parent);
      }

      // Any other parent is invalid.
      // We can assume a return statement will have an argument.
      return parent as InvalidAncestor;
    }

<<<<<<< HEAD
=======
    /** Checks whether the return statement is the last statement in a function body. */
    function isFinalReturn(node: TSESTree.ReturnStatement): boolean {
      // the parent must be a block
      const block = nullThrows(node.parent, NullThrowsReasons.MissingParent);
      if (block.type !== AST_NODE_TYPES.BlockStatement) {
        // e.g. `if (cond) return;` (not in a block)
        return false;
      }

      // the block's parent must be a function
      const blockParent = nullThrows(
        block.parent,
        NullThrowsReasons.MissingParent,
      );
      if (
        ![
          AST_NODE_TYPES.ArrowFunctionExpression,
          AST_NODE_TYPES.FunctionDeclaration,
          AST_NODE_TYPES.FunctionExpression,
        ].includes(blockParent.type)
      ) {
        // e.g. `if (cond) { return; }`
        // not in a top-level function block
        return false;
      }

      // must be the last child of the block
      if (block.body.indexOf(node) < block.body.length - 1) {
        // not the last statement in the block
        return false;
      }

      return true;
    }

    /**
     * Checks whether the given node, if placed on its own line,
     * would prevent automatic semicolon insertion on the line before.
     *
     * This happens if the line begins with `(`, `[` or `` ` ``
     */
    function isPreventingASI(node: TSESTree.Expression): boolean {
      const startToken = nullThrows(
        context.sourceCode.getFirstToken(node),
        NullThrowsReasons.MissingToken('first token', node.type),
      );

      return ['(', '[', '`'].includes(startToken.value);
    }

>>>>>>> f83a5910
    function canFix(
      node: ReturnStatementWithArgument | TSESTree.ArrowFunctionExpression,
    ): boolean {
      const services = getParserServices(context);

      const targetNode =
        node.type === AST_NODE_TYPES.ReturnStatement
          ? node.argument
          : node.body;

      const type = getConstrainedTypeAtLocation(services, targetNode);
      return tsutils.isTypeFlagSet(type, ts.TypeFlags.VoidLike);
    }
  },
});<|MERGE_RESOLUTION|>--- conflicted
+++ resolved
@@ -1,11 +1,9 @@
 import type { TSESLint, TSESTree } from '@typescript-eslint/utils';
-
 import { AST_NODE_TYPES } from '@typescript-eslint/utils';
 import * as tsutils from 'ts-api-utils';
 import * as ts from 'typescript';
 
 import type { MakeRequired } from '../util';
-
 import {
   addBracesToArrowFix,
   createRule,
@@ -289,59 +287,6 @@
       return parent as InvalidAncestor;
     }
 
-<<<<<<< HEAD
-=======
-    /** Checks whether the return statement is the last statement in a function body. */
-    function isFinalReturn(node: TSESTree.ReturnStatement): boolean {
-      // the parent must be a block
-      const block = nullThrows(node.parent, NullThrowsReasons.MissingParent);
-      if (block.type !== AST_NODE_TYPES.BlockStatement) {
-        // e.g. `if (cond) return;` (not in a block)
-        return false;
-      }
-
-      // the block's parent must be a function
-      const blockParent = nullThrows(
-        block.parent,
-        NullThrowsReasons.MissingParent,
-      );
-      if (
-        ![
-          AST_NODE_TYPES.ArrowFunctionExpression,
-          AST_NODE_TYPES.FunctionDeclaration,
-          AST_NODE_TYPES.FunctionExpression,
-        ].includes(blockParent.type)
-      ) {
-        // e.g. `if (cond) { return; }`
-        // not in a top-level function block
-        return false;
-      }
-
-      // must be the last child of the block
-      if (block.body.indexOf(node) < block.body.length - 1) {
-        // not the last statement in the block
-        return false;
-      }
-
-      return true;
-    }
-
-    /**
-     * Checks whether the given node, if placed on its own line,
-     * would prevent automatic semicolon insertion on the line before.
-     *
-     * This happens if the line begins with `(`, `[` or `` ` ``
-     */
-    function isPreventingASI(node: TSESTree.Expression): boolean {
-      const startToken = nullThrows(
-        context.sourceCode.getFirstToken(node),
-        NullThrowsReasons.MissingToken('first token', node.type),
-      );
-
-      return ['(', '[', '`'].includes(startToken.value);
-    }
-
->>>>>>> f83a5910
     function canFix(
       node: ReturnStatementWithArgument | TSESTree.ArrowFunctionExpression,
     ): boolean {
