/* eslint-disable @typescript-eslint/internal/prefer-ast-types-enum */
import type { TSESTree } from '@typescript-eslint/utils';
import { AST_NODE_TYPES } from '@typescript-eslint/utils';

import { createRule, nullThrows, NullThrowsReasons } from '../util';

type Options = [
  {
    ignoreParameters?: boolean;
    ignoreProperties?: boolean;
  },
];
type MessageIds = 'noInferrableType';

export default createRule<Options, MessageIds>({
  name: 'no-inferrable-types',
  meta: {
    type: 'suggestion',
    docs: {
      description:
        'Disallow explicit type declarations for variables or parameters initialized to a number, string, or boolean',
      recommended: 'stylistic',
    },
    fixable: 'code',
    messages: {
      noInferrableType:
        'Type {{type}} trivially inferred from a {{type}} literal, remove type annotation.',
    },
    schema: [
      {
        type: 'object',
        properties: {
          ignoreParameters: {
            type: 'boolean',
          },
          ignoreProperties: {
            type: 'boolean',
          },
        },
        additionalProperties: false,
      },
    ],
  },
  defaultOptions: [
    {
      ignoreParameters: false,
      ignoreProperties: false,
    },
  ],
  create(context, [{ ignoreParameters, ignoreProperties }]) {
    function isFunctionCall(
      init: TSESTree.Expression,
      callName: string,
    ): boolean {
      if (init.type === AST_NODE_TYPES.ChainExpression) {
        return isFunctionCall(init.expression, callName);
      }

      return (
        init.type === AST_NODE_TYPES.CallExpression &&
        init.callee.type === AST_NODE_TYPES.Identifier &&
        init.callee.name === callName
      );
    }
    function isLiteral(init: TSESTree.Expression, typeName: string): boolean {
      return (
        init.type === AST_NODE_TYPES.Literal && typeof init.value === typeName
      );
    }
    function isIdentifier(
      init: TSESTree.Expression,
      ...names: string[]
    ): boolean {
      return (
        init.type === AST_NODE_TYPES.Identifier && names.includes(init.name)
      );
    }
    function hasUnaryPrefix(
      init: TSESTree.Expression,
      ...operators: string[]
    ): init is TSESTree.UnaryExpression {
      return (
        init.type === AST_NODE_TYPES.UnaryExpression &&
        operators.includes(init.operator)
      );
    }

    type Keywords =
      | TSESTree.TSBigIntKeyword
      | TSESTree.TSBooleanKeyword
      | TSESTree.TSNullKeyword
      | TSESTree.TSNumberKeyword
      | TSESTree.TSStringKeyword
      | TSESTree.TSSymbolKeyword
      | TSESTree.TSTypeReference
      | TSESTree.TSUndefinedKeyword;
    const keywordMap = {
      [AST_NODE_TYPES.TSBigIntKeyword]: 'bigint',
      [AST_NODE_TYPES.TSBooleanKeyword]: 'boolean',
      [AST_NODE_TYPES.TSNumberKeyword]: 'number',
      [AST_NODE_TYPES.TSNullKeyword]: 'null',
      [AST_NODE_TYPES.TSStringKeyword]: 'string',
      [AST_NODE_TYPES.TSSymbolKeyword]: 'symbol',
      [AST_NODE_TYPES.TSUndefinedKeyword]: 'undefined',
    };

    /**
     * Returns whether a node has an inferrable value or not
     */
    function isInferrable(
      annotation: TSESTree.TypeNode,
      init: TSESTree.Expression,
    ): annotation is Keywords {
      switch (annotation.type) {
        case AST_NODE_TYPES.TSBigIntKeyword: {
          // note that bigint cannot have + prefixed to it
          const unwrappedInit = hasUnaryPrefix(init, '-')
            ? init.argument
            : init;

          return (
            isFunctionCall(unwrappedInit, 'BigInt') ||
            (unwrappedInit.type === AST_NODE_TYPES.Literal &&
              'bigint' in unwrappedInit)
          );
        }

        case AST_NODE_TYPES.TSBooleanKeyword:
          return (
            hasUnaryPrefix(init, '!') ||
            isFunctionCall(init, 'Boolean') ||
            isLiteral(init, 'boolean')
          );

        case AST_NODE_TYPES.TSNumberKeyword: {
          const unwrappedInit = hasUnaryPrefix(init, '+', '-')
            ? init.argument
            : init;

          return (
            isIdentifier(unwrappedInit, 'Infinity', 'NaN') ||
            isFunctionCall(unwrappedInit, 'Number') ||
            isLiteral(unwrappedInit, 'number')
          );
        }

        case AST_NODE_TYPES.TSNullKeyword:
          return init.type === AST_NODE_TYPES.Literal && init.value == null;

        case AST_NODE_TYPES.TSStringKeyword:
          return (
            isFunctionCall(init, 'String') ||
            isLiteral(init, 'string') ||
            init.type === AST_NODE_TYPES.TemplateLiteral
          );

        case AST_NODE_TYPES.TSSymbolKeyword:
          return isFunctionCall(init, 'Symbol');

        case AST_NODE_TYPES.TSTypeReference: {
          if (
            annotation.typeName.type === AST_NODE_TYPES.Identifier &&
            annotation.typeName.name === 'RegExp'
          ) {
            const isRegExpLiteral =
              init.type === AST_NODE_TYPES.Literal &&
              init.value instanceof RegExp;
            const isRegExpNewCall =
              init.type === AST_NODE_TYPES.NewExpression &&
              init.callee.type === AST_NODE_TYPES.Identifier &&
              init.callee.name === 'RegExp';
            const isRegExpCall = isFunctionCall(init, 'RegExp');

            return isRegExpLiteral || isRegExpCall || isRegExpNewCall;
          }

          return false;
        }

        case AST_NODE_TYPES.TSUndefinedKeyword:
          return (
            hasUnaryPrefix(init, 'void') || isIdentifier(init, 'undefined')
          );
      }

      return false;
    }

    /**
     * Reports an inferrable type declaration, if any
     */
    function reportInferrableType(
      node:
        | TSESTree.Parameter
        | TSESTree.PropertyDefinition
        | TSESTree.VariableDeclarator,
      typeNode: TSESTree.TSTypeAnnotation | undefined,
      initNode: TSESTree.Expression | null | undefined,
    ): void {
      if (!typeNode || !initNode) {
        return;
      }

      if (!isInferrable(typeNode.typeAnnotation, initNode)) {
        return;
      }

      const type =
        typeNode.typeAnnotation.type === AST_NODE_TYPES.TSTypeReference
          ? // TODO - if we add more references
            'RegExp'
          : keywordMap[typeNode.typeAnnotation.type];

      context.report({
        node,
        messageId: 'noInferrableType',
        data: {
          type,
        },
        *fix(fixer) {
          if (
            (node.type === AST_NODE_TYPES.AssignmentPattern &&
              node.left.optional) ||
            (node.type === AST_NODE_TYPES.PropertyDefinition && node.definite)
          ) {
<<<<<<< HEAD
            yield fixer.remove(
              nullThrows(
                sourceCode.getTokenBefore(typeNode),
                NullThrowsReasons.MissingToken('token before', 'type node'),
              ),
            );
=======
            yield fixer.remove(context.sourceCode.getTokenBefore(typeNode)!);
>>>>>>> f36f6826
          }
          yield fixer.remove(typeNode);
        },
      });
    }

    function inferrableVariableVisitor(
      node: TSESTree.VariableDeclarator,
    ): void {
      reportInferrableType(node, node.id.typeAnnotation, node.init);
    }

    function inferrableParameterVisitor(
      node:
        | TSESTree.ArrowFunctionExpression
        | TSESTree.FunctionDeclaration
        | TSESTree.FunctionExpression,
    ): void {
      if (ignoreParameters) {
        return;
      }

      node.params.forEach(param => {
        if (param.type === AST_NODE_TYPES.TSParameterProperty) {
          param = param.parameter;
        }

        if (param.type === AST_NODE_TYPES.AssignmentPattern) {
          reportInferrableType(param, param.left.typeAnnotation, param.right);
        }
      });
    }

    function inferrablePropertyVisitor(
      node: TSESTree.PropertyDefinition,
    ): void {
      // We ignore `readonly` because of Microsoft/TypeScript#14416
      // Essentially a readonly property without a type
      // will result in its value being the type, leading to
      // compile errors if the type is stripped.
      if (ignoreProperties || node.readonly || node.optional) {
        return;
      }
      reportInferrableType(node, node.typeAnnotation, node.value);
    }

    return {
      VariableDeclarator: inferrableVariableVisitor,
      FunctionExpression: inferrableParameterVisitor,
      FunctionDeclaration: inferrableParameterVisitor,
      ArrowFunctionExpression: inferrableParameterVisitor,
      PropertyDefinition: inferrablePropertyVisitor,
    };
  },
});<|MERGE_RESOLUTION|>--- conflicted
+++ resolved
@@ -223,16 +223,12 @@
               node.left.optional) ||
             (node.type === AST_NODE_TYPES.PropertyDefinition && node.definite)
           ) {
-<<<<<<< HEAD
             yield fixer.remove(
               nullThrows(
-                sourceCode.getTokenBefore(typeNode),
+                context.sourceCode.getTokenBefore(typeNode),
                 NullThrowsReasons.MissingToken('token before', 'type node'),
               ),
             );
-=======
-            yield fixer.remove(context.sourceCode.getTokenBefore(typeNode)!);
->>>>>>> f36f6826
           }
           yield fixer.remove(typeNode);
         },
