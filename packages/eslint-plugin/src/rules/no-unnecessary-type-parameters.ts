import type { Reference } from '@typescript-eslint/scope-manager';
import type { TSESTree } from '@typescript-eslint/utils';
import { AST_NODE_TYPES } from '@typescript-eslint/utils';
import * as tsutils from 'ts-api-utils';
import * as ts from 'typescript';

import type { MakeRequired } from '../util';
import { createRule, getParserServices } from '../util';

type NodeWithTypeParameters = MakeRequired<
  ts.SignatureDeclaration | ts.ClassLikeDeclaration,
  'typeParameters'
>;

export default createRule({
  defaultOptions: [],
  meta: {
    docs: {
      description: 'Disallow type parameters that aren\'t used multiple times',
      requiresTypeChecking: true,
      recommended: 'strict',
    },
    messages: {
      sole: 'Type parameter {{name}} is {{uses}} in the {{descriptor}} signature.',
    },
    schema: [],
    type: 'problem',
  },
  name: 'no-unnecessary-type-parameters',
  create(context) {
    const parserServices = getParserServices(context);

    function checkNode(node: TSESTree.FunctionLike, descriptor: string): void {
      const tsNode = parserServices.esTreeNodeToTSNodeMap.get(
        node,
      ) as NodeWithTypeParameters;

      const checker = parserServices.program.getTypeChecker();
      let counts: Map<ts.Identifier, number> | undefined;

      for (const typeParameter of tsNode.typeParameters) {
        const esTypeParameter =
          parserServices.tsNodeToESTreeNodeMap.get<TSESTree.TSTypeParameter>(
            typeParameter,
        );
        const scope = context.sourceCode.getScope(esTypeParameter);

        // Quick path: if the type parameter is used multiple times in the AST,
        // we don't need to dip into types to know it's repeated.
        if (isTypeParameterRepeatedInAST(esTypeParameter, scope.references)) {
          continue;
        }

        // For any inferred types, we have to dip into type checking.
        counts ??= countTypeParameterUsage(checker, tsNode);
        const identifierCounts = counts.get(typeParameter.name);
        if (!identifierCounts || identifierCounts > 2) {
          continue;
        }

        context.report({
          data: {
            descriptor,
            uses: identifierCounts === 1 ? 'never used' : 'used only once',
            name: typeParameter.name.text,
          },
          node: esTypeParameter,
          messageId: 'sole',
        });
      }
    }

    return {
      [[
        'ArrowFunctionExpression[typeParameters]',
        'FunctionDeclaration[typeParameters]',
        'FunctionExpression[typeParameters]',
        'TSCallSignatureDeclaration[typeParameters]',
        'TSConstructorType[typeParameters]',
        'TSDeclareFunction[typeParameters]',
        'TSEmptyBodyFunctionExpression[typeParameters]',
        'TSFunctionType[typeParameters]',
        'TSMethodSignature[typeParameters]',
      ].join(', ')](node: TSESTree.FunctionLike): void {
<<<<<<< HEAD
        checkNode(node, 'function');
      },
      [[
        'ClassDeclaration[typeParameters]',
        'ClassExpression[typeParameters]',
      ].join(', ')](node: TSESTree.FunctionLike): void {
        checkNode(node, 'class');
=======
        const tsNode = parserServices.esTreeNodeToTSNodeMap.get(
          node,
        ) as NodeWithTypeParameters;

        const checker = parserServices.program.getTypeChecker();
        let counts: Map<ts.Identifier, number> | undefined;

        for (const typeParameter of tsNode.typeParameters) {
          const esTypeParameter =
            parserServices.tsNodeToESTreeNodeMap.get<TSESTree.TSTypeParameter>(
              typeParameter,
            );
          const scope = context.sourceCode.getScope(esTypeParameter);

          // Quick path: if the type parameter is used multiple times in the AST,
          // we don't need to dip into types to know it's repeated.
          if (
            isTypeParameterRepeatedInAST(
              esTypeParameter,
              scope.references,
              node.body?.range[0] ?? node.returnType?.range[1],
            )
          ) {
            continue;
          }

          // For any inferred types, we have to dip into type checking.
          counts ??= countTypeParameterUsage(checker, tsNode);
          const identifierCounts = counts.get(typeParameter.name);
          if (!identifierCounts || identifierCounts > 2) {
            continue;
          }

          context.report({
            data: {
              name: typeParameter.name.text,
            },
            node: esTypeParameter,
            messageId: 'sole',
          });
        }
>>>>>>> 6a1c177f
      },
    };
  },
});

function isTypeParameterRepeatedInAST(
  node: TSESTree.TSTypeParameter,
  references: Reference[],
  startOfBody = Infinity,
): boolean {
  let total = 0;

  for (const reference of references) {
    // References inside the type parameter's definition don't count...
    if (
      reference.identifier.range[0] < node.range[1] &&
      reference.identifier.range[1] > node.range[0]
    ) {
      continue;
    }

    // ...nor references that are outside the declaring signature.
    if (reference.identifier.range[0] > startOfBody) {
      continue;
    }

    // Neither do references that aren't to the same type parameter,
    // namely value-land (non-type) identifiers of the type parameter's type,
    // and references to different type parameters or values.
    if (
      !reference.isTypeReference ||
      reference.identifier.name !== node.name.name
    ) {
      continue;
    }

    // If the type parameter is being used as a type argument, then we
    // know the type parameter is being reused and can't be reported.
    if (reference.identifier.parent.type === AST_NODE_TYPES.TSTypeReference) {
      const grandparent = skipConstituentsUpward(
        reference.identifier.parent.parent,
      );
      if (
        grandparent.type === AST_NODE_TYPES.TSTypeParameterInstantiation &&
        grandparent.params.includes(reference.identifier.parent)
      ) {
        return true;
      }
    }

    total += 1;

    if (total > 2) {
      return true;
    }
  }

  return false;
}

function skipConstituentsUpward(node: TSESTree.Node): TSESTree.Node {
  switch (node.type) {
    case AST_NODE_TYPES.TSIntersectionType:
    case AST_NODE_TYPES.TSUnionType:
      return skipConstituentsUpward(node.parent);
    default:
      return node;
  }
}

/**
 * Count uses of type parameters in inferred return types.
 * We need to resolve and analyze the inferred return type of a function
 * to see whether it contains additional references to the type parameters.
 * For classes, we need to do this for all their methods.
 */
function countTypeParameterUsage(
  checker: ts.TypeChecker,
  node: NodeWithTypeParameters,
): Map<ts.Identifier, number> {
  const counts = new Map<ts.Identifier, number>();

  if (ts.isClassLike(node)) {
    for (const typeParameter of node.typeParameters) {
      collectTypeParameterUsageCounts(checker, typeParameter, counts);
    }
    for (const member of node.members) {
      collectTypeParameterUsageCounts(checker, member, counts);
    }
  } else {
    collectTypeParameterUsageCounts(checker, node, counts);
  }

  return counts;
}

/**
 * Populates {@link foundIdentifierUsages} by the number of times each type parameter
 * appears in the given type by checking its uses through its type references.
 * This is essentially a limited subset of the scope manager, but for types.
 */
function collectTypeParameterUsageCounts(
  checker: ts.TypeChecker,
  node: ts.Node,
  foundIdentifierUsages: Map<ts.Identifier, number>,
): void {
  const visitedSymbolLists = new Set<ts.Symbol[]>();
  const type = checker.getTypeAtLocation(node);
  const typeUsages = new Map<ts.Type, number>();
  const visitedConstraints = new Set<ts.TypeNode>();
  let functionLikeType = false;
  let visitedDefault = false;

  if (
    ts.isCallSignatureDeclaration(node) ||
    ts.isConstructorDeclaration(node)
  ) {
    functionLikeType = true;
    visitSignature(checker.getSignatureFromDeclaration(node));
  }

  if (!functionLikeType) {
    visitType(type, false);
  }

  function visitType(
    type: ts.Type | undefined,
    assumeMultipleUses: boolean,
  ): void {
    // Seeing the same type > (threshold=3 ** 2) times indicates a likely
    // recursive type, like `type T = { [P in keyof T]: T }`.
    // If it's not recursive, then heck, we've seen it enough times that any
    // referenced types have been counted enough to qualify as used.
    if (!type || incrementTypeUsages(type) > 9) {
      return;
    }

    // https://github.com/JoshuaKGoldberg/ts-api-utils/issues/382
    if ((tsutils.isTypeParameter as (type: ts.Type) => boolean)(type)) {
      const declaration = type.getSymbol()?.getDeclarations()?.[0] as
        | ts.TypeParameterDeclaration
        | undefined;

      if (declaration) {
        incrementIdentifierCount(declaration.name, assumeMultipleUses);

        // Visiting the type of a constrained type parameter will recurse into
        // the constraint. We avoid infinite loops by visiting each only once.
        if (
          declaration.constraint &&
          !visitedConstraints.has(declaration.constraint)
        ) {
          visitedConstraints.add(declaration.constraint);
          visitType(checker.getTypeAtLocation(declaration.constraint), false);
        }

        if (declaration.default && !visitedDefault) {
          visitedDefault = true;
          visitType(checker.getTypeAtLocation(declaration.default), false);
        }
      }
    }

    // Intersections and unions like `0 | 1`
    else if (tsutils.isUnionOrIntersectionType(type)) {
      visitTypesList(type.types, assumeMultipleUses);
    }

    // Index access types like `T[K]`
    else if (tsutils.isIndexedAccessType(type)) {
      visitType(type.objectType, assumeMultipleUses);
      visitType(type.indexType, assumeMultipleUses);
    }

    // Tuple types like `[K, V]`
    // Generic type references like `Map<K, V>`
    else if (tsutils.isTupleType(type) || tsutils.isTypeReference(type)) {
      for (const typeArgument of type.typeArguments ?? []) {
        visitType(typeArgument, true);
      }
    }

    // Template literals like `a${T}b`
    else if (tsutils.isTemplateLiteralType(type)) {
      for (const subType of type.types) {
        visitType(subType, assumeMultipleUses);
      }
    }

    // Conditional types like `T extends string ? T : never`
    else if (tsutils.isConditionalType(type)) {
      visitType(type.checkType, assumeMultipleUses);
      visitType(type.extendsType, assumeMultipleUses);
    }

    // Catch-all: inferred object types like `{ K: V }`.
    // These catch-alls should be _after_ more specific checks like
    // `isTypeReference` to avoid descending into all the properties of a
    // generic interface/class, e.g. `Map<K, V>`.
    else if (tsutils.isObjectType(type)) {
      const properties = type.getProperties();
      visitSymbolsListOnce(properties, false);

      if (isMappedType(type)) {
        visitType(type.typeParameter, false);
        if (properties.length === 0) {
          // TS treats mapped types like `{[k in "a"]: T}` like `{a: T}`.
          // They have properties, so we need to avoid double-counting.
          visitType(type.templateType, false);
        }
      }

      for (const typeArgument of type.aliasTypeArguments ?? []) {
        visitType(typeArgument, true);
      }

      visitType(type.getNumberIndexType(), true);
      visitType(type.getStringIndexType(), true);

      type.getCallSignatures().forEach(signature => {
        functionLikeType = true;
        visitSignature(signature);
      });

      type.getConstructSignatures().forEach(signature => {
        functionLikeType = true;
        visitSignature(signature);
      });
    }

    // Catch-all: operator types like `keyof T`
    else if (isOperatorType(type)) {
      visitType(type.type, assumeMultipleUses);
    }

    // Catch-all: generic type references like `Exclude<T, null>`
    else if (type.aliasTypeArguments) {
      visitTypesList(type.aliasTypeArguments, true);
    }
  }

  function incrementIdentifierCount(
    id: ts.Identifier,
    assumeMultipleUses: boolean,
  ): void {
    const identifierCount = foundIdentifierUsages.get(id) ?? 0;
    const value = assumeMultipleUses ? 2 : 1;
    foundIdentifierUsages.set(id, identifierCount + value);
  }

  function incrementTypeUsages(type: ts.Type): number {
    const count = (typeUsages.get(type) ?? 0) + 1;
    typeUsages.set(type, count);
    return count;
  }

  function visitSignature(signature: ts.Signature | undefined): void {
    if (!signature) {
      return;
    }

    if (signature.thisParameter) {
      visitType(checker.getTypeOfSymbol(signature.thisParameter), false);
    }

    for (const parameter of signature.parameters) {
      visitType(checker.getTypeOfSymbol(parameter), false);
    }

    for (const typeParameter of signature.getTypeParameters() ?? []) {
      visitType(typeParameter, false);
    }

    visitType(
      checker.getTypePredicateOfSignature(signature)?.type ??
        signature.getReturnType(),
      false,
    );
  }

  function visitSymbolsListOnce(
    symbols: ts.Symbol[],
    assumeMultipleUses: boolean,
  ): void {
    if (visitedSymbolLists.has(symbols)) {
      return;
    }

    visitedSymbolLists.add(symbols);

    for (const symbol of symbols) {
      visitType(checker.getTypeOfSymbol(symbol), assumeMultipleUses);
    }
  }

  function visitTypesList(
    types: readonly ts.Type[],
    assumeMultipleUses: boolean,
  ): void {
    for (const type of types) {
      visitType(type, assumeMultipleUses);
    }
  }
}

interface MappedType extends ts.ObjectType {
  typeParameter?: ts.Type;
  constraintType?: ts.Type;
  templateType?: ts.Type;
}

function isMappedType(type: ts.Type): type is MappedType {
  return 'typeParameter' in type;
}

interface OperatorType extends ts.Type {
  type: ts.Type;
}

function isOperatorType(type: ts.Type): type is OperatorType {
  return 'type' in type && !!type.type;
}<|MERGE_RESOLUTION|>--- conflicted
+++ resolved
@@ -16,7 +16,7 @@
   defaultOptions: [],
   meta: {
     docs: {
-      description: 'Disallow type parameters that aren\'t used multiple times',
+      description: "Disallow type parameters that aren't used multiple times",
       requiresTypeChecking: true,
       recommended: 'strict',
     },
@@ -42,12 +42,18 @@
         const esTypeParameter =
           parserServices.tsNodeToESTreeNodeMap.get<TSESTree.TSTypeParameter>(
             typeParameter,
-        );
+          );
         const scope = context.sourceCode.getScope(esTypeParameter);
 
         // Quick path: if the type parameter is used multiple times in the AST,
         // we don't need to dip into types to know it's repeated.
-        if (isTypeParameterRepeatedInAST(esTypeParameter, scope.references)) {
+        if (
+          isTypeParameterRepeatedInAST(
+            esTypeParameter,
+            scope.references,
+            node.body?.range[0] ?? node.returnType?.range[1],
+          )
+        ) {
           continue;
         }
 
@@ -82,7 +88,6 @@
         'TSFunctionType[typeParameters]',
         'TSMethodSignature[typeParameters]',
       ].join(', ')](node: TSESTree.FunctionLike): void {
-<<<<<<< HEAD
         checkNode(node, 'function');
       },
       [[
@@ -90,49 +95,6 @@
         'ClassExpression[typeParameters]',
       ].join(', ')](node: TSESTree.FunctionLike): void {
         checkNode(node, 'class');
-=======
-        const tsNode = parserServices.esTreeNodeToTSNodeMap.get(
-          node,
-        ) as NodeWithTypeParameters;
-
-        const checker = parserServices.program.getTypeChecker();
-        let counts: Map<ts.Identifier, number> | undefined;
-
-        for (const typeParameter of tsNode.typeParameters) {
-          const esTypeParameter =
-            parserServices.tsNodeToESTreeNodeMap.get<TSESTree.TSTypeParameter>(
-              typeParameter,
-            );
-          const scope = context.sourceCode.getScope(esTypeParameter);
-
-          // Quick path: if the type parameter is used multiple times in the AST,
-          // we don't need to dip into types to know it's repeated.
-          if (
-            isTypeParameterRepeatedInAST(
-              esTypeParameter,
-              scope.references,
-              node.body?.range[0] ?? node.returnType?.range[1],
-            )
-          ) {
-            continue;
-          }
-
-          // For any inferred types, we have to dip into type checking.
-          counts ??= countTypeParameterUsage(checker, tsNode);
-          const identifierCounts = counts.get(typeParameter.name);
-          if (!identifierCounts || identifierCounts > 2) {
-            continue;
-          }
-
-          context.report({
-            data: {
-              name: typeParameter.name.text,
-            },
-            node: esTypeParameter,
-            messageId: 'sole',
-          });
-        }
->>>>>>> 6a1c177f
       },
     };
   },
