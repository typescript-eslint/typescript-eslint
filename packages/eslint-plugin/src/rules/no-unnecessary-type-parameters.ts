import type { Reference } from '@typescript-eslint/scope-manager';
import type { TSESTree } from '@typescript-eslint/utils';

import { AST_NODE_TYPES } from '@typescript-eslint/utils';
import * as tsutils from 'ts-api-utils';
import * as ts from 'typescript';

import type { MakeRequired } from '../util';
<<<<<<< HEAD

import { createRule, getParserServices } from '../util';
=======
import { createRule, getParserServices, nullThrows } from '../util';
>>>>>>> f8982489

type NodeWithTypeParameters = MakeRequired<
  ts.ClassLikeDeclaration | ts.SignatureDeclaration,
  'typeParameters'
>;

export default createRule({
  name: 'no-unnecessary-type-parameters',
  meta: {
    type: 'problem',
    docs: {
      description: "Disallow type parameters that aren't used multiple times",
      recommended: 'strict',
      requiresTypeChecking: true,
    },
    messages: {
      sole: 'Type parameter {{name}} is {{uses}} in the {{descriptor}} signature.',
    },
    schema: [],
  },
  defaultOptions: [],
  create(context) {
    const parserServices = getParserServices(context);

    function checkNode(node: TSESTree.FunctionLike, descriptor: string): void {
      const tsNode = parserServices.esTreeNodeToTSNodeMap.get(
        node,
      ) as NodeWithTypeParameters;

      const checker = parserServices.program.getTypeChecker();
      let counts: Map<ts.Identifier, number> | undefined;

      // Get the scope in which the type parameters are declared.
      const scope = context.sourceCode.getScope(node);

      for (const typeParameter of tsNode.typeParameters) {
        const esTypeParameter =
          parserServices.tsNodeToESTreeNodeMap.get<TSESTree.TSTypeParameter>(
            typeParameter,
          );

        const smTypeParameterVariable = nullThrows(
          (() => {
            const variable = scope.set.get(esTypeParameter.name.name);
            return variable != null &&
              variable.isTypeVariable &&
              !variable.isValueVariable
              ? variable
              : undefined;
          })(),
          "Type parameter should be present in scope's variables.",
        );

        // Quick path: if the type parameter is used multiple times in the AST,
        // we don't need to dip into types to know it's repeated.
        if (
          isTypeParameterRepeatedInAST(
            esTypeParameter,
            smTypeParameterVariable.references,
            node.body?.range[0] ?? node.returnType?.range[1],
          )
        ) {
          continue;
        }

        // For any inferred types, we have to dip into type checking.
        counts ??= countTypeParameterUsage(checker, tsNode);
        const identifierCounts = counts.get(typeParameter.name);
        if (!identifierCounts || identifierCounts > 2) {
          continue;
        }

        context.report({
          node: esTypeParameter,
          messageId: 'sole',
          data: {
            name: typeParameter.name.text,
            descriptor,
            uses: identifierCounts === 1 ? 'never used' : 'used only once',
          },
        });
      }
    }

    return {
      [[
        'ArrowFunctionExpression[typeParameters]',
        'FunctionDeclaration[typeParameters]',
        'FunctionExpression[typeParameters]',
        'TSCallSignatureDeclaration[typeParameters]',
        'TSConstructorType[typeParameters]',
        'TSDeclareFunction[typeParameters]',
        'TSEmptyBodyFunctionExpression[typeParameters]',
        'TSFunctionType[typeParameters]',
        'TSMethodSignature[typeParameters]',
      ].join(', ')](node: TSESTree.FunctionLike): void {
        checkNode(node, 'function');
      },
      [[
        'ClassDeclaration[typeParameters]',
        'ClassExpression[typeParameters]',
      ].join(', ')](node: TSESTree.FunctionLike): void {
        checkNode(node, 'class');
      },
    };
  },
});

function isTypeParameterRepeatedInAST(
  node: TSESTree.TSTypeParameter,
  references: Reference[],
  startOfBody = Infinity,
): boolean {
  let total = 0;

  for (const reference of references) {
    // References inside the type parameter's definition don't count...
    if (
      reference.identifier.range[0] < node.range[1] &&
      reference.identifier.range[1] > node.range[0]
    ) {
      continue;
    }

    // ...nor references that are outside the declaring signature.
    if (reference.identifier.range[0] > startOfBody) {
      continue;
    }

    // Neither do references that aren't to the same type parameter,
    // namely value-land (non-type) identifiers of the type parameter's type,
    // and references to different type parameters or values.
    if (
      !reference.isTypeReference ||
      reference.identifier.name !== node.name.name
    ) {
      continue;
    }

    // If the type parameter is being used as a type argument, then we
    // know the type parameter is being reused and can't be reported.
    if (reference.identifier.parent.type === AST_NODE_TYPES.TSTypeReference) {
      const grandparent = skipConstituentsUpward(
        reference.identifier.parent.parent,
      );
      if (
        grandparent.type === AST_NODE_TYPES.TSTypeParameterInstantiation &&
        grandparent.params.includes(reference.identifier.parent)
      ) {
        return true;
      }
    }

    total += 1;

    if (total >= 2) {
      return true;
    }
  }

  return false;
}

function skipConstituentsUpward(node: TSESTree.Node): TSESTree.Node {
  switch (node.type) {
    case AST_NODE_TYPES.TSIntersectionType:
    case AST_NODE_TYPES.TSUnionType:
      return skipConstituentsUpward(node.parent);
    default:
      return node;
  }
}

/**
 * Count uses of type parameters in inferred return types.
 * We need to resolve and analyze the inferred return type of a function
 * to see whether it contains additional references to the type parameters.
 * For classes, we need to do this for all their methods.
 */
function countTypeParameterUsage(
  checker: ts.TypeChecker,
  node: NodeWithTypeParameters,
): Map<ts.Identifier, number> {
  const counts = new Map<ts.Identifier, number>();

  if (ts.isClassLike(node)) {
    for (const typeParameter of node.typeParameters) {
      collectTypeParameterUsageCounts(checker, typeParameter, counts);
    }
    for (const member of node.members) {
      collectTypeParameterUsageCounts(checker, member, counts);
    }
  } else {
    collectTypeParameterUsageCounts(checker, node, counts);
  }

  return counts;
}

/**
 * Populates {@link foundIdentifierUsages} by the number of times each type parameter
 * appears in the given type by checking its uses through its type references.
 * This is essentially a limited subset of the scope manager, but for types.
 */
function collectTypeParameterUsageCounts(
  checker: ts.TypeChecker,
  node: ts.Node,
  foundIdentifierUsages: Map<ts.Identifier, number>,
): void {
  const visitedSymbolLists = new Set<ts.Symbol[]>();
  const type = checker.getTypeAtLocation(node);
  const typeUsages = new Map<ts.Type, number>();
  const visitedConstraints = new Set<ts.TypeNode>();
  let functionLikeType = false;
  let visitedDefault = false;

  if (
    ts.isCallSignatureDeclaration(node) ||
    ts.isConstructorDeclaration(node)
  ) {
    functionLikeType = true;
    visitSignature(checker.getSignatureFromDeclaration(node));
  }

  if (!functionLikeType) {
    visitType(type, false);
  }

  function visitType(
    type: ts.Type | undefined,
    assumeMultipleUses: boolean,
  ): void {
    // Seeing the same type > (threshold=3 ** 2) times indicates a likely
    // recursive type, like `type T = { [P in keyof T]: T }`.
    // If it's not recursive, then heck, we've seen it enough times that any
    // referenced types have been counted enough to qualify as used.
    if (!type || incrementTypeUsages(type) > 9) {
      return;
    }

    // https://github.com/JoshuaKGoldberg/ts-api-utils/issues/382
    if ((tsutils.isTypeParameter as (type: ts.Type) => boolean)(type)) {
      const declaration = type.getSymbol()?.getDeclarations()?.[0] as
        | ts.TypeParameterDeclaration
        | undefined;

      if (declaration) {
        incrementIdentifierCount(declaration.name, assumeMultipleUses);

        // Visiting the type of a constrained type parameter will recurse into
        // the constraint. We avoid infinite loops by visiting each only once.
        if (
          declaration.constraint &&
          !visitedConstraints.has(declaration.constraint)
        ) {
          visitedConstraints.add(declaration.constraint);
          visitType(checker.getTypeAtLocation(declaration.constraint), false);
        }

        if (declaration.default && !visitedDefault) {
          visitedDefault = true;
          visitType(checker.getTypeAtLocation(declaration.default), false);
        }
      }
    }

    // Catch-all: generic type references like `Exclude<T, null>`
    else if (type.aliasTypeArguments) {
      // We don't descend into the definition of the type alias, so we don't
      // know whether it's used multiple times. It's safest to assume it is.
      visitTypesList(type.aliasTypeArguments, true);
    }

    // Intersections and unions like `0 | 1`
    else if (tsutils.isUnionOrIntersectionType(type)) {
      visitTypesList(type.types, assumeMultipleUses);
    }

    // Index access types like `T[K]`
    else if (tsutils.isIndexedAccessType(type)) {
      visitType(type.objectType, assumeMultipleUses);
      visitType(type.indexType, assumeMultipleUses);
    }

    // Tuple types like `[K, V]`
    // Generic type references like `Map<K, V>`
    else if (tsutils.isTupleType(type) || tsutils.isTypeReference(type)) {
      for (const typeArgument of type.typeArguments ?? []) {
        visitType(typeArgument, true);
      }
    }

    // Template literals like `a${T}b`
    else if (tsutils.isTemplateLiteralType(type)) {
      for (const subType of type.types) {
        visitType(subType, assumeMultipleUses);
      }
    }

    // Conditional types like `T extends string ? T : never`
    else if (tsutils.isConditionalType(type)) {
      visitType(type.checkType, assumeMultipleUses);
      visitType(type.extendsType, assumeMultipleUses);
    }

    // Catch-all: inferred object types like `{ K: V }`.
    // These catch-alls should be _after_ more specific checks like
    // `isTypeReference` to avoid descending into all the properties of a
    // generic interface/class, e.g. `Map<K, V>`.
    else if (tsutils.isObjectType(type)) {
      const properties = type.getProperties();
      visitSymbolsListOnce(properties, false);

      if (isMappedType(type)) {
        visitType(type.typeParameter, false);
        if (properties.length === 0) {
          // TS treats mapped types like `{[k in "a"]: T}` like `{a: T}`.
          // They have properties, so we need to avoid double-counting.
          visitType(type.templateType ?? type.constraintType, false);
        }
      }

      visitType(type.getNumberIndexType(), true);
      visitType(type.getStringIndexType(), true);

      type.getCallSignatures().forEach(signature => {
        functionLikeType = true;
        visitSignature(signature);
      });

      type.getConstructSignatures().forEach(signature => {
        functionLikeType = true;
        visitSignature(signature);
      });
    }

    // Catch-all: operator types like `keyof T`
    else if (isOperatorType(type)) {
      visitType(type.type, assumeMultipleUses);
    }
  }

  function incrementIdentifierCount(
    id: ts.Identifier,
    assumeMultipleUses: boolean,
  ): void {
    const identifierCount = foundIdentifierUsages.get(id) ?? 0;
    const value = assumeMultipleUses ? 2 : 1;
    foundIdentifierUsages.set(id, identifierCount + value);
  }

  function incrementTypeUsages(type: ts.Type): number {
    const count = (typeUsages.get(type) ?? 0) + 1;
    typeUsages.set(type, count);
    return count;
  }

  function visitSignature(signature: ts.Signature | undefined): void {
    if (!signature) {
      return;
    }

    if (signature.thisParameter) {
      visitType(checker.getTypeOfSymbol(signature.thisParameter), false);
    }

    for (const parameter of signature.parameters) {
      visitType(checker.getTypeOfSymbol(parameter), false);
    }

    for (const typeParameter of signature.getTypeParameters() ?? []) {
      visitType(typeParameter, false);
    }

    visitType(
      checker.getTypePredicateOfSignature(signature)?.type ??
        signature.getReturnType(),
      false,
    );
  }

  function visitSymbolsListOnce(
    symbols: ts.Symbol[],
    assumeMultipleUses: boolean,
  ): void {
    if (visitedSymbolLists.has(symbols)) {
      return;
    }

    visitedSymbolLists.add(symbols);

    for (const symbol of symbols) {
      visitType(checker.getTypeOfSymbol(symbol), assumeMultipleUses);
    }
  }

  function visitTypesList(
    types: readonly ts.Type[],
    assumeMultipleUses: boolean,
  ): void {
    for (const type of types) {
      visitType(type, assumeMultipleUses);
    }
  }
}

interface MappedType extends ts.ObjectType {
  constraintType?: ts.Type;
  templateType?: ts.Type;
  typeParameter?: ts.Type;
}

function isMappedType(type: ts.Type): type is MappedType {
  return 'typeParameter' in type;
}

interface OperatorType extends ts.Type {
  type: ts.Type;
}

function isOperatorType(type: ts.Type): type is OperatorType {
  return 'type' in type && !!type.type;
}<|MERGE_RESOLUTION|>--- conflicted
+++ resolved
@@ -6,12 +6,8 @@
 import * as ts from 'typescript';
 
 import type { MakeRequired } from '../util';
-<<<<<<< HEAD
-
-import { createRule, getParserServices } from '../util';
-=======
+
 import { createRule, getParserServices, nullThrows } from '../util';
->>>>>>> f8982489
 
 type NodeWithTypeParameters = MakeRequired<
   ts.ClassLikeDeclaration | ts.SignatureDeclaration,
