--- conflicted
+++ resolved
@@ -53,22 +53,15 @@
   {
     type: 'object',
     properties: {
-<<<<<<< HEAD
+      enforceForDeclarationWithTypeAnnotation: {
+        type: 'boolean',
+        description:
+          'Whether to enforce destructuring on variable declarations with type annotations.',
+      },
       enforceForRenamedProperties: {
+        type: 'boolean',
         description:
           'Whether to enforce destructuring that use a different variable name than the property name.',
-        type: 'boolean',
-      },
-      enforceForDeclarationWithTypeAnnotation: {
-        description:
-          'Whether to enforce destructuring on variable declarations with type annotations.',
-=======
-      enforceForDeclarationWithTypeAnnotation: {
-        type: 'boolean',
-      },
-      enforceForRenamedProperties: {
->>>>>>> ef5df2f8
-        type: 'boolean',
       },
     },
   },
