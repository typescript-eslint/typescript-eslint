import type { TSESLint, TSESTree } from '@typescript-eslint/utils';
import type { JSONSchema4 } from '@typescript-eslint/utils/json-schema';
import type * as ts from 'typescript';

import { AST_NODE_TYPES } from '@typescript-eslint/utils';
import * as tsutils from 'ts-api-utils';

import type {
  InferMessageIdsTypeFromRule,
  InferOptionsTypeFromRule,
} from '../util';

import { createRule, getParserServices, isTypeAnyType } from '../util';
import { getESLintCoreRule } from '../util/getESLintCoreRule';

const baseRule = getESLintCoreRule('prefer-destructuring');

<<<<<<< HEAD
export type BaseOptions = InferOptionsTypeFromRule<typeof baseRule>;
export type EnforcementOptions = BaseOptions[1] & {
  enforceForDeclarationWithTypeAnnotation?: boolean;
};
export type Options = [BaseOptions[0], EnforcementOptions];
=======
type BaseOptions = InferOptionsTypeFromRule<typeof baseRule>;
type EnforcementOptions = {
  enforceForDeclarationWithTypeAnnotation?: boolean;
} & BaseOptions[1];
type Options = [BaseOptions[0], EnforcementOptions];
>>>>>>> 07d0e0d4

export type MessageIds = InferMessageIdsTypeFromRule<typeof baseRule>;

const destructuringTypeConfig: JSONSchema4 = {
  type: 'object',
  additionalProperties: false,
  properties: {
    array: {
      type: 'boolean',
    },
    object: {
      type: 'boolean',
    },
  },
};

const schema: readonly JSONSchema4[] = [
  {
    oneOf: [
      {
        type: 'object',
        additionalProperties: false,
        properties: {
          AssignmentExpression: destructuringTypeConfig,
          VariableDeclarator: destructuringTypeConfig,
        },
      },
      destructuringTypeConfig,
    ],
  },
  {
    type: 'object',
    properties: {
      enforceForDeclarationWithTypeAnnotation: {
        type: 'boolean',
        description:
          'Whether to enforce destructuring on variable declarations with type annotations.',
      },
      enforceForRenamedProperties: {
        type: 'boolean',
        description:
          'Whether to enforce destructuring that use a different variable name than the property name.',
      },
    },
  },
];

export default createRule<Options, MessageIds>({
  name: 'prefer-destructuring',
  meta: {
    type: 'suggestion',
    // defaultOptions, -- base rule does not use defaultOptions
    docs: {
      description: 'Require destructuring from arrays and/or objects',
      extendsBaseRule: true,
      requiresTypeChecking: true,
    },
    fixable: baseRule.meta.fixable,
    hasSuggestions: baseRule.meta.hasSuggestions,
    messages: baseRule.meta.messages,
    schema,
  },
  defaultOptions: [
    {
      AssignmentExpression: {
        array: true,
        object: true,
      },
      VariableDeclarator: {
        array: true,
        object: true,
      },
    },
    {},
  ],
  create(context, [enabledTypes, options]) {
    const {
      enforceForDeclarationWithTypeAnnotation = false,
      enforceForRenamedProperties = false,
    } = options;
    const { esTreeNodeToTSNodeMap, program } = getParserServices(context);
    const typeChecker = program.getTypeChecker();
    const baseRules = baseRule.create(context);
    let baseRulesWithoutFixCache: typeof baseRules | null = null;

    return {
      AssignmentExpression(node): void {
        if (node.operator !== '=') {
          return;
        }
        performCheck(node.left, node.right, node);
      },
      VariableDeclarator(node): void {
        performCheck(node.id, node.init, node);
      },
    };

    function performCheck(
      leftNode: TSESTree.BindingName | TSESTree.Expression,
      rightNode: TSESTree.Expression | null,
      reportNode: TSESTree.AssignmentExpression | TSESTree.VariableDeclarator,
    ): void {
      const rules =
        leftNode.type === AST_NODE_TYPES.Identifier &&
        leftNode.typeAnnotation == null
          ? baseRules
          : baseRulesWithoutFix();
      if (
        (leftNode.type === AST_NODE_TYPES.ArrayPattern ||
          leftNode.type === AST_NODE_TYPES.Identifier ||
          leftNode.type === AST_NODE_TYPES.ObjectPattern) &&
        leftNode.typeAnnotation != null &&
        !enforceForDeclarationWithTypeAnnotation
      ) {
        return;
      }

      if (
        rightNode != null &&
        isArrayLiteralIntegerIndexAccess(rightNode) &&
        rightNode.object.type !== AST_NODE_TYPES.Super
      ) {
        const tsObj = esTreeNodeToTSNodeMap.get(rightNode.object);
        const objType = typeChecker.getTypeAtLocation(tsObj);
        if (!isTypeAnyOrIterableType(objType, typeChecker)) {
          if (
            !enforceForRenamedProperties ||
            !getNormalizedEnabledType(reportNode.type, 'object')
          ) {
            return;
          }
          context.report({
            node: reportNode,
            messageId: 'preferDestructuring',
            data: { type: 'object' },
          });
          return;
        }
      }

      if (reportNode.type === AST_NODE_TYPES.AssignmentExpression) {
        rules.AssignmentExpression(reportNode);
      } else {
        rules.VariableDeclarator(reportNode);
      }
    }

    function getNormalizedEnabledType(
      nodeType:
        | AST_NODE_TYPES.AssignmentExpression
        | AST_NODE_TYPES.VariableDeclarator,
      destructuringType: 'array' | 'object',
    ): boolean | undefined {
      if ('object' in enabledTypes || 'array' in enabledTypes) {
        return enabledTypes[destructuringType];
      }
      return enabledTypes[nodeType as keyof typeof enabledTypes][
        destructuringType as keyof (typeof enabledTypes)[keyof typeof enabledTypes]
      ];
    }

    function baseRulesWithoutFix(): ReturnType<typeof baseRule.create> {
      baseRulesWithoutFixCache ??= baseRule.create(noFixContext(context));
      return baseRulesWithoutFixCache;
    }
  },
});

type Context = TSESLint.RuleContext<MessageIds, Options>;

function noFixContext(context: Context): Context {
  const customContext: {
    report: Context['report'];
  } = {
    report: (descriptor): void => {
      context.report({
        ...descriptor,
        fix: undefined,
      });
    },
  };

  // we can't directly proxy `context` because its `report` property is non-configurable
  // and non-writable. So we proxy `customContext` and redirect all
  // property access to the original context except for `report`
  return new Proxy<Context>(customContext as typeof context, {
    get(target, path, receiver): unknown {
      if (path !== 'report') {
        return Reflect.get(context, path, receiver);
      }
      return Reflect.get(target, path, receiver);
    },
  });
}

function isTypeAnyOrIterableType(
  type: ts.Type,
  typeChecker: ts.TypeChecker,
): boolean {
  if (isTypeAnyType(type)) {
    return true;
  }
  if (!type.isUnion()) {
    const iterator = tsutils.getWellKnownSymbolPropertyOfType(
      type,
      'iterator',
      typeChecker,
    );
    return iterator != null;
  }
  return type.types.every(t => isTypeAnyOrIterableType(t, typeChecker));
}

function isArrayLiteralIntegerIndexAccess(
  node: TSESTree.Expression,
): node is TSESTree.MemberExpression {
  if (node.type !== AST_NODE_TYPES.MemberExpression) {
    return false;
  }
  if (node.property.type !== AST_NODE_TYPES.Literal) {
    return false;
  }
  return Number.isInteger(node.property.value);
}<|MERGE_RESOLUTION|>--- conflicted
+++ resolved
@@ -15,21 +15,13 @@
 
 const baseRule = getESLintCoreRule('prefer-destructuring');
 
-<<<<<<< HEAD
-export type BaseOptions = InferOptionsTypeFromRule<typeof baseRule>;
-export type EnforcementOptions = BaseOptions[1] & {
-  enforceForDeclarationWithTypeAnnotation?: boolean;
-};
-export type Options = [BaseOptions[0], EnforcementOptions];
-=======
 type BaseOptions = InferOptionsTypeFromRule<typeof baseRule>;
 type EnforcementOptions = {
   enforceForDeclarationWithTypeAnnotation?: boolean;
 } & BaseOptions[1];
 type Options = [BaseOptions[0], EnforcementOptions];
->>>>>>> 07d0e0d4
-
-export type MessageIds = InferMessageIdsTypeFromRule<typeof baseRule>;
+
+type MessageIds = InferMessageIdsTypeFromRule<typeof baseRule>;
 
 const destructuringTypeConfig: JSONSchema4 = {
   type: 'object',
