--- conflicted
+++ resolved
@@ -553,13 +553,7 @@
 
         // If this is a array 'rest' parameter, check all of the argument indices
         // from the current argument to the end.
-<<<<<<< HEAD
-        // Note - we currently do not support 'spread' arguments - adding support for them
-        // is tracked in https://github.com/typescript-eslint/typescript-eslint/issues/5744
         if (decl && isRestParameterDeclaration(decl)) {
-=======
-        if (decl && ts.isParameter(decl) && decl.dotDotDotToken) {
->>>>>>> 994812b1
           if (checker.isArrayType(type)) {
             // Unwrap 'Array<MaybeVoidFunction>' to 'MaybeVoidFunction',
             // so that we'll handle it in the same way as a non-rest
