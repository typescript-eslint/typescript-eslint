--- conflicted
+++ resolved
@@ -630,17 +630,12 @@
       heritageType: ts.Type,
       staticAccessValue: string | symbol,
     ): void {
-<<<<<<< HEAD
       const heritageMember = getMemberIfExists(
         heritageType,
         staticAccessValue,
         checker,
       );
-      if (heritageMember === undefined) {
-=======
-      const heritageMember = getMemberIfExists(heritageType, memberName);
       if (heritageMember == null) {
->>>>>>> 3ae4148d
         return;
       }
       const memberType = checker.getTypeOfSymbolAtLocation(
