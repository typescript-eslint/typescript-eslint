import type { TSESLint, TSESTree } from '@typescript-eslint/utils';
import { AST_NODE_TYPES } from '@typescript-eslint/utils';
import * as tsutils from 'tsutils';
import * as ts from 'typescript';

import * as util from '../util';

type Options = [
  {
    checksConditionals?: boolean;
    checksVoidReturn?: boolean | ChecksVoidReturnOptions;
    checksSpreads?: boolean;
  },
];

interface ChecksVoidReturnOptions {
  arguments?: boolean;
  attributes?: boolean;
  properties?: boolean;
  returns?: boolean;
  variables?: boolean;
}

type MessageId =
  | 'conditional'
  | 'voidReturnArgument'
  | 'voidReturnVariable'
  | 'voidReturnProperty'
  | 'voidReturnReturnValue'
  | 'voidReturnAttribute'
  | 'spread';

function parseChecksVoidReturn(
  checksVoidReturn: boolean | ChecksVoidReturnOptions | undefined,
): ChecksVoidReturnOptions | false {
  switch (checksVoidReturn) {
    case false:
      return false;

    case true:
    case undefined:
      return {
        arguments: true,
        attributes: true,
        properties: true,
        returns: true,
        variables: true,
      };

    default:
      return {
        arguments: checksVoidReturn.arguments ?? true,
        attributes: checksVoidReturn.attributes ?? true,
        properties: checksVoidReturn.properties ?? true,
        returns: checksVoidReturn.returns ?? true,
        variables: checksVoidReturn.variables ?? true,
      };
  }
}

export default util.createRule<Options, MessageId>({
  name: 'no-misused-promises',
  meta: {
    docs: {
      description: 'Disallow Promises in places not designed to handle them',
      recommended: 'error',
      requiresTypeChecking: true,
    },
    messages: {
      voidReturnArgument:
        'Promise returned in function argument where a void return was expected.',
      voidReturnVariable:
        'Promise-returning function provided to variable where a void return was expected.',
      voidReturnProperty:
        'Promise-returning function provided to property where a void return was expected.',
      voidReturnReturnValue:
        'Promise-returning function provided to return value where a void return was expected.',
      voidReturnAttribute:
        'Promise-returning function provided to attribute where a void return was expected.',
      conditional: 'Expected non-Promise value in a boolean conditional.',
      spread: 'Expected a non-Promise value to be spreaded in an object.',
    },
    schema: [
      {
        type: 'object',
        properties: {
          checksConditionals: {
            type: 'boolean',
          },
          checksVoidReturn: {
            oneOf: [
              { type: 'boolean' },
              {
                additionalProperties: false,
                properties: {
                  arguments: { type: 'boolean' },
                  attributes: { type: 'boolean' },
                  properties: { type: 'boolean' },
                  returns: { type: 'boolean' },
                  variables: { type: 'boolean' },
                },
                type: 'object',
              },
            ],
          },
          checksSpreads: {
            type: 'boolean',
          },
        },
      },
    ],
    type: 'problem',
  },
  defaultOptions: [
    {
      checksConditionals: true,
      checksVoidReturn: true,
      checksSpreads: true,
    },
  ],

  create(context, [{ checksConditionals, checksVoidReturn, checksSpreads }]) {
    const services = util.getParserServices(context);
    const checker = services.program.getTypeChecker();

    const checkedNodes = new Set<TSESTree.Node>();

    const conditionalChecks: TSESLint.RuleListener = {
      ConditionalExpression: checkTestConditional,
      DoWhileStatement: checkTestConditional,
      ForStatement: checkTestConditional,
      IfStatement: checkTestConditional,
      LogicalExpression: checkConditional,
      'UnaryExpression[operator="!"]'(node: TSESTree.UnaryExpression) {
        checkConditional(node.argument, true);
      },
      WhileStatement: checkTestConditional,
    };

    checksVoidReturn = parseChecksVoidReturn(checksVoidReturn);

    const voidReturnChecks: TSESLint.RuleListener = checksVoidReturn
      ? {
          ...(checksVoidReturn.arguments && {
            CallExpression: checkArguments,
            NewExpression: checkArguments,
          }),
          ...(checksVoidReturn.attributes && {
            JSXAttribute: checkJSXAttribute,
          }),
          ...(checksVoidReturn.properties && {
            Property: checkProperty,
          }),
          ...(checksVoidReturn.returns && {
            ReturnStatement: checkReturnStatement,
          }),
          ...(checksVoidReturn.variables && {
            AssignmentExpression: checkAssignment,
            VariableDeclarator: checkVariableDeclaration,
          }),
        }
      : {};

    const spreadChecks: TSESLint.RuleListener = {
      SpreadElement: checkSpread,
    };

    function checkTestConditional(node: {
      test: TSESTree.Expression | null;
    }): void {
      if (node.test) {
        checkConditional(node.test, true);
      }
    }

    /**
     * This function analyzes the type of a node and checks if it is a Promise in a boolean conditional.
     * It uses recursion when checking nested logical operators.
     * @param node The AST node to check.
     * @param isTestExpr Whether the node is a descendant of a test expression.
     */
    function checkConditional(
      node: TSESTree.Expression,
      isTestExpr = false,
    ): void {
      // prevent checking the same node multiple times
      if (checkedNodes.has(node)) {
        return;
      }
      checkedNodes.add(node);

      if (node.type === AST_NODE_TYPES.LogicalExpression) {
        // ignore the left operand for nullish coalescing expressions not in a context of a test expression
        if (node.operator !== '??' || isTestExpr) {
          checkConditional(node.left, isTestExpr);
        }
        // we ignore the right operand when not in a context of a test expression
        if (isTestExpr) {
          checkConditional(node.right, isTestExpr);
        }
        return;
      }
      const tsNode = services.esTreeNodeToTSNodeMap.get(node);
      if (isAlwaysThenable(checker, tsNode)) {
        context.report({
          messageId: 'conditional',
          node,
        });
      }
    }

    function checkArguments(
      node: TSESTree.CallExpression | TSESTree.NewExpression,
    ): void {
      const tsNode = services.esTreeNodeToTSNodeMap.get(node);
      const voidArgs = voidFunctionArguments(checker, tsNode);
      if (voidArgs.size === 0) {
        return;
      }

      for (const [index, argument] of node.arguments.entries()) {
        if (!voidArgs.has(index)) {
          continue;
        }

        const tsNode = services.esTreeNodeToTSNodeMap.get(argument);
        if (returnsThenable(checker, tsNode as ts.Expression)) {
          context.report({
            messageId: 'voidReturnArgument',
            node: argument,
          });
        }
      }
    }

    function checkAssignment(node: TSESTree.AssignmentExpression): void {
      const tsNode = services.esTreeNodeToTSNodeMap.get(node);
      const varType = services.getTypeAtLocation(node.left);
      if (!isVoidReturningFunctionType(checker, tsNode.left, varType)) {
        return;
      }

      if (returnsThenable(checker, tsNode.right)) {
        context.report({
          messageId: 'voidReturnVariable',
          node: node.right,
        });
      }
    }

    function checkVariableDeclaration(node: TSESTree.VariableDeclarator): void {
<<<<<<< HEAD
      const tsNode = services.esTreeNodeToTSNodeMap.get(node);
      if (tsNode.initializer === undefined || node.init === null) {
=======
      const tsNode = parserServices.esTreeNodeToTSNodeMap.get(node);
      if (tsNode.initializer === undefined || node.init == null) {
>>>>>>> 1c3f470d
        return;
      }
      const varType = services.getTypeAtLocation(node.id);
      if (!isVoidReturningFunctionType(checker, tsNode.initializer, varType)) {
        return;
      }

      if (returnsThenable(checker, tsNode.initializer)) {
        context.report({
          messageId: 'voidReturnVariable',
          node: node.init,
        });
      }
    }

    function checkProperty(node: TSESTree.Property): void {
      const tsNode = services.esTreeNodeToTSNodeMap.get(node);
      if (ts.isPropertyAssignment(tsNode)) {
        const contextualType = checker.getContextualType(tsNode.initializer);
        if (
          contextualType !== undefined &&
          isVoidReturningFunctionType(
            checker,
            tsNode.initializer,
            contextualType,
          ) &&
          returnsThenable(checker, tsNode.initializer)
        ) {
          context.report({
            messageId: 'voidReturnProperty',
            node: node.value,
          });
        }
      } else if (ts.isShorthandPropertyAssignment(tsNode)) {
        const contextualType = checker.getContextualType(tsNode.name);
        if (
          contextualType !== undefined &&
          isVoidReturningFunctionType(checker, tsNode.name, contextualType) &&
          returnsThenable(checker, tsNode.name)
        ) {
          context.report({
            messageId: 'voidReturnProperty',
            node: node.value,
          });
        }
      } else if (ts.isMethodDeclaration(tsNode)) {
        if (ts.isComputedPropertyName(tsNode.name)) {
          return;
        }
        const obj = tsNode.parent;

        // Below condition isn't satisfied unless something goes wrong,
        // but is needed for type checking.
        // 'node' does not include class method declaration so 'obj' is
        // always an object literal expression, but after converting 'node'
        // to TypeScript AST, its type includes MethodDeclaration which
        // does include the case of class method declaration.
        if (!ts.isObjectLiteralExpression(obj)) {
          return;
        }

        const objType = checker.getContextualType(obj);
        if (objType === undefined) {
          return;
        }
        const propertySymbol = checker.getPropertyOfType(
          objType,
          tsNode.name.text,
        );
        if (propertySymbol === undefined) {
          return;
        }

        const contextualType = checker.getTypeOfSymbolAtLocation(
          propertySymbol,
          tsNode.name,
        );

        if (
          isVoidReturningFunctionType(checker, tsNode.name, contextualType) &&
          returnsThenable(checker, tsNode)
        ) {
          context.report({
            messageId: 'voidReturnProperty',
            node: node.value,
          });
        }
        return;
      }
    }

    function checkReturnStatement(node: TSESTree.ReturnStatement): void {
<<<<<<< HEAD
      const tsNode = services.esTreeNodeToTSNodeMap.get(node);
      if (tsNode.expression === undefined || node.argument === null) {
=======
      const tsNode = parserServices.esTreeNodeToTSNodeMap.get(node);
      if (tsNode.expression === undefined || node.argument == null) {
>>>>>>> 1c3f470d
        return;
      }
      const contextualType = checker.getContextualType(tsNode.expression);
      if (
        contextualType !== undefined &&
        isVoidReturningFunctionType(
          checker,
          tsNode.expression,
          contextualType,
        ) &&
        returnsThenable(checker, tsNode.expression)
      ) {
        context.report({
          messageId: 'voidReturnReturnValue',
          node: node.argument,
        });
      }
    }

    function checkJSXAttribute(node: TSESTree.JSXAttribute): void {
      const tsNode = services.esTreeNodeToTSNodeMap.get(node);
      const value = tsNode.initializer;
      if (
        node.value == null ||
        value === undefined ||
        !ts.isJsxExpression(value) ||
        value.expression === undefined
      ) {
        return;
      }
      const contextualType = checker.getContextualType(value);
      if (
        contextualType !== undefined &&
        isVoidReturningFunctionType(checker, value, contextualType) &&
        returnsThenable(checker, value.expression)
      ) {
        context.report({
          messageId: 'voidReturnAttribute',
          node: node.value,
        });
      }
    }

    function checkSpread(node: TSESTree.SpreadElement): void {
      const tsNode = services.esTreeNodeToTSNodeMap.get(node);

      if (isSometimesThenable(checker, tsNode.expression)) {
        context.report({
          messageId: 'spread',
          node: node.argument,
        });
      }
    }

    return {
      ...(checksConditionals ? conditionalChecks : {}),
      ...(checksVoidReturn ? voidReturnChecks : {}),
      ...(checksSpreads ? spreadChecks : {}),
    };
  },
});

function isSometimesThenable(checker: ts.TypeChecker, node: ts.Node): boolean {
  const type = checker.getTypeAtLocation(node);

  for (const subType of tsutils.unionTypeParts(checker.getApparentType(type))) {
    if (tsutils.isThenableType(checker, node, subType)) {
      return true;
    }
  }

  return false;
}

// Variation on the thenable check which requires all forms of the type (read:
// alternates in a union) to be thenable. Otherwise, you might be trying to
// check if something is defined or undefined and get caught because one of the
// branches is thenable.
function isAlwaysThenable(checker: ts.TypeChecker, node: ts.Node): boolean {
  const type = checker.getTypeAtLocation(node);

  for (const subType of tsutils.unionTypeParts(checker.getApparentType(type))) {
    const thenProp = subType.getProperty('then');

    // If one of the alternates has no then property, it is not thenable in all
    // cases.
    if (thenProp === undefined) {
      return false;
    }

    // We walk through each variation of the then property. Since we know it
    // exists at this point, we just need at least one of the alternates to
    // be of the right form to consider it thenable.
    const thenType = checker.getTypeOfSymbolAtLocation(thenProp, node);
    let hasThenableSignature = false;
    for (const subType of tsutils.unionTypeParts(thenType)) {
      for (const signature of subType.getCallSignatures()) {
        if (
          signature.parameters.length !== 0 &&
          isFunctionParam(checker, signature.parameters[0], node)
        ) {
          hasThenableSignature = true;
          break;
        }
      }

      // We only need to find one variant of the then property that has a
      // function signature for it to be thenable.
      if (hasThenableSignature) {
        break;
      }
    }

    // If no flavors of the then property are thenable, we don't consider the
    // overall type to be thenable
    if (!hasThenableSignature) {
      return false;
    }
  }

  // If all variants are considered thenable (i.e. haven't returned false), we
  // consider the overall type thenable
  return true;
}

function isFunctionParam(
  checker: ts.TypeChecker,
  param: ts.Symbol,
  node: ts.Node,
): boolean {
  const type: ts.Type | undefined = checker.getApparentType(
    checker.getTypeOfSymbolAtLocation(param, node),
  );
  for (const subType of tsutils.unionTypeParts(type)) {
    if (subType.getCallSignatures().length !== 0) {
      return true;
    }
  }
  return false;
}

function checkThenableOrVoidArgument(
  checker: ts.TypeChecker,
  node: ts.CallExpression | ts.NewExpression,
  type: ts.Type,
  index: number,
  thenableReturnIndices: Set<number>,
  voidReturnIndices: Set<number>,
): void {
  if (isThenableReturningFunctionType(checker, node.expression, type)) {
    thenableReturnIndices.add(index);
  } else if (isVoidReturningFunctionType(checker, node.expression, type)) {
    // If a certain argument accepts both thenable and void returns,
    // a promise-returning function is valid
    if (!thenableReturnIndices.has(index)) {
      voidReturnIndices.add(index);
    }
  }
}

// Get the positions of arguments which are void functions (and not also
// thenable functions). These are the candidates for the void-return check at
// the current call site.
// If the function parameters end with a 'rest' parameter, then we consider
// the array type parameter (e.g. '...args:Array<SomeType>') when determining
// if trailing arguments are candidates.
function voidFunctionArguments(
  checker: ts.TypeChecker,
  node: ts.CallExpression | ts.NewExpression,
): Set<number> {
  // 'new' can be used without any arguments, as in 'let b = new Object;'
  // In this case, there are no argument positions to check, so return early.
  if (!node.arguments) {
    return new Set<number>();
  }
  const thenableReturnIndices = new Set<number>();
  const voidReturnIndices = new Set<number>();
  const type = checker.getTypeAtLocation(node.expression);

  // We can't use checker.getResolvedSignature because it prefers an early '() => void' over a later '() => Promise<void>'
  // See https://github.com/microsoft/TypeScript/issues/48077

  for (const subType of tsutils.unionTypeParts(type)) {
    // Standard function calls and `new` have two different types of signatures
    const signatures = ts.isCallExpression(node)
      ? subType.getCallSignatures()
      : subType.getConstructSignatures();
    for (const signature of signatures) {
      for (const [index, parameter] of signature.parameters.entries()) {
        const decl = parameter.valueDeclaration;
        let type = checker.getTypeOfSymbolAtLocation(
          parameter,
          node.expression,
        );

        // If this is a array 'rest' parameter, check all of the argument indices
        // from the current argument to the end.
        // Note - we currently do not support 'spread' arguments - adding support for them
        // is tracked in https://github.com/typescript-eslint/typescript-eslint/issues/5744
        if (decl && ts.isParameter(decl) && decl.dotDotDotToken) {
          if (checker.isArrayType(type)) {
            // Unwrap 'Array<MaybeVoidFunction>' to 'MaybeVoidFunction',
            // so that we'll handle it in the same way as a non-rest
            // 'param: MaybeVoidFunction'
            type = checker.getTypeArguments(type)[0];
            for (let i = index; i < node.arguments.length; i++) {
              checkThenableOrVoidArgument(
                checker,
                node,
                type,
                i,
                thenableReturnIndices,
                voidReturnIndices,
              );
            }
          } else if (checker.isTupleType(type)) {
            // Check each type in the tuple - for example, [boolean, () => void] would
            // add the index of the second tuple parameter to 'voidReturnIndices'
            const typeArgs = checker.getTypeArguments(type);
            for (
              let i = index;
              i < node.arguments.length && i - index < typeArgs.length;
              i++
            ) {
              checkThenableOrVoidArgument(
                checker,
                node,
                typeArgs[i - index],
                i,
                thenableReturnIndices,
                voidReturnIndices,
              );
            }
          }
        } else {
          checkThenableOrVoidArgument(
            checker,
            node,
            type,
            index,
            thenableReturnIndices,
            voidReturnIndices,
          );
        }
      }
    }
  }

  for (const index of thenableReturnIndices) {
    voidReturnIndices.delete(index);
  }

  return voidReturnIndices;
}

/**
 * @returns Whether any call signature of the type has a thenable return type.
 */
function anySignatureIsThenableType(
  checker: ts.TypeChecker,
  node: ts.Node,
  type: ts.Type,
): boolean {
  for (const signature of type.getCallSignatures()) {
    const returnType = signature.getReturnType();
    if (tsutils.isThenableType(checker, node, returnType)) {
      return true;
    }
  }

  return false;
}

/**
 * @returns Whether type is a thenable-returning function.
 */
function isThenableReturningFunctionType(
  checker: ts.TypeChecker,
  node: ts.Node,
  type: ts.Type,
): boolean {
  for (const subType of tsutils.unionTypeParts(type)) {
    if (anySignatureIsThenableType(checker, node, subType)) {
      return true;
    }
  }

  return false;
}

/**
 * @returns Whether type is a void-returning function.
 */
function isVoidReturningFunctionType(
  checker: ts.TypeChecker,
  node: ts.Node,
  type: ts.Type,
): boolean {
  let hadVoidReturn = false;

  for (const subType of tsutils.unionTypeParts(type)) {
    for (const signature of subType.getCallSignatures()) {
      const returnType = signature.getReturnType();

      // If a certain positional argument accepts both thenable and void returns,
      // a promise-returning function is valid
      if (tsutils.isThenableType(checker, node, returnType)) {
        return false;
      }

      hadVoidReturn ||= tsutils.isTypeFlagSet(returnType, ts.TypeFlags.Void);
    }
  }

  return hadVoidReturn;
}

/**
 * @returns Whether expression is a function that returns a thenable.
 */
function returnsThenable(checker: ts.TypeChecker, node: ts.Node): boolean {
  const type = checker.getApparentType(checker.getTypeAtLocation(node));

  if (anySignatureIsThenableType(checker, node, type)) {
    return true;
  }

  return false;
}<|MERGE_RESOLUTION|>--- conflicted
+++ resolved
@@ -249,13 +249,8 @@
     }
 
     function checkVariableDeclaration(node: TSESTree.VariableDeclarator): void {
-<<<<<<< HEAD
-      const tsNode = services.esTreeNodeToTSNodeMap.get(node);
-      if (tsNode.initializer === undefined || node.init === null) {
-=======
-      const tsNode = parserServices.esTreeNodeToTSNodeMap.get(node);
+      const tsNode = services.esTreeNodeToTSNodeMap.get(node);
       if (tsNode.initializer === undefined || node.init == null) {
->>>>>>> 1c3f470d
         return;
       }
       const varType = services.getTypeAtLocation(node.id);
@@ -348,13 +343,8 @@
     }
 
     function checkReturnStatement(node: TSESTree.ReturnStatement): void {
-<<<<<<< HEAD
-      const tsNode = services.esTreeNodeToTSNodeMap.get(node);
-      if (tsNode.expression === undefined || node.argument === null) {
-=======
-      const tsNode = parserServices.esTreeNodeToTSNodeMap.get(node);
+      const tsNode = services.esTreeNodeToTSNodeMap.get(node);
       if (tsNode.expression === undefined || node.argument == null) {
->>>>>>> 1c3f470d
         return;
       }
       const contextualType = checker.getContextualType(tsNode.expression);
