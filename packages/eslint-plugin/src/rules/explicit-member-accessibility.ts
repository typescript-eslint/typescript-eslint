import {
  AST_NODE_TYPES,
  AST_TOKEN_TYPES,
  TSESLint,
  TSESTree,
} from '@typescript-eslint/utils';
import * as util from '../util';

type AccessibilityLevel =
  | 'explicit' // require an accessor (including public)
  | 'no-public' // don't require public
  | 'off'; // don't check

interface Config {
  accessibility?: AccessibilityLevel;
  ignoredMethodNames?: string[];
  overrides?: {
    accessors?: AccessibilityLevel;
    constructors?: AccessibilityLevel;
    methods?: AccessibilityLevel;
    properties?: AccessibilityLevel;
    parameterProperties?: AccessibilityLevel;
  };
}

type Options = [Config];

type MessageIds =
  | 'unwantedPublicAccessibility'
  | 'missingAccessibility'
  | 'addExplicitAccessibility';

const accessibilityLevel = {
  oneOf: [
    {
      const: 'explicit',
      description: 'Always require an accessor.',
    },
    {
      const: 'no-public',
      description: 'Require an accessor except when public.',
    },
    {
      const: 'off',
      description: 'Never check whether there is an accessor.',
    },
  ],
};

export default util.createRule<Options, MessageIds>({
  name: 'explicit-member-accessibility',
  meta: {
    hasSuggestions: true,
    type: 'problem',
    docs: {
      description:
        'Require explicit accessibility modifiers on class properties and methods',
      // too opinionated to be recommended
      recommended: false,
    },
    fixable: 'code',
    messages: {
      missingAccessibility:
        'Missing accessibility modifier on {{type}} {{name}}.',
      unwantedPublicAccessibility:
        'Public accessibility modifier on {{type}} {{name}}.',
      addExplicitAccessibility: "Add '{{ type }}' accessibility modifier",
    },
<<<<<<< HEAD
    schema: {
      definitions: {
        accessibilityLevel,
      },
      prefixItems: [
        {
          type: 'object',
          properties: {
            accessibility: { $ref: '#/definitions/accessibilityLevel' },
            overrides: {
              type: 'object',
              properties: {
                accessors: { $ref: '#/definitions/accessibilityLevel' },
                constructors: { $ref: '#/definitions/accessibilityLevel' },
                methods: { $ref: '#/definitions/accessibilityLevel' },
                properties: { $ref: '#/definitions/accessibilityLevel' },
                parameterProperties: {
                  $ref: '#/definitions/accessibilityLevel',
                },
              },
=======
    schema: [
      {
        $defs: {
          accessibilityLevel,
        },
        type: 'object',
        properties: {
          accessibility: { $ref: '#/$defs/accessibilityLevel' },
          overrides: {
            type: 'object',
            properties: {
              accessors: { $ref: '#/$defs/accessibilityLevel' },
              constructors: { $ref: '#/$defs/accessibilityLevel' },
              methods: { $ref: '#/$defs/accessibilityLevel' },
              properties: { $ref: '#/$defs/accessibilityLevel' },
              parameterProperties: { $ref: '#/$defs/accessibilityLevel' },
            },
>>>>>>> 7d402f3d

              additionalProperties: false,
            },
            ignoredMethodNames: {
              type: 'array',
              items: {
                type: 'string',
              },
            },
          },
          additionalProperties: false,
        },
      ],
      type: 'array',
    },
  },
  defaultOptions: [{ accessibility: 'explicit' }],
  create(context, [option]) {
    const sourceCode = context.getSourceCode();
    const baseCheck: AccessibilityLevel = option.accessibility ?? 'explicit';
    const overrides = option.overrides ?? {};
    const ctorCheck = overrides.constructors ?? baseCheck;
    const accessorCheck = overrides.accessors ?? baseCheck;
    const methodCheck = overrides.methods ?? baseCheck;
    const propCheck = overrides.properties ?? baseCheck;
    const paramPropCheck = overrides.parameterProperties ?? baseCheck;
    const ignoredMethodNames = new Set(option.ignoredMethodNames ?? []);

    /**
     * Checks if a method declaration has an accessibility modifier.
     * @param methodDefinition The node representing a MethodDefinition.
     */
    function checkMethodAccessibilityModifier(
      methodDefinition: TSESTree.MethodDefinition,
    ): void {
      if (methodDefinition.key.type === AST_NODE_TYPES.PrivateIdentifier) {
        return;
      }

      let nodeType = 'method definition';
      let check = baseCheck;
      switch (methodDefinition.kind) {
        case 'method':
          check = methodCheck;
          break;
        case 'constructor':
          check = ctorCheck;
          break;
        case 'get':
        case 'set':
          check = accessorCheck;
          nodeType = `${methodDefinition.kind} property accessor`;
          break;
      }

      const { name: methodName } = util.getNameFromMember(
        methodDefinition,
        sourceCode,
      );

      if (check === 'off' || ignoredMethodNames.has(methodName)) {
        return;
      }

      if (
        check === 'no-public' &&
        methodDefinition.accessibility === 'public'
      ) {
        context.report({
          node: methodDefinition,
          messageId: 'unwantedPublicAccessibility',
          data: {
            type: nodeType,
            name: methodName,
          },
          fix: getUnwantedPublicAccessibilityFixer(methodDefinition),
        });
      } else if (check === 'explicit' && !methodDefinition.accessibility) {
        context.report({
          node: methodDefinition,
          messageId: 'missingAccessibility',
          data: {
            type: nodeType,
            name: methodName,
          },
          suggest: getMissingAccessibilitySuggestions(methodDefinition),
        });
      }
    }

    /**
     * Creates a fixer that removes a "public" keyword with following spaces
     */
    function getUnwantedPublicAccessibilityFixer(
      node:
        | TSESTree.MethodDefinition
        | TSESTree.PropertyDefinition
        | TSESTree.TSAbstractMethodDefinition
        | TSESTree.TSAbstractPropertyDefinition
        | TSESTree.TSParameterProperty,
    ): TSESLint.ReportFixFunction {
      return function (fixer: TSESLint.RuleFixer): TSESLint.RuleFix {
        const tokens = sourceCode.getTokens(node);
        let rangeToRemove: TSESLint.AST.Range;
        for (let i = 0; i < tokens.length; i++) {
          const token = tokens[i];
          if (
            token.type === AST_TOKEN_TYPES.Keyword &&
            token.value === 'public'
          ) {
            const commensAfterPublicKeyword =
              sourceCode.getCommentsAfter(token);
            if (commensAfterPublicKeyword.length) {
              // public /* Hi there! */ static foo()
              // ^^^^^^^
              rangeToRemove = [
                token.range[0],
                commensAfterPublicKeyword[0].range[0],
              ];
              break;
            } else {
              // public static foo()
              // ^^^^^^^
              rangeToRemove = [token.range[0], tokens[i + 1].range[0]];
              break;
            }
          }
        }
        return fixer.removeRange(rangeToRemove!);
      };
    }

    /**
     * Creates a fixer that adds a "public" keyword with following spaces
     */
    function getMissingAccessibilitySuggestions(
      node:
        | TSESTree.MethodDefinition
        | TSESTree.PropertyDefinition
        | TSESTree.TSAbstractMethodDefinition
        | TSESTree.TSAbstractPropertyDefinition
        | TSESTree.TSParameterProperty,
    ): TSESLint.ReportSuggestionArray<MessageIds> {
      function fix(
        accessibility: TSESTree.Accessibility,
        fixer: TSESLint.RuleFixer,
      ): TSESLint.RuleFix | null {
        if (node?.decorators?.length) {
          const lastDecorator = node.decorators[node.decorators.length - 1];
          const nextToken = sourceCode.getTokenAfter(lastDecorator)!;
          return fixer.insertTextBefore(nextToken, `${accessibility} `);
        }
        return fixer.insertTextBefore(node, `${accessibility} `);
      }

      return [
        {
          messageId: 'addExplicitAccessibility',
          data: { type: 'public' },
          fix: fixer => fix('public', fixer),
        },
        {
          messageId: 'addExplicitAccessibility',
          data: { type: 'private' },
          fix: fixer => fix('private', fixer),
        },
        {
          messageId: 'addExplicitAccessibility',
          data: { type: 'protected' },
          fix: fixer => fix('protected', fixer),
        },
      ];
    }

    /**
     * Checks if property has an accessibility modifier.
     * @param propertyDefinition The node representing a PropertyDefinition.
     */
    function checkPropertyAccessibilityModifier(
      propertyDefinition:
        | TSESTree.PropertyDefinition
        | TSESTree.TSAbstractPropertyDefinition,
    ): void {
      if (propertyDefinition.key.type === AST_NODE_TYPES.PrivateIdentifier) {
        return;
      }

      const nodeType = 'class property';

      const { name: propertyName } = util.getNameFromMember(
        propertyDefinition,
        sourceCode,
      );
      if (
        propCheck === 'no-public' &&
        propertyDefinition.accessibility === 'public'
      ) {
        context.report({
          node: propertyDefinition,
          messageId: 'unwantedPublicAccessibility',
          data: {
            type: nodeType,
            name: propertyName,
          },
          fix: getUnwantedPublicAccessibilityFixer(propertyDefinition),
        });
      } else if (
        propCheck === 'explicit' &&
        !propertyDefinition.accessibility
      ) {
        context.report({
          node: propertyDefinition,
          messageId: 'missingAccessibility',
          data: {
            type: nodeType,
            name: propertyName,
          },
          suggest: getMissingAccessibilitySuggestions(propertyDefinition),
        });
      }
    }

    /**
     * Checks that the parameter property has the desired accessibility modifiers set.
     * @param node The node representing a Parameter Property
     */
    function checkParameterPropertyAccessibilityModifier(
      node: TSESTree.TSParameterProperty,
    ): void {
      const nodeType = 'parameter property';
      // HAS to be an identifier or assignment or TSC will throw
      if (
        node.parameter.type !== AST_NODE_TYPES.Identifier &&
        node.parameter.type !== AST_NODE_TYPES.AssignmentPattern
      ) {
        return;
      }

      const nodeName =
        node.parameter.type === AST_NODE_TYPES.Identifier
          ? node.parameter.name
          : // has to be an Identifier or TSC will throw an error
            (node.parameter.left as TSESTree.Identifier).name;

      switch (paramPropCheck) {
        case 'explicit': {
          if (!node.accessibility) {
            context.report({
              node,
              messageId: 'missingAccessibility',
              data: {
                type: nodeType,
                name: nodeName,
              },
              suggest: getMissingAccessibilitySuggestions(node),
            });
          }
          break;
        }
        case 'no-public': {
          if (node.accessibility === 'public' && node.readonly) {
            context.report({
              node,
              messageId: 'unwantedPublicAccessibility',
              data: {
                type: nodeType,
                name: nodeName,
              },
              fix: getUnwantedPublicAccessibilityFixer(node),
            });
          }
          break;
        }
      }
    }

    return {
      'MethodDefinition, TSAbstractMethodDefinition':
        checkMethodAccessibilityModifier,
      'PropertyDefinition, TSAbstractPropertyDefinition':
        checkPropertyAccessibilityModifier,
      TSParameterProperty: checkParameterPropertyAccessibilityModifier,
    };
  },
});<|MERGE_RESOLUTION|>--- conflicted
+++ resolved
@@ -25,10 +25,7 @@
 
 type Options = [Config];
 
-type MessageIds =
-  | 'unwantedPublicAccessibility'
-  | 'missingAccessibility'
-  | 'addExplicitAccessibility';
+type MessageIds = 'unwantedPublicAccessibility' | 'missingAccessibility';
 
 const accessibilityLevel = {
   oneOf: [
@@ -50,7 +47,6 @@
 export default util.createRule<Options, MessageIds>({
   name: 'explicit-member-accessibility',
   meta: {
-    hasSuggestions: true,
     type: 'problem',
     docs: {
       description:
@@ -64,48 +60,27 @@
         'Missing accessibility modifier on {{type}} {{name}}.',
       unwantedPublicAccessibility:
         'Public accessibility modifier on {{type}} {{name}}.',
-      addExplicitAccessibility: "Add '{{ type }}' accessibility modifier",
-    },
-<<<<<<< HEAD
+    },
     schema: {
-      definitions: {
+      $defs: {
         accessibilityLevel,
       },
       prefixItems: [
         {
           type: 'object',
           properties: {
-            accessibility: { $ref: '#/definitions/accessibilityLevel' },
+            accessibility: { $ref: '#/$defs/accessibilityLevel' },
             overrides: {
               type: 'object',
               properties: {
-                accessors: { $ref: '#/definitions/accessibilityLevel' },
-                constructors: { $ref: '#/definitions/accessibilityLevel' },
-                methods: { $ref: '#/definitions/accessibilityLevel' },
-                properties: { $ref: '#/definitions/accessibilityLevel' },
+                accessors: { $ref: '#/$defs/accessibilityLevel' },
+                constructors: { $ref: '#/$defs/accessibilityLevel' },
+                methods: { $ref: '#/$defs/accessibilityLevel' },
+                properties: { $ref: '#/$defs/accessibilityLevel' },
                 parameterProperties: {
-                  $ref: '#/definitions/accessibilityLevel',
+                  $ref: '#/$defs/accessibilityLevel',
                 },
               },
-=======
-    schema: [
-      {
-        $defs: {
-          accessibilityLevel,
-        },
-        type: 'object',
-        properties: {
-          accessibility: { $ref: '#/$defs/accessibilityLevel' },
-          overrides: {
-            type: 'object',
-            properties: {
-              accessors: { $ref: '#/$defs/accessibilityLevel' },
-              constructors: { $ref: '#/$defs/accessibilityLevel' },
-              methods: { $ref: '#/$defs/accessibilityLevel' },
-              properties: { $ref: '#/$defs/accessibilityLevel' },
-              parameterProperties: { $ref: '#/$defs/accessibilityLevel' },
-            },
->>>>>>> 7d402f3d
 
               additionalProperties: false,
             },
@@ -133,6 +108,26 @@
     const propCheck = overrides.properties ?? baseCheck;
     const paramPropCheck = overrides.parameterProperties ?? baseCheck;
     const ignoredMethodNames = new Set(option.ignoredMethodNames ?? []);
+    /**
+     * Generates the report for rule violations
+     */
+    function reportIssue(
+      messageId: MessageIds,
+      nodeType: string,
+      node: TSESTree.Node,
+      nodeName: string,
+      fix: TSESLint.ReportFixFunction | null = null,
+    ): void {
+      context.report({
+        node,
+        messageId,
+        data: {
+          type: nodeType,
+          name: nodeName,
+        },
+        fix,
+      });
+    }
 
     /**
      * Checks if a method declaration has an accessibility modifier.
@@ -174,25 +169,20 @@
         check === 'no-public' &&
         methodDefinition.accessibility === 'public'
       ) {
-        context.report({
-          node: methodDefinition,
-          messageId: 'unwantedPublicAccessibility',
-          data: {
-            type: nodeType,
-            name: methodName,
-          },
-          fix: getUnwantedPublicAccessibilityFixer(methodDefinition),
-        });
+        reportIssue(
+          'unwantedPublicAccessibility',
+          nodeType,
+          methodDefinition,
+          methodName,
+          getUnwantedPublicAccessibilityFixer(methodDefinition),
+        );
       } else if (check === 'explicit' && !methodDefinition.accessibility) {
-        context.report({
-          node: methodDefinition,
-          messageId: 'missingAccessibility',
-          data: {
-            type: nodeType,
-            name: methodName,
-          },
-          suggest: getMissingAccessibilitySuggestions(methodDefinition),
-        });
+        reportIssue(
+          'missingAccessibility',
+          nodeType,
+          methodDefinition,
+          methodName,
+        );
       }
     }
 
@@ -239,48 +229,6 @@
     }
 
     /**
-     * Creates a fixer that adds a "public" keyword with following spaces
-     */
-    function getMissingAccessibilitySuggestions(
-      node:
-        | TSESTree.MethodDefinition
-        | TSESTree.PropertyDefinition
-        | TSESTree.TSAbstractMethodDefinition
-        | TSESTree.TSAbstractPropertyDefinition
-        | TSESTree.TSParameterProperty,
-    ): TSESLint.ReportSuggestionArray<MessageIds> {
-      function fix(
-        accessibility: TSESTree.Accessibility,
-        fixer: TSESLint.RuleFixer,
-      ): TSESLint.RuleFix | null {
-        if (node?.decorators?.length) {
-          const lastDecorator = node.decorators[node.decorators.length - 1];
-          const nextToken = sourceCode.getTokenAfter(lastDecorator)!;
-          return fixer.insertTextBefore(nextToken, `${accessibility} `);
-        }
-        return fixer.insertTextBefore(node, `${accessibility} `);
-      }
-
-      return [
-        {
-          messageId: 'addExplicitAccessibility',
-          data: { type: 'public' },
-          fix: fixer => fix('public', fixer),
-        },
-        {
-          messageId: 'addExplicitAccessibility',
-          data: { type: 'private' },
-          fix: fixer => fix('private', fixer),
-        },
-        {
-          messageId: 'addExplicitAccessibility',
-          data: { type: 'protected' },
-          fix: fixer => fix('protected', fixer),
-        },
-      ];
-    }
-
-    /**
      * Checks if property has an accessibility modifier.
      * @param propertyDefinition The node representing a PropertyDefinition.
      */
@@ -303,28 +251,23 @@
         propCheck === 'no-public' &&
         propertyDefinition.accessibility === 'public'
       ) {
-        context.report({
-          node: propertyDefinition,
-          messageId: 'unwantedPublicAccessibility',
-          data: {
-            type: nodeType,
-            name: propertyName,
-          },
-          fix: getUnwantedPublicAccessibilityFixer(propertyDefinition),
-        });
+        reportIssue(
+          'unwantedPublicAccessibility',
+          nodeType,
+          propertyDefinition,
+          propertyName,
+          getUnwantedPublicAccessibilityFixer(propertyDefinition),
+        );
       } else if (
         propCheck === 'explicit' &&
         !propertyDefinition.accessibility
       ) {
-        context.report({
-          node: propertyDefinition,
-          messageId: 'missingAccessibility',
-          data: {
-            type: nodeType,
-            name: propertyName,
-          },
-          suggest: getMissingAccessibilitySuggestions(propertyDefinition),
-        });
+        reportIssue(
+          'missingAccessibility',
+          nodeType,
+          propertyDefinition,
+          propertyName,
+        );
       }
     }
 
@@ -353,29 +296,19 @@
       switch (paramPropCheck) {
         case 'explicit': {
           if (!node.accessibility) {
-            context.report({
-              node,
-              messageId: 'missingAccessibility',
-              data: {
-                type: nodeType,
-                name: nodeName,
-              },
-              suggest: getMissingAccessibilitySuggestions(node),
-            });
+            reportIssue('missingAccessibility', nodeType, node, nodeName);
           }
           break;
         }
         case 'no-public': {
           if (node.accessibility === 'public' && node.readonly) {
-            context.report({
+            reportIssue(
+              'unwantedPublicAccessibility',
+              nodeType,
               node,
-              messageId: 'unwantedPublicAccessibility',
-              data: {
-                type: nodeType,
-                name: nodeName,
-              },
-              fix: getUnwantedPublicAccessibilityFixer(node),
-            });
+              nodeName,
+              getUnwantedPublicAccessibilityFixer(node),
+            );
           }
           break;
         }
