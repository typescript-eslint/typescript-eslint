import type { TSESLint, TSESTree } from '@typescript-eslint/utils';

import { AST_NODE_TYPES, AST_TOKEN_TYPES } from '@typescript-eslint/utils';

import {
  createRule,
  getNameFromMember,
  nullThrows,
  NullThrowsReasons,
} from '../util';
import {
  getMemberHeadLoc,
  getParameterPropertyHeadLoc,
} from '../util/getMemberHeadLoc';
import { rangeToLoc } from '../util/rangeToLoc';

type AccessibilityLevel =
  | 'explicit' // require an accessor (including public)
  | 'no-public' // don't require public
  | 'off'; // don't check

interface Config {
  accessibility?: AccessibilityLevel;
  ignoredMethodNames?: string[];
  overrides?: {
    accessors?: AccessibilityLevel;
    constructors?: AccessibilityLevel;
    methods?: AccessibilityLevel;
    parameterProperties?: AccessibilityLevel;
    properties?: AccessibilityLevel;
  };
}

type Options = [Config];

type MessageIds =
  | 'addExplicitAccessibility'
  | 'missingAccessibility'
  | 'unwantedPublicAccessibility';

export default createRule<Options, MessageIds>({
  name: 'explicit-member-accessibility',
  meta: {
    type: 'problem',
    docs: {
      description:
        'Require explicit accessibility modifiers on class properties and methods',
      // too opinionated to be recommended
    },
    fixable: 'code',
    hasSuggestions: true,
    messages: {
      addExplicitAccessibility: "Add '{{ type }}' accessibility modifier",
      missingAccessibility:
        'Missing accessibility modifier on {{type}} {{name}}.',
      unwantedPublicAccessibility:
        'Public accessibility modifier on {{type}} {{name}}.',
    },
    schema: [
      {
        type: 'object',
        $defs: {
          accessibilityLevel: {
            oneOf: [
              {
                type: 'string',
                description: 'Always require an accessor.',
                enum: ['explicit'],
              },
              {
                type: 'string',
                description: 'Require an accessor except when public.',
                enum: ['no-public'],
              },
              {
                type: 'string',
                description: 'Never check whether there is an accessor.',
                enum: ['off'],
              },
            ],
          },
        },
        additionalProperties: false,
        properties: {
<<<<<<< HEAD
          accessibility: {
            $ref: '#/items/0/$defs/accessibilityLevel',
            description:
              'Which accessibility modifier is required to exist or not exist.',
=======
          accessibility: { $ref: '#/items/0/$defs/accessibilityLevel' },
          ignoredMethodNames: {
            type: 'array',
            description: 'Specific method names that may be ignored.',
            items: {
              type: 'string',
            },
>>>>>>> ef5df2f8
          },
          overrides: {
            description:
              'Changes to required accessibility modifiers for specific kinds of class members.',
            type: 'object',
            additionalProperties: false,
            properties: {
              accessors: { $ref: '#/items/0/$defs/accessibilityLevel' },
              constructors: { $ref: '#/items/0/$defs/accessibilityLevel' },
              methods: { $ref: '#/items/0/$defs/accessibilityLevel' },
              parameterProperties: {
                $ref: '#/items/0/$defs/accessibilityLevel',
              },
              properties: { $ref: '#/items/0/$defs/accessibilityLevel' },
            },
          },
        },
      },
    ],
  },
  defaultOptions: [{ accessibility: 'explicit' }],
  create(context, [option]) {
    const baseCheck: AccessibilityLevel = option.accessibility ?? 'explicit';
    const overrides = option.overrides ?? {};
    const ctorCheck = overrides.constructors ?? baseCheck;
    const accessorCheck = overrides.accessors ?? baseCheck;
    const methodCheck = overrides.methods ?? baseCheck;
    const propCheck = overrides.properties ?? baseCheck;
    const paramPropCheck = overrides.parameterProperties ?? baseCheck;
    const ignoredMethodNames = new Set(option.ignoredMethodNames ?? []);

    /**
     * Checks if a method declaration has an accessibility modifier.
     * @param methodDefinition The node representing a MethodDefinition.
     */
    function checkMethodAccessibilityModifier(
      methodDefinition:
        | TSESTree.MethodDefinition
        | TSESTree.TSAbstractMethodDefinition,
    ): void {
      if (methodDefinition.key.type === AST_NODE_TYPES.PrivateIdentifier) {
        return;
      }

      let nodeType = 'method definition';
      let check = baseCheck;
      switch (methodDefinition.kind) {
        case 'method':
          check = methodCheck;
          break;
        case 'constructor':
          check = ctorCheck;
          break;
        case 'get':
        case 'set':
          check = accessorCheck;
          nodeType = `${methodDefinition.kind} property accessor`;
          break;
      }

      const { name: methodName } = getNameFromMember(
        methodDefinition,
        context.sourceCode,
      );

      if (check === 'off' || ignoredMethodNames.has(methodName)) {
        return;
      }

      if (
        check === 'no-public' &&
        methodDefinition.accessibility === 'public'
      ) {
        const publicKeyword = findPublicKeyword(methodDefinition);
        context.report({
          loc: rangeToLoc(context.sourceCode, publicKeyword.range),
          messageId: 'unwantedPublicAccessibility',
          data: {
            name: methodName,
            type: nodeType,
          },
          fix: fixer => fixer.removeRange(publicKeyword.rangeToRemove),
        });
      } else if (check === 'explicit' && !methodDefinition.accessibility) {
        context.report({
          loc: getMemberHeadLoc(context.sourceCode, methodDefinition),
          messageId: 'missingAccessibility',
          data: {
            name: methodName,
            type: nodeType,
          },
          suggest: getMissingAccessibilitySuggestions(methodDefinition),
        });
      }
    }

    /**
     * Returns an object containing a range that corresponds to the "public"
     * keyword for a node, and the range that would need to be removed to
     * remove the "public" keyword (including associated whitespace).
     */
    function findPublicKeyword(
      node:
        | TSESTree.MethodDefinition
        | TSESTree.PropertyDefinition
        | TSESTree.TSAbstractMethodDefinition
        | TSESTree.TSAbstractPropertyDefinition
        | TSESTree.TSParameterProperty,
    ): { range: TSESLint.AST.Range; rangeToRemove: TSESLint.AST.Range } {
      const tokens = context.sourceCode.getTokens(node);
      let rangeToRemove!: TSESLint.AST.Range;
      let keywordRange!: TSESLint.AST.Range;
      for (let i = 0; i < tokens.length; i++) {
        const token = tokens[i];
        if (
          token.type === AST_TOKEN_TYPES.Keyword &&
          token.value === 'public'
        ) {
          keywordRange = structuredClone(token.range);
          const commensAfterPublicKeyword =
            context.sourceCode.getCommentsAfter(token);
          if (commensAfterPublicKeyword.length) {
            // public /* Hi there! */ static foo()
            // ^^^^^^^
            rangeToRemove = [
              token.range[0],
              commensAfterPublicKeyword[0].range[0],
            ];
            break;
          } else {
            // public static foo()
            // ^^^^^^^
            rangeToRemove = [token.range[0], tokens[i + 1].range[0]];
            break;
          }
        }
      }
      return { range: keywordRange, rangeToRemove };
    }

    /**
     * Creates a fixer that adds an accessibility modifier keyword
     */
    function getMissingAccessibilitySuggestions(
      node:
        | TSESTree.MethodDefinition
        | TSESTree.PropertyDefinition
        | TSESTree.TSAbstractMethodDefinition
        | TSESTree.TSAbstractPropertyDefinition
        | TSESTree.TSParameterProperty,
    ): TSESLint.ReportSuggestionArray<MessageIds> {
      function fix(
        accessibility: TSESTree.Accessibility,
        fixer: TSESLint.RuleFixer,
      ): TSESLint.RuleFix | null {
        if (node.decorators.length) {
          const lastDecorator = node.decorators[node.decorators.length - 1];
          const nextToken = nullThrows(
            context.sourceCode.getTokenAfter(lastDecorator),
            NullThrowsReasons.MissingToken('token', 'last decorator'),
          );
          return fixer.insertTextBefore(nextToken, `${accessibility} `);
        }
        return fixer.insertTextBefore(node, `${accessibility} `);
      }

      return [
        {
          messageId: 'addExplicitAccessibility',
          data: { type: 'public' },
          fix: fixer => fix('public', fixer),
        },
        {
          messageId: 'addExplicitAccessibility',
          data: { type: 'private' },
          fix: fixer => fix('private', fixer),
        },
        {
          messageId: 'addExplicitAccessibility',
          data: { type: 'protected' },
          fix: fixer => fix('protected', fixer),
        },
      ];
    }

    /**
     * Checks if property has an accessibility modifier.
     * @param propertyDefinition The node representing a PropertyDefinition.
     */
    function checkPropertyAccessibilityModifier(
      propertyDefinition:
        | TSESTree.PropertyDefinition
        | TSESTree.TSAbstractPropertyDefinition,
    ): void {
      if (propertyDefinition.key.type === AST_NODE_TYPES.PrivateIdentifier) {
        return;
      }

      const nodeType = 'class property';

      const { name: propertyName } = getNameFromMember(
        propertyDefinition,
        context.sourceCode,
      );
      if (
        propCheck === 'no-public' &&
        propertyDefinition.accessibility === 'public'
      ) {
        const publicKeywordRange = findPublicKeyword(propertyDefinition);
        context.report({
          loc: rangeToLoc(context.sourceCode, publicKeywordRange.range),
          messageId: 'unwantedPublicAccessibility',
          data: {
            name: propertyName,
            type: nodeType,
          },
          fix: fixer => fixer.removeRange(publicKeywordRange.rangeToRemove),
        });
      } else if (
        propCheck === 'explicit' &&
        !propertyDefinition.accessibility
      ) {
        context.report({
          loc: getMemberHeadLoc(context.sourceCode, propertyDefinition),
          messageId: 'missingAccessibility',
          data: {
            name: propertyName,
            type: nodeType,
          },
          suggest: getMissingAccessibilitySuggestions(propertyDefinition),
        });
      }
    }

    /**
     * Checks that the parameter property has the desired accessibility modifiers set.
     * @param node The node representing a Parameter Property
     */
    function checkParameterPropertyAccessibilityModifier(
      node: TSESTree.TSParameterProperty,
    ): void {
      const nodeType = 'parameter property';
      // HAS to be an identifier or assignment or TSC will throw
      if (
        node.parameter.type !== AST_NODE_TYPES.Identifier &&
        node.parameter.type !== AST_NODE_TYPES.AssignmentPattern
      ) {
        return;
      }

      const nodeName =
        node.parameter.type === AST_NODE_TYPES.Identifier
          ? node.parameter.name
          : // has to be an Identifier or TSC will throw an error
            (node.parameter.left as TSESTree.Identifier).name;

      switch (paramPropCheck) {
        case 'explicit': {
          if (!node.accessibility) {
            context.report({
              loc: getParameterPropertyHeadLoc(
                context.sourceCode,
                node,
                nodeName,
              ),
              messageId: 'missingAccessibility',
              data: {
                name: nodeName,
                type: nodeType,
              },
              suggest: getMissingAccessibilitySuggestions(node),
            });
          }
          break;
        }
        case 'no-public': {
          if (node.accessibility === 'public' && node.readonly) {
            const publicKeyword = findPublicKeyword(node);
            context.report({
              loc: rangeToLoc(context.sourceCode, publicKeyword.range),
              messageId: 'unwantedPublicAccessibility',
              data: {
                name: nodeName,
                type: nodeType,
              },
              fix: fixer => fixer.removeRange(publicKeyword.rangeToRemove),
            });
          }
          break;
        }
      }
    }

    return {
      'MethodDefinition, TSAbstractMethodDefinition':
        checkMethodAccessibilityModifier,
      'PropertyDefinition, TSAbstractPropertyDefinition':
        checkPropertyAccessibilityModifier,
      TSParameterProperty: checkParameterPropertyAccessibilityModifier,
    };
  },
});<|MERGE_RESOLUTION|>--- conflicted
+++ resolved
@@ -82,26 +82,23 @@
         },
         additionalProperties: false,
         properties: {
-<<<<<<< HEAD
           accessibility: {
             $ref: '#/items/0/$defs/accessibilityLevel',
             description:
               'Which accessibility modifier is required to exist or not exist.',
-=======
-          accessibility: { $ref: '#/items/0/$defs/accessibilityLevel' },
+          },
           ignoredMethodNames: {
             type: 'array',
             description: 'Specific method names that may be ignored.',
             items: {
               type: 'string',
             },
->>>>>>> ef5df2f8
           },
           overrides: {
+            type: 'object',
+            additionalProperties: false,
             description:
               'Changes to required accessibility modifiers for specific kinds of class members.',
-            type: 'object',
-            additionalProperties: false,
             properties: {
               accessors: { $ref: '#/items/0/$defs/accessibilityLevel' },
               constructors: { $ref: '#/items/0/$defs/accessibilityLevel' },
