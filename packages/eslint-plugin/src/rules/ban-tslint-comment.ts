import { AST_TOKEN_TYPES } from '@typescript-eslint/utils';
import * as util from '../util';

// tslint regex
// https://github.com/palantir/tslint/blob/95d9d958833fd9dc0002d18cbe34db20d0fbf437/src/enableDisableRules.ts#L32
const ENABLE_DISABLE_REGEX =
  /^\s*tslint:(enable|disable)(?:-(line|next-line))?(:|\s|$)/;

const toText = (
  text: string,
  type: AST_TOKEN_TYPES.Line | AST_TOKEN_TYPES.Block,
): string =>
  type === AST_TOKEN_TYPES.Line
    ? ['//', text.trim()].join(' ')
    : ['/*', text.trim(), '*/'].join(' ');

export default util.createRule({
  name: 'ban-tslint-comment',
  meta: {
    type: 'suggestion',
    docs: {
<<<<<<< HEAD
      description: 'Disallow `// tslint:<rule-flag>` comments',
      recommended: false,
=======
      description: 'Bans `// tslint:<rule-flag>` comments from being used',
      recommended: 'strict',
>>>>>>> 03577a69
    },
    messages: {
      commentDetected: 'tslint comment detected: "{{ text }}"',
    },
    schema: [],
    fixable: 'code',
  },
  defaultOptions: [],
  create: context => {
    const sourceCode = context.getSourceCode();
    return {
      Program(): void {
        const comments = sourceCode.getAllComments();
        comments.forEach(c => {
          if (ENABLE_DISABLE_REGEX.test(c.value)) {
            context.report({
              data: { text: toText(c.value, c.type) },
              node: c,
              messageId: 'commentDetected',
              fix(fixer) {
                const rangeStart = sourceCode.getIndexFromLoc({
                  column: c.loc.start.column > 0 ? c.loc.start.column - 1 : 0,
                  line: c.loc.start.line,
                });
                const rangeEnd = sourceCode.getIndexFromLoc({
                  column: c.loc.end.column,
                  line: c.loc.end.line,
                });
                return fixer.removeRange([rangeStart, rangeEnd + 1]);
              },
            });
          }
        });
      },
    };
  },
});<|MERGE_RESOLUTION|>--- conflicted
+++ resolved
@@ -19,13 +19,8 @@
   meta: {
     type: 'suggestion',
     docs: {
-<<<<<<< HEAD
       description: 'Disallow `// tslint:<rule-flag>` comments',
-      recommended: false,
-=======
-      description: 'Bans `// tslint:<rule-flag>` comments from being used',
       recommended: 'strict',
->>>>>>> 03577a69
     },
     messages: {
       commentDetected: 'tslint comment detected: "{{ text }}"',
