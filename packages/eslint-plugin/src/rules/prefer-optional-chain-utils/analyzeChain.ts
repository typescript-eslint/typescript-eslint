--- conflicted
+++ resolved
@@ -493,44 +493,27 @@
     newChainSeed?: readonly [ValidOperand, ...ValidOperand[]],
   ): void => {
     if (subChain.length > 1) {
-<<<<<<< HEAD
+      const subChainFlat = subChain.flat();
       checkNullishAndReport(
         context,
         parserServices,
         options,
-        subChain.slice(0, -1).map(({ node }) => node),
+        subChainFlat.slice(0, -1).map(({ node }) => node),
         {
           messageId: 'preferOptionalChain',
           loc: {
-            start: subChain[0].node.loc.start,
-            end: subChain[subChain.length - 1].node.loc.end,
+            start: subChainFlat[0].node.loc.start,
+            end: subChainFlat[subChainFlat.length - 1].node.loc.end,
           },
           ...getFixer(
             context.sourceCode,
             parserServices,
             operator,
             options,
-            subChain,
+            subChainFlat,
           ),
         },
       );
-=======
-      const subChainFlat = subChain.flat();
-      context.report({
-        messageId: 'preferOptionalChain',
-        loc: {
-          start: subChainFlat[0].node.loc.start,
-          end: subChainFlat[subChainFlat.length - 1].node.loc.end,
-        },
-        ...getFixer(
-          context.sourceCode,
-          parserServices,
-          operator,
-          options,
-          subChainFlat,
-        ),
-      });
->>>>>>> 1bc08dcf
     }
 
     // we've reached the end of a chain of logical expressions
