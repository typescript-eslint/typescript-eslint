import { AST_NODE_TYPES } from '@typescript-eslint/utils';
import { createRule } from '../util';

export default createRule({
  name: 'prefer-literal-enum-member',
  meta: {
    type: 'suggestion',
    docs: {
<<<<<<< HEAD
      description: 'Require all enum members to be literal values',
      recommended: false,
=======
      description:
        'Require that all enum members be literal values to prevent unintended enum member name shadow issues',
      recommended: 'strict',
>>>>>>> 03577a69
      requiresTypeChecking: false,
    },
    messages: {
      notLiteral: `Explicit enum value must only be a literal value (string, number, boolean, etc).`,
    },
    schema: [
      {
        type: 'object',
        properties: {
          allowBitwiseExpressions: {
            type: 'boolean',
          },
        },
        additionalProperties: false,
      },
    ],
  },
  defaultOptions: [
    {
      allowBitwiseExpressions: false,
    },
  ],
  create(context, [{ allowBitwiseExpressions }]) {
    return {
      TSEnumMember(node): void {
        // If there is no initializer, then this node is just the name of the member, so ignore.
        if (node.initializer == null) {
          return;
        }
        // any old literal
        if (node.initializer.type === AST_NODE_TYPES.Literal) {
          return;
        }
        // TemplateLiteral without expressions
        if (
          node.initializer.type === AST_NODE_TYPES.TemplateLiteral &&
          node.initializer.expressions.length === 0
        ) {
          return;
        }
        // -1 and +1
        if (
          node.initializer.type === AST_NODE_TYPES.UnaryExpression &&
          node.initializer.argument.type === AST_NODE_TYPES.Literal &&
          (['+', '-'].includes(node.initializer.operator) ||
            (allowBitwiseExpressions && node.initializer.operator === '~'))
        ) {
          return;
        }

        if (
          allowBitwiseExpressions &&
          node.initializer.type === AST_NODE_TYPES.BinaryExpression &&
          ['|', '&', '^', '<<', '>>', '>>>'].includes(
            node.initializer.operator,
          ) &&
          node.initializer.left.type === AST_NODE_TYPES.Literal &&
          node.initializer.right.type === AST_NODE_TYPES.Literal
        ) {
          return;
        }

        context.report({
          node: node.id,
          messageId: 'notLiteral',
        });
      },
    };
  },
});<|MERGE_RESOLUTION|>--- conflicted
+++ resolved
@@ -6,14 +6,8 @@
   meta: {
     type: 'suggestion',
     docs: {
-<<<<<<< HEAD
       description: 'Require all enum members to be literal values',
-      recommended: false,
-=======
-      description:
-        'Require that all enum members be literal values to prevent unintended enum member name shadow issues',
       recommended: 'strict',
->>>>>>> 03577a69
       requiresTypeChecking: false,
     },
     messages: {
