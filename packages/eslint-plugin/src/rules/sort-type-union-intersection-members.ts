<<<<<<< HEAD
import { AST_NODE_TYPES, TSESLint, TSESTree } from '@typescript-eslint/utils';
import { getEnumNames } from '@typescript-eslint/type-utils';
=======
import type { TSESLint, TSESTree } from '@typescript-eslint/utils';
import { AST_NODE_TYPES } from '@typescript-eslint/utils';

>>>>>>> 87a27367
import * as util from '../util';

enum Group {
  conditional = 'conditional',
  function = 'function',
  import = 'import',
  intersection = 'intersection',
  keyword = 'keyword',
  nullish = 'nullish',
  literal = 'literal',
  named = 'named',
  object = 'object',
  operator = 'operator',
  tuple = 'tuple',
  union = 'union',
}

function getGroup(node: TSESTree.TypeNode): Group {
  switch (node.type) {
    case AST_NODE_TYPES.TSConditionalType:
      return Group.conditional;

    case AST_NODE_TYPES.TSConstructorType:
    case AST_NODE_TYPES.TSFunctionType:
      return Group.function;

    case AST_NODE_TYPES.TSImportType:
      return Group.import;

    case AST_NODE_TYPES.TSIntersectionType:
      return Group.intersection;

    case AST_NODE_TYPES.TSAnyKeyword:
    case AST_NODE_TYPES.TSBigIntKeyword:
    case AST_NODE_TYPES.TSBooleanKeyword:
    case AST_NODE_TYPES.TSNeverKeyword:
    case AST_NODE_TYPES.TSNumberKeyword:
    case AST_NODE_TYPES.TSObjectKeyword:
    case AST_NODE_TYPES.TSStringKeyword:
    case AST_NODE_TYPES.TSSymbolKeyword:
    case AST_NODE_TYPES.TSThisType:
    case AST_NODE_TYPES.TSUnknownKeyword:
    case AST_NODE_TYPES.TSIntrinsicKeyword:
      return Group.keyword;

    case AST_NODE_TYPES.TSNullKeyword:
    case AST_NODE_TYPES.TSUndefinedKeyword:
    case AST_NODE_TYPES.TSVoidKeyword:
      return Group.nullish;

    case AST_NODE_TYPES.TSLiteralType:
    case AST_NODE_TYPES.TSTemplateLiteralType:
      return Group.literal;

    case AST_NODE_TYPES.TSArrayType:
    case AST_NODE_TYPES.TSIndexedAccessType:
    case AST_NODE_TYPES.TSInferType:
    case AST_NODE_TYPES.TSTypeReference:
    case AST_NODE_TYPES.TSQualifiedName:
      return Group.named;

    case AST_NODE_TYPES.TSMappedType:
    case AST_NODE_TYPES.TSTypeLiteral:
      return Group.object;

    case AST_NODE_TYPES.TSTypeOperator:
    case AST_NODE_TYPES.TSTypeQuery:
      return Group.operator;

    case AST_NODE_TYPES.TSTupleType:
      return Group.tuple;

    case AST_NODE_TYPES.TSUnionType:
      return Group.union;

    // These types should never occur as part of a union/intersection
    case AST_NODE_TYPES.TSAbstractKeyword:
    case AST_NODE_TYPES.TSAsyncKeyword:
    case AST_NODE_TYPES.TSDeclareKeyword:
    case AST_NODE_TYPES.TSExportKeyword:
    case AST_NODE_TYPES.TSNamedTupleMember:
    case AST_NODE_TYPES.TSOptionalType:
    case AST_NODE_TYPES.TSPrivateKeyword:
    case AST_NODE_TYPES.TSProtectedKeyword:
    case AST_NODE_TYPES.TSPublicKeyword:
    case AST_NODE_TYPES.TSReadonlyKeyword:
    case AST_NODE_TYPES.TSRestType:
    case AST_NODE_TYPES.TSStaticKeyword:
    case AST_NODE_TYPES.TSTypePredicate:
      /* istanbul ignore next */
      throw new Error(`Unexpected Type ${node.type}`);
  }
}

function requiresParentheses(node: TSESTree.TypeNode): boolean {
  return (
    node.type === AST_NODE_TYPES.TSFunctionType ||
    node.type === AST_NODE_TYPES.TSConstructorType
  );
}

export type Options = [
  {
    checkIntersections?: boolean;
    checkUnions?: boolean;
    groupOrder?: string[];
  },
];
export type MessageIds = 'notSorted' | 'notSortedNamed' | 'suggestFix';

export default util.createRule<Options, MessageIds>({
  name: 'sort-type-union-intersection-members',
  meta: {
    deprecated: true,
    type: 'suggestion',
    docs: {
      description:
        'Enforce members of a type union/intersection to be sorted alphabetically',
      recommended: false,
    },
    fixable: 'code',
    hasSuggestions: true,
    messages: {
      notSorted: '{{type}} type members must be sorted.',
      notSortedNamed: '{{type}} type {{name}} members must be sorted.',
      suggestFix: 'Sort members of type (removes all comments).',
    },
    replacedBy: ['@typescript-eslint/sort-type-constituents'],
    schema: [
      {
        type: 'object',
        properties: {
          checkIntersections: {
            description: 'Whether to check intersection types.',
            type: 'boolean',
          },
          checkUnions: {
            description: 'Whether to check union types.',
            type: 'boolean',
          },
          groupOrder: {
            description: 'Ordering of the groups.',
            type: 'array',
            items: {
              type: 'string',
              enum: getEnumNames(Group),
            },
          },
        },
      },
    ],
  },
  defaultOptions: [
    {
      checkIntersections: true,
      checkUnions: true,
      groupOrder: [
        Group.named,
        Group.keyword,
        Group.operator,
        Group.literal,
        Group.function,
        Group.import,
        Group.conditional,
        Group.object,
        Group.tuple,
        Group.intersection,
        Group.union,
        Group.nullish,
      ],
    },
  ],
  create(context, [{ checkIntersections, checkUnions, groupOrder }]) {
    const sourceCode = context.getSourceCode();

    const collator = new Intl.Collator('en', {
      sensitivity: 'base',
      numeric: true,
    });

    function checkSorting(
      node: TSESTree.TSIntersectionType | TSESTree.TSUnionType,
    ): void {
      const sourceOrder = node.types.map(type => {
        const group = groupOrder?.indexOf(getGroup(type)) ?? -1;
        return {
          group: group === -1 ? Number.MAX_SAFE_INTEGER : group,
          node: type,
          text: sourceCode.getText(type),
        };
      });
      const expectedOrder = [...sourceOrder].sort((a, b) => {
        if (a.group !== b.group) {
          return a.group - b.group;
        }

        return (
          collator.compare(a.text, b.text) ||
          (a.text < b.text ? -1 : a.text > b.text ? 1 : 0)
        );
      });

      const hasComments = node.types.some(type => {
        const count =
          sourceCode.getCommentsBefore(type).length +
          sourceCode.getCommentsAfter(type).length;
        return count > 0;
      });

      for (let i = 0; i < expectedOrder.length; i += 1) {
        if (expectedOrder[i].node !== sourceOrder[i].node) {
          let messageId: MessageIds = 'notSorted';
          const data = {
            name: '',
            type:
              node.type === AST_NODE_TYPES.TSIntersectionType
                ? 'Intersection'
                : 'Union',
          };
          if (node.parent?.type === AST_NODE_TYPES.TSTypeAliasDeclaration) {
            messageId = 'notSortedNamed';
            data.name = node.parent.id.name;
          }

          const fix: TSESLint.ReportFixFunction = fixer => {
            const sorted = expectedOrder
              .map(t => (requiresParentheses(t.node) ? `(${t.text})` : t.text))
              .join(
                node.type === AST_NODE_TYPES.TSIntersectionType ? ' & ' : ' | ',
              );

            return fixer.replaceText(node, sorted);
          };
          return context.report({
            node,
            messageId,
            data,
            // don't autofix if any of the types have leading/trailing comments
            // the logic for preserving them correctly is a pain - we may implement this later
            ...(hasComments
              ? {
                  suggest: [
                    {
                      messageId: 'suggestFix',
                      fix,
                    },
                  ],
                }
              : { fix }),
          });
        }
      }
    }

    return {
      ...(checkIntersections && {
        TSIntersectionType(node): void {
          checkSorting(node);
        },
      }),
      ...(checkUnions && {
        TSUnionType(node): void {
          checkSorting(node);
        },
      }),
    };
  },
});<|MERGE_RESOLUTION|>--- conflicted
+++ resolved
@@ -1,11 +1,6 @@
-<<<<<<< HEAD
-import { AST_NODE_TYPES, TSESLint, TSESTree } from '@typescript-eslint/utils';
-import { getEnumNames } from '@typescript-eslint/type-utils';
-=======
 import type { TSESLint, TSESTree } from '@typescript-eslint/utils';
 import { AST_NODE_TYPES } from '@typescript-eslint/utils';
 
->>>>>>> 87a27367
 import * as util from '../util';
 
 enum Group {
