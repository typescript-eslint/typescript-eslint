// This rule was feature-frozen before we enabled no-property-in-node.
/* eslint-disable eslint-plugin/no-property-in-node */

import type { TSESTree } from '@typescript-eslint/utils';
import type { ScriptTarget } from 'typescript';

import { PatternVisitor } from '@typescript-eslint/scope-manager';
import { AST_NODE_TYPES, TSESLint } from '@typescript-eslint/utils';

import type {
  Context,
  Selector,
  ValidatorFunction,
} from './naming-convention-utils';

import {
  requiresQuoting as _requiresQuoting,
  collectVariables,
  createRule,
  getParserServices,
} from '../util';
import { Modifiers, parseOptions, SCHEMA } from './naming-convention-utils';

export type MessageIds =
  | 'doesNotMatchFormat'
  | 'doesNotMatchFormatTrimmed'
  | 'missingAffix'
  | 'missingUnderscore'
  | 'satisfyCustom'
  | 'unexpectedUnderscore';

// Note that this intentionally does not strictly type the modifiers/types properties.
// This is because doing so creates a huge headache, as the rule's code doesn't need to care.
// The JSON Schema strictly types these properties, so we know the user won't input invalid config.
export type Options = Selector[];

// This essentially mirrors ESLint's `camelcase` rule
// note that that rule ignores leading and trailing underscores and only checks those in the middle of a variable name
const defaultCamelCaseAllTheThingsConfig: Options = [
  {
    format: ['camelCase'],
    leadingUnderscore: 'allow',
    selector: 'default',
    trailingUnderscore: 'allow',
  },

  {
    format: ['camelCase', 'PascalCase'],
    selector: 'import',
  },

  {
    format: ['camelCase', 'UPPER_CASE'],
    leadingUnderscore: 'allow',
    selector: 'variable',
    trailingUnderscore: 'allow',
  },

  {
    format: ['PascalCase'],
    selector: 'typeLike',
  },
];

export default createRule<Options, MessageIds>({
  name: 'naming-convention',
  meta: {
    type: 'suggestion',
    docs: {
      description:
        'Enforce naming conventions for everything across a codebase',
      // technically only requires type checking if the user uses "type" modifiers
      requiresTypeChecking: true,
    },
    messages: {
      doesNotMatchFormat:
        '{{type}} name `{{name}}` must match one of the following formats: {{formats}}',
      doesNotMatchFormatTrimmed:
        '{{type}} name `{{name}}` trimmed as `{{processedName}}` must match one of the following formats: {{formats}}',
      missingAffix:
        '{{type}} name `{{name}}` must have one of the following {{position}}es: {{affixes}}',
      missingUnderscore:
        '{{type}} name `{{name}}` must have {{count}} {{position}} underscore(s).',
      satisfyCustom:
        '{{type}} name `{{name}}` must {{regexMatch}} the RegExp: {{regex}}',
      unexpectedUnderscore:
        '{{type}} name `{{name}}` must not have a {{position}} underscore.',
    },
    schema: SCHEMA,
  },
  defaultOptions: defaultCamelCaseAllTheThingsConfig,
  create(contextWithoutDefaults) {
    const context =
      contextWithoutDefaults.options.length > 0
        ? contextWithoutDefaults
        : // only apply the defaults when the user provides no config
          (Object.setPrototypeOf(
            {
              options: defaultCamelCaseAllTheThingsConfig,
            },
            contextWithoutDefaults,
          ) as Context);

    const validators = parseOptions(context);

    const compilerOptions =
      getParserServices(context, true).program?.getCompilerOptions() ?? {};
    function handleMember(
      validator: ValidatorFunction,
      node:
        | TSESTree.AccessorPropertyNonComputedName
        | TSESTree.MethodDefinitionNonComputedName
        | TSESTree.PropertyDefinitionNonComputedName
        | TSESTree.PropertyNonComputedName
        | TSESTree.TSAbstractMethodDefinitionNonComputedName
        | TSESTree.TSAbstractPropertyDefinitionNonComputedName
        | TSESTree.TSMethodSignatureNonComputedName
        | TSESTree.TSPropertySignatureNonComputedName,
      modifiers: Set<Modifiers>,
    ): void {
      const key = node.key;
      if (requiresQuoting(key, compilerOptions.target)) {
        modifiers.add(Modifiers.requiresQuotes);
      }

      validator(key, modifiers);
    }

    function getMemberModifiers(
      node:
        | TSESTree.AccessorProperty
        | TSESTree.MethodDefinition
        | TSESTree.PropertyDefinition
        | TSESTree.TSAbstractAccessorProperty
        | TSESTree.TSAbstractMethodDefinition
        | TSESTree.TSAbstractPropertyDefinition
        | TSESTree.TSParameterProperty,
    ): Set<Modifiers> {
      const modifiers = new Set<Modifiers>();
      if ('key' in node && node.key.type === AST_NODE_TYPES.PrivateIdentifier) {
        modifiers.add(Modifiers['#private']);
      } else if (node.accessibility) {
        modifiers.add(Modifiers[node.accessibility]);
      } else {
        modifiers.add(Modifiers.public);
      }
      if (node.static) {
        modifiers.add(Modifiers.static);
      }
      if ('readonly' in node && node.readonly) {
        modifiers.add(Modifiers.readonly);
      }
      if ('override' in node && node.override) {
        modifiers.add(Modifiers.override);
      }
      if (
        node.type === AST_NODE_TYPES.TSAbstractPropertyDefinition ||
        node.type === AST_NODE_TYPES.TSAbstractMethodDefinition ||
        node.type === AST_NODE_TYPES.TSAbstractAccessorProperty
      ) {
        modifiers.add(Modifiers.abstract);
      }

      return modifiers;
    }

    const { unusedVariables } = collectVariables(context);
    function isUnused(
      name: string,
      initialScope: TSESLint.Scope.Scope | null,
    ): boolean {
      let variable: TSESLint.Scope.Variable | null = null;
      let scope: TSESLint.Scope.Scope | null = initialScope;
      while (scope) {
        variable = scope.set.get(name) ?? null;
        if (variable) {
          break;
        }
        scope = scope.upper;
      }
      if (!variable) {
        return false;
      }

      return unusedVariables.has(variable);
    }

    function isDestructured(id: TSESTree.Identifier): boolean {
      return (
        // `const { x }`
        // does not match `const { x: y }`
        (id.parent.type === AST_NODE_TYPES.Property && id.parent.shorthand) ||
        // `const { x = 2 }`
        // does not match const `{ x: y = 2 }`
        (id.parent.type === AST_NODE_TYPES.AssignmentPattern &&
          id.parent.parent.type === AST_NODE_TYPES.Property &&
          id.parent.parent.shorthand)
      );
    }

    function isAsyncMemberOrProperty(
      propertyOrMemberNode:
        | TSESTree.MethodDefinitionNonComputedName
        | TSESTree.PropertyDefinitionNonComputedName
        | TSESTree.PropertyNonComputedName
        | TSESTree.TSAbstractMethodDefinitionNonComputedName
        | TSESTree.TSAbstractPropertyDefinitionNonComputedName
        | TSESTree.TSMethodSignatureNonComputedName,
    ): boolean {
      return Boolean(
        'value' in propertyOrMemberNode &&
          propertyOrMemberNode.value &&
          'async' in propertyOrMemberNode.value &&
          propertyOrMemberNode.value.async,
      );
    }

    function isAsyncVariableIdentifier(id: TSESTree.Identifier): boolean {
      return Boolean(
        ('async' in id.parent && id.parent.async) ||
          ('init' in id.parent &&
            id.parent.init &&
            'async' in id.parent.init &&
            id.parent.init.async),
      );
    }

    const selectors: {
      readonly [k in keyof TSESLint.RuleListener]: Readonly<{
        handler: (
          node: Parameters<NonNullable<TSESLint.RuleListener[k]>>[0],
          validator: ValidatorFunction,
        ) => void;
        validator: ValidatorFunction;
      }>;
    } = {
      // #region import

      'FunctionDeclaration, TSDeclareFunction, FunctionExpression': {
        handler: (
          node:
            | TSESTree.FunctionDeclaration
            | TSESTree.FunctionExpression
            | TSESTree.TSDeclareFunction,
          validator,
        ): void => {
          if (node.id == null) {
            return;
          }

          const modifiers = new Set<Modifiers>();
          // functions create their own nested scope
          const scope = context.sourceCode.getScope(node).upper;

          if (isGlobal(scope)) {
            modifiers.add(Modifiers.global);
          }

          if (isExported(node, node.id.name, scope)) {
            modifiers.add(Modifiers.exported);
          }

          if (isUnused(node.id.name, scope)) {
            modifiers.add(Modifiers.unused);
          }

          if (node.async) {
            modifiers.add(Modifiers.async);
          }

          validator(node.id, modifiers);
        },
        validator: validators.function,
      },

      // #endregion

      // #region variable

      'ImportDefaultSpecifier, ImportNamespaceSpecifier, ImportSpecifier': {
        handler: (
          node:
            | TSESTree.ImportDefaultSpecifier
            | TSESTree.ImportNamespaceSpecifier
            | TSESTree.ImportSpecifier,
          validator,
        ): void => {
          const modifiers = new Set<Modifiers>();

          switch (node.type) {
            case AST_NODE_TYPES.ImportDefaultSpecifier:
              modifiers.add(Modifiers.default);
              break;
            case AST_NODE_TYPES.ImportNamespaceSpecifier:
              modifiers.add(Modifiers.namespace);
              break;
            case AST_NODE_TYPES.ImportSpecifier:
              // Handle `import { default as Foo }`
              if (
                node.imported.type === AST_NODE_TYPES.Identifier &&
                node.imported.name !== 'default'
              ) {
                return;
              }
              modifiers.add(Modifiers.default);
              break;
          }

          validator(node.local, modifiers);
        },
        validator: validators.import,
      },

      // #endregion

      // #region function

      VariableDeclarator: {
        handler: (node, validator): void => {
          const identifiers = getIdentifiersFromPattern(node.id);

          const baseModifiers = new Set<Modifiers>();
          const parent = node.parent;
          if (parent.kind === 'const') {
            baseModifiers.add(Modifiers.const);
          }

          if (isGlobal(context.sourceCode.getScope(node))) {
            baseModifiers.add(Modifiers.global);
          }

          identifiers.forEach(id => {
            const modifiers = new Set(baseModifiers);

            if (isDestructured(id)) {
              modifiers.add(Modifiers.destructured);
            }

            const scope = context.sourceCode.getScope(id);
            if (isExported(parent, id.name, scope)) {
              modifiers.add(Modifiers.exported);
            }

            if (isUnused(id.name, scope)) {
              modifiers.add(Modifiers.unused);
            }

            if (isAsyncVariableIdentifier(id)) {
              modifiers.add(Modifiers.async);
            }

            validator(id, modifiers);
          });
        },
        validator: validators.variable,
      },

      // #endregion function

      // #region parameter
      ':matches(PropertyDefinition, TSAbstractPropertyDefinition)[computed = false][value.type != "ArrowFunctionExpression"][value.type != "FunctionExpression"][value.type != "TSEmptyBodyFunctionExpression"]':
        {
          handler: (
            node:
              | TSESTree.PropertyDefinitionNonComputedName
              | TSESTree.TSAbstractPropertyDefinitionNonComputedName,
            validator,
          ): void => {
            const modifiers = getMemberModifiers(node);
            handleMember(validator, node, modifiers);
          },
          validator: validators.classProperty,
        },

      // #endregion parameter

      // #region parameterProperty

      ':not(ObjectPattern) > Property[computed = false][kind = "init"][value.type != "ArrowFunctionExpression"][value.type != "FunctionExpression"][value.type != "TSEmptyBodyFunctionExpression"]':
        {
          handler: (
            node: TSESTree.PropertyNonComputedName,
            validator,
          ): void => {
            const modifiers = new Set<Modifiers>([Modifiers.public]);
            handleMember(validator, node, modifiers);
          },
          validator: validators.objectLiteralProperty,
        },

      // #endregion parameterProperty

      // #region property

      [[
        ':matches(PropertyDefinition, TSAbstractPropertyDefinition)[computed = false][value.type = "ArrowFunctionExpression"]',
        ':matches(PropertyDefinition, TSAbstractPropertyDefinition)[computed = false][value.type = "FunctionExpression"]',
        ':matches(PropertyDefinition, TSAbstractPropertyDefinition)[computed = false][value.type = "TSEmptyBodyFunctionExpression"]',
        ':matches(MethodDefinition, TSAbstractMethodDefinition)[computed = false][kind = "method"]',
      ].join(', ')]: {
        handler: (
          node:
            | TSESTree.MethodDefinitionNonComputedName
            | TSESTree.PropertyDefinitionNonComputedName
            | TSESTree.TSAbstractMethodDefinitionNonComputedName
            | TSESTree.TSAbstractPropertyDefinitionNonComputedName,
          validator,
        ): void => {
          const modifiers = getMemberModifiers(node);

          if (isAsyncMemberOrProperty(node)) {
            modifiers.add(Modifiers.async);
          }

          handleMember(validator, node, modifiers);
        },
        validator: validators.classMethod,
      },

      [[
        'MethodDefinition[computed = false]:matches([kind = "get"], [kind = "set"])',
        'TSAbstractMethodDefinition[computed = false]:matches([kind="get"], [kind="set"])',
      ].join(', ')]: {
        handler: (
          node: TSESTree.MethodDefinitionNonComputedName,
          validator,
        ): void => {
          const modifiers = getMemberModifiers(node);
          handleMember(validator, node, modifiers);
        },
        validator: validators.classicAccessor,
      },

      [[
        'Property[computed = false][kind = "init"][value.type = "ArrowFunctionExpression"]',
        'Property[computed = false][kind = "init"][value.type = "FunctionExpression"]',
        'Property[computed = false][kind = "init"][value.type = "TSEmptyBodyFunctionExpression"]',
      ].join(', ')]: {
        handler: (
          node:
            | TSESTree.PropertyNonComputedName
            | TSESTree.TSMethodSignatureNonComputedName,
          validator,
        ): void => {
          const modifiers = new Set<Modifiers>([Modifiers.public]);

          if (isAsyncMemberOrProperty(node)) {
            modifiers.add(Modifiers.async);
          }

          handleMember(validator, node, modifiers);
        },
        validator: validators.objectLiteralMethod,
      },

      // #endregion property

      // #region method

      [[
        'TSMethodSignature[computed = false]',
        'TSPropertySignature[computed = false][typeAnnotation.typeAnnotation.type = "TSFunctionType"]',
      ].join(', ')]: {
        handler: (
          node:
            | TSESTree.TSMethodSignatureNonComputedName
            | TSESTree.TSPropertySignatureNonComputedName,
          validator,
        ): void => {
          const modifiers = new Set<Modifiers>([Modifiers.public]);
          handleMember(validator, node, modifiers);
        },
        validator: validators.typeMethod,
      },

      [[
        AST_NODE_TYPES.AccessorProperty,
        AST_NODE_TYPES.TSAbstractAccessorProperty,
      ].join(', ')]: {
        handler: (
          node: TSESTree.AccessorPropertyNonComputedName,
          validator,
        ): void => {
          const modifiers = getMemberModifiers(node);
          handleMember(validator, node, modifiers);
        },
        validator: validators.autoAccessor,
      },

      'FunctionDeclaration, TSDeclareFunction, TSEmptyBodyFunctionExpression, FunctionExpression, ArrowFunctionExpression':
        {
          handler: (
            node:
              | TSESTree.ArrowFunctionExpression
              | TSESTree.FunctionDeclaration
              | TSESTree.FunctionExpression
              | TSESTree.TSDeclareFunction
              | TSESTree.TSEmptyBodyFunctionExpression,
            validator,
          ): void => {
            node.params.forEach(param => {
              if (param.type === AST_NODE_TYPES.TSParameterProperty) {
                return;
              }

              const identifiers = getIdentifiersFromPattern(param);

              identifiers.forEach(i => {
                const modifiers = new Set<Modifiers>();

                if (isDestructured(i)) {
                  modifiers.add(Modifiers.destructured);
                }

                if (isUnused(i.name, context.sourceCode.getScope(i))) {
                  modifiers.add(Modifiers.unused);
                }

                validator(i, modifiers);
              });
            });
          },
          validator: validators.parameter,
        },

      // #endregion method

      // #region accessor

      'Property[computed = false]:matches([kind = "get"], [kind = "set"])': {
        handler: (node: TSESTree.PropertyNonComputedName, validator): void => {
          const modifiers = new Set<Modifiers>([Modifiers.public]);
          handleMember(validator, node, modifiers);
        },
        validator: validators.classicAccessor,
      },

      TSParameterProperty: {
        handler: (node, validator): void => {
          const modifiers = getMemberModifiers(node);

          const identifiers = getIdentifiersFromPattern(node.parameter);

          identifiers.forEach(i => {
            validator(i, modifiers);
          });
        },
        validator: validators.parameterProperty,
      },

      // #endregion accessor

      // #region autoAccessor

      'TSPropertySignature[computed = false][typeAnnotation.typeAnnotation.type != "TSFunctionType"]':
        {
          handler: (
            node: TSESTree.TSPropertySignatureNonComputedName,
            validator,
          ): void => {
            const modifiers = new Set<Modifiers>([Modifiers.public]);
            if (node.readonly) {
              modifiers.add(Modifiers.readonly);
            }

            handleMember(validator, node, modifiers);
          },
          validator: validators.typeProperty,
        },

      // #endregion autoAccessor

      // #region enumMember

      // computed is optional, so can't do [computed = false]
      'ClassDeclaration, ClassExpression': {
        handler: (
          node: TSESTree.ClassDeclaration | TSESTree.ClassExpression,
          validator,
        ): void => {
          const id = node.id;
          if (id == null) {
            return;
          }

          const modifiers = new Set<Modifiers>();
          // classes create their own nested scope
          const scope = context.sourceCode.getScope(node).upper;

          if (node.abstract) {
            modifiers.add(Modifiers.abstract);
          }

          if (isExported(node, id.name, scope)) {
            modifiers.add(Modifiers.exported);
          }

          if (isUnused(id.name, scope)) {
            modifiers.add(Modifiers.unused);
          }

          validator(id, modifiers);
        },
        validator: validators.class,
      },

      // #endregion enumMember

      // #region class

      TSEnumDeclaration: {
        handler: (node, validator): void => {
          const modifiers = new Set<Modifiers>();
          // enums create their own nested scope
          const scope = context.sourceCode.getScope(node).upper;

          if (isExported(node, node.id.name, scope)) {
            modifiers.add(Modifiers.exported);
          }

          if (isUnused(node.id.name, scope)) {
            modifiers.add(Modifiers.unused);
          }

          validator(node.id, modifiers);
        },
        validator: validators.enum,
      },

      // #endregion class

      // #region interface

<<<<<<< HEAD
      TSEnumMember: {
        handler: (node: TSESTree.TSEnumMember, validator): void => {
          // Unknown reason, can't get the correct type
=======
      'TSEnumMember[computed != true]': {
        handler: (
          node: TSESTree.TSEnumMemberNonComputedName,
          validator,
        ): void => {
>>>>>>> 2ee31bfc
          const id = node.id;
          const modifiers = new Set<Modifiers>();

          if (requiresQuoting(id, compilerOptions.target)) {
            modifiers.add(Modifiers.requiresQuotes);
          }

          validator(id, modifiers);
        },
        validator: validators.enumMember,
      },

      // #endregion interface

      // #region typeAlias

      TSInterfaceDeclaration: {
        handler: (node, validator): void => {
          const modifiers = new Set<Modifiers>();
          const scope = context.sourceCode.getScope(node);

          if (isExported(node, node.id.name, scope)) {
            modifiers.add(Modifiers.exported);
          }

          if (isUnused(node.id.name, scope)) {
            modifiers.add(Modifiers.unused);
          }

          validator(node.id, modifiers);
        },
        validator: validators.interface,
      },

      // #endregion typeAlias

      // #region enum

      TSTypeAliasDeclaration: {
        handler: (node, validator): void => {
          const modifiers = new Set<Modifiers>();
          const scope = context.sourceCode.getScope(node);

          if (isExported(node, node.id.name, scope)) {
            modifiers.add(Modifiers.exported);
          }

          if (isUnused(node.id.name, scope)) {
            modifiers.add(Modifiers.unused);
          }

          validator(node.id, modifiers);
        },
        validator: validators.typeAlias,
      },

      // #endregion enum

      // #region typeParameter

      'TSTypeParameterDeclaration > TSTypeParameter': {
        handler: (node: TSESTree.TSTypeParameter, validator): void => {
          const modifiers = new Set<Modifiers>();
          const scope = context.sourceCode.getScope(node);

          if (isUnused(node.name.name, scope)) {
            modifiers.add(Modifiers.unused);
          }

          validator(node.name, modifiers);
        },
        validator: validators.typeParameter,
      },

      // #endregion typeParameter
    };

    return Object.fromEntries(
      Object.entries(selectors).map(([selector, { handler, validator }]) => {
        return [
          selector,
          (node: Parameters<typeof handler>[0]): void => {
            handler(node, validator);
          },
        ] as const;
      }),
    );
  },
});

function getIdentifiersFromPattern(
  pattern: TSESTree.DestructuringPattern,
): TSESTree.Identifier[] {
  const identifiers: TSESTree.Identifier[] = [];
  const visitor = new PatternVisitor({}, pattern, id => identifiers.push(id));
  visitor.visit(pattern);
  return identifiers;
}

function isExported(
  node: TSESTree.Node | undefined,
  name: string,
  scope: TSESLint.Scope.Scope | null,
): boolean {
  if (
    node?.parent?.type === AST_NODE_TYPES.ExportDefaultDeclaration ||
    node?.parent?.type === AST_NODE_TYPES.ExportNamedDeclaration
  ) {
    return true;
  }

  if (scope == null) {
    return false;
  }

  const variable = scope.set.get(name);
  if (variable) {
    for (const ref of variable.references) {
      const refParent = ref.identifier.parent;
      if (
        refParent.type === AST_NODE_TYPES.ExportDefaultDeclaration ||
        refParent.type === AST_NODE_TYPES.ExportSpecifier
      ) {
        return true;
      }
    }
  }

  return false;
}

function isGlobal(scope: TSESLint.Scope.Scope | null): boolean {
  if (scope == null) {
    return false;
  }

  return (
    scope.type === TSESLint.Scope.ScopeType.global ||
    scope.type === TSESLint.Scope.ScopeType.module
  );
}

function requiresQuoting(
  node: TSESTree.Identifier | TSESTree.Literal | TSESTree.PrivateIdentifier,
  target: ScriptTarget | undefined,
): boolean {
  const name =
    node.type === AST_NODE_TYPES.Identifier ||
    node.type === AST_NODE_TYPES.PrivateIdentifier
      ? node.name
      : `${node.value}`;
  return _requiresQuoting(name, target);
}<|MERGE_RESOLUTION|>--- conflicted
+++ resolved
@@ -631,17 +631,11 @@
 
       // #region interface
 
-<<<<<<< HEAD
-      TSEnumMember: {
-        handler: (node: TSESTree.TSEnumMember, validator): void => {
-          // Unknown reason, can't get the correct type
-=======
       'TSEnumMember[computed != true]': {
         handler: (
           node: TSESTree.TSEnumMemberNonComputedName,
           validator,
         ): void => {
->>>>>>> 2ee31bfc
           const id = node.id;
           const modifiers = new Set<Modifiers>();
 
