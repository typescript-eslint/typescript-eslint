--- conflicted
+++ resolved
@@ -24,29 +24,22 @@
     : baseRule.meta.schema,
   {
     properties: {
-<<<<<<< HEAD
       ignoreEnums: {
         type: 'boolean',
+        description: 'Whether enums used in TypeScript are considered okay.',
       },
       ignoreNumericLiteralTypes: {
-=======
-      ignoreNumericLiteralTypes: {
+        type: 'boolean',
         description:
           'Whether numbers used in TypeScript numeric literal types are considered okay.',
+      },
+      ignoreReadonlyClassProperties: {
         type: 'boolean',
-      },
-      ignoreEnums: {
-        description: 'Whether enums used in TypeScript are considered okay.',
->>>>>>> f8982489
+        description: 'Whether `readonly` class properties are considered okay.',
+      },
+      ignoreTypeIndexes: {
         type: 'boolean',
-      },
-      ignoreReadonlyClassProperties: {
-        description: 'Whether `readonly` class properties are considered okay.',
-        type: 'boolean',
-      },
-      ignoreTypeIndexes: {
         description: 'Whether numbers used to index types are okay.',
-        type: 'boolean',
       },
     },
   },
