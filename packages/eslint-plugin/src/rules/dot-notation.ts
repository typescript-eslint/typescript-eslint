--- conflicted
+++ resolved
@@ -19,13 +19,8 @@
   meta: {
     type: 'suggestion',
     docs: {
-<<<<<<< HEAD
       description: 'Enforce dot notation whenever possible',
-      recommended: false,
-=======
-      description: 'enforce dot notation whenever possible',
       recommended: 'strict',
->>>>>>> 03577a69
       extendsBaseRule: true,
       requiresTypeChecking: true,
     },
