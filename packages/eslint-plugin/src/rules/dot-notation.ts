import type { TSESTree } from '@typescript-eslint/utils';

import { AST_NODE_TYPES } from '@typescript-eslint/utils';
import * as tsutils from 'ts-api-utils';
import * as ts from 'typescript';

import type {
  InferMessageIdsTypeFromRule,
  InferOptionsTypeFromRule,
} from '../util';

import { createRule, getModifiers, getParserServices } from '../util';
import { getESLintCoreRule } from '../util/getESLintCoreRule';

const baseRule = getESLintCoreRule('dot-notation');

export type Options = InferOptionsTypeFromRule<typeof baseRule>;
export type MessageIds = InferMessageIdsTypeFromRule<typeof baseRule>;

export default createRule<Options, MessageIds>({
  name: 'dot-notation',
  meta: {
    type: 'suggestion',
    docs: {
      description: 'Enforce dot notation whenever possible',
      extendsBaseRule: true,
      recommended: 'stylistic',
      requiresTypeChecking: true,
    },
    fixable: baseRule.meta.fixable,
    hasSuggestions: baseRule.meta.hasSuggestions,
    messages: baseRule.meta.messages,
    schema: [
      {
        type: 'object',
        additionalProperties: false,
        properties: {
          allowIndexSignaturePropertyAccess: {
            type: 'boolean',
            default: false,
          },
          allowKeywords: {
            description: 'Whether to allow keywords such as ["class"]`.',
            type: 'boolean',
            default: true,
          },
          allowPattern: {
            description: 'Regular expression of names to allow.',
            type: 'string',
            default: '',
          },
          allowPrivateClassPropertyAccess: {
            description:
              'Whether to allow accessing class members marked as `private` with array notation.',
            type: 'boolean',
            default: false,
          },
          allowProtectedClassPropertyAccess: {
            description:
              'Whether to allow accessing class members marked as `protected` with array notation.',
            type: 'boolean',
            default: false,
          },
<<<<<<< HEAD
=======
          allowIndexSignaturePropertyAccess: {
            description:
              'Whether to allow accessing properties matching an index signature with array notation.',
            type: 'boolean',
            default: false,
          },
>>>>>>> f8982489
        },
      },
    ],
  },
  defaultOptions: [
    {
      allowIndexSignaturePropertyAccess: false,
      allowKeywords: true,
      allowPattern: '',
      allowPrivateClassPropertyAccess: false,
      allowProtectedClassPropertyAccess: false,
    },
  ],
  create(context, [options]) {
    const rules = baseRule.create(context);
    const services = getParserServices(context);

    const allowPrivateClassPropertyAccess =
      options.allowPrivateClassPropertyAccess;
    const allowProtectedClassPropertyAccess =
      options.allowProtectedClassPropertyAccess;
    const allowIndexSignaturePropertyAccess =
      (options.allowIndexSignaturePropertyAccess ?? false) ||
      tsutils.isCompilerOptionEnabled(
        services.program.getCompilerOptions(),
        'noPropertyAccessFromIndexSignature',
      );

    return {
      MemberExpression(node: TSESTree.MemberExpression): void {
        if (
          (allowPrivateClassPropertyAccess ||
            allowProtectedClassPropertyAccess ||
            allowIndexSignaturePropertyAccess) &&
          node.computed
        ) {
          // for perf reasons - only fetch symbols if we have to
          const propertySymbol =
            services.getSymbolAtLocation(node.property) ??
            services
              .getTypeAtLocation(node.object)
              .getNonNullableType()
              .getProperties()
              .find(
                propertySymbol =>
                  node.property.type === AST_NODE_TYPES.Literal &&
                  propertySymbol.escapedName === node.property.value,
              );
          const modifierKind = getModifiers(
            propertySymbol?.getDeclarations()?.[0],
          )?.[0].kind;
          if (
            (allowPrivateClassPropertyAccess &&
              modifierKind === ts.SyntaxKind.PrivateKeyword) ||
            (allowProtectedClassPropertyAccess &&
              modifierKind === ts.SyntaxKind.ProtectedKeyword)
          ) {
            return;
          }
          if (
            propertySymbol === undefined &&
            allowIndexSignaturePropertyAccess
          ) {
            const objectType = services.getTypeAtLocation(node.object);
            const indexType = objectType
              .getNonNullableType()
              .getStringIndexType();
            if (indexType !== undefined) {
              return;
            }
          }
        }
        rules.MemberExpression(node);
      },
    };
  },
});<|MERGE_RESOLUTION|>--- conflicted
+++ resolved
@@ -38,38 +38,31 @@
           allowIndexSignaturePropertyAccess: {
             type: 'boolean',
             default: false,
+            description:
+              'Whether to allow accessing properties matching an index signature with array notation.',
           },
           allowKeywords: {
-            description: 'Whether to allow keywords such as ["class"]`.',
             type: 'boolean',
             default: true,
+            description: 'Whether to allow keywords such as ["class"]`.',
           },
           allowPattern: {
-            description: 'Regular expression of names to allow.',
             type: 'string',
             default: '',
+            description: 'Regular expression of names to allow.',
           },
           allowPrivateClassPropertyAccess: {
+            type: 'boolean',
+            default: false,
             description:
               'Whether to allow accessing class members marked as `private` with array notation.',
+          },
+          allowProtectedClassPropertyAccess: {
             type: 'boolean',
             default: false,
-          },
-          allowProtectedClassPropertyAccess: {
             description:
               'Whether to allow accessing class members marked as `protected` with array notation.',
-            type: 'boolean',
-            default: false,
           },
-<<<<<<< HEAD
-=======
-          allowIndexSignaturePropertyAccess: {
-            description:
-              'Whether to allow accessing properties matching an index signature with array notation.',
-            type: 'boolean',
-            default: false,
-          },
->>>>>>> f8982489
         },
       },
     ],
