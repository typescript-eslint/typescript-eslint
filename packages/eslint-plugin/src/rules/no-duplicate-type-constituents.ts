--- conflicted
+++ resolved
@@ -3,11 +3,7 @@
 
 import { AST_NODE_TYPES } from '@typescript-eslint/utils';
 import * as tsutils from 'ts-api-utils';
-<<<<<<< HEAD
-=======
-import type { Type } from 'typescript';
 import * as ts from 'typescript';
->>>>>>> f8982489
 
 import {
   createRule,
@@ -100,12 +96,12 @@
         additionalProperties: false,
         properties: {
           ignoreIntersections: {
+            type: 'boolean',
             description: 'Whether to ignore `&` intersections.',
-            type: 'boolean',
           },
           ignoreUnions: {
+            type: 'boolean',
             description: 'Whether to ignore `|` unions.',
-            type: 'boolean',
           },
         },
       },
@@ -142,11 +138,11 @@
             data?: Record<string, unknown>,
           ): void => {
             const getUnionOrIntersectionToken = (
-              where: 'Before' | 'After',
+              where: 'After' | 'Before',
               at: number,
             ): TSESTree.Token | undefined =>
               sourceCode[`getTokens${where}`](constituentNode, {
-                filter: token => ['|', '&'].includes(token.value),
+                filter: token => ['&', '|'].includes(token.value),
               }).at(at);
 
             const beforeUnionOrIntersectionToken = getUnionOrIntersectionToken(
@@ -184,13 +180,13 @@
               );
             }
             context.report({
-              data,
-              messageId,
-              node: constituentNode,
               loc: {
                 start: constituentNode.loc.start,
                 end: (bracketAfterTokens.at(-1) ?? constituentNode).loc.end,
               },
+              node: constituentNode,
+              messageId,
+              data,
               fix: fixer =>
                 [
                   beforeUnionOrIntersectionToken,
@@ -222,61 +218,7 @@
         [],
       );
     }
-<<<<<<< HEAD
-    function reportDuplicate(
-      duplicateConstituent: {
-        duplicated: TSESTree.TypeNode;
-        duplicatePrevious: TSESTree.TypeNode;
-      },
-      parentNode: TSESTree.TSIntersectionType | TSESTree.TSUnionType,
-    ): void {
-      const beforeTokens = context.sourceCode.getTokensBefore(
-        duplicateConstituent.duplicated,
-        { filter: token => token.value === '|' || token.value === '&' },
-      );
-      const beforeUnionOrIntersectionToken =
-        beforeTokens[beforeTokens.length - 1];
-      const bracketBeforeTokens = context.sourceCode.getTokensBetween(
-        beforeUnionOrIntersectionToken,
-        duplicateConstituent.duplicated,
-      );
-      const bracketAfterTokens = context.sourceCode.getTokensAfter(
-        duplicateConstituent.duplicated,
-        { count: bracketBeforeTokens.length },
-      );
-      const reportLocation: TSESTree.SourceLocation = {
-        start: duplicateConstituent.duplicated.loc.start,
-        end:
-          bracketAfterTokens.length > 0
-            ? bracketAfterTokens[bracketAfterTokens.length - 1].loc.end
-            : duplicateConstituent.duplicated.loc.end,
-      };
-      context.report({
-        loc: reportLocation,
-        node: duplicateConstituent.duplicated,
-        messageId: 'duplicate',
-        data: {
-          type:
-            parentNode.type === AST_NODE_TYPES.TSIntersectionType
-              ? 'Intersection'
-              : 'Union',
-          previous: context.sourceCode.getText(
-            duplicateConstituent.duplicatePrevious,
-          ),
-        },
-        fix: fixer => {
-          return [
-            beforeUnionOrIntersectionToken,
-            ...bracketBeforeTokens,
-            duplicateConstituent.duplicated,
-            ...bracketAfterTokens,
-          ].map(token => fixer.remove(token));
-        },
-      });
-    }
-=======
-
->>>>>>> f8982489
+
     return {
       ...(!ignoreIntersections && {
         TSIntersectionType: checkDuplicate,
