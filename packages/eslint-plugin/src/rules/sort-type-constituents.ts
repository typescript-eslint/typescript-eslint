--- conflicted
+++ resolved
@@ -140,33 +140,18 @@
         type: 'object',
         additionalProperties: false,
         properties: {
-<<<<<<< HEAD
-          checkIntersections: {
-            description: 'Whether to check intersection types (`&`).',
-=======
           caseSensitive: {
->>>>>>> ef5df2f8
             type: 'boolean',
-            description: 'Whether to sort using case sensitive sorting.',
-          },
-<<<<<<< HEAD
-          checkUnions: {
-            description: 'Whether to check union types (`|`).',
-=======
-          checkIntersections: {
->>>>>>> ef5df2f8
-            type: 'boolean',
-            description: 'Whether to check intersection types.',
-          },
-<<<<<<< HEAD
-          caseSensitive: {
             description:
               'Whether to sort using case sensitive string comparisons.',
-=======
+          },
+          checkIntersections: {
+            type: 'boolean',
+            description: 'Whether to check intersection types (`&`).',
+          },
           checkUnions: {
->>>>>>> ef5df2f8
             type: 'boolean',
-            description: 'Whether to check union types.',
+            description: 'Whether to check union types (`|`).',
           },
           groupOrder: {
             type: 'array',
