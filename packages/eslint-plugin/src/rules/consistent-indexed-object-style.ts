import { AST_NODE_TYPES, TSESLint, TSESTree } from '@typescript-eslint/utils';
import { createRule } from '../util';

type MessageIds = 'preferRecord' | 'preferIndexSignature';
type Options = ['record' | 'index-signature'];

export default createRule<Options, MessageIds>({
  name: 'consistent-indexed-object-style',
  meta: {
    type: 'suggestion',
    docs: {
<<<<<<< HEAD
      description: 'Require or disallow the `Record` type',
      // too opinionated to be recommended
      recommended: false,
=======
      description: 'Enforce or disallow the use of the record type',
      recommended: 'strict',
>>>>>>> 03577a69
    },
    messages: {
      preferRecord: 'A record is preferred over an index signature.',
      preferIndexSignature: 'An index signature is preferred over a record.',
    },
    fixable: 'code',
    schema: [
      {
        enum: ['record', 'index-signature'],
      },
    ],
  },
  defaultOptions: ['record'],
  create(context, [mode]) {
    const sourceCode = context.getSourceCode();

    function checkMembers(
      members: TSESTree.TypeElement[],
      node: TSESTree.TSTypeLiteral | TSESTree.TSInterfaceDeclaration,
      parentId: TSESTree.Identifier | undefined,
      prefix: string,
      postfix: string,
      safeFix = true,
    ): void {
      if (members.length !== 1) {
        return;
      }
      const [member] = members;

      if (member.type !== AST_NODE_TYPES.TSIndexSignature) {
        return;
      }

      const [parameter] = member.parameters;

      if (!parameter) {
        return;
      }

      if (parameter.type !== AST_NODE_TYPES.Identifier) {
        return;
      }
      const keyType = parameter.typeAnnotation;
      if (!keyType) {
        return;
      }

      const valueType = member.typeAnnotation;
      if (!valueType) {
        return;
      }

      if (parentId) {
        const scope = context.getScope();
        const superVar = scope.set.get(parentId.name);
        if (superVar) {
          const isCircular = superVar.references.some(
            item =>
              item.isTypeReference &&
              node.range[0] <= item.identifier.range[0] &&
              node.range[1] >= item.identifier.range[1],
          );
          if (isCircular) {
            return;
          }
        }
      }

      context.report({
        node,
        messageId: 'preferRecord',
        fix: safeFix
          ? (fixer): TSESLint.RuleFix => {
              const key = sourceCode.getText(keyType.typeAnnotation);
              const value = sourceCode.getText(valueType.typeAnnotation);
              const record = member.readonly
                ? `Readonly<Record<${key}, ${value}>>`
                : `Record<${key}, ${value}>`;
              return fixer.replaceText(node, `${prefix}${record}${postfix}`);
            }
          : null,
      });
    }

    return {
      ...(mode === 'index-signature' && {
        TSTypeReference(node): void {
          const typeName = node.typeName;
          if (typeName.type !== AST_NODE_TYPES.Identifier) {
            return;
          }
          if (typeName.name !== 'Record') {
            return;
          }

          const params = node.typeParameters?.params;
          if (params?.length !== 2) {
            return;
          }

          context.report({
            node,
            messageId: 'preferIndexSignature',
            fix(fixer) {
              const key = sourceCode.getText(params[0]);
              const type = sourceCode.getText(params[1]);
              return fixer.replaceText(node, `{ [key: ${key}]: ${type} }`);
            },
          });
        },
      }),
      ...(mode === 'record' && {
        TSTypeLiteral(node): void {
          const parent = findParentDeclaration(node);
          checkMembers(node.members, node, parent?.id, '', '');
        },
        TSInterfaceDeclaration(node): void {
          let genericTypes = '';

          if ((node.typeParameters?.params ?? []).length > 0) {
            genericTypes = `<${node.typeParameters?.params
              .map(p => p.name.name)
              .join(', ')}>`;
          }

          checkMembers(
            node.body.body,
            node,
            node.id,
            `type ${node.id.name}${genericTypes} = `,
            ';',
            !node.extends?.length,
          );
        },
      }),
    };
  },
});

function findParentDeclaration(
  node: TSESTree.Node,
): TSESTree.TSTypeAliasDeclaration | undefined {
  if (node.parent && node.parent.type !== AST_NODE_TYPES.TSTypeAnnotation) {
    if (node.parent.type === AST_NODE_TYPES.TSTypeAliasDeclaration) {
      return node.parent;
    }
    return findParentDeclaration(node.parent);
  }
  return undefined;
}<|MERGE_RESOLUTION|>--- conflicted
+++ resolved
@@ -9,14 +9,8 @@
   meta: {
     type: 'suggestion',
     docs: {
-<<<<<<< HEAD
       description: 'Require or disallow the `Record` type',
-      // too opinionated to be recommended
-      recommended: false,
-=======
-      description: 'Enforce or disallow the use of the record type',
       recommended: 'strict',
->>>>>>> 03577a69
     },
     messages: {
       preferRecord: 'A record is preferred over an index signature.',
