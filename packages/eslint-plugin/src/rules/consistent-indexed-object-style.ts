import type { TSESLint, TSESTree } from '@typescript-eslint/utils';
import type { ReportFixFunction } from '@typescript-eslint/utils/ts-eslint';

import { AST_NODE_TYPES, ASTUtils } from '@typescript-eslint/utils';

import {
  createRule,
  getFixOrSuggest,
  isParenthesized,
  nullThrows,
} from '../util';

<<<<<<< HEAD
export type MessageIds = 'preferIndexSignature' | 'preferRecord';
export type Options = ['index-signature' | 'record'];
=======
type MessageIds =
  | 'preferIndexSignature'
  | 'preferIndexSignatureSuggestion'
  | 'preferRecord';
type Options = ['index-signature' | 'record'];
>>>>>>> 07d0e0d4

export default createRule<Options, MessageIds>({
  name: 'consistent-indexed-object-style',
  meta: {
    type: 'suggestion',
    docs: {
      description: 'Require or disallow the `Record` type',
      recommended: 'stylistic',
    },
    fixable: 'code',
    // eslint-disable-next-line eslint-plugin/require-meta-has-suggestions -- suggestions are exposed through a helper.
    hasSuggestions: true,
    messages: {
      preferIndexSignature: 'An index signature is preferred over a record.',
      preferIndexSignatureSuggestion:
        'Change into an index signature instead of a record.',
      preferRecord: 'A record is preferred over an index signature.',
    },
    schema: [
      {
        type: 'string',
        description: 'Which indexed object syntax to prefer.',
        enum: ['record', 'index-signature'],
      },
    ],
  },
  defaultOptions: ['record'],
  create(context, [mode]) {
    function checkMembers(
      members: TSESTree.TypeElement[],
      node: TSESTree.TSInterfaceDeclaration | TSESTree.TSTypeLiteral,
      parentId: TSESTree.Identifier | undefined,
      prefix: string,
      postfix: string,
      safeFix = true,
    ): void {
      if (members.length !== 1) {
        return;
      }
      const [member] = members;

      if (member.type !== AST_NODE_TYPES.TSIndexSignature) {
        return;
      }

      const parameter = member.parameters.at(0);
      if (parameter?.type !== AST_NODE_TYPES.Identifier) {
        return;
      }

      const keyType = parameter.typeAnnotation;
      if (!keyType) {
        return;
      }

      const valueType = member.typeAnnotation;
      if (!valueType) {
        return;
      }

      if (parentId) {
        const scope = context.sourceCode.getScope(parentId);
        const superVar = ASTUtils.findVariable(scope, parentId.name);
        if (superVar) {
          const isCircular = superVar.references.some(
            item =>
              item.isTypeReference &&
              node.range[0] <= item.identifier.range[0] &&
              node.range[1] >= item.identifier.range[1],
          );
          if (isCircular) {
            return;
          }
        }
      }

      context.report({
        node,
        messageId: 'preferRecord',
        fix: safeFix
          ? (fixer): TSESLint.RuleFix => {
              const key = context.sourceCode.getText(keyType.typeAnnotation);
              const value = context.sourceCode.getText(
                valueType.typeAnnotation,
              );
              const record = member.readonly
                ? `Readonly<Record<${key}, ${value}>>`
                : `Record<${key}, ${value}>`;
              return fixer.replaceText(node, `${prefix}${record}${postfix}`);
            }
          : null,
      });
    }

    return {
      ...(mode === 'index-signature' && {
        TSTypeReference(node): void {
          const typeName = node.typeName;
          if (typeName.type !== AST_NODE_TYPES.Identifier) {
            return;
          }
          if (typeName.name !== 'Record') {
            return;
          }

          const params = node.typeArguments?.params;
          if (params?.length !== 2) {
            return;
          }

          const indexParam = params[0];

          const shouldFix =
            indexParam.type === AST_NODE_TYPES.TSStringKeyword ||
            indexParam.type === AST_NODE_TYPES.TSNumberKeyword ||
            indexParam.type === AST_NODE_TYPES.TSSymbolKeyword;

          context.report({
            node,
            messageId: 'preferIndexSignature',
            ...getFixOrSuggest({
              fixOrSuggest: shouldFix ? 'fix' : 'suggest',
              suggestion: {
                messageId: 'preferIndexSignatureSuggestion',
                fix: fixer => {
                  const key = context.sourceCode.getText(params[0]);
                  const type = context.sourceCode.getText(params[1]);
                  return fixer.replaceText(node, `{ [key: ${key}]: ${type} }`);
                },
              },
            }),
          });
        },
      }),
      ...(mode === 'record' && {
        TSInterfaceDeclaration(node): void {
          let genericTypes = '';

          if (node.typeParameters?.params.length) {
            genericTypes = `<${node.typeParameters.params
              .map(p => context.sourceCode.getText(p))
              .join(', ')}>`;
          }

          checkMembers(
            node.body.body,
            node,
            node.id,
            `type ${node.id.name}${genericTypes} = `,
            ';',
            !node.extends.length,
          );
        },
        TSMappedType(node): void {
          const key = node.key;
          const scope = context.sourceCode.getScope(key);

          const scopeManagerKey = nullThrows(
            scope.variables.find(
              value => value.name === key.name && value.isTypeVariable,
            ),
            'key type parameter must be a defined type variable in its scope',
          );

          // If the key is used to compute the value, we can't convert to a Record.
          if (
            scopeManagerKey.references.some(
              reference => reference.isTypeReference,
            )
          ) {
            return;
          }

          const constraint = node.constraint;

          if (
            constraint.type === AST_NODE_TYPES.TSTypeOperator &&
            constraint.operator === 'keyof' &&
            !isParenthesized(constraint, context.sourceCode)
          ) {
            // This is a weird special case, since modifiers are preserved by
            // the mapped type, but not by the Record type. So this type is not,
            // in general, equivalent to a Record type.
            return;
          }

          // If the mapped type is circular, we can't convert it to a Record.
          const parentId = findParentDeclaration(node)?.id;
          if (parentId) {
            const scope = context.sourceCode.getScope(key);
            const superVar = ASTUtils.findVariable(scope, parentId.name);
            if (superVar) {
              const isCircular = superVar.references.some(
                item =>
                  item.isTypeReference &&
                  node.range[0] <= item.identifier.range[0] &&
                  node.range[1] >= item.identifier.range[1],
              );
              if (isCircular) {
                return;
              }
            }
          }

          // There's no builtin Mutable<T> type, so we can't autofix it really.
          const canFix = node.readonly !== '-';

          context.report({
            node,
            messageId: 'preferRecord',
            ...(canFix && {
              fix: (fixer): ReturnType<ReportFixFunction> => {
                const keyType = context.sourceCode.getText(constraint);
                const valueType = context.sourceCode.getText(
                  node.typeAnnotation,
                );

                let recordText = `Record<${keyType}, ${valueType}>`;

                if (node.optional === '+' || node.optional === true) {
                  recordText = `Partial<${recordText}>`;
                } else if (node.optional === '-') {
                  recordText = `Required<${recordText}>`;
                }

                if (node.readonly === '+' || node.readonly === true) {
                  recordText = `Readonly<${recordText}>`;
                }

                return fixer.replaceText(node, recordText);
              },
            }),
          });
        },
        TSTypeLiteral(node): void {
          const parent = findParentDeclaration(node);
          checkMembers(node.members, node, parent?.id, '', '');
        },
      }),
    };
  },
});

function findParentDeclaration(
  node: TSESTree.Node,
): TSESTree.TSTypeAliasDeclaration | undefined {
  if (node.parent && node.parent.type !== AST_NODE_TYPES.TSTypeAnnotation) {
    if (node.parent.type === AST_NODE_TYPES.TSTypeAliasDeclaration) {
      return node.parent;
    }
    return findParentDeclaration(node.parent);
  }
  return undefined;
}<|MERGE_RESOLUTION|>--- conflicted
+++ resolved
@@ -10,16 +10,11 @@
   nullThrows,
 } from '../util';
 
-<<<<<<< HEAD
-export type MessageIds = 'preferIndexSignature' | 'preferRecord';
-export type Options = ['index-signature' | 'record'];
-=======
 type MessageIds =
   | 'preferIndexSignature'
   | 'preferIndexSignatureSuggestion'
   | 'preferRecord';
 type Options = ['index-signature' | 'record'];
->>>>>>> 07d0e0d4
 
 export default createRule<Options, MessageIds>({
   name: 'consistent-indexed-object-style',
