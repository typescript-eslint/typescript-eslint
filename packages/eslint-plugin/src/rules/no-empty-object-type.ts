--- conflicted
+++ resolved
@@ -57,27 +57,19 @@
         additionalProperties: false,
         properties: {
           allowInterfaces: {
-<<<<<<< HEAD
-=======
+            type: 'string',
             description: 'Whether to allow empty interfaces.',
-            enum: ['always', 'never', 'with-single-extends'],
->>>>>>> f8982489
-            type: 'string',
             enum: ['always', 'never', 'with-single-extends'],
           },
           allowObjectTypes: {
-<<<<<<< HEAD
-=======
+            type: 'string',
             description: 'Whether to allow empty object type literals.',
-            enum: ['always', 'never'],
->>>>>>> f8982489
-            type: 'string',
             enum: ['always', 'never'],
           },
           allowWithName: {
+            type: 'string',
             description:
               'A stringified regular expression to allow interfaces and object type aliases with the configured name.',
-            type: 'string',
           },
         },
       },
