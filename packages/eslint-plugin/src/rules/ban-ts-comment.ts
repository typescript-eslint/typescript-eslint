import { AST_TOKEN_TYPES } from '@typescript-eslint/utils';
import * as util from '../util';

type DirectiveConfig =
  | boolean
  | 'allow-with-description'
  | { descriptionFormat: string };

interface Options {
  'ts-expect-error'?: DirectiveConfig;
  'ts-ignore'?: DirectiveConfig;
  'ts-nocheck'?: DirectiveConfig;
  'ts-check'?: DirectiveConfig;
  minimumDescriptionLength?: number;
}

export const defaultMinimumDescriptionLength = 3;

type MessageIds =
  | 'tsDirectiveComment'
  | 'tsDirectiveCommentRequiresDescription'
  | 'tsDirectiveCommentDescriptionNotMatchPattern';

export default util.createRule<[Options], MessageIds>({
  name: 'ban-ts-comment',
  meta: {
    type: 'problem',
    docs: {
      description:
        'Disallow `@ts-<directive>` comments or require descriptions after directive',
      recommended: 'error',
    },
    messages: {
      tsDirectiveComment:
        'Do not use "@ts-{{directive}}" because it alters compilation errors.',
      tsDirectiveCommentRequiresDescription:
        'Include a description after the "@ts-{{directive}}" directive to explain why the @ts-{{directive}} is necessary. The description must be {{minimumDescriptionLength}} characters or longer.',
      tsDirectiveCommentDescriptionNotMatchPattern:
        'The description for the "@ts-{{directive}}" directive must match the {{format}} format.',
    },
<<<<<<< HEAD
    schema: {
      definitions: {
        directiveConfigSchema: {
          oneOf: [
            {
              type: 'boolean',
              default: true,
            },
            {
              enum: ['allow-with-description'],
            },
            {
              type: 'object',
              properties: {
                descriptionFormat: { type: 'string' },
=======
    schema: [
      {
        $defs: {
          directiveConfigSchema: {
            oneOf: [
              {
                type: 'boolean',
                default: true,
>>>>>>> 7d402f3d
              },
            },
          ],
        },
<<<<<<< HEAD
      },
      prefixItems: [
        {
          properties: {
            'ts-expect-error': {
              $ref: '#/definitions/directiveConfigSchema',
            },
            'ts-ignore': { $ref: '#/definitions/directiveConfigSchema' },
            'ts-nocheck': { $ref: '#/definitions/directiveConfigSchema' },
            'ts-check': { $ref: '#/definitions/directiveConfigSchema' },
            minimumDescriptionLength: {
              type: 'number',
              default: defaultMinimumDescriptionLength,
            },
=======
        type: 'object',
        properties: {
          'ts-expect-error': {
            $ref: '#/$defs/directiveConfigSchema',
          },
          'ts-ignore': { $ref: '#/$defs/directiveConfigSchema' },
          'ts-nocheck': { $ref: '#/$defs/directiveConfigSchema' },
          'ts-check': { $ref: '#/$defs/directiveConfigSchema' },
          minimumDescriptionLength: {
            type: 'number',
            default: defaultMinimumDescriptionLength,
>>>>>>> 7d402f3d
          },
          additionalProperties: false,
        },
      ],
      type: 'array',
    },
  },
  defaultOptions: [
    {
      'ts-expect-error': 'allow-with-description',
      'ts-ignore': true,
      'ts-nocheck': true,
      'ts-check': false,
      minimumDescriptionLength: defaultMinimumDescriptionLength,
    },
  ],
  create(context, [options]) {
    /*
      The regex used are taken from the ones used in the official TypeScript repo -
      https://github.com/microsoft/TypeScript/blob/408c760fae66080104bc85c449282c2d207dfe8e/src/compiler/scanner.ts#L288-L296
    */
    const commentDirectiveRegExSingleLine =
      /^\/*\s*@ts-(?<directive>expect-error|ignore|check|nocheck)(?<description>.*)/;
    const commentDirectiveRegExMultiLine =
      /^\s*(?:\/|\*)*\s*@ts-(?<directive>expect-error|ignore|check|nocheck)(?<description>.*)/;
    const sourceCode = context.getSourceCode();

    const descriptionFormats = new Map<string, RegExp>();
    for (const directive of [
      'ts-expect-error',
      'ts-ignore',
      'ts-nocheck',
      'ts-check',
    ] as const) {
      const option = options[directive];
      if (typeof option === 'object' && option.descriptionFormat) {
        descriptionFormats.set(directive, new RegExp(option.descriptionFormat));
      }
    }

    return {
      Program(): void {
        const comments = sourceCode.getAllComments();

        comments.forEach(comment => {
          const regExp =
            comment.type === AST_TOKEN_TYPES.Line
              ? commentDirectiveRegExSingleLine
              : commentDirectiveRegExMultiLine;

          const match = regExp.exec(comment.value);
          if (!match) {
            return;
          }
          const { directive, description } = match.groups!;

          const fullDirective = `ts-${directive}` as keyof Options;

          const option = options[fullDirective];
          if (option === true) {
            context.report({
              data: { directive },
              node: comment,
              messageId: 'tsDirectiveComment',
            });
          }

          if (
            option === 'allow-with-description' ||
            (typeof option === 'object' && option.descriptionFormat)
          ) {
            const {
              minimumDescriptionLength = defaultMinimumDescriptionLength,
            } = options;
            const format = descriptionFormats.get(fullDirective);
            if (description.trim().length < minimumDescriptionLength) {
              context.report({
                data: { directive, minimumDescriptionLength },
                node: comment,
                messageId: 'tsDirectiveCommentRequiresDescription',
              });
            } else if (format && !format.test(description)) {
              context.report({
                data: { directive, format: format.source },
                node: comment,
                messageId: 'tsDirectiveCommentDescriptionNotMatchPattern',
              });
            }
          }
        });
      },
    };
  },
});<|MERGE_RESOLUTION|>--- conflicted
+++ resolved
@@ -38,9 +38,8 @@
       tsDirectiveCommentDescriptionNotMatchPattern:
         'The description for the "@ts-{{directive}}" directive must match the {{format}} format.',
     },
-<<<<<<< HEAD
     schema: {
-      definitions: {
+      $defs: {
         directiveConfigSchema: {
           oneOf: [
             {
@@ -54,48 +53,24 @@
               type: 'object',
               properties: {
                 descriptionFormat: { type: 'string' },
-=======
-    schema: [
-      {
-        $defs: {
-          directiveConfigSchema: {
-            oneOf: [
-              {
-                type: 'boolean',
-                default: true,
->>>>>>> 7d402f3d
               },
             },
           ],
         },
-<<<<<<< HEAD
       },
       prefixItems: [
         {
           properties: {
             'ts-expect-error': {
-              $ref: '#/definitions/directiveConfigSchema',
+              $ref: '#/$defs/directiveConfigSchema',
             },
-            'ts-ignore': { $ref: '#/definitions/directiveConfigSchema' },
-            'ts-nocheck': { $ref: '#/definitions/directiveConfigSchema' },
-            'ts-check': { $ref: '#/definitions/directiveConfigSchema' },
+            'ts-ignore': { $ref: '#/$defs/directiveConfigSchema' },
+            'ts-nocheck': { $ref: '#/$defs/directiveConfigSchema' },
+            'ts-check': { $ref: '#/$defs/directiveConfigSchema' },
             minimumDescriptionLength: {
               type: 'number',
               default: defaultMinimumDescriptionLength,
             },
-=======
-        type: 'object',
-        properties: {
-          'ts-expect-error': {
-            $ref: '#/$defs/directiveConfigSchema',
-          },
-          'ts-ignore': { $ref: '#/$defs/directiveConfigSchema' },
-          'ts-nocheck': { $ref: '#/$defs/directiveConfigSchema' },
-          'ts-check': { $ref: '#/$defs/directiveConfigSchema' },
-          minimumDescriptionLength: {
-            type: 'number',
-            default: defaultMinimumDescriptionLength,
->>>>>>> 7d402f3d
           },
           additionalProperties: false,
         },
