<<<<<<< HEAD
import type { TSESLint, TSESTree } from '@typescript-eslint/utils';
import { AST_TOKEN_TYPES } from '@typescript-eslint/utils';
import { getSourceCode } from '@typescript-eslint/utils/eslint-utils';
=======
import { AST_TOKEN_TYPES, type TSESLint } from '@typescript-eslint/utils';
>>>>>>> c0da4201

import { createRule, getStringLength, nullThrows } from '../util';

type DirectiveConfig =
  | boolean
  | 'allow-with-description'
  | { descriptionFormat: string };

interface Options {
  'ts-expect-error'?: DirectiveConfig;
  'ts-ignore'?: DirectiveConfig;
  'ts-nocheck'?: DirectiveConfig;
  'ts-check'?: DirectiveConfig;
  minimumDescriptionLength?: number;
}

const defaultMinimumDescriptionLength = 3;

type MessageIds =
  | 'tsDirectiveComment'
  | 'tsIgnoreInsteadOfExpectError'
  | 'tsDirectiveCommentDescriptionNotMatchPattern'
  | 'tsDirectiveCommentRequiresDescription'
  | 'replaceTsIgnoreWithTsExpectError';

interface MatchedTSDirective {
  directive: string;
  description: string;
}

export default createRule<[Options], MessageIds>({
  name: 'ban-ts-comment',
  meta: {
    type: 'problem',
    docs: {
      description:
        'Disallow `@ts-<directive>` comments or require descriptions after directives',
      recommended: 'recommended',
    },
    messages: {
      tsDirectiveComment:
        'Do not use "@ts-{{directive}}" because it alters compilation errors.',
      tsIgnoreInsteadOfExpectError:
        'Use "@ts-expect-error" instead of "@ts-ignore", as "@ts-ignore" will do nothing if the following line is error-free.',
      tsDirectiveCommentRequiresDescription:
        'Include a description after the "@ts-{{directive}}" directive to explain why the @ts-{{directive}} is necessary. The description must be {{minimumDescriptionLength}} characters or longer.',
      tsDirectiveCommentDescriptionNotMatchPattern:
        'The description for the "@ts-{{directive}}" directive must match the {{format}} format.',
      replaceTsIgnoreWithTsExpectError:
        'Replace "@ts-ignore" with "@ts-expect-error" to ensure an error is actually being suppressed.',
    },
    hasSuggestions: true,
    schema: [
      {
        $defs: {
          directiveConfigSchema: {
            oneOf: [
              {
                type: 'boolean',
                default: true,
              },
              {
                type: 'string',
                enum: ['allow-with-description'],
              },
              {
                type: 'object',
                additionalProperties: false,
                properties: {
                  descriptionFormat: { type: 'string' },
                },
              },
            ],
          },
        },
        properties: {
          'ts-expect-error': { $ref: '#/items/0/$defs/directiveConfigSchema' },
          'ts-ignore': { $ref: '#/items/0/$defs/directiveConfigSchema' },
          'ts-nocheck': { $ref: '#/items/0/$defs/directiveConfigSchema' },
          'ts-check': { $ref: '#/items/0/$defs/directiveConfigSchema' },
          minimumDescriptionLength: {
            type: 'number',
            default: defaultMinimumDescriptionLength,
          },
        },
        type: 'object',
        additionalProperties: false,
      },
    ],
  },
  defaultOptions: [
    {
      'ts-expect-error': 'allow-with-description',
      'ts-ignore': true,
      'ts-nocheck': true,
      'ts-check': false,
      minimumDescriptionLength: defaultMinimumDescriptionLength,
    },
  ],
  create(context, [options]) {
    // https://github.com/microsoft/TypeScript/blob/6f1ad5ad8bec5671f7e951a3524b62d82ec4be68/src/compiler/parser.ts#L10591
    const singleLinePragmaRegEx =
      /^\/\/\/?\s*@ts-(?<directive>check|nocheck)(?<description>.*)$/;

    /*
      The regex used are taken from the ones used in the official TypeScript repo -
      https://github.com/microsoft/TypeScript/blob/6f1ad5ad8bec5671f7e951a3524b62d82ec4be68/src/compiler/scanner.ts#L340-L348
    */
    const commentDirectiveRegExSingleLine =
      /^\/*\s*@ts-(?<directive>expect-error|ignore)(?<description>.*)/;
    const commentDirectiveRegExMultiLine =
<<<<<<< HEAD
      /^\s*(?:\/|\*)*\s*@ts-(?<directive>expect-error|ignore)(?<description>.*)/;
    const sourceCode = getSourceCode(context);
=======
      /^\s*(?:\/|\*)*\s*@ts-(?<directive>expect-error|ignore|check|nocheck)(?<description>.*)/;
>>>>>>> c0da4201

    const descriptionFormats = new Map<string, RegExp>();
    for (const directive of [
      'ts-expect-error',
      'ts-ignore',
      'ts-nocheck',
      'ts-check',
    ] as const) {
      const option = options[directive];
      if (typeof option === 'object' && option.descriptionFormat) {
        descriptionFormats.set(directive, new RegExp(option.descriptionFormat));
      }
    }

    function execDirectiveRegEx(
      regex: RegExp,
      str: string,
    ): MatchedTSDirective | null {
      const match = regex.exec(str);
      if (!match) {
        return null;
      }

      const { directive, description } = nullThrows(
        match.groups,
        'RegExp should contain groups',
      );
      return {
        directive: nullThrows(
          directive,
          'RegExp should contain "directive" group',
        ),
        description: nullThrows(
          description,
          'RegExp should contain "description" group',
        ),
      };
    }

    function findDirectiveInComment(
      comment: TSESTree.Comment,
    ): MatchedTSDirective | null {
      if (comment.type === AST_TOKEN_TYPES.Line) {
        const matchedPragma = execDirectiveRegEx(
          singleLinePragmaRegEx,
          `//${comment.value}`,
        );
        if (matchedPragma) {
          return matchedPragma;
        }

        return execDirectiveRegEx(
          commentDirectiveRegExSingleLine,
          comment.value,
        );
      }

      const commentLines = comment.value.split('\n');
      return execDirectiveRegEx(
        commentDirectiveRegExMultiLine,
        commentLines[commentLines.length - 1],
      );
    }

    return {
      Program(): void {
        const comments = context.sourceCode.getAllComments();

        comments.forEach(comment => {
          const match = findDirectiveInComment(comment);
          if (!match) {
            return;
          }
          const { directive, description } = match;

          const fullDirective = `ts-${directive}` as keyof Options;

          const option = options[fullDirective];
          if (option === true) {
            if (directive === 'ignore') {
              // Special case to suggest @ts-expect-error instead of @ts-ignore
              context.report({
                node: comment,
                messageId: 'tsIgnoreInsteadOfExpectError',
                suggest: [
                  {
                    messageId: 'replaceTsIgnoreWithTsExpectError',
                    fix(fixer): TSESLint.RuleFix {
                      const commentText = comment.value.replace(
                        /@ts-ignore/,
                        '@ts-expect-error',
                      );
                      return fixer.replaceText(
                        comment,
                        comment.type === AST_TOKEN_TYPES.Line
                          ? `//${commentText}`
                          : `/*${commentText}*/`,
                      );
                    },
                  },
                ],
              });
            } else {
              context.report({
                data: { directive },
                node: comment,
                messageId: 'tsDirectiveComment',
              });
            }
          }

          if (
            option === 'allow-with-description' ||
            (typeof option === 'object' && option.descriptionFormat)
          ) {
            const { minimumDescriptionLength } = options;
            const format = descriptionFormats.get(fullDirective);
            if (
              getStringLength(description.trim()) < minimumDescriptionLength!
            ) {
              context.report({
                data: { directive, minimumDescriptionLength },
                node: comment,
                messageId: 'tsDirectiveCommentRequiresDescription',
              });
            } else if (format && !format.test(description)) {
              context.report({
                data: { directive, format: format.source },
                node: comment,
                messageId: 'tsDirectiveCommentDescriptionNotMatchPattern',
              });
            }
          }
        });
      },
    };
  },
});<|MERGE_RESOLUTION|>--- conflicted
+++ resolved
@@ -1,10 +1,5 @@
-<<<<<<< HEAD
 import type { TSESLint, TSESTree } from '@typescript-eslint/utils';
 import { AST_TOKEN_TYPES } from '@typescript-eslint/utils';
-import { getSourceCode } from '@typescript-eslint/utils/eslint-utils';
-=======
-import { AST_TOKEN_TYPES, type TSESLint } from '@typescript-eslint/utils';
->>>>>>> c0da4201
 
 import { createRule, getStringLength, nullThrows } from '../util';
 
@@ -116,12 +111,7 @@
     const commentDirectiveRegExSingleLine =
       /^\/*\s*@ts-(?<directive>expect-error|ignore)(?<description>.*)/;
     const commentDirectiveRegExMultiLine =
-<<<<<<< HEAD
       /^\s*(?:\/|\*)*\s*@ts-(?<directive>expect-error|ignore)(?<description>.*)/;
-    const sourceCode = getSourceCode(context);
-=======
-      /^\s*(?:\/|\*)*\s*@ts-(?<directive>expect-error|ignore|check|nocheck)(?<description>.*)/;
->>>>>>> c0da4201
 
     const descriptionFormats = new Map<string, RegExp>();
     for (const directive of [
