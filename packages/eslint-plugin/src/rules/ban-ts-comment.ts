import type { TSESLint, TSESTree } from '@typescript-eslint/utils';

import { AST_TOKEN_TYPES } from '@typescript-eslint/utils';

import { createRule, getStringLength, nullThrows } from '../util';

const defaultMinimumDescriptionLength = 3;

export type DirectiveConfig =
  | boolean
  | 'allow-with-description'
  | { descriptionFormat: string };

<<<<<<< HEAD
export interface Options {
=======
export interface OptionsShape {
>>>>>>> faec1ca2
  minimumDescriptionLength?: number;
  'ts-check'?: DirectiveConfig;
  'ts-expect-error'?: DirectiveConfig;
  'ts-ignore'?: DirectiveConfig;
  'ts-nocheck'?: DirectiveConfig;
}

export type Options = [OptionsShape];

export type MessageIds =
  | 'replaceTsIgnoreWithTsExpectError'
  | 'tsDirectiveComment'
  | 'tsDirectiveCommentDescriptionNotMatchPattern'
  | 'tsDirectiveCommentRequiresDescription'
  | 'tsIgnoreInsteadOfExpectError';

interface MatchedTSDirective {
  description: string;
  directive: string;
}

export default createRule<Options, MessageIds>({
  name: 'ban-ts-comment',
  meta: {
    type: 'problem',
    docs: {
      description:
        'Disallow `@ts-<directive>` comments or require descriptions after directives',
      recommended: {
        recommended: true,
        strict: [{ minimumDescriptionLength: 10 }],
      },
    },
    hasSuggestions: true,
    messages: {
      replaceTsIgnoreWithTsExpectError:
        'Replace "@ts-ignore" with "@ts-expect-error".',
      tsDirectiveComment:
        'Do not use "@ts-{{directive}}" because it alters compilation errors.',
      tsDirectiveCommentDescriptionNotMatchPattern:
        'The description for the "@ts-{{directive}}" directive must match the {{format}} format.',
      tsDirectiveCommentRequiresDescription:
        'Include a description after the "@ts-{{directive}}" directive to explain why the @ts-{{directive}} is necessary. The description must be {{minimumDescriptionLength}} characters or longer.',
      tsIgnoreInsteadOfExpectError:
        'Use "@ts-expect-error" instead of "@ts-ignore", as "@ts-ignore" will do nothing if the following line is error-free.',
    },
    schema: [
      {
        type: 'object',
        $defs: {
          directiveConfigSchema: {
            oneOf: [
              {
                type: 'boolean',
                default: true,
              },
              {
                type: 'string',
                enum: ['allow-with-description'],
              },
              {
                type: 'object',
                additionalProperties: false,
                properties: {
                  descriptionFormat: { type: 'string' },
                },
              },
            ],
          },
        },
        additionalProperties: false,
        properties: {
          minimumDescriptionLength: {
            type: 'number',
            default: defaultMinimumDescriptionLength,
            description:
              'A minimum character length for descriptions when `allow-with-description` is enabled.',
          },
          'ts-check': { $ref: '#/items/0/$defs/directiveConfigSchema' },
          'ts-expect-error': { $ref: '#/items/0/$defs/directiveConfigSchema' },
          'ts-ignore': { $ref: '#/items/0/$defs/directiveConfigSchema' },
          'ts-nocheck': { $ref: '#/items/0/$defs/directiveConfigSchema' },
        },
      },
    ],
  },
  defaultOptions: [
    {
      minimumDescriptionLength: defaultMinimumDescriptionLength,
      'ts-check': false,
      'ts-expect-error': 'allow-with-description',
      'ts-ignore': true,
      'ts-nocheck': true,
    },
  ],
  create(context, [options]) {
    // https://github.com/microsoft/TypeScript/blob/6f1ad5ad8bec5671f7e951a3524b62d82ec4be68/src/compiler/parser.ts#L10591
    const singleLinePragmaRegEx =
      /^\/\/\/?\s*@ts-(?<directive>check|nocheck)(?<description>.*)$/;

    /*
      The regex used are taken from the ones used in the official TypeScript repo -
      https://github.com/microsoft/TypeScript/blob/6f1ad5ad8bec5671f7e951a3524b62d82ec4be68/src/compiler/scanner.ts#L340-L348
    */
    const commentDirectiveRegExSingleLine =
      /^\/*\s*@ts-(?<directive>expect-error|ignore)(?<description>.*)/;
    const commentDirectiveRegExMultiLine =
      /^\s*(?:\/|\*)*\s*@ts-(?<directive>expect-error|ignore)(?<description>.*)/;

    const descriptionFormats = new Map<string, RegExp>();
    for (const directive of [
      'ts-expect-error',
      'ts-ignore',
      'ts-nocheck',
      'ts-check',
    ] as const) {
      const option = options[directive];
      if (typeof option === 'object' && option.descriptionFormat) {
        descriptionFormats.set(directive, new RegExp(option.descriptionFormat));
      }
    }

    function execDirectiveRegEx(
      regex: RegExp,
      str: string,
    ): MatchedTSDirective | null {
      const match = regex.exec(str);
      if (!match) {
        return null;
      }

      const { description, directive } = nullThrows(
        match.groups,
        'RegExp should contain groups',
      );
      return {
        description: nullThrows(
          description,
          'RegExp should contain "description" group',
        ),
        directive: nullThrows(
          directive,
          'RegExp should contain "directive" group',
        ),
      };
    }

    function findDirectiveInComment(
      comment: TSESTree.Comment,
    ): MatchedTSDirective | null {
      if (comment.type === AST_TOKEN_TYPES.Line) {
        const matchedPragma = execDirectiveRegEx(
          singleLinePragmaRegEx,
          `//${comment.value}`,
        );
        if (matchedPragma) {
          return matchedPragma;
        }

        return execDirectiveRegEx(
          commentDirectiveRegExSingleLine,
          comment.value,
        );
      }

      const commentLines = comment.value.split('\n');
      return execDirectiveRegEx(
        commentDirectiveRegExMultiLine,
        commentLines[commentLines.length - 1],
      );
    }

    return {
      Program(node): void {
        const firstStatement = node.body.at(0);

        const comments = context.sourceCode.getAllComments();

        comments.forEach(comment => {
          const match = findDirectiveInComment(comment);
          if (!match) {
            return;
          }
          const { description, directive } = match;

          if (
            directive === 'nocheck' &&
            firstStatement &&
            firstStatement.loc.start.line <= comment.loc.start.line
          ) {
            return;
          }

          const fullDirective = `ts-${directive}` as keyof OptionsShape;

          const option = options[fullDirective];
          if (option === true) {
            if (directive === 'ignore') {
              // Special case to suggest @ts-expect-error instead of @ts-ignore
              context.report({
                node: comment,
                messageId: 'tsIgnoreInsteadOfExpectError',
                suggest: [
                  {
                    messageId: 'replaceTsIgnoreWithTsExpectError',
                    fix(fixer): TSESLint.RuleFix {
                      const commentText = comment.value.replace(
                        /@ts-ignore/,
                        '@ts-expect-error',
                      );
                      return fixer.replaceText(
                        comment,
                        comment.type === AST_TOKEN_TYPES.Line
                          ? `//${commentText}`
                          : `/*${commentText}*/`,
                      );
                    },
                  },
                ],
              });
            } else {
              context.report({
                node: comment,
                messageId: 'tsDirectiveComment',
                data: { directive },
              });
            }
          }

          if (
            option === 'allow-with-description' ||
            (typeof option === 'object' && option.descriptionFormat)
          ) {
            const { minimumDescriptionLength } = options;
            const format = descriptionFormats.get(fullDirective);
            if (
              getStringLength(description.trim()) <
              nullThrows(
                minimumDescriptionLength,
                'Expected minimumDescriptionLength to be set',
              )
            ) {
              context.report({
                node: comment,
                messageId: 'tsDirectiveCommentRequiresDescription',
                data: { directive, minimumDescriptionLength },
              });
            } else if (format && !format.test(description)) {
              context.report({
                node: comment,
                messageId: 'tsDirectiveCommentDescriptionNotMatchPattern',
                data: { directive, format: format.source },
              });
            }
          }
        });
      },
    };
  },
});<|MERGE_RESOLUTION|>--- conflicted
+++ resolved
@@ -11,11 +11,7 @@
   | 'allow-with-description'
   | { descriptionFormat: string };
 
-<<<<<<< HEAD
-export interface Options {
-=======
 export interface OptionsShape {
->>>>>>> faec1ca2
   minimumDescriptionLength?: number;
   'ts-check'?: DirectiveConfig;
   'ts-expect-error'?: DirectiveConfig;
