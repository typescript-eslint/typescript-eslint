--- conflicted
+++ resolved
@@ -8,14 +8,8 @@
   name: 'non-nullable-type-assertion-style',
   meta: {
     docs: {
-<<<<<<< HEAD
       description: 'Enforce non-null assertions over explicit type casts',
-      recommended: false,
-=======
-      description:
-        'Prefers a non-null assertion over explicit type cast when possible',
       recommended: 'strict',
->>>>>>> 03577a69
       requiresTypeChecking: true,
       suggestion: true,
     },
