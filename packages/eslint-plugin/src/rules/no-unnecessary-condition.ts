--- conflicted
+++ resolved
@@ -89,13 +89,8 @@
     type: 'suggestion',
     docs: {
       description:
-<<<<<<< HEAD
         'Disallow conditionals where the type is always truthy or always falsy',
-      recommended: false,
-=======
-        'Prevents conditionals where the type is always truthy or always falsy',
       recommended: 'strict',
->>>>>>> 03577a69
       requiresTypeChecking: true,
     },
     schema: [
