import {
  TSESTree,
  AST_NODE_TYPES,
  AST_TOKEN_TYPES,
} from '@typescript-eslint/experimental-utils';
import * as ts from 'typescript';
import {
  isTypeFlagSet,
  unionTypeParts,
  isFalsyType,
  isBooleanLiteralType,
  isLiteralType,
  getCallSignaturesOfType,
} from 'tsutils';
import {
  createRule,
  getParserServices,
  getConstrainedTypeAtLocation,
  isNullableType,
  nullThrows,
  NullThrowsReasons,
} from '../util';

// Truthiness utilities
// #region
const isTruthyLiteral = (type: ts.Type): boolean =>
  isBooleanLiteralType(type, true) || (isLiteralType(type) && !!type.value);

const isPossiblyFalsy = (type: ts.Type): boolean =>
  unionTypeParts(type)
    // PossiblyFalsy flag includes literal values, so exclude ones that
    // are definitely truthy
    .filter(t => !isTruthyLiteral(t))
    .some(type => isTypeFlagSet(type, ts.TypeFlags.PossiblyFalsy));

const isPossiblyTruthy = (type: ts.Type): boolean =>
  unionTypeParts(type).some(type => !isFalsyType(type));

// Nullish utilities
const nullishFlag = ts.TypeFlags.Undefined | ts.TypeFlags.Null;
const isNullishType = (type: ts.Type): boolean =>
  isTypeFlagSet(type, nullishFlag);

const isPossiblyNullish = (type: ts.Type): boolean =>
  unionTypeParts(type).some(isNullishType);

const isAlwaysNullish = (type: ts.Type): boolean =>
  unionTypeParts(type).every(isNullishType);

// isLiteralType only covers numbers and strings, this is a more exhaustive check.
const isLiteral = (type: ts.Type): boolean =>
  isBooleanLiteralType(type, true) ||
  isBooleanLiteralType(type, false) ||
  type.flags === ts.TypeFlags.Undefined ||
  type.flags === ts.TypeFlags.Null ||
  type.flags === ts.TypeFlags.Void ||
  isLiteralType(type);
// #endregion

export type Options = [
  {
    allowConstantLoopConditions?: boolean;
    checkArrayPredicates?: boolean;
  },
];

export type MessageId =
  | 'alwaysTruthy'
  | 'alwaysFalsy'
  | 'alwaysTruthyFunc'
  | 'alwaysFalsyFunc'
  | 'neverNullish'
  | 'alwaysNullish'
  | 'literalBooleanExpression'
  | 'never'
  | 'neverOptionalChain';
export default createRule<Options, MessageId>({
  name: 'no-unnecessary-condition',
  meta: {
    type: 'suggestion',
    docs: {
      description:
        'Prevents conditionals where the type is always truthy or always falsy',
      category: 'Best Practices',
      recommended: false,
      requiresTypeChecking: true,
    },
    schema: [
      {
        type: 'object',
        properties: {
          allowConstantLoopConditions: {
            type: 'boolean',
          },
          checkArrayPredicates: {
            type: 'boolean',
          },
        },
        additionalProperties: false,
      },
    ],
    fixable: 'code',
    messages: {
      alwaysTruthy: 'Unnecessary conditional, value is always truthy.',
      alwaysFalsy: 'Unnecessary conditional, value is always falsy.',
      alwaysTruthyFunc:
        'This callback should return a conditional, but return is always truthy.',
      alwaysFalsyFunc:
        'This callback should return a conditional, but return is always falsy.',
      neverNullish:
        'Unnecessary conditional, expected left-hand side of `??` operator to be possibly null or undefined.',
      alwaysNullish:
        'Unnecessary conditional, left-hand side of `??` operator is always `null` or `undefined`.',
      literalBooleanExpression:
        'Unnecessary conditional, both sides of the expression are literal values.',
      never: 'Unnecessary conditional, value is `never`.',
      neverOptionalChain: 'Unnecessary optional chain on a non-nullish value.',
    },
  },
  defaultOptions: [
    {
      allowConstantLoopConditions: false,
      checkArrayPredicates: false,
    },
  ],
  create(context, [{ allowConstantLoopConditions, checkArrayPredicates }]) {
    const service = getParserServices(context);
    const checker = service.program.getTypeChecker();
    const sourceCode = context.getSourceCode();

    function getNodeType(node: TSESTree.Expression): ts.Type {
      const tsNode = service.esTreeNodeToTSNodeMap.get(node);
      return getConstrainedTypeAtLocation(checker, tsNode);
    }

    function nodeIsArrayType(node: TSESTree.Expression): boolean {
      const nodeType = getNodeType(node);
      return checker.isArrayType(nodeType);
    }
    function nodeIsTupleType(node: TSESTree.Expression): boolean {
      const nodeType = getNodeType(node);
      return checker.isTupleType(nodeType);
    }

    function isArrayIndexExpression(node: TSESTree.Expression): boolean {
      return (
        // Is an index signature
        node.type === AST_NODE_TYPES.MemberExpression &&
        node.computed &&
        // ...into an array type
        (nodeIsArrayType(node.object) ||
          // ... or a tuple type
          (nodeIsTupleType(node.object) &&
            // Exception: literal index into a tuple - will have a sound type
            node.property.type !== AST_NODE_TYPES.Literal))
      );
    }

    /**
     * Checks if a conditional node is necessary:
     * if the type of the node is always true or always false, it's not necessary.
     */
    function checkNode(node: TSESTree.Expression): void {
<<<<<<< HEAD
      // When checking logical expressions, only check the right side
      //  as the left side has been checked by checkLogicalExpressionForUnnecessaryConditionals
      if (node.type === AST_NODE_TYPES.LogicalExpression) {
        return checkNode(node.right);
      }
=======
      // Since typescript array index signature types don't represent the
      //  possibility of out-of-bounds access, if we're indexing into an array
      //  just skip the check, to avoid false positives
      if (isArrayIndexExpression(node)) {
        return;
      }

>>>>>>> d793458b
      const type = getNodeType(node);

      // Conditional is always necessary if it involves:
      //    `any` or `unknown` or a naked type parameter
      if (
        unionTypeParts(type).some(part =>
          isTypeFlagSet(
            part,
            ts.TypeFlags.Any |
              ts.TypeFlags.Unknown |
              ts.TypeFlags.TypeParameter,
          ),
        )
      ) {
        return;
      }
      const messageId = isTypeFlagSet(type, ts.TypeFlags.Never)
        ? 'never'
        : !isPossiblyTruthy(type)
        ? 'alwaysFalsy'
        : !isPossiblyFalsy(type)
        ? 'alwaysTruthy'
        : undefined;

      if (messageId) {
        context.report({ node, messageId });
      }
    }

    function checkNodeForNullish(node: TSESTree.Expression): void {
      // Since typescript array index signature types don't represent the
      //  possibility of out-of-bounds access, if we're indexing into an array
      //  just skip the check, to avoid false positives
      if (isArrayIndexExpression(node)) {
        return;
      }
      const type = getNodeType(node);
      // Conditional is always necessary if it involves `any` or `unknown`
      if (isTypeFlagSet(type, ts.TypeFlags.Any | ts.TypeFlags.Unknown)) {
        return;
      }
      const messageId = isTypeFlagSet(type, ts.TypeFlags.Never)
        ? 'never'
        : !isPossiblyNullish(type)
        ? 'neverNullish'
        : isAlwaysNullish(type)
        ? 'alwaysNullish'
        : undefined;

      if (messageId) {
        context.report({ node, messageId });
      }
    }

    /**
     * Checks that a binary expression is necessarily conditional, reports otherwise.
     * If both sides of the binary expression are literal values, it's not a necessary condition.
     *
     * NOTE: It's also unnecessary if the types that don't overlap at all
     *    but that case is handled by the Typescript compiler itself.
     */
    const BOOL_OPERATORS = new Set([
      '<',
      '>',
      '<=',
      '>=',
      '==',
      '===',
      '!=',
      '!==',
    ]);
    function checkIfBinaryExpressionIsNecessaryConditional(
      node: TSESTree.BinaryExpression,
    ): void {
      if (
        BOOL_OPERATORS.has(node.operator) &&
        isLiteral(getNodeType(node.left)) &&
        isLiteral(getNodeType(node.right))
      ) {
        context.report({ node, messageId: 'literalBooleanExpression' });
      }
    }

    /**
     * Checks that a logical expression contains a boolean, reports otherwise.
     */
    function checkLogicalExpressionForUnnecessaryConditionals(
      node: TSESTree.LogicalExpression,
    ): void {
      if (node.operator === '??') {
        checkNodeForNullish(node.left);
        return;
      }
      // Only checks the left side, since the right side might not be "conditional" at all.
      // The right side will be checked if the LogicalExpression is used in a conditional context
      checkNode(node.left);
    }

    /**
     * Checks that a testable expression of a loop is necessarily conditional, reports otherwise.
     */
    function checkIfLoopIsNecessaryConditional(
      node:
        | TSESTree.DoWhileStatement
        | TSESTree.ForStatement
        | TSESTree.WhileStatement,
    ): void {
      if (node.test === null) {
        // e.g. `for(;;)`
        return;
      }

      /**
       * Allow:
       *   while (true) {}
       *   for (;true;) {}
       *   do {} while (true)
       */
      if (
        allowConstantLoopConditions &&
        isBooleanLiteralType(getNodeType(node.test), true)
      ) {
        return;
      }

      checkNode(node.test);
    }

    const ARRAY_PREDICATE_FUNCTIONS = new Set([
      'filter',
      'find',
      'some',
      'every',
    ]);
    function shouldCheckCallback(node: TSESTree.CallExpression): boolean {
      const { callee } = node;
      return (
        // option is on
        !!checkArrayPredicates &&
        // looks like `something.filter` or `something.find`
        callee.type === AST_NODE_TYPES.MemberExpression &&
        callee.property.type === AST_NODE_TYPES.Identifier &&
        ARRAY_PREDICATE_FUNCTIONS.has(callee.property.name) &&
        // and the left-hand side is an array, according to the types
        (nodeIsArrayType(callee.object) || nodeIsTupleType(callee.object))
      );
    }
    function checkCallExpression(node: TSESTree.CallExpression): void {
      const {
        arguments: [callback],
      } = node;
      if (callback && shouldCheckCallback(node)) {
        // Inline defined functions
        if (
          (callback.type === AST_NODE_TYPES.ArrowFunctionExpression ||
            callback.type === AST_NODE_TYPES.FunctionExpression) &&
          callback.body
        ) {
          // Two special cases, where we can directly check the node that's returned:
          // () => something
          if (callback.body.type !== AST_NODE_TYPES.BlockStatement) {
            return checkNode(callback.body);
          }
          // () => { return something; }
          const callbackBody = callback.body.body;
          if (
            callbackBody.length === 1 &&
            callbackBody[0].type === AST_NODE_TYPES.ReturnStatement &&
            callbackBody[0].argument
          ) {
            return checkNode(callbackBody[0].argument);
          }
          // Potential enhancement: could use code-path analysis to check
          //   any function with a single return statement
          // (Value to complexity ratio is dubious however)
        }
        // Otherwise just do type analysis on the function as a whole.
        const returnTypes = getCallSignaturesOfType(
          getNodeType(callback),
        ).map(sig => sig.getReturnType());
        /* istanbul ignore if */ if (returnTypes.length === 0) {
          // Not a callable function
          return;
        }
        if (!returnTypes.some(isPossiblyFalsy)) {
          return context.report({
            node: callback,
            messageId: 'alwaysTruthyFunc',
          });
        }
        if (!returnTypes.some(isPossiblyTruthy)) {
          return context.report({
            node: callback,
            messageId: 'alwaysFalsyFunc',
          });
        }
      }
    }

    // Recursively searches an optional chain for an array index expression
    //  Has to search the entire chain, because an array index will "infect" the rest of the types
    //  Example:
    //  ```
    //  [{x: {y: "z"} }][n] // type is {x: {y: "z"}}
    //    ?.x // type is {y: "z"}
    //    ?.y // This access is considered "unnecessary" according to the types
    //  ```
    function optionChainContainsArrayIndex(
      node: TSESTree.OptionalMemberExpression | TSESTree.OptionalCallExpression,
    ): boolean {
      const lhsNode =
        node.type === AST_NODE_TYPES.OptionalCallExpression
          ? node.callee
          : node.object;
      if (isArrayIndexExpression(lhsNode)) {
        return true;
      }
      if (
        lhsNode.type === AST_NODE_TYPES.OptionalMemberExpression ||
        lhsNode.type === AST_NODE_TYPES.OptionalCallExpression
      ) {
        return optionChainContainsArrayIndex(lhsNode);
      }
      return false;
    }

    function checkOptionalChain(
      node: TSESTree.OptionalMemberExpression | TSESTree.OptionalCallExpression,
      beforeOperator: TSESTree.Node,
      fix: '' | '.',
    ): void {
      // We only care if this step in the chain is optional. If just descend
      // from an optional chain, then that's fine.
      if (!node.optional) {
        return;
      }

      // Since typescript array index signature types don't represent the
      //  possibility of out-of-bounds access, if we're indexing into an array
      //  just skip the check, to avoid false positives
      if (optionChainContainsArrayIndex(node)) {
        return;
      }

      const type = getNodeType(node);
      if (
        isTypeFlagSet(type, ts.TypeFlags.Any) ||
        isTypeFlagSet(type, ts.TypeFlags.Unknown) ||
        isNullableType(type, { allowUndefined: true })
      ) {
        return;
      }

      const questionDotOperator = nullThrows(
        sourceCode.getTokenAfter(
          beforeOperator,
          token =>
            token.type === AST_TOKEN_TYPES.Punctuator && token.value === '?.',
        ),
        NullThrowsReasons.MissingToken('operator', node.type),
      );

      context.report({
        node,
        loc: questionDotOperator.loc,
        messageId: 'neverOptionalChain',
        fix(fixer) {
          return fixer.replaceText(questionDotOperator, fix);
        },
      });
    }

    function checkOptionalMemberExpression(
      node: TSESTree.OptionalMemberExpression,
    ): void {
      checkOptionalChain(node, node.object, node.computed ? '' : '.');
    }

    function checkOptionalCallExpression(
      node: TSESTree.OptionalCallExpression,
    ): void {
      checkOptionalChain(node, node.callee, '');
    }

    return {
      BinaryExpression: checkIfBinaryExpressionIsNecessaryConditional,
      CallExpression: checkCallExpression,
      ConditionalExpression: (node): void => checkNode(node.test),
      DoWhileStatement: checkIfLoopIsNecessaryConditional,
      ForStatement: checkIfLoopIsNecessaryConditional,
      IfStatement: (node): void => checkNode(node.test),
      LogicalExpression: checkLogicalExpressionForUnnecessaryConditionals,
      WhileStatement: checkIfLoopIsNecessaryConditional,
      OptionalMemberExpression: checkOptionalMemberExpression,
      OptionalCallExpression: checkOptionalCallExpression,
    };
  },
});<|MERGE_RESOLUTION|>--- conflicted
+++ resolved
@@ -161,21 +161,19 @@
      * if the type of the node is always true or always false, it's not necessary.
      */
     function checkNode(node: TSESTree.Expression): void {
-<<<<<<< HEAD
+      // Since typescript array index signature types don't represent the
+      //  possibility of out-of-bounds access, if we're indexing into an array
+      //  just skip the check, to avoid false positives
+      if (isArrayIndexExpression(node)) {
+        return;
+      }
+
       // When checking logical expressions, only check the right side
       //  as the left side has been checked by checkLogicalExpressionForUnnecessaryConditionals
       if (node.type === AST_NODE_TYPES.LogicalExpression) {
         return checkNode(node.right);
       }
-=======
-      // Since typescript array index signature types don't represent the
-      //  possibility of out-of-bounds access, if we're indexing into an array
-      //  just skip the check, to avoid false positives
-      if (isArrayIndexExpression(node)) {
-        return;
-      }
-
->>>>>>> d793458b
+
       const type = getNodeType(node);
 
       // Conditional is always necessary if it involves:
