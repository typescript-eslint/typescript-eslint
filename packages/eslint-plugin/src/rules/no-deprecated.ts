--- conflicted
+++ resolved
@@ -295,19 +295,18 @@
       if (callLikeNode) {
         return getCallLikeDeprecation(callLikeNode);
       }
-<<<<<<< HEAD
-
-      if (node.parent.type === AST_NODE_TYPES.JSXAttribute) {
+
+      if (
+        node.parent.type === AST_NODE_TYPES.JSXAttribute &&
+        node.type !== AST_NODE_TYPES.Super
+      ) {
         return getJSXAttributeDeprecation(node.parent.parent, node.name);
       }
 
-      if (node.parent.type === AST_NODE_TYPES.Property) {
-=======
       if (
         node.parent.type === AST_NODE_TYPES.Property &&
         node.type !== AST_NODE_TYPES.Super
       ) {
->>>>>>> 0d0722c0
         return getJsDocDeprecation(
           services.getTypeAtLocation(node.parent.parent).getProperty(node.name),
         );
