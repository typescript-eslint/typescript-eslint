--- conflicted
+++ resolved
@@ -13,11 +13,8 @@
   getParserServices,
   nullThrows,
   typeMatchesSomeSpecifier,
-<<<<<<< HEAD
   typeOrValueSpecifiersSchema,
-=======
   valueMatchesSomeSpecifier,
->>>>>>> 9530e026
 } from '../util';
 
 type IdentifierLike =
@@ -547,12 +544,9 @@
           checkIdentifier(node);
         }
       },
-<<<<<<< HEAD
+      MemberExpression: checkMemberExpression,
       'MemberExpression > Literal': checkIdentifier,
       'MemberExpression > TemplateLiteral': checkIdentifier,
-=======
-      MemberExpression: checkMemberExpression,
->>>>>>> 9530e026
       PrivateIdentifier: checkIdentifier,
       Super: checkIdentifier,
     };
