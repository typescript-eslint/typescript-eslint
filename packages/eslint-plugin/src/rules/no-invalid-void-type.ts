--- conflicted
+++ resolved
@@ -4,17 +4,12 @@
 
 import { createRule } from '../util';
 
-<<<<<<< HEAD
-export interface Options {
-  allowInGenericTypeArguments?: [string, ...string[]] | boolean;
-=======
 interface Options {
->>>>>>> 07d0e0d4
   allowAsThisParameter?: boolean;
   allowInGenericTypeArguments?: boolean | [string, ...string[]];
 }
 
-export type MessageIds =
+type MessageIds =
   | 'invalidVoidForGeneric'
   | 'invalidVoidNotReturn'
   | 'invalidVoidNotReturnOrGeneric'
