--- conflicted
+++ resolved
@@ -324,11 +324,7 @@
  *     foo()
  *     ;[1, 2, 3].forEach(bar)
  * @param node The node to get.
-<<<<<<< HEAD
-=======
  * @param sourceCode The source code to get tokens.
- * @returns The actual last token.
->>>>>>> 33185ca9
  * @private
  */
 function getActualLastToken(
