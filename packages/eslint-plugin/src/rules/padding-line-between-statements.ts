import type { TSESLint, TSESTree } from '@typescript-eslint/utils';
import { AST_NODE_TYPES } from '@typescript-eslint/utils';
import { getSourceCode } from '@typescript-eslint/utils/eslint-utils';

import {
  createRule,
  isClosingBraceToken,
  isFunction,
  isNotSemicolonToken,
  isParenthesized,
  isSemicolonToken,
  isTokenOnSameLine,
} from '../util';

/**
 * This rule is a replica of padding-line-between-statements.
 *
 * Ideally we would want to extend the rule support typescript specific support.
 * But since not all the state is exposed by the eslint and eslint has frozen stylistic rules,
 * (see - https://eslint.org/blog/2020/05/changes-to-rules-policies for details.)
 * we are forced to re-implement the rule here.
 *
 * We have tried to keep the implementation as close as possible to the eslint implementation, to make
 * patching easier for future contributors.
 *
 * Reference rule - https://github.com/eslint/eslint/blob/main/lib/rules/padding-line-between-statements.js
 */

type NodeTest = (
  node: TSESTree.Node,
  sourceCode: TSESLint.SourceCode,
) => boolean;

interface NodeTestObject {
  test: NodeTest;
}

interface PaddingOption {
  blankLine: keyof typeof PaddingTypes;
  prev: string[] | string;
  next: string[] | string;
}

type MessageIds = 'expectedBlankLine' | 'unexpectedBlankLine';
type Options = PaddingOption[];

const LT = `[${Array.from(
  new Set(['\r\n', '\r', '\n', '\u2028', '\u2029']),
).join('')}]`;
const PADDING_LINE_SEQUENCE = new RegExp(
  String.raw`^(\s*?${LT})\s*${LT}(\s*;?)$`,
  'u',
);

/**
 * Creates tester which check if a node starts with specific keyword with the
 * appropriate AST_NODE_TYPES.
 * @param keyword The keyword to test.
 * @returns the created tester.
 * @private
 */
function newKeywordTester(
  type: AST_NODE_TYPES | AST_NODE_TYPES[],
  keyword: string,
): NodeTestObject {
  return {
    test(node, sourceCode): boolean {
      const isSameKeyword = sourceCode.getFirstToken(node)?.value === keyword;
      const isSameType = Array.isArray(type)
        ? type.some(val => val === node.type)
        : type === node.type;

      return isSameKeyword && isSameType;
    },
  };
}

/**
 * Creates tester which check if a node starts with specific keyword and spans a single line.
 * @param keyword The keyword to test.
 * @returns the created tester.
 * @private
 */
function newSinglelineKeywordTester(keyword: string): NodeTestObject {
  return {
    test(node, sourceCode): boolean {
      return (
        node.loc.start.line === node.loc.end.line &&
        sourceCode.getFirstToken(node)!.value === keyword
      );
    },
  };
}

/**
 * Creates tester which check if a node starts with specific keyword and spans multiple lines.
 * @param keyword The keyword to test.
 * @returns the created tester.
 * @private
 */
function newMultilineKeywordTester(keyword: string): NodeTestObject {
  return {
    test(node, sourceCode): boolean {
      return (
        node.loc.start.line !== node.loc.end.line &&
        sourceCode.getFirstToken(node)!.value === keyword
      );
    },
  };
}

/**
 * Creates tester which check if a node is specific type.
 * @param type The node type to test.
 * @returns the created tester.
 * @private
 */
function newNodeTypeTester(type: AST_NODE_TYPES): NodeTestObject {
  return {
    test: (node): boolean => node.type === type,
  };
}

/**
 * Skips a chain expression node
 * @param node The node to test
 * @returnsA non-chain expression
 * @private
 */
function skipChainExpression(node: TSESTree.Node): TSESTree.Node {
  return node.type === AST_NODE_TYPES.ChainExpression ? node.expression : node;
}

/**
 * Checks the given node is an expression statement of IIFE.
 * @param node The node to check.
 * @returns `true` if the node is an expression statement of IIFE.
 * @private
 */
function isIIFEStatement(node: TSESTree.Node): boolean {
  if (node.type === AST_NODE_TYPES.ExpressionStatement) {
    let expression = skipChainExpression(node.expression);
    if (expression.type === AST_NODE_TYPES.UnaryExpression) {
      expression = skipChainExpression(expression.argument);
    }
    if (expression.type === AST_NODE_TYPES.CallExpression) {
      let node: TSESTree.Node = expression.callee;
      while (node.type === AST_NODE_TYPES.SequenceExpression) {
        node = node.expressions[node.expressions.length - 1];
      }
      return isFunction(node);
    }
  }
  return false;
}

/**
 * Checks the given node is a CommonJS require statement
 * @param node The node to check.
 * @returns `true` if the node is a CommonJS require statement.
 * @private
 */
function isCJSRequire(node: TSESTree.Node): boolean {
  if (node.type === AST_NODE_TYPES.VariableDeclaration) {
    const declaration = node.declarations.at(0);
    if (declaration?.init) {
      let call = declaration.init;
      while (call.type === AST_NODE_TYPES.MemberExpression) {
        call = call.object;
      }
      if (
        call.type === AST_NODE_TYPES.CallExpression &&
        call.callee.type === AST_NODE_TYPES.Identifier
      ) {
        return call.callee.name === 'require';
      }
    }
  }
  return false;
}

/**
 * Checks whether the given node is a block-like statement.
 * This checks the last token of the node is the closing brace of a block.
 * @param sourceCode The source code to get tokens.
 * @param node The node to check.
 * @returns `true` if the node is a block-like statement.
 * @private
 */
function isBlockLikeStatement(
  node: TSESTree.Node,
  sourceCode: TSESLint.SourceCode,
): boolean {
  // do-while with a block is a block-like statement.
  if (
    node.type === AST_NODE_TYPES.DoWhileStatement &&
    node.body.type === AST_NODE_TYPES.BlockStatement
  ) {
    return true;
  }

  /**
   * IIFE is a block-like statement specially from
   * JSCS#disallowPaddingNewLinesAfterBlocks.
   */
  if (isIIFEStatement(node)) {
    return true;
  }

  // Checks the last token is a closing brace of blocks.
  const lastToken = sourceCode.getLastToken(node, isNotSemicolonToken);
  const belongingNode =
    lastToken && isClosingBraceToken(lastToken)
      ? sourceCode.getNodeByRangeIndex(lastToken.range[0])
      : null;

  return (
    !!belongingNode &&
    (belongingNode.type === AST_NODE_TYPES.BlockStatement ||
      belongingNode.type === AST_NODE_TYPES.SwitchStatement)
  );
}

/**
 * Check whether the given node is a directive or not.
 * @param node The node to check.
 * @param sourceCode The source code object to get tokens.
 * @returns `true` if the node is a directive.
 */
function isDirective(
  node: TSESTree.Node,
  sourceCode: TSESLint.SourceCode,
): boolean {
  return (
    node.type === AST_NODE_TYPES.ExpressionStatement &&
    (node.parent.type === AST_NODE_TYPES.Program ||
      (node.parent.type === AST_NODE_TYPES.BlockStatement &&
        isFunction(node.parent.parent))) &&
    node.expression.type === AST_NODE_TYPES.Literal &&
    typeof node.expression.value === 'string' &&
    !isParenthesized(node.expression, sourceCode)
  );
}

/**
 * Check whether the given node is a part of directive prologue or not.
 * @param node The node to check.
 * @param sourceCode The source code object to get tokens.
 * @returns `true` if the node is a part of directive prologue.
 */
function isDirectivePrologue(
  node: TSESTree.Node,
  sourceCode: TSESLint.SourceCode,
): boolean {
  if (
    isDirective(node, sourceCode) &&
    node.parent &&
    'body' in node.parent &&
    Array.isArray(node.parent.body)
  ) {
    for (const sibling of node.parent.body) {
      if (sibling === node) {
        break;
      }
      if (!isDirective(sibling, sourceCode)) {
        return false;
      }
    }
    return true;
  }
  return false;
}

/**
 * Checks the given node is a CommonJS export statement
 * @param node The node to check.
 * @returns `true` if the node is a CommonJS export statement.
 * @private
 */
function isCJSExport(node: TSESTree.Node): boolean {
  if (node.type === AST_NODE_TYPES.ExpressionStatement) {
    const expression = node.expression;
    if (expression.type === AST_NODE_TYPES.AssignmentExpression) {
      let left = expression.left;
      if (left.type === AST_NODE_TYPES.MemberExpression) {
        while (left.object.type === AST_NODE_TYPES.MemberExpression) {
          left = left.object;
        }
        return (
          left.object.type === AST_NODE_TYPES.Identifier &&
          (left.object.name === 'exports' ||
            (left.object.name === 'module' &&
              left.property.type === AST_NODE_TYPES.Identifier &&
              left.property.name === 'exports'))
        );
      }
    }
  }
  return false;
}

/**
 * Check whether the given node is an expression
 * @param node The node to check.
 * @param sourceCode The source code object to get tokens.
 * @returns `true` if the node is an expression
 */
function isExpression(
  node: TSESTree.Node,
  sourceCode: TSESLint.SourceCode,
): boolean {
  return (
    node.type === AST_NODE_TYPES.ExpressionStatement &&
    !isDirectivePrologue(node, sourceCode)
  );
}

/**
 * Gets the actual last token.
 *
 * If a semicolon is semicolon-less style's semicolon, this ignores it.
 * For example:
 *
 *     foo()
 *     ;[1, 2, 3].forEach(bar)
 * @param sourceCode The source code to get tokens.
 * @param node The node to get.
 * @returns The actual last token.
 * @private
 */
function getActualLastToken(
  node: TSESTree.Node,
  sourceCode: TSESLint.SourceCode,
): TSESTree.Token | null {
  const semiToken = sourceCode.getLastToken(node)!;
  const prevToken = sourceCode.getTokenBefore(semiToken);
  const nextToken = sourceCode.getTokenAfter(semiToken);
  const isSemicolonLessStyle =
    prevToken &&
    nextToken &&
    prevToken.range[0] >= node.range[0] &&
    isSemicolonToken(semiToken) &&
    semiToken.loc.start.line !== prevToken.loc.end.line &&
    semiToken.loc.end.line === nextToken.loc.start.line;

  return isSemicolonLessStyle ? prevToken : semiToken;
}

/**
 * This returns the concatenation of the first 2 captured strings.
 * @param _ Unused. Whole matched string.
 * @param trailingSpaces The trailing spaces of the first line.
 * @param indentSpaces The indentation spaces of the last line.
 * @returns The concatenation of trailingSpaces and indentSpaces.
 * @private
 */
function replacerToRemovePaddingLines(
  _: string,
  trailingSpaces: string,
  indentSpaces: string,
): string {
  return trailingSpaces + indentSpaces;
}

/**
 * Check and report statements for `any` configuration.
 * It does nothing.
 *
 * @private
 */
function verifyForAny(): void {
  // Empty
}

/**
 * Check and report statements for `never` configuration.
 * This autofix removes blank lines between the given 2 statements.
 * However, if comments exist between 2 blank lines, it does not remove those
 * blank lines automatically.
 * @param context The rule context to report.
 * @param _ Unused. The previous node to check.
 * @param nextNode The next node to check.
 * @param paddingLines The array of token pairs that blank
 * lines exist between the pair.
 *
 * @private
 */
function verifyForNever(
  context: TSESLint.RuleContext<MessageIds, Options>,
  _: TSESTree.Node,
  nextNode: TSESTree.Node,
  paddingLines: [TSESTree.Token, TSESTree.Token][],
): void {
  if (paddingLines.length === 0) {
    return;
  }

  context.report({
    node: nextNode,
    messageId: 'unexpectedBlankLine',
    fix(fixer) {
      if (paddingLines.length >= 2) {
        return null;
      }

      const prevToken = paddingLines[0][0];
      const nextToken = paddingLines[0][1];
      const start = prevToken.range[1];
      const end = nextToken.range[0];
      const text = getSourceCode(context)
        .text.slice(start, end)
        .replace(PADDING_LINE_SEQUENCE, replacerToRemovePaddingLines);

      return fixer.replaceTextRange([start, end], text);
    },
  });
}

/**
 * Check and report statements for `always` configuration.
 * This autofix inserts a blank line between the given 2 statements.
 * If the `prevNode` has trailing comments, it inserts a blank line after the
 * trailing comments.
 * @param context The rule context to report.
 * @param prevNode The previous node to check.
 * @param nextNode The next node to check.
 * @param paddingLines The array of token pairs that blank
 * lines exist between the pair.
 *
 * @private
 */
function verifyForAlways(
  context: TSESLint.RuleContext<MessageIds, Options>,
  prevNode: TSESTree.Node,
  nextNode: TSESTree.Node,
  paddingLines: [TSESTree.Token, TSESTree.Token][],
): void {
  if (paddingLines.length > 0) {
    return;
  }

  context.report({
    node: nextNode,
    messageId: 'expectedBlankLine',
    fix(fixer) {
      const sourceCode = getSourceCode(context);
      let prevToken = getActualLastToken(prevNode, sourceCode)!;
      const nextToken =
        sourceCode.getFirstTokenBetween(prevToken, nextNode, {
          includeComments: true,

          /**
           * Skip the trailing comments of the previous node.
           * This inserts a blank line after the last trailing comment.
           *
           * For example:
           *
           *     foo(); // trailing comment.
           *     // comment.
           *     bar();
           *
           * Get fixed to:
           *
           *     foo(); // trailing comment.
           *
           *     // comment.
           *     bar();
           * @param token The token to check.
           * @returns `true` if the token is not a trailing comment.
           * @private
           */
          filter(token) {
            if (isTokenOnSameLine(prevToken, token)) {
              prevToken = token;
              return false;
            }
            return true;
          },
<<<<<<< HEAD
        }) ?? nextNode;
=======
        }) || nextNode;
>>>>>>> b872154b
      const insertText = isTokenOnSameLine(prevToken, nextToken)
        ? '\n\n'
        : '\n';

      return fixer.insertTextAfter(prevToken, insertText);
    },
  });
}

/**
 * Types of blank lines.
 * `any`, `never`, and `always` are defined.
 * Those have `verify` method to check and report statements.
 * @private
 */
const PaddingTypes = {
  any: { verify: verifyForAny },
  never: { verify: verifyForNever },
  always: { verify: verifyForAlways },
};

/**
 * Types of statements.
 * Those have `test` method to check it matches to the given statement.
 * @private
 */
const StatementTypes: Record<string, NodeTestObject> = {
  '*': { test: (): boolean => true },
  'block-like': { test: isBlockLikeStatement },
  exports: { test: isCJSExport },
  require: { test: isCJSRequire },
  directive: { test: isDirectivePrologue },
  expression: { test: isExpression },
  iife: { test: isIIFEStatement },

  'multiline-block-like': {
    test: (node, sourceCode) =>
      node.loc.start.line !== node.loc.end.line &&
      isBlockLikeStatement(node, sourceCode),
  },
  'multiline-expression': {
    test: (node, sourceCode) =>
      node.loc.start.line !== node.loc.end.line &&
      node.type === AST_NODE_TYPES.ExpressionStatement &&
      !isDirectivePrologue(node, sourceCode),
  },

  'multiline-const': newMultilineKeywordTester('const'),
  'multiline-let': newMultilineKeywordTester('let'),
  'multiline-var': newMultilineKeywordTester('var'),
  'singleline-const': newSinglelineKeywordTester('const'),
  'singleline-let': newSinglelineKeywordTester('let'),
  'singleline-var': newSinglelineKeywordTester('var'),

  block: newNodeTypeTester(AST_NODE_TYPES.BlockStatement),
  empty: newNodeTypeTester(AST_NODE_TYPES.EmptyStatement),
  function: newNodeTypeTester(AST_NODE_TYPES.FunctionDeclaration),

  break: newKeywordTester(AST_NODE_TYPES.BreakStatement, 'break'),
  case: newKeywordTester(AST_NODE_TYPES.SwitchCase, 'case'),
  class: newKeywordTester(AST_NODE_TYPES.ClassDeclaration, 'class'),
  const: newKeywordTester(AST_NODE_TYPES.VariableDeclaration, 'const'),
  continue: newKeywordTester(AST_NODE_TYPES.ContinueStatement, 'continue'),
  debugger: newKeywordTester(AST_NODE_TYPES.DebuggerStatement, 'debugger'),
  default: newKeywordTester(
    [AST_NODE_TYPES.SwitchCase, AST_NODE_TYPES.ExportDefaultDeclaration],
    'default',
  ),
  do: newKeywordTester(AST_NODE_TYPES.DoWhileStatement, 'do'),
  export: newKeywordTester(
    [
      AST_NODE_TYPES.ExportDefaultDeclaration,
      AST_NODE_TYPES.ExportNamedDeclaration,
    ],
    'export',
  ),
  for: newKeywordTester(
    [
      AST_NODE_TYPES.ForStatement,
      AST_NODE_TYPES.ForInStatement,
      AST_NODE_TYPES.ForOfStatement,
    ],
    'for',
  ),
  if: newKeywordTester(AST_NODE_TYPES.IfStatement, 'if'),
  import: newKeywordTester(AST_NODE_TYPES.ImportDeclaration, 'import'),
  let: newKeywordTester(AST_NODE_TYPES.VariableDeclaration, 'let'),
  return: newKeywordTester(AST_NODE_TYPES.ReturnStatement, 'return'),
  switch: newKeywordTester(AST_NODE_TYPES.SwitchStatement, 'switch'),
  throw: newKeywordTester(AST_NODE_TYPES.ThrowStatement, 'throw'),
  try: newKeywordTester(AST_NODE_TYPES.TryStatement, 'try'),
  var: newKeywordTester(AST_NODE_TYPES.VariableDeclaration, 'var'),
  while: newKeywordTester(
    [AST_NODE_TYPES.WhileStatement, AST_NODE_TYPES.DoWhileStatement],
    'while',
  ),
  with: newKeywordTester(AST_NODE_TYPES.WithStatement, 'with'),

  // Additional Typescript constructs
  interface: newKeywordTester(
    AST_NODE_TYPES.TSInterfaceDeclaration,
    'interface',
  ),
  type: newKeywordTester(AST_NODE_TYPES.TSTypeAliasDeclaration, 'type'),
};

//------------------------------------------------------------------------------
// Rule Definition
//------------------------------------------------------------------------------

export default createRule<Options, MessageIds>({
  name: 'padding-line-between-statements',
  meta: {
    type: 'layout',
    docs: {
      description: 'Require or disallow padding lines between statements',
      extendsBaseRule: true,
    },
    fixable: 'whitespace',
    hasSuggestions: false,
    // This is intentionally an array schema as you can pass 0..n config objects
    schema: {
      $defs: {
        paddingType: {
          type: 'string',
          enum: Object.keys(PaddingTypes),
        },
        statementType: {
          anyOf: [
            {
              type: 'string',
              enum: Object.keys(StatementTypes),
            },
            {
              type: 'array',
              items: {
                type: 'string',
                enum: Object.keys(StatementTypes),
              },
              minItems: 1,
              uniqueItems: true,
              additionalItems: false,
            },
          ],
        },
      },
      type: 'array',
      additionalItems: false,
      items: {
        type: 'object',
        properties: {
          blankLine: { $ref: '#/$defs/paddingType' },
          prev: { $ref: '#/$defs/statementType' },
          next: { $ref: '#/$defs/statementType' },
        },
        additionalProperties: false,
        required: ['blankLine', 'prev', 'next'],
      },
    },
    messages: {
      unexpectedBlankLine: 'Unexpected blank line before this statement.',
      expectedBlankLine: 'Expected blank line before this statement.',
    },
  },
  defaultOptions: [],
  create(context) {
    const sourceCode = getSourceCode(context);
    // eslint-disable-next-line no-restricted-syntax -- We need all raw options.
    const configureList = context.options;

    type Scope = {
      upper: Scope;
      prevNode: TSESTree.Node | null;
    } | null;

    let scopeInfo: Scope = null;

    /**
     * Processes to enter to new scope.
     * This manages the current previous statement.
     *
     * @private
     */
    function enterScope(): void {
      scopeInfo = {
        upper: scopeInfo,
        prevNode: null,
      };
    }

    /**
     * Processes to exit from the current scope.
     *
     * @private
     */
    function exitScope(): void {
      if (scopeInfo) {
        scopeInfo = scopeInfo.upper;
      }
    }

    /**
     * Checks whether the given node matches the given type.
     * @param node The statement node to check.
     * @param type The statement type to check.
     * @returns `true` if the statement node matched the type.
     * @private
     */
    function match(node: TSESTree.Node, type: string[] | string): boolean {
      let innerStatementNode = node;

      while (innerStatementNode.type === AST_NODE_TYPES.LabeledStatement) {
        innerStatementNode = innerStatementNode.body;
      }

      if (Array.isArray(type)) {
        return type.some(match.bind(null, innerStatementNode));
      }

      return StatementTypes[type].test(innerStatementNode, sourceCode);
    }

    /**
     * Finds the last matched configure from configureList.
     * @paramprevNode The previous statement to match.
     * @paramnextNode The current statement to match.
     * @returns The tester of the last matched configure.
     * @private
     */
    function getPaddingType(
      prevNode: TSESTree.Node,
      nextNode: TSESTree.Node,
    ): (typeof PaddingTypes)[keyof typeof PaddingTypes] {
      for (let i = configureList.length - 1; i >= 0; --i) {
        const configure = configureList[i];
        if (
          match(prevNode, configure.prev) &&
          match(nextNode, configure.next)
        ) {
          return PaddingTypes[configure.blankLine];
        }
      }
      return PaddingTypes.any;
    }

    /**
     * Gets padding line sequences between the given 2 statements.
     * Comments are separators of the padding line sequences.
     * @paramprevNode The previous statement to count.
     * @paramnextNode The current statement to count.
     * @returns The array of token pairs.
     * @private
     */
    function getPaddingLineSequences(
      prevNode: TSESTree.Node,
      nextNode: TSESTree.Node,
    ): [TSESTree.Token, TSESTree.Token][] {
      const pairs: [TSESTree.Token, TSESTree.Token][] = [];
      let prevToken: TSESTree.Token = getActualLastToken(prevNode, sourceCode)!;

      if (nextNode.loc.start.line - prevToken.loc.end.line >= 2) {
        do {
          const token: TSESTree.Token = sourceCode.getTokenAfter(prevToken, {
            includeComments: true,
          })!;

          if (token.loc.start.line - prevToken.loc.end.line >= 2) {
            pairs.push([prevToken, token]);
          }
          prevToken = token;
        } while (prevToken.range[0] < nextNode.range[0]);
      }

      return pairs;
    }

    /**
     * Verify padding lines between the given node and the previous node.
     * @param node The node to verify.
     *
     * @private
     */
    function verify(node: TSESTree.Node): void {
      if (
        !node.parent ||
        ![
          AST_NODE_TYPES.BlockStatement,
          AST_NODE_TYPES.Program,
          AST_NODE_TYPES.SwitchCase,
          AST_NODE_TYPES.SwitchStatement,
          AST_NODE_TYPES.TSModuleBlock,
        ].includes(node.parent.type)
      ) {
        return;
      }

      // Save this node as the current previous statement.
      const prevNode = scopeInfo!.prevNode;

      // Verify.
      if (prevNode) {
        const type = getPaddingType(prevNode, node);
        const paddingLines = getPaddingLineSequences(prevNode, node);

        type.verify(context, prevNode, node, paddingLines);
      }

      scopeInfo!.prevNode = node;
    }

    /**
     * Verify padding lines between the given node and the previous node.
     * Then process to enter to new scope.
     * @param node The node to verify.
     *
     * @private
     */
    function verifyThenEnterScope(node: TSESTree.Node): void {
      verify(node);
      enterScope();
    }

    return {
      Program: enterScope,
      BlockStatement: enterScope,
      SwitchStatement: enterScope,
      TSModuleBlock: enterScope,
      'Program:exit': exitScope,
      'BlockStatement:exit': exitScope,
      'SwitchStatement:exit': exitScope,
      'TSModuleBlock:exit': exitScope,

      ':statement': verify,

      SwitchCase: verifyThenEnterScope,
      TSDeclareFunction: verifyThenEnterScope,
      'SwitchCase:exit': exitScope,
      'TSDeclareFunction:exit': exitScope,
    };
  },
});<|MERGE_RESOLUTION|>--- conflicted
+++ resolved
@@ -476,11 +476,7 @@
             }
             return true;
           },
-<<<<<<< HEAD
         }) ?? nextNode;
-=======
-        }) || nextNode;
->>>>>>> b872154b
       const insertText = isTokenOnSameLine(prevToken, nextToken)
         ? '\n\n'
         : '\n';
