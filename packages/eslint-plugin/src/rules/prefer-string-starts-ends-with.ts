--- conflicted
+++ resolved
@@ -60,15 +60,9 @@
     fixable: 'code',
   },
 
-<<<<<<< HEAD
   create(context, [{ allowSingleElementEquality }]) {
-    const globalScope = getScope(context);
-    const sourceCode = getSourceCode(context);
-=======
-  create(context) {
     const globalScope = context.sourceCode.getScope(context.sourceCode.ast);
 
->>>>>>> f825426a
     const services = getParserServices(context);
     const checker = services.program.getTypeChecker();
 
