--- conflicted
+++ resolved
@@ -47,17 +47,9 @@
      * Check if a given node is a string.
      * @param node The node to check.
      */
-<<<<<<< HEAD
-    function isStringType(node: TSESTree.LeftHandSideExpression): boolean {
+    function isStringType(node: TSESTree.Expression): boolean {
       const objectType = services.getTypeAtLocation(node);
       return getTypeName(checker, objectType) === 'string';
-=======
-    function isStringType(node: TSESTree.Expression): boolean {
-      const objectType = typeChecker.getTypeAtLocation(
-        service.esTreeNodeToTSNodeMap.get(node),
-      );
-      return getTypeName(typeChecker, objectType) === 'string';
->>>>>>> fde95d38
     }
 
     /**
