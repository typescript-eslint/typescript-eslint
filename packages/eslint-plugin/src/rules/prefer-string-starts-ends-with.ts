--- conflicted
+++ resolved
@@ -22,13 +22,8 @@
     type: 'suggestion',
     docs: {
       description:
-<<<<<<< HEAD
         'Enforce using `String#startsWith` and `String#endsWith` over other equivalent methods of checking substrings',
-      recommended: false,
-=======
-        'Enforce the use of `String#startsWith` and `String#endsWith` instead of other equivalent methods of checking substrings',
       recommended: 'strict',
->>>>>>> 03577a69
       requiresTypeChecking: true,
     },
     messages: {
