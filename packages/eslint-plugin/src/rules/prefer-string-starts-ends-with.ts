import { TSESLint, TSESTree } from '@typescript-eslint/experimental-utils';
import {
  isNotClosingParenToken,
  getPropertyName,
  getStaticValue,
} from 'eslint-utils';
import { RegExpParser, AST as RegExpAST } from 'regexpp';
<<<<<<< HEAD
import { RuleFixer, RuleFix } from 'ts-eslint';
import { createRule, getParserServices, getTypeName } from '../util';
=======
import ts from 'typescript';
import { createRule, getParserServices } from '../util';
>>>>>>> eb613ca4

const EQ_OPERATORS = /^[=!]=/;
const regexpp = new RegExpParser();

export default createRule({
  name: 'prefer-string-starts-ends-with',
  defaultOptions: [],

  meta: {
    type: 'suggestion',
    docs: {
      description:
        'enforce the use of `String#startsWith` and `String#endsWith` instead of other equivalent methods of checking substrings',
      category: 'Best Practices',
      recommended: false,
    },
    messages: {
      preferStartsWith: "Use 'String#startsWith' method instead.",
      preferEndsWith: "Use the 'String#endsWith' method instead.",
    },
    schema: [],
    fixable: 'code',
  },

  create(context) {
    const globalScope = context.getScope();
    const sourceCode = context.getSourceCode();
    const service = getParserServices(context);
    const typeChecker = service.program.getTypeChecker();

    /**
     * Check if a given node is a string.
     * @param node The node to check.
     */
    function isStringType(node: TSESTree.Node): boolean {
      const objectType = typeChecker.getTypeAtLocation(
        service.esTreeNodeToTSNodeMap.get(node),
      );
      return getTypeName(typeChecker, objectType) === 'string';
    }

    /**
     * Check if a given node is a `Literal` node that is null.
     * @param node The node to check.
     */
    function isNull(node: TSESTree.Node): node is TSESTree.Literal {
      const evaluated = getStaticValue(node, globalScope);
      return evaluated != null && evaluated.value === null;
    }

    /**
     * Check if a given node is a `Literal` node that is a given value.
     * @param node The node to check.
     * @param value The expected value of the `Literal` node.
     */
    function isNumber(
      node: TSESTree.Node,
      value: number,
    ): node is TSESTree.Literal {
      const evaluated = getStaticValue(node, globalScope);
      return evaluated != null && evaluated.value === value;
    }

    /**
     * Check if a given node is a `Literal` node that is a character.
     * @param node The node to check.
     * @param kind The method name to get a character.
     */
    function isCharacter(node: TSESTree.Node): node is TSESTree.Literal {
      const evaluated = getStaticValue(node, globalScope);
      return (
        evaluated != null &&
        typeof evaluated.value === 'string' &&
        evaluated.value[0] === evaluated.value
      );
    }

    /**
     * Check if a given node is `==`, `===`, `!=`, or `!==`.
     * @param node The node to check.
     */
    function isEqualityComparison(
      node: TSESTree.Node,
    ): node is TSESTree.BinaryExpression {
      return (
        node.type === 'BinaryExpression' && EQ_OPERATORS.test(node.operator)
      );
    }

    /**
     * Check if two given nodes are the same meaning.
     * @param node1 A node to compare.
     * @param node2 Another node to compare.
     */
    function isSameTokens(node1: TSESTree.Node, node2: TSESTree.Node): boolean {
      const tokens1 = sourceCode.getTokens(node1);
      const tokens2 = sourceCode.getTokens(node2);

      if (tokens1.length !== tokens2.length) {
        return false;
      }

      for (let i = 0; i < tokens1.length; ++i) {
        const token1 = tokens1[i];
        const token2 = tokens2[i];

        if (token1.type !== token2.type || token1.value !== token2.value) {
          return false;
        }
      }

      return true;
    }

    /**
     * Check if a given node is the expression of the length of a string.
     *
     * - If `length` property access of `expectedObjectNode`, it's `true`.
     *   E.g., `foo` → `foo.length` / `"foo"` → `"foo".length`
     * - If `expectedObjectNode` is a string literal, `node` can be a number.
     *   E.g., `"foo"` → `3`
     *
     * @param node The node to check.
     * @param expectedObjectNode The node which is expected as the receiver of `length` property.
     */
    function isLengthExpression(
      node: TSESTree.Node,
      expectedObjectNode: TSESTree.Node,
    ): boolean {
      if (node.type === 'MemberExpression') {
        return (
          getPropertyName(node, globalScope) === 'length' &&
          isSameTokens(node.object, expectedObjectNode)
        );
      }

      const evaluatedLength = getStaticValue(node, globalScope);
      const evaluatedString = getStaticValue(expectedObjectNode, globalScope);
      return (
        evaluatedLength != null &&
        evaluatedString != null &&
        typeof evaluatedLength.value === 'number' &&
        typeof evaluatedString.value === 'string' &&
        evaluatedLength.value === evaluatedString.value.length
      );
    }

    /**
     * Check if a given node is the expression of the last index.
     *
     * E.g. `foo.length - 1`
     *
     * @param node The node to check.
     * @param expectedObjectNode The node which is expected as the receiver of `length` property.
     */
    function isLastIndexExpression(
      node: TSESTree.Node,
      expectedObjectNode: TSESTree.Node,
    ): boolean {
      return (
        node.type === 'BinaryExpression' &&
        node.operator === '-' &&
        isLengthExpression(node.left, expectedObjectNode) &&
        isNumber(node.right, 1)
      );
    }

    /**
     * Get the range of the property of a given `MemberExpression` node.
     *
     * - `obj[foo]` → the range of `[foo]`
     * - `obf.foo` → the range of `.foo`
     * - `(obj).foo` → the range of `.foo`
     *
     * @param node The member expression node to get.
     */
    function getPropertyRange(
      node: TSESTree.MemberExpression,
    ): [number, number] {
      const dotOrOpenBracket = sourceCode.getTokenAfter(
        node.object,
        isNotClosingParenToken,
      )!;
      return [dotOrOpenBracket.range[0], node.range[1]];
    }

    /**
     * Parse a given `RegExp` pattern to that string if it's a static string.
     * @param pattern The RegExp pattern text to parse.
     * @param uFlag The Unicode flag of the RegExp.
     */
    function parseRegExpText(pattern: string, uFlag: boolean): string | null {
      // Parse it.
      const ast = regexpp.parsePattern(pattern, undefined, undefined, uFlag);
      if (ast.alternatives.length !== 1) {
        return null;
      }

      // Drop `^`/`$` assertion.
      const chars = ast.alternatives[0].elements;
      const first = chars[0];
      if (first.type === 'Assertion' && first.kind === 'start') {
        chars.shift();
      } else {
        chars.pop();
      }

      // Check if it can determine a unique string.
      if (!chars.every(c => c.type === 'Character')) {
        return null;
      }

      // To string.
      return String.fromCodePoint(
        ...chars.map(c => (c as RegExpAST.Character).value),
      );
    }

    /**
     * Parse a given node if it's a `RegExp` instance.
     * @param node The node to parse.
     */
    function parseRegExp(
      node: TSESTree.Node,
    ): { isStartsWith: boolean; isEndsWith: boolean; text: string } | null {
      const evaluated = getStaticValue(node, globalScope);
      if (evaluated == null || !(evaluated.value instanceof RegExp)) {
        return null;
      }

      const { source, flags } = evaluated.value;
      const isStartsWith = source.startsWith('^');
      const isEndsWith = source.endsWith('$');
      if (
        isStartsWith === isEndsWith ||
        flags.includes('i') ||
        flags.includes('m')
      ) {
        return null;
      }

      const text = parseRegExpText(source, flags.includes('u'));
      if (text == null) {
        return null;
      }

      return { isEndsWith, isStartsWith, text };
    }

    /**
     * Fix code with using the right operand as the search string.
     * For example: `foo.slice(0, 3) === 'bar'` → `foo.startsWith('bar')`
     * @param fixer The rule fixer.
     * @param node The node which was reported.
     * @param kind The kind of the report.
     * @param negative The flag to fix to negative condition.
     */
    function* fixWithRightOperand(
      fixer: TSESLint.RuleFixer,
      node: TSESTree.BinaryExpression,
      kind: 'start' | 'end',
      negative: boolean,
    ): IterableIterator<TSESLint.RuleFix> {
      // left is CallExpression or MemberExpression.
      const leftNode = (node.left.type === 'CallExpression'
        ? node.left.callee
        : node.left) as TSESTree.MemberExpression;
      const propertyRange = getPropertyRange(leftNode);

      if (negative) {
        yield fixer.insertTextBefore(node, '!');
      }
      yield fixer.replaceTextRange(
        [propertyRange[0], node.right.range[0]],
        `.${kind}sWith(`,
      );
      yield fixer.replaceTextRange([node.right.range[1], node.range[1]], ')');
    }

    /**
     * Fix code with using the first argument as the search string.
     * For example: `foo.indexOf('bar') === 0` → `foo.startsWith('bar')`
     * @param fixer The rule fixer.
     * @param node The node which was reported.
     * @param kind The kind of the report.
     * @param negative The flag to fix to negative condition.
     */
    function* fixWithArgument(
      fixer: TSESLint.RuleFixer,
      node: TSESTree.BinaryExpression,
      kind: 'start' | 'end',
      negative: boolean,
    ): IterableIterator<TSESLint.RuleFix> {
      const callNode = node.left as TSESTree.CallExpression;
      const calleeNode = callNode.callee as TSESTree.MemberExpression;

      if (negative) {
        yield fixer.insertTextBefore(node, '!');
      }
      yield fixer.replaceTextRange(
        getPropertyRange(calleeNode),
        `.${kind}sWith`,
      );
      yield fixer.removeRange([callNode.range[1], node.range[1]]);
    }

    return {
      // foo[0] === "a"
      // foo.charAt(0) === "a"
      // foo[foo.length - 1] === "a"
      // foo.charAt(foo.length - 1) === "a"
      [String([
        'BinaryExpression > MemberExpression.left[computed=true]',
        'BinaryExpression > CallExpression.left > MemberExpression.callee[property.name="charAt"][computed=false]',
      ])](node: TSESTree.MemberExpression): void {
        let parentNode = node.parent!;
        let indexNode: TSESTree.Node | null = null;
        if (parentNode.type === 'CallExpression') {
          if (parentNode.arguments.length === 1) {
            indexNode = parentNode.arguments[0];
          }
          parentNode = parentNode.parent!;
        } else {
          indexNode = node.property;
        }

        if (
          indexNode == null ||
          !isEqualityComparison(parentNode) ||
          !isStringType(node.object)
        ) {
          return;
        }

        const isEndsWith = isLastIndexExpression(indexNode, node.object);
        const isStartsWith = !isEndsWith && isNumber(indexNode, 0);
        if (!isStartsWith && !isEndsWith) {
          return;
        }

        const eqNode = parentNode;
        context.report({
          node: parentNode,
          messageId: isStartsWith ? 'preferStartsWith' : 'preferEndsWith',
          fix(fixer) {
            // Don't fix if it can change the behavior.
            if (!isCharacter(eqNode.right)) {
              return null;
            }
            return fixWithRightOperand(
              fixer,
              eqNode,
              isStartsWith ? 'start' : 'end',
              eqNode.operator.startsWith('!'),
            );
          },
        });
      },

      // foo.indexOf('bar') === 0
      'BinaryExpression > CallExpression.left > MemberExpression.callee[property.name="indexOf"][computed=false]'(
        node: TSESTree.MemberExpression,
      ): void {
        const callNode = node.parent! as TSESTree.CallExpression;
        const parentNode = callNode.parent!;

        if (
          callNode.arguments.length !== 1 ||
          !isEqualityComparison(parentNode) ||
          parentNode.left !== callNode ||
          !isNumber(parentNode.right, 0) ||
          !isStringType(node.object)
        ) {
          return;
        }

        context.report({
          node: parentNode,
          messageId: 'preferStartsWith',
          fix(fixer) {
            return fixWithArgument(
              fixer,
              parentNode,
              'start',
              parentNode.operator.startsWith('!'),
            );
          },
        });
      },

      // foo.lastIndexOf('bar') === foo.length - 3
      // foo.lastIndexOf(bar) === foo.length - bar.length
      'BinaryExpression > CallExpression.left > MemberExpression.callee[property.name="lastIndexOf"][computed=false]'(
        node: TSESTree.MemberExpression,
      ): void {
        const callNode = node.parent! as TSESTree.CallExpression;
        const parentNode = callNode.parent!;

        if (
          callNode.arguments.length !== 1 ||
          !isEqualityComparison(parentNode) ||
          parentNode.left !== callNode ||
          parentNode.right.type !== 'BinaryExpression' ||
          parentNode.right.operator !== '-' ||
          !isLengthExpression(parentNode.right.left, node.object) ||
          !isLengthExpression(parentNode.right.right, callNode.arguments[0]) ||
          !isStringType(node.object)
        ) {
          return;
        }

        context.report({
          node: parentNode,
          messageId: 'preferEndsWith',
          fix(fixer) {
            return fixWithArgument(
              fixer,
              parentNode,
              'end',
              parentNode.operator.startsWith('!'),
            );
          },
        });
      },

      // foo.match(/^bar/) === null
      // foo.match(/bar$/) === null
      'BinaryExpression > CallExpression.left > MemberExpression.callee[property.name="match"][computed=false]'(
        node: TSESTree.MemberExpression,
      ): void {
        const callNode = node.parent as TSESTree.CallExpression;
        const parentNode = callNode.parent as TSESTree.BinaryExpression;
        if (
          !isEqualityComparison(parentNode) ||
          !isNull(parentNode.right) ||
          !isStringType(node.object)
        ) {
          return;
        }

        const parsed =
          callNode.arguments.length === 1
            ? parseRegExp(callNode.arguments[0])
            : null;
        if (parsed == null) {
          return;
        }

        const { isStartsWith, text } = parsed;
        context.report({
          node: callNode,
          messageId: isStartsWith ? 'preferStartsWith' : 'preferEndsWith',
          *fix(fixer) {
            if (!parentNode.operator.startsWith('!')) {
              yield fixer.insertTextBefore(parentNode, '!');
            }
            yield fixer.replaceTextRange(
              getPropertyRange(node),
              `.${isStartsWith ? 'start' : 'end'}sWith`,
            );
            yield fixer.replaceText(
              callNode.arguments[0],
              JSON.stringify(text),
            );
            yield fixer.removeRange([callNode.range[1], parentNode.range[1]]);
          },
        });
      },

      // foo.slice(0, 3) === 'bar'
      // foo.slice(-3) === 'bar'
      // foo.slice(-3, foo.length) === 'bar'
      // foo.substring(0, 3) === 'bar'
      // foo.substring(foo.length - 3) === 'bar'
      // foo.substring(foo.length - 3, foo.length) === 'bar'
      [String([
        'CallExpression > MemberExpression.callee[property.name=slice][computed=false]',
        'CallExpression > MemberExpression.callee[property.name=substring][computed=false]',
      ])](node: TSESTree.MemberExpression): void {
        const callNode = node.parent! as TSESTree.CallExpression;
        const parentNode = callNode.parent!;
        if (
          !isEqualityComparison(parentNode) ||
          parentNode.left !== callNode ||
          !isStringType(node.object)
        ) {
          return;
        }

        const isEndsWith =
          callNode.arguments.length === 1 ||
          (callNode.arguments.length === 2 &&
            isLengthExpression(callNode.arguments[1], node.object));
        const isStartsWith =
          !isEndsWith &&
          callNode.arguments.length === 2 &&
          isNumber(callNode.arguments[0], 0);
        if (!isStartsWith && !isEndsWith) {
          return;
        }

        const eqNode = parentNode;
        const negativeIndexSupported = (node.property as any).name === 'slice';
        context.report({
          node: parentNode,
          messageId: isStartsWith ? 'preferStartsWith' : 'preferEndsWith',
          fix(fixer) {
            // Don't fix if it can change the behavior.
            if (
              eqNode.operator.length === 2 &&
              (eqNode.right.type !== 'Literal' ||
                typeof eqNode.right.value !== 'string')
            ) {
              return null;
            }
            if (isStartsWith) {
              if (!isLengthExpression(callNode.arguments[1], eqNode.right)) {
                return null;
              }
            } else {
              const posNode = callNode.arguments[0];
              const posNodeIsAbsolutelyValid =
                (posNode.type === 'BinaryExpression' &&
                  posNode.operator === '-' &&
                  isLengthExpression(posNode.left, node.object) &&
                  isLengthExpression(posNode.right, eqNode.right)) ||
                (negativeIndexSupported &&
                  posNode.type === 'UnaryExpression' &&
                  posNode.operator === '-' &&
                  isLengthExpression(posNode.argument, eqNode.right));
              if (!posNodeIsAbsolutelyValid) {
                return null;
              }
            }

            return fixWithRightOperand(
              fixer,
              parentNode,
              isStartsWith ? 'start' : 'end',
              parentNode.operator.startsWith('!'),
            );
          },
        });
      },

      // /^bar/.test(foo)
      // /bar$/.test(foo)
      'CallExpression > MemberExpression.callee[property.name="test"][computed=false]'(
        node: TSESTree.MemberExpression,
      ): void {
        const callNode = node.parent as TSESTree.CallExpression;
        const parsed =
          callNode.arguments.length === 1 ? parseRegExp(node.object) : null;
        if (parsed == null) {
          return;
        }

        const { isStartsWith, text } = parsed;
        const messageId = isStartsWith ? 'preferStartsWith' : 'preferEndsWith';
        const methodName = isStartsWith ? 'startsWith' : 'endsWith';
        context.report({
          node: callNode,
          messageId,
          *fix(fixer) {
            const argNode = callNode.arguments[0];
            const needsParen =
              argNode.type !== 'Literal' &&
              argNode.type !== 'TemplateLiteral' &&
              argNode.type !== 'Identifier' &&
              argNode.type !== 'MemberExpression' &&
              argNode.type !== 'CallExpression';

            yield fixer.removeRange([callNode.range[0], argNode.range[0]]);
            if (needsParen) {
              yield fixer.insertTextBefore(argNode, '(');
              yield fixer.insertTextAfter(argNode, ')');
            }
            yield fixer.insertTextAfter(
              argNode,
              `.${methodName}(${JSON.stringify(text)}`,
            );
          },
        });
      },
    };
  },
});<|MERGE_RESOLUTION|>--- conflicted
+++ resolved
@@ -5,13 +5,7 @@
   getStaticValue,
 } from 'eslint-utils';
 import { RegExpParser, AST as RegExpAST } from 'regexpp';
-<<<<<<< HEAD
-import { RuleFixer, RuleFix } from 'ts-eslint';
 import { createRule, getParserServices, getTypeName } from '../util';
-=======
-import ts from 'typescript';
-import { createRule, getParserServices } from '../util';
->>>>>>> eb613ca4
 
 const EQ_OPERATORS = /^[=!]=/;
 const regexpp = new RegExpParser();
