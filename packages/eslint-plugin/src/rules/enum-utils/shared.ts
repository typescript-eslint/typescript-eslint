import * as tsutils from 'ts-api-utils';
import * as ts from 'typescript';

import { isTypeFlagSet } from '../../util';

/*
 * If passed an enum member, returns the type of the parent. Otherwise,
 * returns itself.
 *
 * For example:
 * - `Fruit` --> `Fruit`
 * - `Fruit.Apple` --> `Fruit`
 */
function getBaseEnumType(typeChecker: ts.TypeChecker, type: ts.Type): ts.Type {
  const symbol = type.getSymbol()!;
  if (!tsutils.isSymbolFlagSet(symbol, ts.SymbolFlags.EnumMember)) {
    return type;
  }

  return typeChecker.getTypeAtLocation(symbol.valueDeclaration!.parent);
}

/**
 * Retrieve only the Enum literals from a type. for example:
 * - 123 --> []
 * - {} --> []
 * - Fruit.Apple --> [Fruit.Apple]
 * - Fruit.Apple | Vegetable.Lettuce --> [Fruit.Apple, Vegetable.Lettuce]
 * - Fruit.Apple | Vegetable.Lettuce | 123 --> [Fruit.Apple, Vegetable.Lettuce]
 * - T extends Fruit --> [Fruit]
 */
export function getEnumLiterals(type: ts.Type): ts.LiteralType[] {
  return tsutils
    .unionTypeParts(type)
    .filter((subType): subType is ts.LiteralType =>
      util.isTypeFlagSet(subType, ts.TypeFlags.EnumLiteral),
    );
}

/**
 * A type can have 0 or more enum types. For example:
 * - 123 --> []
 * - {} --> []
 * - Fruit.Apple --> [Fruit]
 * - Fruit.Apple | Vegetable.Lettuce --> [Fruit, Vegetable]
 * - Fruit.Apple | Vegetable.Lettuce | 123 --> [Fruit, Vegetable]
 * - T extends Fruit --> [Fruit]
 */
export function getEnumTypes(
  typeChecker: ts.TypeChecker,
  type: ts.Type,
): ts.Type[] {
<<<<<<< HEAD
  return getEnumLiterals(type).map(type => getBaseEnumType(typeChecker, type));
}

/**
 * Returns the enum key that matches the given literal node, or null if none
 * match. For example:
 * ```ts
 * enum Fruit {
 *   Apple = 'apple',
 *   Banana = 'banana',
 * }
 *
 * getEnumKeyForLiteral([Fruit.Apple, Fruit.Banana], 'apple') --> 'Fruit.Apple'
 * getEnumKeyForLiteral([Fruit.Apple, Fruit.Banana], 'banana') --> 'Fruit.Banana'
 * getEnumKeyForLiteral([Fruit.Apple, Fruit.Banana], 'cherry') --> null
 * ```
 */
export function getEnumKeyForLiteral(
  enumLiterals: ts.LiteralType[],
  literal: unknown,
): string | null {
  for (const enumLiteral of enumLiterals) {
    if (enumLiteral.value === literal) {
      const memberSymbol = enumLiteral.symbol;

      const enumSymbol = (memberSymbol.valueDeclaration as ts.EnumMember)
        .parent;

      const enumName = enumSymbol.name.getText();
      const memberName = memberSymbol.name;

      return `${enumName}.${memberName}`;
    }
  }

  return null;
=======
  return tsutils
    .unionTypeParts(type)
    .filter(subType => isTypeFlagSet(subType, ts.TypeFlags.EnumLiteral))
    .map(type => getBaseEnumType(typeChecker, type));
>>>>>>> 6398d3fd
}<|MERGE_RESOLUTION|>--- conflicted
+++ resolved
@@ -33,7 +33,7 @@
   return tsutils
     .unionTypeParts(type)
     .filter((subType): subType is ts.LiteralType =>
-      util.isTypeFlagSet(subType, ts.TypeFlags.EnumLiteral),
+      isTypeFlagSet(subType, ts.TypeFlags.EnumLiteral),
     );
 }
 
@@ -50,7 +50,6 @@
   typeChecker: ts.TypeChecker,
   type: ts.Type,
 ): ts.Type[] {
-<<<<<<< HEAD
   return getEnumLiterals(type).map(type => getBaseEnumType(typeChecker, type));
 }
 
@@ -87,10 +86,4 @@
   }
 
   return null;
-=======
-  return tsutils
-    .unionTypeParts(type)
-    .filter(subType => isTypeFlagSet(subType, ts.TypeFlags.EnumLiteral))
-    .map(type => getBaseEnumType(typeChecker, type));
->>>>>>> 6398d3fd
 }