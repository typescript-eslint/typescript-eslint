import type { TSESLint, TSESTree } from '@typescript-eslint/utils';
<<<<<<< HEAD
import type { RuleFix, Scope } from '@typescript-eslint/utils/ts-eslint';
=======
import { AST_NODE_TYPES } from '@typescript-eslint/utils';
import type { RuleFix } from '@typescript-eslint/utils/ts-eslint';
import * as tsutils from 'ts-api-utils';
>>>>>>> f8982489
import type { Type } from 'typescript';

import { AST_NODE_TYPES } from '@typescript-eslint/utils';
import * as tsutils from 'ts-api-utils';

import {
  createRule,
  getConstrainedTypeAtLocation,
  getParserServices,
  getStaticValue,
  isStaticMemberAccessOfValue,
  nullThrows,
} from '../util';

export default createRule({
  name: 'prefer-find',
  meta: {
    type: 'suggestion',
    docs: {
      description:
        'Enforce the use of Array.prototype.find() over Array.prototype.filter() followed by [0] when looking for a single result',
      recommended: 'stylistic',
      requiresTypeChecking: true,
    },
    hasSuggestions: true,
    messages: {
      preferFind: 'Prefer .find(...) instead of .filter(...)[0].',
      preferFindSuggestion: 'Use .find(...) instead of .filter(...)[0].',
    },
    schema: [],
  },

  defaultOptions: [],
  create(context) {
    const globalScope = context.sourceCode.getScope(context.sourceCode.ast);
    const services = getParserServices(context);
    const checker = services.program.getTypeChecker();

    interface FilterExpressionData {
      filterNode: TSESTree.Node;
      isBracketSyntaxForFilter: boolean;
    }

    function parseArrayFilterExpressions(
      expression: TSESTree.Expression,
    ): FilterExpressionData[] {
      if (expression.type === AST_NODE_TYPES.SequenceExpression) {
        // Only the last expression in (a, b, [1, 2, 3].filter(condition))[0] matters
        const lastExpression = nullThrows(
          expression.expressions.at(-1),
          'Expected to have more than zero expressions in a sequence expression',
        );
        return parseArrayFilterExpressions(lastExpression);
      }

      if (expression.type === AST_NODE_TYPES.ChainExpression) {
        return parseArrayFilterExpressions(expression.expression);
      }

      // This is the only reason we're returning a list rather than a single value.
      if (expression.type === AST_NODE_TYPES.ConditionalExpression) {
        // Both branches of the ternary _must_ return results.
        const consequentResult = parseArrayFilterExpressions(
          expression.consequent,
        );
        if (consequentResult.length === 0) {
          return [];
        }

        const alternateResult = parseArrayFilterExpressions(
          expression.alternate,
        );
        if (alternateResult.length === 0) {
          return [];
        }

        // Accumulate the results from both sides and pass up the chain.
        return [...consequentResult, ...alternateResult];
      }

      // Check if it looks like <<stuff>>(...), but not <<stuff>>?.(...)
      if (
        expression.type === AST_NODE_TYPES.CallExpression &&
        !expression.optional
      ) {
        const callee = expression.callee;
        // Check if it looks like <<stuff>>.filter(...) or <<stuff>>['filter'](...),
        // or the optional chaining variants.
        if (callee.type === AST_NODE_TYPES.MemberExpression) {
          const isBracketSyntaxForFilter = callee.computed;
          if (isStaticMemberAccessOfValue(callee, context, 'filter')) {
            const filterNode = callee.property;

            const filteredObjectType = getConstrainedTypeAtLocation(
              services,
              callee.object,
            );

            // As long as the object is a (possibly nullable) array,
            // this is an Array.prototype.filter expression.
            if (isArrayish(filteredObjectType)) {
              return [
                {
                  filterNode,
                  isBracketSyntaxForFilter,
                },
              ];
            }
          }
        }
      }

      // not a filter expression.
      return [];
    }

    /**
     * Tells whether the type is a possibly nullable array/tuple or union thereof.
     */
    function isArrayish(type: Type): boolean {
      let isAtLeastOneArrayishComponent = false;
      for (const unionPart of tsutils.unionTypeParts(type)) {
        if (
          tsutils.isIntrinsicNullType(unionPart) ||
          tsutils.isIntrinsicUndefinedType(unionPart)
        ) {
          continue;
        }

        // apparently checker.isArrayType(T[] & S[]) => false.
        // so we need to check the intersection parts individually.
        const isArrayOrIntersectionThereof = tsutils
          .intersectionTypeParts(unionPart)
          .every(
            intersectionPart =>
              checker.isArrayType(intersectionPart) ||
              checker.isTupleType(intersectionPart),
          );

        if (!isArrayOrIntersectionThereof) {
          // There is a non-array, non-nullish type component,
          // so it's not an array.
          return false;
        }

        isAtLeastOneArrayishComponent = true;
      }

      return isAtLeastOneArrayishComponent;
    }

    function getObjectIfArrayAtZeroExpression(
      node: TSESTree.CallExpression,
    ): TSESTree.Expression | undefined {
      // .at() should take exactly one argument.
      if (node.arguments.length !== 1) {
        return undefined;
      }

      const callee = node.callee;
      if (
        callee.type === AST_NODE_TYPES.MemberExpression &&
        !callee.optional &&
        isStaticMemberAccessOfValue(callee, context, 'at')
      ) {
        const atArgument = getStaticValue(node.arguments[0], globalScope);
        if (atArgument != null && isTreatedAsZeroByArrayAt(atArgument.value)) {
          return callee.object;
        }
      }

      return undefined;
    }

    /**
     * Implements the algorithm for array indexing by `.at()` method.
     * @see https://developer.mozilla.org/en-US/docs/Web/JavaScript/Reference/Global_Objects/Array/at#parameters
     */
    function isTreatedAsZeroByArrayAt(value: unknown): boolean {
      // This would cause the number constructor coercion to throw. Other static
      // values are safe.
      if (typeof value === 'symbol') {
        return false;
      }

      const asNumber = Number(value);

      if (isNaN(asNumber)) {
        return true;
      }

      return Math.trunc(asNumber) === 0;
    }

    function isMemberAccessOfZero(
      node: TSESTree.MemberExpressionComputedName,
    ): boolean {
      const property = getStaticValue(node.property, globalScope);
      // Check if it looks like <<stuff>>[0] or <<stuff>>['0'], but not <<stuff>>?.[0]
      return (
        !node.optional &&
        property != null &&
        isTreatedAsZeroByMemberAccess(property.value)
      );
    }

    /**
     * Implements the algorithm for array indexing by member operator.
     * @see https://developer.mozilla.org/en-US/docs/Web/JavaScript/Reference/Global_Objects/Array#array_indices
     */
    function isTreatedAsZeroByMemberAccess(value: unknown): boolean {
      return String(value) === '0';
    }

    function generateFixToRemoveArrayElementAccess(
      fixer: TSESLint.RuleFixer,
      arrayNode: TSESTree.Expression,
      wholeExpressionBeingFlagged: TSESTree.Expression,
    ): RuleFix {
      const tokenToStartDeletingFrom = nullThrows(
        // The next `.` or `[` is what we're looking for.
        // think of (...).at(0) or (...)[0] or even (...)["at"](0).
        context.sourceCode.getTokenAfter(
          arrayNode,
          token => token.value === '.' || token.value === '[',
        ),
        'Expected to find a member access token!',
      );
      return fixer.removeRange([
        tokenToStartDeletingFrom.range[0],
        wholeExpressionBeingFlagged.range[1],
      ]);
    }

    function generateFixToReplaceFilterWithFind(
      fixer: TSESLint.RuleFixer,
      filterExpression: FilterExpressionData,
    ): TSESLint.RuleFix {
      return fixer.replaceText(
        filterExpression.filterNode,
        filterExpression.isBracketSyntaxForFilter ? '"find"' : 'find',
      );
    }

    return {
      // This query will be used to find things like `filteredResults.at(0)`.
      CallExpression(node): void {
        const object = getObjectIfArrayAtZeroExpression(node);
        if (object) {
          const filterExpressions = parseArrayFilterExpressions(object);
          if (filterExpressions.length !== 0) {
            context.report({
              node,
              messageId: 'preferFind',
              suggest: [
                {
                  messageId: 'preferFindSuggestion',
                  fix: (fixer): TSESLint.RuleFix[] => {
                    return [
                      ...filterExpressions.map(filterExpression =>
                        generateFixToReplaceFilterWithFind(
                          fixer,
                          filterExpression,
                        ),
                      ),
                      // Get rid of the .at(0) or ['at'](0).
                      generateFixToRemoveArrayElementAccess(
                        fixer,
                        object,
                        node,
                      ),
                    ];
                  },
                },
              ],
            });
          }
        }
      },

      // This query will be used to find things like `filteredResults[0]`.
      //
      // Note: we're always looking for array member access to be "computed",
      // i.e. `filteredResults[0]`, since `filteredResults.0` isn't a thing.
      'MemberExpression[computed=true]'(
        node: TSESTree.MemberExpressionComputedName,
      ): void {
        if (isMemberAccessOfZero(node)) {
          const object = node.object;
          const filterExpressions = parseArrayFilterExpressions(object);
          if (filterExpressions.length !== 0) {
            context.report({
              node,
              messageId: 'preferFind',
              suggest: [
                {
                  messageId: 'preferFindSuggestion',
                  fix: (fixer): TSESLint.RuleFix[] => {
                    return [
                      ...filterExpressions.map(filterExpression =>
                        generateFixToReplaceFilterWithFind(
                          fixer,
                          filterExpression,
                        ),
                      ),
                      // Get rid of the [0].
                      generateFixToRemoveArrayElementAccess(
                        fixer,
                        object,
                        node,
                      ),
                    ];
                  },
                },
              ],
            });
          }
        }
      },
    };
  },
});<|MERGE_RESOLUTION|>--- conflicted
+++ resolved
@@ -1,11 +1,5 @@
 import type { TSESLint, TSESTree } from '@typescript-eslint/utils';
-<<<<<<< HEAD
-import type { RuleFix, Scope } from '@typescript-eslint/utils/ts-eslint';
-=======
-import { AST_NODE_TYPES } from '@typescript-eslint/utils';
 import type { RuleFix } from '@typescript-eslint/utils/ts-eslint';
-import * as tsutils from 'ts-api-utils';
->>>>>>> f8982489
 import type { Type } from 'typescript';
 
 import { AST_NODE_TYPES } from '@typescript-eslint/utils';
@@ -39,6 +33,7 @@
   },
 
   defaultOptions: [],
+
   create(context) {
     const globalScope = context.sourceCode.getScope(context.sourceCode.ast);
     const services = getParserServices(context);
