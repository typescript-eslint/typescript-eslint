import { TSESLint, TSESTree } from '@typescript-eslint/experimental-utils';
import * as util from '../util';

type Types = Record<
  string,
  | string
  | null
  | {
      message: string;
      fixWith?: string;
    }
>;

type Options = [
  {
    types: Types;
  },
];
type MessageIds = 'bannedTypeMessage';

function removeSpaces(str: string): string {
  return str.replace(/ /g, '');
}

function stringifyTypeName(
  node: TSESTree.EntityName | TSESTree.TSTypeLiteral,
  sourceCode: TSESLint.SourceCode,
): string {
  return removeSpaces(sourceCode.getText(node));
}

function getCustomMessage(
  bannedType: null | string | { message?: string; fixWith?: string },
): string {
  if (bannedType === null) {
    return '';
  }

  if (typeof bannedType === 'string') {
    return ` ${bannedType}`;
  }

  if (bannedType.message) {
    return ` ${bannedType.message}`;
  }

  return '';
}

export default util.createRule<Options, MessageIds>({
  name: 'ban-types',
  meta: {
    type: 'suggestion',
    docs: {
      description: 'Bans specific types from being used',
      category: 'Best Practices',
      recommended: 'error',
    },
    fixable: 'code',
    messages: {
      bannedTypeMessage: "Don't use '{{name}}' as a type.{{customMessage}}",
    },
    schema: [
      {
        type: 'object',
        properties: {
          types: {
            type: 'object',
            additionalProperties: {
              oneOf: [
                { type: 'null' },
                { type: 'string' },
                {
                  type: 'object',
                  properties: {
                    message: { type: 'string' },
                    fixWith: { type: 'string' },
                  },
                  additionalProperties: false,
                },
              ],
            },
          },
        },
        additionalProperties: false,
      },
    ],
  },
  defaultOptions: [
    {
      types: {
        String: {
          message: 'Use string instead',
          fixWith: 'string',
        },
        Boolean: {
          message: 'Use boolean instead',
          fixWith: 'boolean',
        },
        Number: {
          message: 'Use number instead',
          fixWith: 'number',
        },
        Object: {
          message: 'Use Record<string, any> instead',
          fixWith: 'Record<string, any>',
        },
        Symbol: {
          message: 'Use symbol instead',
          fixWith: 'symbol',
        },
      },
    },
  ],
<<<<<<< HEAD
  create(context, [{ types: bannedTypes }]) {
    function reportBannedType(
      node:
        | TSESTree.EntityName
        | TSESTree.TSNullKeyword
        | TSESTree.TSUndefinedKeyword,
      name: string,
    ) {
      const bannedType = bannedTypes[name];
      const customMessage = getCustomMessage(bannedType);
      const fixWith =
        bannedType && typeof bannedType === 'object' && bannedType.fixWith;

      context.report({
        node: node,
        messageId: 'bannedTypeMessage',
        data: {
          name,
          customMessage,
        },
        fix: fixWith ? fixer => fixer.replaceText(node, fixWith) : null,
      });
    }

    let trackedBannedTypes = 0;
    const bannedTypeNames = Object.keys(bannedTypes);
    const ruleListener: TSESLint.RuleListener = {};

    if ('null' in bannedTypes) {
      ruleListener.TSNullKeyword = typeName => {
        reportBannedType(typeName, 'null');
      };
      ++trackedBannedTypes;
    }

    if ('undefined' in bannedTypes) {
      ruleListener.TSUndefinedKeyword = typeName => {
        reportBannedType(typeName, 'undefined');
      };
      ++trackedBannedTypes;
    }

    if (bannedTypeNames.length > trackedBannedTypes) {
      ruleListener.TSTypeReference = ({ typeName }) => {
        const name = stringifyTypeName(typeName, context.getSourceCode());
        if (name in bannedTypes) {
          reportBannedType(typeName, name);
        }
      };
    }

    return ruleListener;
=======
  create(context, [{ types }]) {
    const bannedTypes: Types = Object.keys(types).reduce(
      (res, type) => ({ ...res, [removeSpaces(type)]: types[type] }),
      {},
    );

    function checkBannedTypes(
      typeNode: TSESTree.EntityName | TSESTree.TSTypeLiteral,
    ): void {
      const name = stringifyTypeName(typeNode, context.getSourceCode());

      if (name in bannedTypes) {
        const bannedType = bannedTypes[name];
        const customMessage = getCustomMessage(bannedType);
        const fixWith =
          bannedType && typeof bannedType === 'object' && bannedType.fixWith;

        context.report({
          node: typeNode,
          messageId: 'bannedTypeMessage',
          data: {
            name,
            customMessage,
          },
          fix: fixWith
            ? (fixer): TSESLint.RuleFix => fixer.replaceText(typeNode, fixWith)
            : null,
        });
      }
    }

    return {
      TSTypeLiteral(node): void {
        if (node.members.length) {
          return;
        }

        checkBannedTypes(node);
      },
      TSTypeReference({ typeName }): void {
        checkBannedTypes(typeName);
      },
    };
>>>>>>> 4c12dac0
  },
});<|MERGE_RESOLUTION|>--- conflicted
+++ resolved
@@ -23,7 +23,11 @@
 }
 
 function stringifyTypeName(
-  node: TSESTree.EntityName | TSESTree.TSTypeLiteral,
+  node:
+    | TSESTree.EntityName
+    | TSESTree.TSTypeLiteral
+    | TSESTree.TSNullKeyword
+    | TSESTree.TSUndefinedKeyword,
   sourceCode: TSESLint.SourceCode,
 ): string {
   return removeSpaces(sourceCode.getText(node));
@@ -112,73 +116,22 @@
       },
     },
   ],
-<<<<<<< HEAD
-  create(context, [{ types: bannedTypes }]) {
-    function reportBannedType(
-      node:
-        | TSESTree.EntityName
-        | TSESTree.TSNullKeyword
-        | TSESTree.TSUndefinedKeyword,
-      name: string,
-    ) {
-      const bannedType = bannedTypes[name];
-      const customMessage = getCustomMessage(bannedType);
-      const fixWith =
-        bannedType && typeof bannedType === 'object' && bannedType.fixWith;
-
-      context.report({
-        node: node,
-        messageId: 'bannedTypeMessage',
-        data: {
-          name,
-          customMessage,
-        },
-        fix: fixWith ? fixer => fixer.replaceText(node, fixWith) : null,
-      });
-    }
-
-    let trackedBannedTypes = 0;
-    const bannedTypeNames = Object.keys(bannedTypes);
-    const ruleListener: TSESLint.RuleListener = {};
-
-    if ('null' in bannedTypes) {
-      ruleListener.TSNullKeyword = typeName => {
-        reportBannedType(typeName, 'null');
-      };
-      ++trackedBannedTypes;
-    }
-
-    if ('undefined' in bannedTypes) {
-      ruleListener.TSUndefinedKeyword = typeName => {
-        reportBannedType(typeName, 'undefined');
-      };
-      ++trackedBannedTypes;
-    }
-
-    if (bannedTypeNames.length > trackedBannedTypes) {
-      ruleListener.TSTypeReference = ({ typeName }) => {
-        const name = stringifyTypeName(typeName, context.getSourceCode());
-        if (name in bannedTypes) {
-          reportBannedType(typeName, name);
-        }
-      };
-    }
-
-    return ruleListener;
-=======
   create(context, [{ types }]) {
-    const bannedTypes: Types = Object.keys(types).reduce(
-      (res, type) => ({ ...res, [removeSpaces(type)]: types[type] }),
-      {},
+    const bannedTypes = new Map(
+      Object.entries(types).map(([type, data]) => [removeSpaces(type), data]),
     );
 
     function checkBannedTypes(
-      typeNode: TSESTree.EntityName | TSESTree.TSTypeLiteral,
+      typeNode:
+        | TSESTree.EntityName
+        | TSESTree.TSTypeLiteral
+        | TSESTree.TSNullKeyword
+        | TSESTree.TSUndefinedKeyword,
+      name = stringifyTypeName(typeNode, context.getSourceCode()),
     ): void {
-      const name = stringifyTypeName(typeNode, context.getSourceCode());
+      const bannedType = bannedTypes.get(name);
 
-      if (name in bannedTypes) {
-        const bannedType = bannedTypes[name];
+      if (bannedType !== undefined) {
         const customMessage = getCustomMessage(bannedType);
         const fixWith =
           bannedType && typeof bannedType === 'object' && bannedType.fixWith;
@@ -190,14 +143,24 @@
             name,
             customMessage,
           },
-          fix: fixWith
-            ? (fixer): TSESLint.RuleFix => fixer.replaceText(typeNode, fixWith)
-            : null,
+          fix: fixWith ? fixer => fixer.replaceText(typeNode, fixWith) : null,
         });
       }
     }
 
     return {
+      ...(bannedTypes.has('null') && {
+        TSNullKeyword(node) {
+          checkBannedTypes(node, 'null');
+        },
+      }),
+
+      ...(bannedTypes.has('undefined') && {
+        TSUndefinedKeyword(node) {
+          checkBannedTypes(node, 'undefined');
+        },
+      }),
+
       TSTypeLiteral(node): void {
         if (node.members.length) {
           return;
@@ -209,6 +172,5 @@
         checkBannedTypes(typeName);
       },
     };
->>>>>>> 4c12dac0
   },
 });