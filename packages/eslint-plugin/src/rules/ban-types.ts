import type { TSESLint, TSESTree } from '@typescript-eslint/utils';
import { AST_NODE_TYPES } from '@typescript-eslint/utils';

import * as util from '../util';

type Types = Record<
  string,
  | null
  | boolean
  | string
  | {
      message: string;
      fixWith?: string;
      suggest?: readonly string[];
    }
>;

export type Options = [
  {
    types?: Types;
    extendDefaults?: boolean;
  },
];
export type MessageIds = 'bannedTypeMessage' | 'bannedTypeReplacement';

function removeSpaces(str: string): string {
  return str.replace(/\s/g, '');
}

function stringifyNode(
  node: TSESTree.Node,
  sourceCode: TSESLint.SourceCode,
): string {
  return removeSpaces(sourceCode.getText(node));
}

function getCustomMessage(
  bannedType: null | true | string | { message?: string; fixWith?: string },
): string {
  if (bannedType == null || bannedType === true) {
    return '';
  }

  if (typeof bannedType === 'string') {
    return ` ${bannedType}`;
  }

  if (bannedType.message) {
    return ` ${bannedType.message}`;
  }

  return '';
}

const defaultTypes: Types = {
  String: {
    message: 'Use string instead',
    fixWith: 'string',
  },
  Boolean: {
    message: 'Use boolean instead',
    fixWith: 'boolean',
  },
  Number: {
    message: 'Use number instead',
    fixWith: 'number',
  },
  Symbol: {
    message: 'Use symbol instead',
    fixWith: 'symbol',
  },
  BigInt: {
    message: 'Use bigint instead',
    fixWith: 'bigint',
  },

  Function: {
    message: [
      'The `Function` type accepts any function-like value.',
      'It provides no type safety when calling the function, which can be a common source of bugs.',
      'It also accepts things like class declarations, which will throw at runtime as they will not be called with `new`.',
      'If you are expecting the function to accept certain arguments, you should explicitly define the function shape.',
    ].join('\n'),
  },

  // object typing
  Object: {
    message: [
      'The `Object` type actually means "any non-nullish value", so it is marginally better than `unknown`.',
      '- If you want a type meaning "any object", you probably want `object` instead.',
      '- If you want a type meaning "any value", you probably want `unknown` instead.',
      '- If you really want a type meaning "any non-nullish value", you probably want `NonNullable<unknown>` instead.',
    ].join('\n'),
    suggest: ['object', 'unknown', 'NonNullable<unknown>'],
  },
  '{}': {
    message: [
      '`{}` actually means "any non-nullish value".',
      '- If you want a type meaning "any object", you probably want `object` instead.',
      '- If you want a type meaning "any value", you probably want `unknown` instead.',
      '- If you want a type meaning "empty object", you probably want `Record<string, never>` instead.',
      '- If you really want a type meaning "any non-nullish value", you probably want `NonNullable<unknown>` instead.',
    ].join('\n'),
    suggest: [
      'object',
      'unknown',
      'Record<string, never>',
      'NonNullable<unknown>',
    ],
  },
};

export const TYPE_KEYWORDS = {
  bigint: AST_NODE_TYPES.TSBigIntKeyword,
  boolean: AST_NODE_TYPES.TSBooleanKeyword,
  never: AST_NODE_TYPES.TSNeverKeyword,
  null: AST_NODE_TYPES.TSNullKeyword,
  number: AST_NODE_TYPES.TSNumberKeyword,
  object: AST_NODE_TYPES.TSObjectKeyword,
  string: AST_NODE_TYPES.TSStringKeyword,
  symbol: AST_NODE_TYPES.TSSymbolKeyword,
  undefined: AST_NODE_TYPES.TSUndefinedKeyword,
  unknown: AST_NODE_TYPES.TSUnknownKeyword,
  void: AST_NODE_TYPES.TSVoidKeyword,
};

export default util.createRule<Options, MessageIds>({
  name: 'ban-types',
  meta: {
    type: 'suggestion',
    docs: {
      description: 'Disallow certain types',
      recommended: 'recommended',
    },
    fixable: 'code',
    hasSuggestions: true,
    messages: {
      bannedTypeMessage: "Don't use `{{name}}` as a type.{{customMessage}}",
      bannedTypeReplacement: 'Replace `{{name}}` with `{{replacement}}`.',
    },
    schema: [
      {
        $defs: {
          banConfig: {
            oneOf: [
              {
                type: 'null',
                description: 'Bans the type with the default message',
              },
              {
                enum: [false],
                description:
                  'Un-bans the type (useful when paired with `extendDefaults`)',
              },
              {
                enum: [true],
                description: 'Bans the type with the default message',
              },
              {
                type: 'string',
                description: 'Bans the type with a custom message',
              },
              {
                type: 'object',
                description: 'Bans a type',
                properties: {
                  message: {
                    type: 'string',
                    description: 'Custom error message',
                  },
                  fixWith: {
                    type: 'string',
                    description: 'Type to autofix replace with.',
                  },
                },
                additionalProperties: false,
              },
            ],
          },
        },
        type: 'object',
        properties: {
          types: {
            type: 'object',
            additionalProperties: {
<<<<<<< HEAD
              $ref: '#/items/0/$defs/banConfig',
=======
              oneOf: [
                { type: 'null' },
                { type: 'boolean' },
                { type: 'string' },
                {
                  type: 'object',
                  properties: {
                    message: { type: 'string' },
                    fixWith: { type: 'string' },
                    suggest: {
                      type: 'array',
                      items: { type: 'string' },
                    },
                  },
                  additionalProperties: false,
                },
              ],
>>>>>>> 3225fdf8
            },
          },
          extendDefaults: {
            type: 'boolean',
          },
        },
        additionalProperties: false,
      },
    ],
  },
  defaultOptions: [{}],
  create(context, [options]) {
    const extendDefaults = options.extendDefaults ?? true;
    const customTypes = options.types ?? {};
    const types = Object.assign(
      {},
      extendDefaults ? defaultTypes : {},
      customTypes,
    );
    const bannedTypes = new Map(
      Object.entries(types).map(([type, data]) => [removeSpaces(type), data]),
    );

    function checkBannedTypes(
      typeNode: TSESTree.Node,
      name = stringifyNode(typeNode, context.getSourceCode()),
    ): void {
      const bannedType = bannedTypes.get(name);

      if (bannedType === undefined || bannedType === false) {
        return;
      }

      const customMessage = getCustomMessage(bannedType);
      const fixWith =
        bannedType && typeof bannedType === 'object' && bannedType.fixWith;
      const suggest =
        bannedType && typeof bannedType === 'object'
          ? bannedType.suggest
          : undefined;

      context.report({
        node: typeNode,
        messageId: 'bannedTypeMessage',
        data: {
          name,
          customMessage,
        },
        fix: fixWith
          ? (fixer): TSESLint.RuleFix => fixer.replaceText(typeNode, fixWith)
          : null,
        suggest: suggest?.map(replacement => ({
          messageId: 'bannedTypeReplacement',
          data: {
            name,
            replacement,
          },
          fix: (fixer): TSESLint.RuleFix =>
            fixer.replaceText(typeNode, replacement),
        })),
      });
    }

    const keywordSelectors = util.objectReduceKey(
      TYPE_KEYWORDS,
      (acc: TSESLint.RuleListener, keyword) => {
        if (bannedTypes.has(keyword)) {
          acc[TYPE_KEYWORDS[keyword]] = (node: TSESTree.Node): void =>
            checkBannedTypes(node, keyword);
        }

        return acc;
      },
      {},
    );

    return {
      ...keywordSelectors,

      TSTypeLiteral(node): void {
        if (node.members.length) {
          return;
        }

        checkBannedTypes(node);
      },
      TSTupleType(node): void {
        if (node.elementTypes.length === 0) {
          checkBannedTypes(node);
        }
      },
      TSTypeReference(node): void {
        checkBannedTypes(node.typeName);

        if (node.typeArguments) {
          checkBannedTypes(node);
        }
      },
    };
  },
});<|MERGE_RESOLUTION|>--- conflicted
+++ resolved
@@ -170,7 +170,14 @@
                   },
                   fixWith: {
                     type: 'string',
-                    description: 'Type to autofix replace with.',
+                    description:
+                      'Type to autofix replace with. Note that autofixers can be applied automatically - so you need to be careful with this option.',
+                  },
+                  suggest: {
+                    type: 'array',
+                    items: { type: 'string' },
+                    description: 'Types to suggest replacing with.',
+                    additionalItems: false,
                   },
                 },
                 additionalProperties: false,
@@ -183,27 +190,7 @@
           types: {
             type: 'object',
             additionalProperties: {
-<<<<<<< HEAD
               $ref: '#/items/0/$defs/banConfig',
-=======
-              oneOf: [
-                { type: 'null' },
-                { type: 'boolean' },
-                { type: 'string' },
-                {
-                  type: 'object',
-                  properties: {
-                    message: { type: 'string' },
-                    fixWith: { type: 'string' },
-                    suggest: {
-                      type: 'array',
-                      items: { type: 'string' },
-                    },
-                  },
-                  additionalProperties: false,
-                },
-              ],
->>>>>>> 3225fdf8
             },
           },
           extendDefaults: {
