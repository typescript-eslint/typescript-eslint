<<<<<<< HEAD
import type { TSESLint } from '@typescript-eslint/utils';

=======
import type { TSESLint, TSESTree } from '@typescript-eslint/utils';
>>>>>>> f8982489
import * as tsutils from 'ts-api-utils';

import {
  createRule,
  getParserServices,
  isAwaitKeyword,
  isTypeAnyType,
  isTypeUnknownType,
  nullThrows,
  NullThrowsReasons,
} from '../util';
import { getForStatementHeadLoc } from '../util/getForStatementHeadLoc';

type MessageId =
  | 'await'
  | 'forAwaitOfNonThenable'
  | 'removeAwait'
  | 'convertToOrdinaryFor';

export default createRule<[], MessageId>({
  name: 'await-thenable',
  meta: {
    type: 'problem',
    docs: {
      description: 'Disallow awaiting a value that is not a Thenable',
      recommended: 'recommended',
      requiresTypeChecking: true,
    },
    hasSuggestions: true,
    messages: {
      await: 'Unexpected `await` of a non-Promise (non-"Thenable") value.',
      forAwaitOfNonThenable:
        'Unexpected `for await...of` of a value that is not async iterable.',
      removeAwait: 'Remove unnecessary `await`.',
      convertToOrdinaryFor: 'Convert to an ordinary `for...of` loop.',
    },
    schema: [],
  },
  defaultOptions: [],
  create(context) {
    const services = getParserServices(context);
    const checker = services.program.getTypeChecker();

    return {
      AwaitExpression(node): void {
        const type = services.getTypeAtLocation(node.argument);
        if (isTypeAnyType(type) || isTypeUnknownType(type)) {
          return;
        }

        const originalNode = services.esTreeNodeToTSNodeMap.get(node);

        if (!tsutils.isThenableType(checker, originalNode.expression, type)) {
          context.report({
            node,
            messageId: 'await',
            suggest: [
              {
                messageId: 'removeAwait',
                fix(fixer): TSESLint.RuleFix {
                  const awaitKeyword = nullThrows(
                    context.sourceCode.getFirstToken(node, isAwaitKeyword),
                    NullThrowsReasons.MissingToken('await', 'await expression'),
                  );

                  return fixer.remove(awaitKeyword);
                },
              },
            ],
          });
        }
      },

      'ForOfStatement[await=true]'(node: TSESTree.ForOfStatement): void {
        const type = services.getTypeAtLocation(node.right);
        if (isTypeAnyType(type)) {
          return;
        }

        const asyncIteratorSymbol = tsutils.getWellKnownSymbolPropertyOfType(
          type,
          'asyncIterator',
          checker,
        );

        if (asyncIteratorSymbol == null) {
          context.report({
            loc: getForStatementHeadLoc(context.sourceCode, node),
            messageId: 'forAwaitOfNonThenable',
            suggest: [
              // Note that this suggestion causes broken code for sync iterables
              // of promises, since the loop variable is not awaited.
              {
                messageId: 'convertToOrdinaryFor',
                fix(fixer): TSESLint.RuleFix {
                  const awaitToken = nullThrows(
                    context.sourceCode.getFirstToken(node, isAwaitKeyword),
                    NullThrowsReasons.MissingToken('await', 'for await loop'),
                  );
                  return fixer.remove(awaitToken);
                },
              },
            ],
          });
        }
      },
    };
  },
});<|MERGE_RESOLUTION|>--- conflicted
+++ resolved
@@ -1,9 +1,5 @@
-<<<<<<< HEAD
-import type { TSESLint } from '@typescript-eslint/utils';
+import type { TSESLint, TSESTree } from '@typescript-eslint/utils';
 
-=======
-import type { TSESLint, TSESTree } from '@typescript-eslint/utils';
->>>>>>> f8982489
 import * as tsutils from 'ts-api-utils';
 
 import {
@@ -19,9 +15,9 @@
 
 type MessageId =
   | 'await'
+  | 'convertToOrdinaryFor'
   | 'forAwaitOfNonThenable'
-  | 'removeAwait'
-  | 'convertToOrdinaryFor';
+  | 'removeAwait';
 
 export default createRule<[], MessageId>({
   name: 'await-thenable',
@@ -35,14 +31,15 @@
     hasSuggestions: true,
     messages: {
       await: 'Unexpected `await` of a non-Promise (non-"Thenable") value.',
+      convertToOrdinaryFor: 'Convert to an ordinary `for...of` loop.',
       forAwaitOfNonThenable:
         'Unexpected `for await...of` of a value that is not async iterable.',
       removeAwait: 'Remove unnecessary `await`.',
-      convertToOrdinaryFor: 'Convert to an ordinary `for...of` loop.',
     },
     schema: [],
   },
   defaultOptions: [],
+
   create(context) {
     const services = getParserServices(context);
     const checker = services.program.getTypeChecker();
