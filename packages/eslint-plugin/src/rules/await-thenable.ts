--- conflicted
+++ resolved
@@ -20,14 +20,9 @@
   | 'await'
   | 'awaitUsingOfNonAsyncDisposable'
   | 'convertToOrdinaryFor'
-<<<<<<< HEAD
-  | 'forAwaitOfNonThenable'
+  | 'forAwaitOfNonAsyncIterable'
   | 'removeAwait'
   | 'notPromises';
-=======
-  | 'forAwaitOfNonAsyncIterable'
-  | 'removeAwait';
->>>>>>> bce4560c
 
 export default createRule<[], MessageId>({
   name: 'await-thenable',
@@ -126,7 +121,57 @@
         }
       },
 
-<<<<<<< HEAD
+      'VariableDeclaration[kind="await using"]'(
+        node: TSESTree.VariableDeclaration,
+      ): void {
+        for (const declarator of node.declarations) {
+          const init = declarator.init;
+          if (init == null) {
+            continue;
+          }
+          const type = services.getTypeAtLocation(init);
+          if (isTypeAnyType(type)) {
+            continue;
+          }
+
+          const hasAsyncDisposeSymbol = tsutils
+            .unionTypeParts(type)
+            .some(
+              typePart =>
+                tsutils.getWellKnownSymbolPropertyOfType(
+                  typePart,
+                  'asyncDispose',
+                  checker,
+                ) != null,
+            );
+
+          if (!hasAsyncDisposeSymbol) {
+            context.report({
+              node: init,
+              messageId: 'awaitUsingOfNonAsyncDisposable',
+              // let the user figure out what to do if there's
+              // await using a = b, c = d, e = f;
+              // it's rare and not worth the complexity to handle.
+              ...getFixOrSuggest({
+                fixOrSuggest:
+                  node.declarations.length === 1 ? 'suggest' : 'none',
+
+                suggestion: {
+                  messageId: 'removeAwait',
+                  fix(fixer): TSESLint.RuleFix {
+                    const awaitToken = nullThrows(
+                      context.sourceCode.getFirstToken(node, isAwaitKeyword),
+                      NullThrowsReasons.MissingToken('await', 'await using'),
+                    );
+                    return fixer.remove(awaitToken);
+                  },
+                },
+              }),
+            });
+          }
+        }
+      },
+      
       // Check for e.g. `Promise.all(nonPromises)`
       CallExpression(node): void {
         if (
@@ -164,54 +209,6 @@
             context.report({
               loc: node.loc,
               messageId: 'notPromises',
-=======
-      'VariableDeclaration[kind="await using"]'(
-        node: TSESTree.VariableDeclaration,
-      ): void {
-        for (const declarator of node.declarations) {
-          const init = declarator.init;
-          if (init == null) {
-            continue;
-          }
-          const type = services.getTypeAtLocation(init);
-          if (isTypeAnyType(type)) {
-            continue;
-          }
-
-          const hasAsyncDisposeSymbol = tsutils
-            .unionTypeParts(type)
-            .some(
-              typePart =>
-                tsutils.getWellKnownSymbolPropertyOfType(
-                  typePart,
-                  'asyncDispose',
-                  checker,
-                ) != null,
-            );
-
-          if (!hasAsyncDisposeSymbol) {
-            context.report({
-              node: init,
-              messageId: 'awaitUsingOfNonAsyncDisposable',
-              // let the user figure out what to do if there's
-              // await using a = b, c = d, e = f;
-              // it's rare and not worth the complexity to handle.
-              ...getFixOrSuggest({
-                fixOrSuggest:
-                  node.declarations.length === 1 ? 'suggest' : 'none',
-
-                suggestion: {
-                  messageId: 'removeAwait',
-                  fix(fixer): TSESLint.RuleFix {
-                    const awaitToken = nullThrows(
-                      context.sourceCode.getFirstToken(node, isAwaitKeyword),
-                      NullThrowsReasons.MissingToken('await', 'await using'),
-                    );
-                    return fixer.remove(awaitToken);
-                  },
-                },
-              }),
->>>>>>> bce4560c
             });
           }
         }
