import type { TSESLint, TSESTree } from '@typescript-eslint/utils';
import { AST_NODE_TYPES } from '@typescript-eslint/utils';
import * as tsutils from 'ts-api-utils';
import * as ts from 'typescript';

import type { TypeOrValueSpecifier } from '../util';
import {
  createRule,
  getOperatorPrecedence,
  getParserServices,
  OperatorPrecedence,
  readonlynessOptionsDefaults,
  readonlynessOptionsSchema,
  typeMatchesSpecifier,
} from '../util';

type Options = [
  {
    ignoreVoid?: boolean;
    ignoreIIFE?: boolean;
    allowForKnownSafePromises?: TypeOrValueSpecifier[];
  },
];

type MessageId =
  | 'floating'
  | 'floatingVoid'
  | 'floatingUselessRejectionHandler'
  | 'floatingUselessRejectionHandlerVoid'
  | 'floatingFixAwait'
  | 'floatingFixVoid'
  | 'floatingPromiseArray'
  | 'floatingPromiseArrayVoid';

const messageBase =
  'Promises must be awaited, end with a call to .catch, or end with a call to .then with a rejection handler.';

const messageBaseVoid =
  'Promises must be awaited, end with a call to .catch, end with a call to .then with a rejection handler' +
  ' or be explicitly marked as ignored with the `void` operator.';

const messageRejectionHandler =
  'A rejection handler that is not a function will be ignored.';

const messagePromiseArray =
  "An array of Promises may be unintentional. Consider handling the promises' fulfillment or rejection with Promise.all or similar.";

const messagePromiseArrayVoid =
  "An array of Promises may be unintentional. Consider handling the promises' fulfillment or rejection with Promise.all or similar," +
  ' or explicitly marking the expression as ignored with the `void` operator.';

export default createRule<Options, MessageId>({
  name: 'no-floating-promises',
  meta: {
    docs: {
      description:
        'Require Promise-like statements to be handled appropriately',
      recommended: 'recommended',
      requiresTypeChecking: true,
    },
    hasSuggestions: true,
    messages: {
      floating: messageBase,
      floatingFixAwait: 'Add await operator.',
      floatingVoid: messageBaseVoid,
      floatingFixVoid: 'Add void operator to ignore.',
      floatingUselessRejectionHandler:
        messageBase + ' ' + messageRejectionHandler,
      floatingUselessRejectionHandlerVoid:
        messageBaseVoid + ' ' + messageRejectionHandler,
      floatingPromiseArray: messagePromiseArray,
      floatingPromiseArrayVoid: messagePromiseArrayVoid,
    },
    schema: [
      {
        type: 'object',
        properties: {
          ignoreVoid: {
            description: 'Whether to ignore `void` expressions.',
            type: 'boolean',
          },
          ignoreIIFE: {
            description:
              'Whether to ignore async IIFEs (Immediately Invoked Function Expressions).',
            type: 'boolean',
          },
          allowForKnownSafePromises: readonlynessOptionsSchema.properties.allow,
        },
        additionalProperties: false,
      },
    ],
    type: 'problem',
  },
  defaultOptions: [
    {
      ignoreVoid: true,
      ignoreIIFE: false,
      allowForKnownSafePromises: readonlynessOptionsDefaults.allow,
    },
  ],

  create(context, [options]) {
    const services = getParserServices(context);
    const checker = services.program.getTypeChecker();
    // TODO: #5439
    // eslint-disable-next-line @typescript-eslint/no-non-null-assertion
    const allowForKnownSafePromises = options.allowForKnownSafePromises!;

    return {
      ExpressionStatement(node): void {
        if (options.ignoreIIFE && isAsyncIife(node)) {
          return;
        }

        let expression = node.expression;

        if (expression.type === AST_NODE_TYPES.ChainExpression) {
          expression = expression.expression;
        }

        const { isUnhandled, nonFunctionHandler, promiseArray } =
          isUnhandledPromise(checker, expression);

        if (isUnhandled) {
          if (promiseArray) {
            context.report({
              node,
              messageId: options.ignoreVoid
                ? 'floatingPromiseArrayVoid'
                : 'floatingPromiseArray',
            });
          } else if (options.ignoreVoid) {
            context.report({
              node,
              messageId: nonFunctionHandler
                ? 'floatingUselessRejectionHandlerVoid'
                : 'floatingVoid',
              suggest: [
                {
                  messageId: 'floatingFixVoid',
                  fix(fixer): TSESLint.RuleFix | TSESLint.RuleFix[] {
                    const tsNode = services.esTreeNodeToTSNodeMap.get(
                      node.expression,
                    );
                    if (isHigherPrecedenceThanUnary(tsNode)) {
                      return fixer.insertTextBefore(node, 'void ');
                    }
                    return [
                      fixer.insertTextBefore(node, 'void ('),
                      fixer.insertTextAfterRange(
                        [expression.range[1], expression.range[1]],
                        ')',
                      ),
                    ];
                  },
                },
              ],
            });
          } else {
            context.report({
              node,
              messageId: nonFunctionHandler
                ? 'floatingUselessRejectionHandler'
                : 'floating',
              suggest: [
                {
                  messageId: 'floatingFixAwait',
                  fix(fixer): TSESLint.RuleFix | TSESLint.RuleFix[] {
                    if (
                      expression.type === AST_NODE_TYPES.UnaryExpression &&
                      expression.operator === 'void'
                    ) {
                      return fixer.replaceTextRange(
                        [expression.range[0], expression.range[0] + 4],
                        'await',
                      );
                    }
                    const tsNode = services.esTreeNodeToTSNodeMap.get(
                      node.expression,
                    );
                    if (isHigherPrecedenceThanUnary(tsNode)) {
                      return fixer.insertTextBefore(node, 'await ');
                    }
                    return [
                      fixer.insertTextBefore(node, 'await ('),
                      fixer.insertTextAfterRange(
                        [expression.range[1], expression.range[1]],
                        ')',
                      ),
                    ];
                  },
                },
              ],
            });
          }
        }
      },
    };

    function isHigherPrecedenceThanUnary(node: ts.Node): boolean {
      const operator = ts.isBinaryExpression(node)
        ? node.operatorToken.kind
        : ts.SyntaxKind.Unknown;
      const nodePrecedence = getOperatorPrecedence(node.kind, operator);
      return nodePrecedence > OperatorPrecedence.Unary;
    }

    function isAsyncIife(node: TSESTree.ExpressionStatement): boolean {
      if (node.expression.type !== AST_NODE_TYPES.CallExpression) {
        return false;
      }

      return (
        node.expression.callee.type ===
          AST_NODE_TYPES.ArrowFunctionExpression ||
        node.expression.callee.type === AST_NODE_TYPES.FunctionExpression
      );
    }

    function isValidRejectionHandler(rejectionHandler: TSESTree.Node): boolean {
      return (
        services.program
          .getTypeChecker()
          .getTypeAtLocation(
            services.esTreeNodeToTSNodeMap.get(rejectionHandler),
          )
          .getCallSignatures().length > 0
      );
    }

    function isUnhandledPromise(
      checker: ts.TypeChecker,
      node: TSESTree.Node,
    ): {
      isUnhandled: boolean;
      nonFunctionHandler?: boolean;
      promiseArray?: boolean;
    } {
      if (node.type === AST_NODE_TYPES.AssignmentExpression) {
        return { isUnhandled: false };
      }

      // First, check expressions whose resulting types may not be promise-like
      if (node.type === AST_NODE_TYPES.SequenceExpression) {
        // Any child in a comma expression could return a potentially unhandled
        // promise, so we check them all regardless of whether the final returned
        // value is promise-like.
        return (
          node.expressions
            .map(item => isUnhandledPromise(checker, item))
            .find(result => result.isUnhandled) ?? { isUnhandled: false }
        );
      }

      if (
        !options.ignoreVoid &&
        node.type === AST_NODE_TYPES.UnaryExpression &&
        node.operator === 'void'
      ) {
        // Similarly, a `void` expression always returns undefined, so we need to
        // see what's inside it without checking the type of the overall expression.
        return isUnhandledPromise(checker, node.argument);
      }

      const tsNode = services.esTreeNodeToTSNodeMap.get(node);

      // Check the type. At this point it can't be unhandled if it isn't a promise
      // or array thereof.

      if (isPromiseArray(tsNode)) {
        return { isUnhandled: true, promiseArray: true };
      }

<<<<<<< HEAD
      // await expression addresses promises, but not promise arrays.
      if (node.type === AST_NODE_TYPES.AwaitExpression) {
        // you would think this wouldn't be strictly necessary, since we're
        // anyway checking the type of the expression, but, unfortunately TS
        // reports the result of `await (promise as Promise<number> & number)`
        // as `Promise<number> & number` instead of `number`. In any case,
        // this saves us a bit of type checking, anyway.
        return { isUnhandled: false };
      }

      if (!isPromiseLike(checker, tsNode)) {
=======
      if (!isPromiseLike(tsNode)) {
>>>>>>> 8f08ee54
        return { isUnhandled: false };
      }

      if (node.type === AST_NODE_TYPES.CallExpression) {
        // If the outer expression is a call, a `.catch()` or `.then()` with
        // rejection handler handles the promise.

        const catchRejectionHandler = getRejectionHandlerFromCatchCall(node);
        if (catchRejectionHandler) {
          if (isValidRejectionHandler(catchRejectionHandler)) {
            return { isUnhandled: false };
          }
          return { isUnhandled: true, nonFunctionHandler: true };
        }

        const thenRejectionHandler = getRejectionHandlerFromThenCall(node);
        if (thenRejectionHandler) {
          if (isValidRejectionHandler(thenRejectionHandler)) {
            return { isUnhandled: false };
          }
          return { isUnhandled: true, nonFunctionHandler: true };
        }

        // `x.finally()` is transparent to resolution of the promise, so check `x`.
        // ("object" in this context is the `x` in `x.finally()`)
        const promiseFinallyObject = getObjectFromFinallyCall(node);
        if (promiseFinallyObject) {
          return isUnhandledPromise(checker, promiseFinallyObject);
        }

        // All other cases are unhandled.
        return { isUnhandled: true };
      } else if (node.type === AST_NODE_TYPES.ConditionalExpression) {
        // We must be getting the promise-like value from one of the branches of the
        // ternary. Check them directly.
        const alternateResult = isUnhandledPromise(checker, node.alternate);
        if (alternateResult.isUnhandled) {
          return alternateResult;
        }
        return isUnhandledPromise(checker, node.consequent);
      } else if (node.type === AST_NODE_TYPES.LogicalExpression) {
        const leftResult = isUnhandledPromise(checker, node.left);
        if (leftResult.isUnhandled) {
          return leftResult;
        }
        return isUnhandledPromise(checker, node.right);
      }

      // Anything else is unhandled.
      return { isUnhandled: true };
    }

    function isPromiseArray(node: ts.Node): boolean {
      const type = checker.getTypeAtLocation(node);
      for (const ty of tsutils
        .unionTypeParts(type)
        .map(t => checker.getApparentType(t))) {
        if (checker.isArrayType(ty)) {
          const arrayType = checker.getTypeArguments(ty)[0];
          if (isPromiseLike(node, arrayType)) {
            return true;
          }
        }

        if (checker.isTupleType(ty)) {
          for (const tupleElementType of checker.getTypeArguments(ty)) {
            if (isPromiseLike(node, tupleElementType)) {
              return true;
            }
          }
        }
      }
      return false;
    }

    // Modified from tsutils.isThenable() to only consider thenables which can be
    // rejected/caught via a second parameter. Original source (MIT licensed):
    //
    //   https://github.com/ajafff/tsutils/blob/49d0d31050b44b81e918eae4fbaf1dfe7b7286af/util/type.ts#L95-L125
    function isPromiseLike(node: ts.Node, type?: ts.Type): boolean {
      type ??= checker.getTypeAtLocation(node);

      // Ignore anything specified by `allowForKnownSafePromises` option.
      if (
        allowForKnownSafePromises.some(allowedType =>
          typeMatchesSpecifier(type, allowedType, services.program),
        )
      ) {
        return false;
      }

      for (const ty of tsutils.unionTypeParts(checker.getApparentType(type))) {
        const then = ty.getProperty('then');
        if (then === undefined) {
          continue;
        }

        const thenType = checker.getTypeOfSymbolAtLocation(then, node);
        if (
          hasMatchingSignature(
            thenType,
            signature =>
              signature.parameters.length >= 2 &&
              isFunctionParam(checker, signature.parameters[0], node) &&
              isFunctionParam(checker, signature.parameters[1], node),
          )
        ) {
          return true;
        }
      }
      return false;
    }
  },
});

function hasMatchingSignature(
  type: ts.Type,
  matcher: (signature: ts.Signature) => boolean,
): boolean {
  for (const t of tsutils.unionTypeParts(type)) {
    if (t.getCallSignatures().some(matcher)) {
      return true;
    }
  }

  return false;
}

function isFunctionParam(
  checker: ts.TypeChecker,
  param: ts.Symbol,
  node: ts.Node,
): boolean {
  const type: ts.Type | undefined = checker.getApparentType(
    checker.getTypeOfSymbolAtLocation(param, node),
  );
  for (const t of tsutils.unionTypeParts(type)) {
    if (t.getCallSignatures().length !== 0) {
      return true;
    }
  }
  return false;
}

function getRejectionHandlerFromCatchCall(
  expression: TSESTree.CallExpression,
): TSESTree.CallExpressionArgument | undefined {
  if (
    expression.callee.type === AST_NODE_TYPES.MemberExpression &&
    expression.callee.property.type === AST_NODE_TYPES.Identifier &&
    expression.callee.property.name === 'catch' &&
    expression.arguments.length >= 1
  ) {
    return expression.arguments[0];
  }
  return undefined;
}

function getRejectionHandlerFromThenCall(
  expression: TSESTree.CallExpression,
): TSESTree.CallExpressionArgument | undefined {
  if (
    expression.callee.type === AST_NODE_TYPES.MemberExpression &&
    expression.callee.property.type === AST_NODE_TYPES.Identifier &&
    expression.callee.property.name === 'then' &&
    expression.arguments.length >= 2
  ) {
    return expression.arguments[1];
  }
  return undefined;
}

function getObjectFromFinallyCall(
  expression: TSESTree.CallExpression,
): TSESTree.Expression | undefined {
  return expression.callee.type === AST_NODE_TYPES.MemberExpression &&
    expression.callee.property.type === AST_NODE_TYPES.Identifier &&
    expression.callee.property.name === 'finally'
    ? expression.callee.object
    : undefined;
}<|MERGE_RESOLUTION|>--- conflicted
+++ resolved
@@ -271,7 +271,6 @@
         return { isUnhandled: true, promiseArray: true };
       }
 
-<<<<<<< HEAD
       // await expression addresses promises, but not promise arrays.
       if (node.type === AST_NODE_TYPES.AwaitExpression) {
         // you would think this wouldn't be strictly necessary, since we're
@@ -282,10 +281,7 @@
         return { isUnhandled: false };
       }
 
-      if (!isPromiseLike(checker, tsNode)) {
-=======
       if (!isPromiseLike(tsNode)) {
->>>>>>> 8f08ee54
         return { isUnhandled: false };
       }
 
@@ -337,7 +333,6 @@
       // Anything else is unhandled.
       return { isUnhandled: true };
     }
-
     function isPromiseArray(node: ts.Node): boolean {
       const type = checker.getTypeAtLocation(node);
       for (const ty of tsutils
