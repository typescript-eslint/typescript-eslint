--- conflicted
+++ resolved
@@ -81,20 +81,15 @@
         type: 'object',
         additionalProperties: false,
         properties: {
-<<<<<<< HEAD
-          allowForKnownSafeCalls: readonlynessOptionsSchema.properties.allow,
-          allowForKnownSafePromises: readonlynessOptionsSchema.properties.allow,
-=======
-          allowForKnownSafePromises: {
-            ...readonlynessOptionsSchema.properties.allow,
-            description: 'Type specifiers that are known to be safe to float.',
-          },
           allowForKnownSafeCalls: {
             ...readonlynessOptionsSchema.properties.allow,
             description:
               'Type specifiers of functions whose calls are safe to float.',
           },
->>>>>>> f8982489
+          allowForKnownSafePromises: {
+            ...readonlynessOptionsSchema.properties.allow,
+            description: 'Type specifiers that are known to be safe to float.',
+          },
           checkThenables: {
             type: 'boolean',
             description:
@@ -122,6 +117,7 @@
       ignoreVoid: true,
     },
   ],
+
   create(context, [options]) {
     const services = getParserServices(context);
     const checker = services.program.getTypeChecker();
