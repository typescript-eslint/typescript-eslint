--- conflicted
+++ resolved
@@ -65,14 +65,8 @@
   ],
 
   create(context, [options]) {
-<<<<<<< HEAD
     const services = util.getParserServices(context);
     const checker = services.program.getTypeChecker();
-    const sourceCode = context.getSourceCode();
-=======
-    const parserServices = util.getParserServices(context);
-    const checker = parserServices.program.getTypeChecker();
->>>>>>> 1c3f470d
 
     return {
       ExpressionStatement(node): void {
@@ -95,7 +89,7 @@
                 {
                   messageId: 'floatingFixVoid',
                   fix(fixer): TSESLint.RuleFix | TSESLint.RuleFix[] {
-                    const tsNode = parserServices.esTreeNodeToTSNodeMap.get(
+                    const tsNode = services.esTreeNodeToTSNodeMap.get(
                       node.expression,
                     );
                     if (isHigherPrecedenceThanUnary(tsNode)) {
