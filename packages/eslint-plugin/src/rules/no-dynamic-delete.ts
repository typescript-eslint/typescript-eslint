--- conflicted
+++ resolved
@@ -6,14 +6,9 @@
   name: 'no-dynamic-delete',
   meta: {
     docs: {
-<<<<<<< HEAD
       description:
         'Disallow using the `delete` operator on computed key expressions',
-      recommended: false,
-=======
-      description: 'Disallow the delete operator with computed key expressions',
       recommended: 'strict',
->>>>>>> 03577a69
     },
     fixable: 'code',
     messages: {
