--- conflicted
+++ resolved
@@ -67,19 +67,14 @@
 
     function getTokenRange(property: TSESTree.Expression): [number, number] {
       return [
-<<<<<<< HEAD
         nullThrows(
-          sourceCode.getTokenBefore(property),
+          context.sourceCode.getTokenBefore(property),
           NullThrowsReasons.MissingToken('token before', 'property'),
         ).range[0],
         nullThrows(
-          sourceCode.getTokenAfter(property),
+          context.sourceCode.getTokenAfter(property),
           NullThrowsReasons.MissingToken('token after', 'property'),
         ).range[1],
-=======
-        context.sourceCode.getTokenBefore(property)!.range[0],
-        context.sourceCode.getTokenAfter(property)!.range[1],
->>>>>>> f36f6826
       ];
     }
   },
