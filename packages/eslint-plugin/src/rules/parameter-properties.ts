import type { TSESTree } from '@typescript-eslint/utils';

import { AST_NODE_TYPES } from '@typescript-eslint/utils';

import { createRule, nullThrows } from '../util';

<<<<<<< HEAD
export type Modifier =
  | 'private readonly'
=======
type Modifier =
>>>>>>> 07d0e0d4
  | 'private'
  | 'private readonly'
  | 'protected'
  | 'protected readonly'
  | 'public'
  | 'public readonly'
  | 'readonly';

export type Prefer = 'class-property' | 'parameter-property';

export type Options = [
  {
    allow?: Modifier[];
    prefer?: Prefer;
  },
];

export type MessageIds = 'preferClassProperty' | 'preferParameterProperty';

export default createRule<Options, MessageIds>({
  name: 'parameter-properties',
  meta: {
    type: 'problem',
    docs: {
      description:
        'Require or disallow parameter properties in class constructors',
    },
    messages: {
      preferClassProperty:
        'Property {{parameter}} should be declared as a class property.',
      preferParameterProperty:
        'Property {{parameter}} should be declared as a parameter property.',
    },
    schema: [
      {
        type: 'object',
        $defs: {
          modifier: {
            type: 'string',
            enum: [
              'readonly',
              'private',
              'protected',
              'public',
              'private readonly',
              'protected readonly',
              'public readonly',
            ],
          },
        },
        additionalProperties: false,
        properties: {
          allow: {
            type: 'array',
            description:
              'Whether to allow certain kinds of properties to be ignored.',
            items: {
              $ref: '#/items/0/$defs/modifier',
            },
          },
          prefer: {
            type: 'string',
            description:
              'Whether to prefer class properties or parameter properties.',
            enum: ['class-property', 'parameter-property'],
          },
        },
      },
    ],
  },
  defaultOptions: [
    {
      allow: [],
      prefer: 'class-property',
    },
  ],
  create(context, [{ allow = [], prefer = 'class-property' }]) {
    /**
     * Gets the modifiers of `node`.
     * @param node the node to be inspected.
     */
    function getModifiers(
      node: TSESTree.PropertyDefinition | TSESTree.TSParameterProperty,
    ): Modifier {
      const modifiers: Modifier[] = [];

      if (node.accessibility) {
        modifiers.push(node.accessibility);
      }
      if (node.readonly) {
        modifiers.push('readonly');
      }

      return modifiers.filter(Boolean).join(' ') as Modifier;
    }

    if (prefer === 'class-property') {
      return {
        TSParameterProperty(node): void {
          const modifiers = getModifiers(node);

          if (!allow.includes(modifiers)) {
            // HAS to be an identifier or assignment or TSC will throw
            if (
              node.parameter.type !== AST_NODE_TYPES.Identifier &&
              node.parameter.type !== AST_NODE_TYPES.AssignmentPattern
            ) {
              return;
            }

            const name =
              node.parameter.type === AST_NODE_TYPES.Identifier
                ? node.parameter.name
                : // has to be an Identifier or TSC will throw an error
                  (node.parameter.left as TSESTree.Identifier).name;

            context.report({
              node,
              messageId: 'preferClassProperty',
              data: {
                parameter: name,
              },
            });
          }
        },
      };
    }

    interface PropertyNodes {
      classProperty?: TSESTree.PropertyDefinition;
      constructorAssignment?: TSESTree.AssignmentExpression;
      constructorParameter?: TSESTree.Identifier;
    }

    const propertyNodesByNameStack: Map<string, PropertyNodes>[] = [];

    function getNodesByName(name: string): PropertyNodes {
      const propertyNodesByName =
        propertyNodesByNameStack[propertyNodesByNameStack.length - 1];
      const existing = propertyNodesByName.get(name);
      if (existing) {
        return existing;
      }

      const created: PropertyNodes = {};
      propertyNodesByName.set(name, created);
      return created;
    }

    function typeAnnotationsMatch(
      classProperty: TSESTree.PropertyDefinition,
      constructorParameter: TSESTree.Identifier,
    ): boolean {
      if (
        !classProperty.typeAnnotation ||
        !constructorParameter.typeAnnotation
      ) {
        return (
          classProperty.typeAnnotation === constructorParameter.typeAnnotation
        );
      }

      return (
        context.sourceCode.getText(classProperty.typeAnnotation) ===
        context.sourceCode.getText(constructorParameter.typeAnnotation)
      );
    }

    return {
      ':matches(ClassDeclaration, ClassExpression):exit'(): void {
        const propertyNodesByName = nullThrows(
          propertyNodesByNameStack.pop(),
          'Stack should exist on class exit',
        );

        for (const [name, nodes] of propertyNodesByName) {
          if (
            nodes.classProperty &&
            nodes.constructorAssignment &&
            nodes.constructorParameter &&
            typeAnnotationsMatch(
              nodes.classProperty,
              nodes.constructorParameter,
            )
          ) {
            context.report({
              node: nodes.classProperty,
              messageId: 'preferParameterProperty',
              data: {
                parameter: name,
              },
            });
          }
        }
      },

      ClassBody(node): void {
        for (const element of node.body) {
          if (
            element.type === AST_NODE_TYPES.PropertyDefinition &&
            element.key.type === AST_NODE_TYPES.Identifier &&
            !element.value &&
            !allow.includes(getModifiers(element))
          ) {
            getNodesByName(element.key.name).classProperty = element;
          }
        }
      },

      'ClassDeclaration, ClassExpression'(): void {
        propertyNodesByNameStack.push(new Map());
      },

      'MethodDefinition[kind="constructor"]'(
        node: TSESTree.MethodDefinition,
      ): void {
        for (const parameter of node.value.params) {
          if (parameter.type === AST_NODE_TYPES.Identifier) {
            getNodesByName(parameter.name).constructorParameter = parameter;
          }
        }

        for (const statement of node.value.body?.body ?? []) {
          if (
            statement.type !== AST_NODE_TYPES.ExpressionStatement ||
            statement.expression.type !== AST_NODE_TYPES.AssignmentExpression ||
            statement.expression.left.type !==
              AST_NODE_TYPES.MemberExpression ||
            statement.expression.left.object.type !==
              AST_NODE_TYPES.ThisExpression ||
            statement.expression.left.property.type !==
              AST_NODE_TYPES.Identifier ||
            statement.expression.right.type !== AST_NODE_TYPES.Identifier
          ) {
            break;
          }

          getNodesByName(
            statement.expression.right.name,
          ).constructorAssignment = statement.expression;
        }
      },
    };
  },
});<|MERGE_RESOLUTION|>--- conflicted
+++ resolved
@@ -4,12 +4,7 @@
 
 import { createRule, nullThrows } from '../util';
 
-<<<<<<< HEAD
-export type Modifier =
-  | 'private readonly'
-=======
 type Modifier =
->>>>>>> 07d0e0d4
   | 'private'
   | 'private readonly'
   | 'protected'
@@ -18,16 +13,16 @@
   | 'public readonly'
   | 'readonly';
 
-export type Prefer = 'class-property' | 'parameter-property';
-
-export type Options = [
+type Prefer = 'class-property' | 'parameter-property';
+
+type Options = [
   {
     allow?: Modifier[];
     prefer?: Prefer;
   },
 ];
 
-export type MessageIds = 'preferClassProperty' | 'preferParameterProperty';
+type MessageIds = 'preferClassProperty' | 'preferParameterProperty';
 
 export default createRule<Options, MessageIds>({
   name: 'parameter-properties',
