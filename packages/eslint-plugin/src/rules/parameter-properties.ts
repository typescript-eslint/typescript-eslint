import { TSESTree, AST_NODE_TYPES } from '@typescript-eslint/utils';
import * as util from '../util';

type Modifier =
  | 'readonly'
  | 'private'
  | 'protected'
  | 'public'
  | 'private readonly'
  | 'protected readonly'
  | 'public readonly';

type Prefer = 'class-property' | 'parameter-property';

type Options = [
  {
    allow?: Modifier[];
    prefer?: Prefer;
  },
];

type MessageIds = 'preferClassProperty' | 'preferParameterProperty';

export default util.createRule<Options, MessageIds>({
  name: 'parameter-properties',
  meta: {
    type: 'problem',
    docs: {
      description:
        'Require or disallow parameter properties in class constructors',
      recommended: false,
    },
    messages: {
      preferClassProperty:
        'Property {{parameter}} should be declared as a class property.',
      preferParameterProperty:
        'Property {{parameter}} should be declared as a parameter property.',
    },
<<<<<<< HEAD
    schema: {
      definitions: {
        modifier: {
          enum: [
            'readonly',
            'private',
            'protected',
            'public',
            'private readonly',
            'protected readonly',
            'public readonly',
          ],
        },
      },
      prefixItems: [
        {
          type: 'object',
          properties: {
            allow: {
              type: 'array',
              items: {
                $ref: '#/definitions/modifier',
              },
              minItems: 1,
            },
            prefer: {
              enum: ['class-property', 'parameter-property'],
=======
    schema: [
      {
        $defs: {
          modifier: {
            enum: [
              'readonly',
              'private',
              'protected',
              'public',
              'private readonly',
              'protected readonly',
              'public readonly',
            ],
          },
        },
        type: 'object',
        properties: {
          allow: {
            type: 'array',
            items: {
              $ref: '#/$defs/modifier',
>>>>>>> 7d402f3d
            },
          },
          additionalProperties: false,
        },
      ],
      type: 'array',
    },
  },
  defaultOptions: [
    {
      allow: [],
      prefer: 'class-property',
    },
  ],
  create(context, [{ allow = [], prefer = 'class-property' }]) {
    /**
     * Gets the modifiers of `node`.
     * @param node the node to be inspected.
     */
    function getModifiers(
      node: TSESTree.PropertyDefinition | TSESTree.TSParameterProperty,
    ): Modifier {
      const modifiers: Modifier[] = [];

      if (node.accessibility) {
        modifiers.push(node.accessibility);
      }
      if (node.readonly) {
        modifiers.push('readonly');
      }

      return modifiers.filter(Boolean).join(' ') as Modifier;
    }

    if (prefer === 'class-property') {
      return {
        TSParameterProperty(node): void {
          const modifiers = getModifiers(node);

          if (!allow.includes(modifiers)) {
            // HAS to be an identifier or assignment or TSC will throw
            if (
              node.parameter.type !== AST_NODE_TYPES.Identifier &&
              node.parameter.type !== AST_NODE_TYPES.AssignmentPattern
            ) {
              return;
            }

            const name =
              node.parameter.type === AST_NODE_TYPES.Identifier
                ? node.parameter.name
                : // has to be an Identifier or TSC will throw an error
                  (node.parameter.left as TSESTree.Identifier).name;

            context.report({
              node,
              messageId: 'preferClassProperty',
              data: {
                parameter: name,
              },
            });
          }
        },
      };
    }

    interface PropertyNodes {
      classProperty?: TSESTree.PropertyDefinition;
      constructorAssignment?: TSESTree.AssignmentExpression;
      constructorParameter?: TSESTree.Identifier;
    }

    const propertyNodesByNameStack: Map<string, PropertyNodes>[] = [];

    function getNodesByName(name: string): PropertyNodes {
      const propertyNodesByName =
        propertyNodesByNameStack[propertyNodesByNameStack.length - 1];
      const existing = propertyNodesByName.get(name);
      if (existing) {
        return existing;
      }

      const created: PropertyNodes = {};
      propertyNodesByName.set(name, created);
      return created;
    }

    const sourceCode = context.getSourceCode();

    function typeAnnotationsMatch(
      classProperty: TSESTree.PropertyDefinition,
      constructorParameter: TSESTree.Identifier,
    ): boolean {
      if (
        !classProperty.typeAnnotation ||
        !constructorParameter.typeAnnotation
      ) {
        return (
          classProperty.typeAnnotation === constructorParameter.typeAnnotation
        );
      }

      return (
        sourceCode.getText(classProperty.typeAnnotation) ===
        sourceCode.getText(constructorParameter.typeAnnotation)
      );
    }

    return {
      'ClassDeclaration, ClassExpression'(): void {
        propertyNodesByNameStack.push(new Map());
      },

      ':matches(ClassDeclaration, ClassExpression):exit'(): void {
        const propertyNodesByName = propertyNodesByNameStack.pop()!;

        for (const [name, nodes] of propertyNodesByName) {
          if (
            nodes.classProperty &&
            nodes.constructorAssignment &&
            nodes.constructorParameter &&
            typeAnnotationsMatch(
              nodes.classProperty,
              nodes.constructorParameter,
            )
          ) {
            context.report({
              data: {
                parameter: name,
              },
              messageId: 'preferParameterProperty',
              node: nodes.classProperty,
            });
          }
        }
      },

      ClassBody(node): void {
        for (const element of node.body) {
          if (
            element.type === AST_NODE_TYPES.PropertyDefinition &&
            element.key.type === AST_NODE_TYPES.Identifier &&
            !element.value &&
            !allow.includes(getModifiers(element))
          ) {
            getNodesByName(element.key.name).classProperty = element;
          }
        }
      },

      'MethodDefinition[kind="constructor"]'(
        node: TSESTree.MethodDefinition,
      ): void {
        for (const parameter of node.value.params) {
          if (parameter.type === AST_NODE_TYPES.Identifier) {
            getNodesByName(parameter.name).constructorParameter = parameter;
          }
        }

        for (const statement of node.value.body?.body ?? []) {
          if (
            statement.type !== AST_NODE_TYPES.ExpressionStatement ||
            statement.expression.type !== AST_NODE_TYPES.AssignmentExpression ||
            statement.expression.left.type !==
              AST_NODE_TYPES.MemberExpression ||
            statement.expression.left.object.type !==
              AST_NODE_TYPES.ThisExpression ||
            statement.expression.left.property.type !==
              AST_NODE_TYPES.Identifier ||
            statement.expression.right.type !== AST_NODE_TYPES.Identifier
          ) {
            break;
          }

          getNodesByName(
            statement.expression.right.name,
          ).constructorAssignment = statement.expression;
        }
      },
    };
  },
});<|MERGE_RESOLUTION|>--- conflicted
+++ resolved
@@ -36,9 +36,8 @@
       preferParameterProperty:
         'Property {{parameter}} should be declared as a parameter property.',
     },
-<<<<<<< HEAD
     schema: {
-      definitions: {
+      $defs: {
         modifier: {
           enum: [
             'readonly',
@@ -58,35 +57,12 @@
             allow: {
               type: 'array',
               items: {
-                $ref: '#/definitions/modifier',
+                $ref: '#/$defs/modifier',
               },
               minItems: 1,
             },
             prefer: {
               enum: ['class-property', 'parameter-property'],
-=======
-    schema: [
-      {
-        $defs: {
-          modifier: {
-            enum: [
-              'readonly',
-              'private',
-              'protected',
-              'public',
-              'private readonly',
-              'protected readonly',
-              'public readonly',
-            ],
-          },
-        },
-        type: 'object',
-        properties: {
-          allow: {
-            type: 'array',
-            items: {
-              $ref: '#/$defs/modifier',
->>>>>>> 7d402f3d
             },
           },
           additionalProperties: false,
