--- conflicted
+++ resolved
@@ -10,6 +10,7 @@
   isClosingBraceToken,
   isOpeningBraceToken,
   nullThrows,
+  NullThrowsReasons,
   requiresQuoting,
 } from '../util';
 
@@ -215,7 +216,8 @@
           missingBranchType,
           ts.TypeFlags.ESSymbolLike,
         )
-          ? missingBranchName!
+          ? // eslint-disable-next-line @typescript-eslint/no-non-null-assertion
+            missingBranchName!
           : checker.typeToString(missingBranchType);
 
         if (
@@ -247,27 +249,15 @@
         return fixer.insertTextAfter(lastCase, `\n${fixString}`);
       }
 
-<<<<<<< HEAD
-      // there were no existing cases
+      // There were no existing cases.
       const openingBrace = nullThrows(
         sourceCode.getTokenAfter(node.discriminant, isOpeningBraceToken),
-        'Discriminant does not have an opening brace',
+        NullThrowsReasons.MissingToken('{', 'discriminant'),
       );
       const closingBrace = nullThrows(
         sourceCode.getTokenAfter(node.discriminant, isClosingBraceToken),
-        'Discriminant does not have a closing brace',
-      );
-=======
-      // There were no existing cases.
-      const openingBrace = sourceCode.getTokenAfter(
-        node.discriminant,
-        isOpeningBraceToken,
-      )!;
-      const closingBrace = sourceCode.getTokenAfter(
-        node.discriminant,
-        isClosingBraceToken,
-      )!;
->>>>>>> f571aec1
+        NullThrowsReasons.MissingToken('}', 'discriminant'),
+      );
 
       return fixer.replaceTextRange(
         [openingBrace.range[0], closingBrace.range[1]],
