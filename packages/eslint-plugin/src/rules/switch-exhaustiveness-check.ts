import type { TSESLint, TSESTree } from '@typescript-eslint/utils';
import * as tsutils from 'ts-api-utils';
import * as ts from 'typescript';

import {
  createRule,
  getConstrainedTypeAtLocation,
  getParserServices,
  isClosingBraceToken,
  isOpeningBraceToken,
  nullThrows,
  NullThrowsReasons,
  requiresQuoting,
} from '../util';

interface SwitchMetadata {
  readonly symbolName: string | undefined;
  readonly defaultCase: TSESTree.SwitchCase | undefined;
  readonly missingLiteralBranchTypes: ts.Type[];
  readonly containsNonLiteralType: boolean;
}

type Options = [
  {
    /**
     * If `true`, allow `default` cases on switch statements with exhaustive
     * cases.
     *
     * @default true
     */
    allowDefaultCaseForExhaustiveSwitch?: boolean;

    /**
     * If `true`, require a `default` clause for switches on non-union types.
     *
     * @default false
     */
    requireDefaultForNonUnion?: boolean;
  },
];

type MessageIds =
  | 'switchIsNotExhaustive'
  | 'dangerousDefaultCase'
  | 'addMissingCases';

export default createRule<Options, MessageIds>({
  name: 'switch-exhaustiveness-check',
  meta: {
    type: 'suggestion',
    docs: {
      description: 'Require switch-case statements to be exhaustive',
      requiresTypeChecking: true,
    },
    hasSuggestions: true,
    schema: [
      {
        type: 'object',
        properties: {
          allowDefaultCaseForExhaustiveSwitch: {
            description: `If 'true', allow 'default' cases on switch statements with exhaustive cases.`,
            type: 'boolean',
          },
          requireDefaultForNonUnion: {
            description: `If 'true', require a 'default' clause for switches on non-union types.`,
            type: 'boolean',
          },
        },
        additionalProperties: false,
      },
    ],
    messages: {
      switchIsNotExhaustive:
        'Switch is not exhaustive. Cases not matched: {{missingBranches}}',
      dangerousDefaultCase:
        'The switch statement is exhaustive, so the default case is unnecessary.',
      addMissingCases: 'Add branches for missing cases.',
    },
  },
  defaultOptions: [
    {
      allowDefaultCaseForExhaustiveSwitch: true,
      requireDefaultForNonUnion: false,
    },
  ],
  create(
    context,
    [{ allowDefaultCaseForExhaustiveSwitch, requireDefaultForNonUnion }],
  ) {
    const services = getParserServices(context);
    const checker = services.program.getTypeChecker();
    const compilerOptions = services.program.getCompilerOptions();

    function getSwitchMetadata(node: TSESTree.SwitchStatement): SwitchMetadata {
      const defaultCase = node.cases.find(
        switchCase => switchCase.test == null,
      );

      const discriminantType = getConstrainedTypeAtLocation(
        services,
        node.discriminant,
      );

      const symbolName = discriminantType.getSymbol()?.escapedName as
        | string
        | undefined;

      const containsNonLiteralType =
        doesTypeContainNonLiteralType(discriminantType);

      const caseTypes = new Set<ts.Type>();
      for (const switchCase of node.cases) {
        // If the `test` property of the switch case is `null`, then we are on a
        // `default` case.
        if (switchCase.test == null) {
          continue;
        }

        const caseType = getConstrainedTypeAtLocation(
          services,
          switchCase.test,
        );
        caseTypes.add(caseType);
      }

      const missingLiteralBranchTypes: ts.Type[] = [];

      for (const unionPart of tsutils.unionTypeParts(discriminantType)) {
        for (const intersectionPart of tsutils.intersectionTypeParts(
          unionPart,
        )) {
          if (
            caseTypes.has(intersectionPart) ||
            !isTypeLiteralLikeType(intersectionPart)
          ) {
            continue;
          }

          missingLiteralBranchTypes.push(intersectionPart);
        }
      }

      return {
        symbolName,
        missingLiteralBranchTypes,
        defaultCase,
        containsNonLiteralType,
      };
    }

    function checkSwitchExhaustive(
      node: TSESTree.SwitchStatement,
      switchMetadata: SwitchMetadata,
    ): void {
      const { missingLiteralBranchTypes, symbolName, defaultCase } =
        switchMetadata;

      // We only trigger the rule if a `default` case does not exist, since that
      // would disqualify the switch statement from having cases that exactly
      // match the members of a union.
      if (missingLiteralBranchTypes.length > 0 && defaultCase === undefined) {
        context.report({
          node: node.discriminant,
          messageId: 'switchIsNotExhaustive',
          data: {
            missingBranches: missingLiteralBranchTypes
              .map(missingType =>
                tsutils.isTypeFlagSet(missingType, ts.TypeFlags.ESSymbolLike)
                  ? `typeof ${missingType.getSymbol()?.escapedName as string}`
                  : checker.typeToString(missingType),
              )
              .join(' | '),
          },
          suggest: [
            {
              messageId: 'addMissingCases',
              fix(fixer): TSESLint.RuleFix | null {
                return fixSwitch(
                  fixer,
                  node,
                  missingLiteralBranchTypes,
                  symbolName?.toString(),
                );
              },
            },
          ],
        });
      }
    }

    function fixSwitch(
      fixer: TSESLint.RuleFixer,
      node: TSESTree.SwitchStatement,
      missingBranchTypes: (ts.Type | null)[], // null means default branch
      symbolName?: string,
    ): TSESLint.RuleFix {
      const lastCase =
        node.cases.length > 0 ? node.cases[node.cases.length - 1] : null;
      const caseIndent = lastCase
        ? ' '.repeat(lastCase.loc.start.column)
        : // If there are no cases, use indentation of the switch statement and
          // leave it to the user to format it correctly.
          ' '.repeat(node.loc.start.column);

      const missingCases = [];
      for (const missingBranchType of missingBranchTypes) {
        if (missingBranchType == null) {
          missingCases.push(`default: { throw new Error('default case') }`);
          continue;
        }

        const missingBranchName = missingBranchType.getSymbol()?.escapedName;
        let caseTest = tsutils.isTypeFlagSet(
          missingBranchType,
          ts.TypeFlags.ESSymbolLike,
        )
          ? // eslint-disable-next-line @typescript-eslint/no-non-null-assertion
            missingBranchName!
          : checker.typeToString(missingBranchType);

        if (
          symbolName &&
          (missingBranchName || missingBranchName === '') &&
          requiresQuoting(missingBranchName.toString(), compilerOptions.target)
        ) {
          const escapedBranchName = missingBranchName
            .replace(/'/g, "\\'")
            .replace(/\n/g, '\\n')
            .replace(/\r/g, '\\r');

          caseTest = `${symbolName}['${escapedBranchName}']`;
        }

        const errorMessage = `Not implemented yet: ${caseTest} case`;
        const escapedErrorMessage = errorMessage.replace(/'/g, "\\'");

        missingCases.push(
          `case ${caseTest}: { throw new Error('${escapedErrorMessage}') }`,
        );
      }

      const fixString = missingCases
        .map(code => `${caseIndent}${code}`)
        .join('\n');

      if (lastCase) {
        return fixer.insertTextAfter(lastCase, `\n${fixString}`);
      }

      // There were no existing cases.
<<<<<<< HEAD
      const openingBrace = nullThrows(
        sourceCode.getTokenAfter(node.discriminant, isOpeningBraceToken),
        NullThrowsReasons.MissingToken('{', 'discriminant'),
      );
      const closingBrace = nullThrows(
        sourceCode.getTokenAfter(node.discriminant, isClosingBraceToken),
        NullThrowsReasons.MissingToken('}', 'discriminant'),
      );
=======
      const openingBrace = context.sourceCode.getTokenAfter(
        node.discriminant,
        isOpeningBraceToken,
      )!;
      const closingBrace = context.sourceCode.getTokenAfter(
        node.discriminant,
        isClosingBraceToken,
      )!;
>>>>>>> f36f6826

      return fixer.replaceTextRange(
        [openingBrace.range[0], closingBrace.range[1]],
        ['{', fixString, `${caseIndent}}`].join('\n'),
      );
    }

    function checkSwitchUnnecessaryDefaultCase(
      switchMetadata: SwitchMetadata,
    ): void {
      if (allowDefaultCaseForExhaustiveSwitch) {
        return;
      }

      const { missingLiteralBranchTypes, defaultCase, containsNonLiteralType } =
        switchMetadata;

      if (
        missingLiteralBranchTypes.length === 0 &&
        defaultCase !== undefined &&
        !containsNonLiteralType
      ) {
        context.report({
          node: defaultCase,
          messageId: 'dangerousDefaultCase',
        });
      }
    }

    function checkSwitchNoUnionDefaultCase(
      node: TSESTree.SwitchStatement,
      switchMetadata: SwitchMetadata,
    ): void {
      if (!requireDefaultForNonUnion) {
        return;
      }

      const { defaultCase, containsNonLiteralType } = switchMetadata;

      if (containsNonLiteralType && defaultCase === undefined) {
        context.report({
          node: node.discriminant,
          messageId: 'switchIsNotExhaustive',
          data: {
            missingBranches: 'default',
          },
          suggest: [
            {
              messageId: 'addMissingCases',
              fix(fixer): TSESLint.RuleFix {
                return fixSwitch(fixer, node, [null]);
              },
            },
          ],
        });
      }
    }

    return {
      SwitchStatement(node): void {
        const switchMetadata = getSwitchMetadata(node);

        checkSwitchExhaustive(node, switchMetadata);
        checkSwitchUnnecessaryDefaultCase(switchMetadata);
        checkSwitchNoUnionDefaultCase(node, switchMetadata);
      },
    };
  },
});

function isTypeLiteralLikeType(type: ts.Type): boolean {
  return tsutils.isTypeFlagSet(
    type,
    ts.TypeFlags.Literal |
      ts.TypeFlags.Undefined |
      ts.TypeFlags.Null |
      ts.TypeFlags.UniqueESSymbol,
  );
}

/**
 * For example:
 *
 * - `"foo" | "bar"` is a type with all literal types.
 * - `"foo" | number` is a type that contains non-literal types.
 * - `"foo" & { bar: 1 }` is a type that contains non-literal types.
 *
 * Default cases are never superfluous in switches with non-literal types.
 */
function doesTypeContainNonLiteralType(type: ts.Type): boolean {
  return tsutils
    .unionTypeParts(type)
    .some(type =>
      tsutils
        .intersectionTypeParts(type)
        .every(subType => !isTypeLiteralLikeType(subType)),
    );
}<|MERGE_RESOLUTION|>--- conflicted
+++ resolved
@@ -248,25 +248,20 @@
       }
 
       // There were no existing cases.
-<<<<<<< HEAD
       const openingBrace = nullThrows(
-        sourceCode.getTokenAfter(node.discriminant, isOpeningBraceToken),
+        context.sourceCode.getTokenAfter(
+          node.discriminant,
+          isOpeningBraceToken,
+        ),
         NullThrowsReasons.MissingToken('{', 'discriminant'),
       );
       const closingBrace = nullThrows(
-        sourceCode.getTokenAfter(node.discriminant, isClosingBraceToken),
+        context.sourceCode.getTokenAfter(
+          node.discriminant,
+          isClosingBraceToken,
+        ),
         NullThrowsReasons.MissingToken('}', 'discriminant'),
       );
-=======
-      const openingBrace = context.sourceCode.getTokenAfter(
-        node.discriminant,
-        isOpeningBraceToken,
-      )!;
-      const closingBrace = context.sourceCode.getTokenAfter(
-        node.discriminant,
-        isClosingBraceToken,
-      )!;
->>>>>>> f36f6826
 
       return fixer.replaceTextRange(
         [openingBrace.range[0], closingBrace.range[1]],
