<<<<<<< HEAD
import {
  TSESTree,
  AST_NODE_TYPES,
} from '@typescript-eslint/experimental-utils';
=======
import { AST_NODE_TYPES, TSESTree } from '@typescript-eslint/typescript-estree';
import { RuleListener } from 'ts-eslint';
>>>>>>> 298d66c5
import baseRule from 'eslint/lib/rules/no-extra-parens';
import * as util from '../util';

type Options = util.InferOptionsTypeFromRule<typeof baseRule>;
type MessageIds = util.InferMessageIdsTypeFromRule<typeof baseRule>;

export default util.createRule<Options, MessageIds>({
  name: 'no-extra-parens',
  meta: {
    type: 'layout',
    docs: {
      description: 'disallow unnecessary parentheses',
      category: 'Possible Errors',
      recommended: false,
    },
    fixable: 'code',
    schema: baseRule.meta.schema,
    messages: baseRule.meta.messages,
  },
  defaultOptions: ['all'],
  create(context) {
    const rules = baseRule.create(context);

    function binaryExp(
      node: TSESTree.BinaryExpression | TSESTree.LogicalExpression,
    ) {
      const rule = rules.BinaryExpression as (n: typeof node) => void;

      // makes the rule think it should skip the left or right
      if (node.left.type === AST_NODE_TYPES.TSAsExpression) {
        return rule({
          ...node,
          left: {
            ...node.left,
            type: AST_NODE_TYPES.BinaryExpression as any,
          },
        });
      }
      if (node.right.type === AST_NODE_TYPES.TSAsExpression) {
        return rule({
          ...node,
          right: {
            ...node.right,
            type: AST_NODE_TYPES.BinaryExpression as any,
          },
        });
      }

      return rule(node);
    }
    function callExp(node: TSESTree.CallExpression | TSESTree.NewExpression) {
      const rule = rules.CallExpression as (n: typeof node) => void;

      if (node.callee.type === AST_NODE_TYPES.TSAsExpression) {
        // reduces the precedence of the node so the rule thinks it needs to be wrapped
        return rule({
          ...node,
          callee: {
            ...node.callee,
            type: AST_NODE_TYPES.SequenceExpression as any,
          },
        });
      }

      return rule(node);
    }
    function unaryUpdateExpression(
      node: TSESTree.UnaryExpression | TSESTree.UpdateExpression,
    ) {
      const rule = rules.UnaryExpression as (n: typeof node) => void;

      if (node.argument.type === AST_NODE_TYPES.TSAsExpression) {
        // reduces the precedence of the node so the rule thinks it needs to be wrapped
        return rule({
          ...node,
          argument: {
            ...node.argument,
            type: AST_NODE_TYPES.SequenceExpression as any,
          },
        });
      }

      return rule(node);
    }

    const overrides: RuleListener = {
      // ArrayExpression
      ArrowFunctionExpression(node) {
        if (node.body.type !== AST_NODE_TYPES.TSAsExpression) {
          return rules.ArrowFunctionExpression(node);
        }
      },
      // AssignmentExpression
      // AwaitExpression
      BinaryExpression: binaryExp,
      CallExpression: callExp,
      // ClassDeclaration
      // ClassExpression
      ConditionalExpression(node) {
        // reduces the precedence of the node so the rule thinks it needs to be wrapped
        if (node.test.type === AST_NODE_TYPES.TSAsExpression) {
          return rules.ConditionalExpression({
            ...node,
            test: {
              ...node.test,
              type: AST_NODE_TYPES.SequenceExpression as any,
            },
          });
        }
        if (node.consequent.type === AST_NODE_TYPES.TSAsExpression) {
          return rules.ConditionalExpression({
            ...node,
            consequent: {
              ...node.consequent,
              type: AST_NODE_TYPES.SequenceExpression as any,
            },
          });
        }
        if (node.alternate.type === AST_NODE_TYPES.TSAsExpression) {
          // reduces the precedence of the node so the rule thinks it needs to be rapped
          return rules.ConditionalExpression({
            ...node,
            alternate: {
              ...node.alternate,
              type: AST_NODE_TYPES.SequenceExpression as any,
            },
          });
        }
        return rules.ConditionalExpression(node);
      },
      // DoWhileStatement
      'ForInStatement, ForOfStatement'(
        node: TSESTree.ForInStatement | TSESTree.ForOfStatement,
      ) {
        if (node.right.type === AST_NODE_TYPES.TSAsExpression) {
          // makes the rule skip checking of the right
          return rules['ForInStatement, ForOfStatement']({
            ...node,
            type: AST_NODE_TYPES.ForOfStatement as any,
            right: {
              ...node.right,
              type: AST_NODE_TYPES.SequenceExpression as any,
            },
          });
        }

        return rules['ForInStatement, ForOfStatement'](node);
      },
      ForStatement(node) {
        // make the rule skip the piece by removing it entirely
        if (node.init && node.init.type === AST_NODE_TYPES.TSAsExpression) {
          return rules.ForStatement({
            ...node,
            init: null,
          });
        }
        if (node.test && node.test.type === AST_NODE_TYPES.TSAsExpression) {
          return rules.ForStatement({
            ...node,
            test: null,
          });
        }
        if (node.update && node.update.type === AST_NODE_TYPES.TSAsExpression) {
          return rules.ForStatement({
            ...node,
            update: null,
          });
        }

        return rules.ForStatement(node);
      },
      // IfStatement
      LogicalExpression: binaryExp,
      MemberExpression(node) {
        if (node.object.type === AST_NODE_TYPES.TSAsExpression) {
          // reduces the precedence of the node so the rule thinks it needs to be wrapped
          return rules.MemberExpression({
            ...node,
            object: {
              ...node.object,
              type: AST_NODE_TYPES.SequenceExpression as any,
            },
          });
        }

        return rules.MemberExpression(node);
      },
      NewExpression: callExp,
      // ObjectExpression
      // ReturnStatement
      // SequenceExpression
      SpreadElement(node) {
        if (node.argument.type !== AST_NODE_TYPES.TSAsExpression) {
          return rules.SpreadElement(node);
        }
      },
      SwitchCase(node) {
        if (node.test.type !== AST_NODE_TYPES.TSAsExpression) {
          return rules.SwitchCase(node);
        }
      },
      // SwitchStatement
      ThrowStatement(node) {
        if (
          node.argument &&
          node.argument.type !== AST_NODE_TYPES.TSAsExpression
        ) {
          return rules.ThrowStatement(node);
        }
      },
      UnaryExpression: unaryUpdateExpression,
      UpdateExpression: unaryUpdateExpression,
      // VariableDeclarator
      // WhileStatement
      // WithStatement - i'm not going to even bother implementing this terrible and never used feature
      YieldExpression(node) {
        if (
          node.argument &&
          node.argument.type !== AST_NODE_TYPES.TSAsExpression
        ) {
          return rules.YieldExpression(node);
        }
      },
    };
    return Object.assign({}, rules, overrides);
  },
});<|MERGE_RESOLUTION|>--- conflicted
+++ resolved
@@ -1,12 +1,8 @@
-<<<<<<< HEAD
 import {
+  AST_NODE_TYPES,
   TSESTree,
-  AST_NODE_TYPES,
+  TSESLint,
 } from '@typescript-eslint/experimental-utils';
-=======
-import { AST_NODE_TYPES, TSESTree } from '@typescript-eslint/typescript-estree';
-import { RuleListener } from 'ts-eslint';
->>>>>>> 298d66c5
 import baseRule from 'eslint/lib/rules/no-extra-parens';
 import * as util from '../util';
 
@@ -92,7 +88,7 @@
       return rule(node);
     }
 
-    const overrides: RuleListener = {
+    const overrides: TSESLint.RuleListener = {
       // ArrayExpression
       ArrowFunctionExpression(node) {
         if (node.body.type !== AST_NODE_TYPES.TSAsExpression) {
