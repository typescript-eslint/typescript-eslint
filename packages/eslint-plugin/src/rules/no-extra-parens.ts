// any is required to work around manipulating the AST in weird ways
/* eslint-disable @typescript-eslint/no-explicit-any, @typescript-eslint/no-unsafe-assignment */

import type { TSESLint, TSESTree } from '@typescript-eslint/utils';
import { AST_NODE_TYPES } from '@typescript-eslint/utils';

import type {
  InferMessageIdsTypeFromRule,
  InferOptionsTypeFromRule,
} from '../util';
import { createRule, isOpeningParenToken, isTypeAssertion } from '../util';
import { getESLintCoreRule } from '../util/getESLintCoreRule';

const baseRule = getESLintCoreRule('no-extra-parens');

type Options = InferOptionsTypeFromRule<typeof baseRule>;
type MessageIds = InferMessageIdsTypeFromRule<typeof baseRule>;

export default createRule<Options, MessageIds>({
  name: 'no-extra-parens',
  meta: {
    deprecated: true,
    replacedBy: ['@stylistic/ts/no-extra-parens'],
    type: 'layout',
    docs: {
      description: 'Disallow unnecessary parentheses',
      extendsBaseRule: true,
    },
    fixable: 'code',
    hasSuggestions: baseRule.meta.hasSuggestions,
    schema: baseRule.meta.schema,
    messages: baseRule.meta.messages,
  },
  defaultOptions: ['all'],
  create(context) {
    const rules = baseRule.create(context);

    function binaryExp(
      node: TSESTree.BinaryExpression | TSESTree.LogicalExpression,
    ): void {
      const rule = rules.BinaryExpression as (n: typeof node) => void;

      // makes the rule think it should skip the left or right
      const isLeftTypeAssertion = isTypeAssertion(node.left);
      const isRightTypeAssertion = isTypeAssertion(node.right);
      if (isLeftTypeAssertion && isRightTypeAssertion) {
        return; // ignore
      }
      if (isLeftTypeAssertion) {
        rule({
          ...node,
          left: {
            ...node.left,
            type: AST_NODE_TYPES.SequenceExpression as any,
          },
        });
        return;
      }
      if (isRightTypeAssertion) {
        rule({
          ...node,
          right: {
            ...node.right,
            type: AST_NODE_TYPES.SequenceExpression as any,
          },
        });
        return;
      }

      rule(node);
    }
    function callExp(
      node: TSESTree.CallExpression | TSESTree.NewExpression,
    ): void {
      const rule = rules.CallExpression as (n: typeof node) => void;

      if (isTypeAssertion(node.callee)) {
        // reduces the precedence of the node so the rule thinks it needs to be wrapped
        rule({
          ...node,
          callee: {
            ...node.callee,
            type: AST_NODE_TYPES.SequenceExpression as any,
          },
        });
        return;
      }

      if (
        node.arguments.length === 1 &&
        // is there any opening parenthesis in type arguments
        context.sourceCode.getTokenAfter(node.callee, isOpeningParenToken) !==
          context.sourceCode.getTokenBefore(
            node.arguments[0],
            isOpeningParenToken,
          )
      ) {
        rule({
          ...node,
          arguments: [
            {
              ...node.arguments[0],
              type: AST_NODE_TYPES.SequenceExpression as any,
            },
          ],
        });
        return;
      }

      rule(node);
    }
    function unaryUpdateExpression(
      node: TSESTree.UnaryExpression | TSESTree.UpdateExpression,
    ): void {
      const rule = rules.UnaryExpression as (n: typeof node) => void;

      if (isTypeAssertion(node.argument)) {
        // reduces the precedence of the node so the rule thinks it needs to be wrapped
        rule({
          ...node,
          argument: {
            ...node.argument,
            type: AST_NODE_TYPES.SequenceExpression as any,
          },
        });
        return;
      }

      rule(node);
    }

    const overrides: TSESLint.RuleListener = {
      // ArrayExpression
      ArrowFunctionExpression(node) {
        if (!isTypeAssertion(node.body)) {
          rules.ArrowFunctionExpression(node);
          return;
        }
      },
      // AssignmentExpression
      AwaitExpression(node) {
        if (isTypeAssertion(node.argument)) {
          // reduces the precedence of the node so the rule thinks it needs to be wrapped
          rules.AwaitExpression({
            ...node,
            argument: {
              ...node.argument,
              type: AST_NODE_TYPES.SequenceExpression as any,
            },
          });
          return;
        }
        rules.AwaitExpression(node);
      },
      BinaryExpression: binaryExp,
      CallExpression: callExp,
      ClassDeclaration(node) {
        if (node.superClass?.type === AST_NODE_TYPES.TSAsExpression) {
          rules.ClassDeclaration({
            ...node,
            superClass: {
              ...node.superClass,
              type: AST_NODE_TYPES.SequenceExpression as any,
            },
          });
          return;
        }
        rules.ClassDeclaration(node);
      },
      ClassExpression(node) {
        if (node.superClass?.type === AST_NODE_TYPES.TSAsExpression) {
          rules.ClassExpression({
            ...node,
            superClass: {
              ...node.superClass,
              type: AST_NODE_TYPES.SequenceExpression as any,
            },
          });
          return;
        }
        rules.ClassExpression(node);
      },
      ConditionalExpression(node) {
        // reduces the precedence of the node so the rule thinks it needs to be wrapped
        if (isTypeAssertion(node.test)) {
          rules.ConditionalExpression({
            ...node,
            test: {
              ...node.test,
              type: AST_NODE_TYPES.SequenceExpression as any,
            },
          });
          return;
        }
        if (isTypeAssertion(node.consequent)) {
          rules.ConditionalExpression({
            ...node,
            consequent: {
              ...node.consequent,
              type: AST_NODE_TYPES.SequenceExpression as any,
            },
          });
          return;
        }
        if (isTypeAssertion(node.alternate)) {
          // reduces the precedence of the node so the rule thinks it needs to be wrapped
          rules.ConditionalExpression({
            ...node,
            alternate: {
              ...node.alternate,
              type: AST_NODE_TYPES.SequenceExpression as any,
            },
          });
          return;
        }
        rules.ConditionalExpression(node);
      },
      ForInStatement(node): void {
        if (isTypeAssertion(node.right)) {
          // as of 7.20.0 there's no way to skip checking the right of the ForIn
          // so just don't validate it at all
          return;
        }

        return rules.ForInStatement(node);
      },
      ForOfStatement(node): void {
        if (isTypeAssertion(node.right)) {
          // makes the rule skip checking of the right
          return rules.ForOfStatement({
            ...node,
            type: AST_NODE_TYPES.ForOfStatement,
            right: {
              ...node.right,
              type: AST_NODE_TYPES.SequenceExpression as any,
            },
          });
        }

        return rules.ForOfStatement(node);
      },
      // DoWhileStatement
      ForStatement(node) {
        // make the rule skip the piece by removing it entirely
        if (node.init && isTypeAssertion(node.init)) {
          rules.ForStatement({
            ...node,
            init: null,
          });
          return;
        }
        if (node.test && isTypeAssertion(node.test)) {
          rules.ForStatement({
            ...node,
            test: null,
          });
          return;
        }
        if (node.update && isTypeAssertion(node.update)) {
          rules.ForStatement({
            ...node,
            update: null,
          });
          return;
        }

        rules.ForStatement(node);
      },
      'ForStatement > *.init:exit'(node: TSESTree.Node) {
        if (!isTypeAssertion(node)) {
          rules['ForStatement > *.init:exit'](node);
          return;
        }
      },
      // IfStatement
      LogicalExpression: binaryExp,
      MemberExpression(node) {
        if (isTypeAssertion(node.object)) {
          // reduces the precedence of the node so the rule thinks it needs to be wrapped
          rules.MemberExpression({
            ...node,
            object: {
              ...node.object,
              type: AST_NODE_TYPES.SequenceExpression as any,
            },
          });
          return;
        }

        rules.MemberExpression(node);
      },
      NewExpression: callExp,
      // ObjectExpression
      // ReturnStatement
      // SequenceExpression
      SpreadElement(node) {
        if (!isTypeAssertion(node.argument)) {
          rules.SpreadElement(node);
          return;
        }
      },
      SwitchCase(node) {
        if (node.test && !isTypeAssertion(node.test)) {
          rules.SwitchCase(node);
          return;
        }
      },
      // SwitchStatement
      ThrowStatement(node) {
        if (node.argument && !isTypeAssertion(node.argument)) {
          rules.ThrowStatement(node);
          return;
        }
      },
      UnaryExpression: unaryUpdateExpression,
      UpdateExpression: unaryUpdateExpression,
      // VariableDeclarator
      // WhileStatement
      // WithStatement - i'm not going to even bother implementing this terrible and never used feature
      YieldExpression(node) {
        if (node.argument && !isTypeAssertion(node.argument)) {
          rules.YieldExpression(node);
          return;
        }
      },
    };
<<<<<<< HEAD
    // eslint-disable-next-line @typescript-eslint/no-unnecessary-condition
    if (rules.ForInStatement && rules.ForOfStatement) {
      overrides.ForInStatement = function (node): void {
        if (isTypeAssertion(node.right)) {
          // as of 7.20.0 there's no way to skip checking the right of the ForIn
          // so just don't validate it at all
          return;
        }

        rules.ForInStatement(node);
      };
      overrides.ForOfStatement = function (node): void {
        if (isTypeAssertion(node.right)) {
          // makes the rule skip checking of the right
          rules.ForOfStatement({
            ...node,
            type: AST_NODE_TYPES.ForOfStatement,
            right: {
              ...node.right,
              type: AST_NODE_TYPES.SequenceExpression as any,
            },
          });
          return;
        }

        rules.ForOfStatement(node);
      };
    } else {
      overrides['ForInStatement, ForOfStatement'] = function (
        node: TSESTree.ForInStatement | TSESTree.ForOfStatement,
      ): void {
        if (isTypeAssertion(node.right)) {
          // makes the rule skip checking of the right
          rules['ForInStatement, ForOfStatement']({
            ...node,
            type: AST_NODE_TYPES.ForOfStatement as any,
            right: {
              ...node.right,
              type: AST_NODE_TYPES.SequenceExpression as any,
            },
          });
          return;
        }

        rules['ForInStatement, ForOfStatement'](node);
      };
    }
=======
>>>>>>> f36f6826
    return Object.assign({}, rules, overrides);
  },
});<|MERGE_RESOLUTION|>--- conflicted
+++ resolved
@@ -222,12 +222,12 @@
           return;
         }
 
-        return rules.ForInStatement(node);
+        rules.ForInStatement(node);
       },
       ForOfStatement(node): void {
         if (isTypeAssertion(node.right)) {
           // makes the rule skip checking of the right
-          return rules.ForOfStatement({
+          rules.ForOfStatement({
             ...node,
             type: AST_NODE_TYPES.ForOfStatement,
             right: {
@@ -235,9 +235,10 @@
               type: AST_NODE_TYPES.SequenceExpression as any,
             },
           });
-        }
-
-        return rules.ForOfStatement(node);
+          return;
+        }
+
+        rules.ForOfStatement(node);
       },
       // DoWhileStatement
       ForStatement(node) {
@@ -324,56 +325,6 @@
         }
       },
     };
-<<<<<<< HEAD
-    // eslint-disable-next-line @typescript-eslint/no-unnecessary-condition
-    if (rules.ForInStatement && rules.ForOfStatement) {
-      overrides.ForInStatement = function (node): void {
-        if (isTypeAssertion(node.right)) {
-          // as of 7.20.0 there's no way to skip checking the right of the ForIn
-          // so just don't validate it at all
-          return;
-        }
-
-        rules.ForInStatement(node);
-      };
-      overrides.ForOfStatement = function (node): void {
-        if (isTypeAssertion(node.right)) {
-          // makes the rule skip checking of the right
-          rules.ForOfStatement({
-            ...node,
-            type: AST_NODE_TYPES.ForOfStatement,
-            right: {
-              ...node.right,
-              type: AST_NODE_TYPES.SequenceExpression as any,
-            },
-          });
-          return;
-        }
-
-        rules.ForOfStatement(node);
-      };
-    } else {
-      overrides['ForInStatement, ForOfStatement'] = function (
-        node: TSESTree.ForInStatement | TSESTree.ForOfStatement,
-      ): void {
-        if (isTypeAssertion(node.right)) {
-          // makes the rule skip checking of the right
-          rules['ForInStatement, ForOfStatement']({
-            ...node,
-            type: AST_NODE_TYPES.ForOfStatement as any,
-            right: {
-              ...node.right,
-              type: AST_NODE_TYPES.SequenceExpression as any,
-            },
-          });
-          return;
-        }
-
-        rules['ForInStatement, ForOfStatement'](node);
-      };
-    }
-=======
->>>>>>> f36f6826
     return Object.assign({}, rules, overrides);
   },
 });