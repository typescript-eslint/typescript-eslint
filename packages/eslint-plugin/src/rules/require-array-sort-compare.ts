--- conflicted
+++ resolved
@@ -50,15 +50,9 @@
      * Check if a given node is an array which all elements are string.
      * @param node
      */
-<<<<<<< HEAD
-    function isStringArrayNode(node: TSESTree.LeftHandSideExpression): boolean {
+    function isStringArrayNode(node: TSESTree.Expression): boolean {
       const type = services.getTypeAtLocation(node);
-=======
-    function isStringArrayNode(node: TSESTree.Expression): boolean {
-      const type = checker.getTypeAtLocation(
-        service.esTreeNodeToTSNodeMap.get(node),
-      );
->>>>>>> fde95d38
+
       if (checker.isArrayType(type) || checker.isTupleType(type)) {
         const typeArgs = checker.getTypeArguments(type);
         return typeArgs.every(
