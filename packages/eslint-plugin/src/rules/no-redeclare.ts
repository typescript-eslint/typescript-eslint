<<<<<<< HEAD
import { ScopeType } from '@typescript-eslint/scope-manager';
import { TSESTree, TSESLint, AST_NODE_TYPES } from '@typescript-eslint/utils';
=======
import type { TSESLint, TSESTree } from '@typescript-eslint/utils';
import { AST_NODE_TYPES } from '@typescript-eslint/utils';

>>>>>>> 87a27367
import * as util from '../util';

type MessageIds = 'redeclared' | 'redeclaredAsBuiltin' | 'redeclaredBySyntax';
type Options = [
  {
    builtinGlobals?: boolean;
    ignoreDeclarationMerge?: boolean;
  },
];

export default util.createRule<Options, MessageIds>({
  name: 'no-redeclare',
  meta: {
    type: 'suggestion',
    docs: {
      description: 'Disallow variable redeclaration',
      recommended: false,
      extendsBaseRule: true,
    },
    schema: [
      {
        type: 'object',
        properties: {
          builtinGlobals: {
            type: 'boolean',
          },
          ignoreDeclarationMerge: {
            type: 'boolean',
          },
        },
        additionalProperties: false,
      },
    ],
    messages: {
      redeclared: "'{{id}}' is already defined.",
      redeclaredAsBuiltin:
        "'{{id}}' is already defined as a built-in global variable.",
      redeclaredBySyntax:
        "'{{id}}' is already defined by a variable declaration.",
    },
  },
  defaultOptions: [
    {
      builtinGlobals: true,
      ignoreDeclarationMerge: true,
    },
  ],
  create(context, [options]) {
    const sourceCode = context.getSourceCode();

    const CLASS_DECLARATION_MERGE_NODES = new Set<AST_NODE_TYPES>([
      AST_NODE_TYPES.TSInterfaceDeclaration,
      AST_NODE_TYPES.TSModuleDeclaration,
      AST_NODE_TYPES.ClassDeclaration,
    ]);
    const FUNCTION_DECLARATION_MERGE_NODES = new Set<AST_NODE_TYPES>([
      AST_NODE_TYPES.TSModuleDeclaration,
      AST_NODE_TYPES.FunctionDeclaration,
    ]);
    const ENUM_DECLARATION_MERGE_NODES = new Set<AST_NODE_TYPES>([
      AST_NODE_TYPES.TSEnumDeclaration,
      AST_NODE_TYPES.TSModuleDeclaration,
    ]);

    function* iterateDeclarations(variable: TSESLint.Scope.Variable): Generator<
      {
        type: 'builtin' | 'syntax' | 'comment';
        node?: TSESTree.Identifier | TSESTree.Comment;
        loc?: TSESTree.SourceLocation;
      },
      void,
      unknown
    > {
      if (
        options?.builtinGlobals &&
        'eslintImplicitGlobalSetting' in variable &&
        (variable.eslintImplicitGlobalSetting === 'readonly' ||
          variable.eslintImplicitGlobalSetting === 'writable')
      ) {
        yield { type: 'builtin' };
      }

      if (
        'eslintExplicitGlobalComments' in variable &&
        variable.eslintExplicitGlobalComments
      ) {
        for (const comment of variable.eslintExplicitGlobalComments) {
          yield {
            type: 'comment',
            node: comment,
            loc: util.getNameLocationInGlobalDirectiveComment(
              sourceCode,
              comment,
              variable.name,
            ),
          };
        }
      }

      const identifiers = variable.identifiers
        .map(id => ({
          identifier: id,
          parent: id.parent!,
        }))
        // ignore function declarations because TS will treat them as an overload
        .filter(
          ({ parent }) => parent.type !== AST_NODE_TYPES.TSDeclareFunction,
        );

      if (options.ignoreDeclarationMerge && identifiers.length > 1) {
        if (
          // interfaces merging
          identifiers.every(
            ({ parent }) =>
              parent.type === AST_NODE_TYPES.TSInterfaceDeclaration,
          )
        ) {
          return;
        }

        if (
          // namespace/module merging
          identifiers.every(
            ({ parent }) => parent.type === AST_NODE_TYPES.TSModuleDeclaration,
          )
        ) {
          return;
        }

        if (
          // class + interface/namespace merging
          identifiers.every(({ parent }) =>
            CLASS_DECLARATION_MERGE_NODES.has(parent.type),
          )
        ) {
          const classDecls = identifiers.filter(
            ({ parent }) => parent.type === AST_NODE_TYPES.ClassDeclaration,
          );
          if (classDecls.length === 1) {
            // safe declaration merging
            return;
          }

          // there's more than one class declaration, which needs to be reported
          for (const { identifier } of classDecls) {
            yield { type: 'syntax', node: identifier, loc: identifier.loc };
          }
          return;
        }

        if (
          // class + interface/namespace merging
          identifiers.every(({ parent }) =>
            FUNCTION_DECLARATION_MERGE_NODES.has(parent.type),
          )
        ) {
          const functionDecls = identifiers.filter(
            ({ parent }) => parent.type === AST_NODE_TYPES.FunctionDeclaration,
          );
          if (functionDecls.length === 1) {
            // safe declaration merging
            return;
          }

          // there's more than one function declaration, which needs to be reported
          for (const { identifier } of functionDecls) {
            yield { type: 'syntax', node: identifier, loc: identifier.loc };
          }
          return;
        }

        if (
          // enum + namespace merging
          identifiers.every(({ parent }) =>
            ENUM_DECLARATION_MERGE_NODES.has(parent.type),
          )
        ) {
          const enumDecls = identifiers.filter(
            ({ parent }) => parent.type === AST_NODE_TYPES.TSEnumDeclaration,
          );
          if (enumDecls.length === 1) {
            // safe declaration merging
            return;
          }

          // there's more than one enum declaration, which needs to be reported
          for (const { identifier } of enumDecls) {
            yield { type: 'syntax', node: identifier, loc: identifier.loc };
          }
          return;
        }
      }

      for (const { identifier } of identifiers) {
        yield { type: 'syntax', node: identifier, loc: identifier.loc };
      }
    }

    function findVariablesInScope(scope: TSESLint.Scope.Scope): void {
      for (const variable of scope.variables) {
        const [declaration, ...extraDeclarations] =
          iterateDeclarations(variable);

        if (extraDeclarations.length === 0) {
          continue;
        }

        /*
         * If the type of a declaration is different from the type of
         * the first declaration, it shows the location of the first
         * declaration.
         */
        const detailMessageId =
          declaration.type === 'builtin'
            ? 'redeclaredAsBuiltin'
            : 'redeclaredBySyntax';
        const data = { id: variable.name };

        // Report extra declarations.
        for (const { type, node, loc } of extraDeclarations) {
          const messageId =
            type === declaration.type ? 'redeclared' : detailMessageId;

          if (node) {
            context.report({ node, loc, messageId, data });
          } else if (loc) {
            context.report({ loc, messageId, data });
          }
        }
      }
    }

    /**
     * Find variables in the current scope.
     */
    function checkForBlock(node: TSESTree.Node): void {
      const scope = context.getScope();

      /*
       * In ES5, some node type such as `BlockStatement` doesn't have that scope.
       * `scope.block` is a different node in such a case.
       */
      if (scope.block === node) {
        findVariablesInScope(scope);
      }
    }

    return {
      Program(): void {
        const scope = context.getScope();

        findVariablesInScope(scope);

        // Node.js or ES modules has a special scope.
        if (
          scope.type === ScopeType.global &&
          scope.childScopes[0] &&
          // The special scope's block is the Program node.
          scope.block === scope.childScopes[0].block
        ) {
          findVariablesInScope(scope.childScopes[0]);
        }
      },

      FunctionDeclaration: checkForBlock,
      FunctionExpression: checkForBlock,
      ArrowFunctionExpression: checkForBlock,

      BlockStatement: checkForBlock,
      ForStatement: checkForBlock,
      ForInStatement: checkForBlock,
      ForOfStatement: checkForBlock,
      SwitchStatement: checkForBlock,
    };
  },
});<|MERGE_RESOLUTION|>--- conflicted
+++ resolved
@@ -1,11 +1,6 @@
-<<<<<<< HEAD
-import { ScopeType } from '@typescript-eslint/scope-manager';
-import { TSESTree, TSESLint, AST_NODE_TYPES } from '@typescript-eslint/utils';
-=======
 import type { TSESLint, TSESTree } from '@typescript-eslint/utils';
 import { AST_NODE_TYPES } from '@typescript-eslint/utils';
 
->>>>>>> 87a27367
 import * as util from '../util';
 
 type MessageIds = 'redeclared' | 'redeclaredAsBuiltin' | 'redeclaredBySyntax';
