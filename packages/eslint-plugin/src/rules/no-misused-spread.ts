--- conflicted
+++ resolved
@@ -65,13 +65,6 @@
         'Using the spread operator on a Map in an object will result in an empty object. Did you mean to use `Object.fromEntries(map)` instead?',
       noPromiseSpreadInObject:
         'Using the spread operator on Promise in an object can cause unexpected behavior. Did you forget to await the promise?',
-<<<<<<< HEAD
-      noStringSpread:
-        "Using the spread operator on a string can cause unexpected behavior. Prefer `.split('')` instead.",
-      replaceMapSpreadInObject:
-        'Replace map spread in object with `Object.fromEntries(map)`',
-      replaceStringSpread: "Replace string spread with `.split('')`",
-=======
       noStringSpread: [
         'Using the spread operator on a string can mishandle special characters, as can `.split("")`.',
         '- `...` produces Unicode code points, which will decompose complex emojis into individual emojis',
@@ -79,7 +72,9 @@
         'Consider using `Intl.Segmenter` for locale-aware string decomposition.',
         "Otherwise, if you don't need to preserve emojis or other non-Ascii characters, disable this lint rule on this line or configure the 'allow' rule option.",
       ].join('\n'),
->>>>>>> 53c9d792
+      replaceMapSpreadInObject:
+        'Replace map spread in object with `Object.fromEntries(map)`',
+      replaceStringSpread: "Replace string spread with `.split('')`",
     },
     schema: [
       {
