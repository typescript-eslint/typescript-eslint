import type { TSESTree } from '@typescript-eslint/utils';

import * as tsutils from 'ts-api-utils';
import * as ts from 'typescript';

import type {
  InferMessageIdsTypeFromRule,
  InferOptionsTypeFromRule,
} from '../util';

import { createRule, getParserServices, isTypeFlagSet } from '../util';
import { getESLintCoreRule } from '../util/getESLintCoreRule';

const baseRule = getESLintCoreRule('consistent-return');

export type Options = InferOptionsTypeFromRule<typeof baseRule>;
export type MessageIds = InferMessageIdsTypeFromRule<typeof baseRule>;

<<<<<<< HEAD
export type FunctionNode =
=======
type FunctionNode =
  | TSESTree.ArrowFunctionExpression
>>>>>>> 07d0e0d4
  | TSESTree.FunctionDeclaration
  | TSESTree.FunctionExpression;

const defaultOptions: Options = [{ treatUndefinedAsUnspecified: false }];
export default createRule<Options, MessageIds>({
  name: 'consistent-return',
  meta: {
    type: 'suggestion',
    defaultOptions,
    docs: {
      description:
        'Require `return` statements to either always or never specify values',
      extendsBaseRule: true,
      requiresTypeChecking: true,
    },
    hasSuggestions: baseRule.meta.hasSuggestions,
    messages: baseRule.meta.messages,
    schema: baseRule.meta.schema,
  },
  defaultOptions,
  create(context, [options]) {
    const services = getParserServices(context);
    const checker = services.program.getTypeChecker();
    const rules = baseRule.create(context);
    const functions: FunctionNode[] = [];
    const treatUndefinedAsUnspecified =
      options?.treatUndefinedAsUnspecified === true;

    function enterFunction(node: FunctionNode): void {
      functions.push(node);
    }

    function exitFunction(): void {
      functions.pop();
    }

    function getCurrentFunction(): FunctionNode | null {
      return functions[functions.length - 1] ?? null;
    }

    function isPromiseVoid(node: ts.Node, type: ts.Type): boolean {
      if (
        tsutils.isThenableType(checker, node, type) &&
        tsutils.isTypeReference(type)
      ) {
        const awaitedType = type.typeArguments?.[0];
        if (awaitedType) {
          if (isTypeFlagSet(awaitedType, ts.TypeFlags.Void)) {
            return true;
          }
          return isPromiseVoid(node, awaitedType);
        }
      }
      return false;
    }

    function isReturnVoidOrThenableVoid(node: FunctionNode): boolean {
      const functionType = services.getTypeAtLocation(node);
      const tsNode = services.esTreeNodeToTSNodeMap.get(node);
      const callSignatures = functionType.getCallSignatures();

      return callSignatures.some(signature => {
        const returnType = signature.getReturnType();
        if (node.async) {
          return isPromiseVoid(tsNode, returnType);
        }
        return isTypeFlagSet(returnType, ts.TypeFlags.Void);
      });
    }

    return {
      ...rules,
      ArrowFunctionExpression: enterFunction,
      'ArrowFunctionExpression:exit'(node): void {
        exitFunction();
        rules['ArrowFunctionExpression:exit'](node);
      },
      FunctionDeclaration: enterFunction,
      'FunctionDeclaration:exit'(node): void {
        exitFunction();
        rules['FunctionDeclaration:exit'](node);
      },
      FunctionExpression: enterFunction,
      'FunctionExpression:exit'(node): void {
        exitFunction();
        rules['FunctionExpression:exit'](node);
      },
      ReturnStatement(node): void {
        const functionNode = getCurrentFunction();
        if (
          !node.argument &&
          functionNode &&
          isReturnVoidOrThenableVoid(functionNode)
        ) {
          return;
        }
        if (treatUndefinedAsUnspecified && node.argument) {
          const returnValueType = services.getTypeAtLocation(node.argument);
          if (returnValueType.flags === ts.TypeFlags.Undefined) {
            rules.ReturnStatement({
              ...node,
              argument: null,
            });
            return;
          }
        }

        rules.ReturnStatement(node);
      },
    };
  },
});<|MERGE_RESOLUTION|>--- conflicted
+++ resolved
@@ -13,15 +13,11 @@
 
 const baseRule = getESLintCoreRule('consistent-return');
 
-export type Options = InferOptionsTypeFromRule<typeof baseRule>;
-export type MessageIds = InferMessageIdsTypeFromRule<typeof baseRule>;
+type Options = InferOptionsTypeFromRule<typeof baseRule>;
+type MessageIds = InferMessageIdsTypeFromRule<typeof baseRule>;
 
-<<<<<<< HEAD
-export type FunctionNode =
-=======
 type FunctionNode =
   | TSESTree.ArrowFunctionExpression
->>>>>>> 07d0e0d4
   | TSESTree.FunctionDeclaration
   | TSESTree.FunctionExpression;
 
