--- conflicted
+++ resolved
@@ -71,12 +71,8 @@
       for (const element of node.elements) {
         let token: TSESTree.Token | null;
         if (element == null) {
-<<<<<<< HEAD
           // eslint-disable-next-line @typescript-eslint/no-non-null-assertion
-          token = sourceCode.getTokenAfter(previousToken!);
-=======
           token = context.sourceCode.getTokenAfter(previousToken!);
->>>>>>> f36f6826
           if (token && isCommaToken(token)) {
             ignoredTokens.add(token);
           }
