import {
  typeMatchesSomeSpecifier,
  typeOrValueSpecifiersSchema,
} from '@typescript-eslint/type-utils';
import type { TSESTree } from '@typescript-eslint/utils';
import type { Type, TypeChecker } from 'typescript';

import { AST_NODE_TYPES } from '@typescript-eslint/utils';
import { TypeFlags } from 'typescript';

import type { TypeOrValueSpecifier } from '../util';
import {
  createRule,
  getConstrainedTypeAtLocation,
  getParserServices,
  getTypeName,
  isTypeAnyType,
  isTypeFlagSet,
  isTypeNeverType,
} from '../util';

type OptionTester = (
  type: Type,
  checker: TypeChecker,
  recursivelyCheckType: (type: Type) => boolean,
) => boolean;

const testTypeFlag =
  (flagsToCheck: TypeFlags): OptionTester =>
  type =>
    isTypeFlagSet(type, flagsToCheck);

const optionTesters = (
  [
    ['Any', isTypeAnyType],
    [
      'Array',
      (type, checker, recursivelyCheckType): boolean =>
        (checker.isArrayType(type) || checker.isTupleType(type)) &&
        // eslint-disable-next-line @typescript-eslint/no-non-null-assertion
        recursivelyCheckType(type.getNumberIndexType()!),
    ],
    // eslint-disable-next-line @typescript-eslint/internal/prefer-ast-types-enum
    ['Boolean', testTypeFlag(TypeFlags.BooleanLike)],
    ['Nullish', testTypeFlag(TypeFlags.Null | TypeFlags.Undefined)],
    ['Number', testTypeFlag(TypeFlags.NumberLike | TypeFlags.BigIntLike)],
    [
      'RegExp',
      (type, checker): boolean => getTypeName(checker, type) === 'RegExp',
    ],
    ['Never', isTypeNeverType],
  ] as const satisfies [string, OptionTester][]
).map(([type, tester]) => ({
  type,
  option: `allow${type}` as const,
  tester,
}));
type Options = [
  { [Type in (typeof optionTesters)[number]['option']]?: boolean } & {
    allow?: TypeOrValueSpecifier[];
  },
];

type MessageId = 'invalidType';

export default createRule<Options, MessageId>({
  name: 'restrict-template-expressions',
  meta: {
    type: 'problem',
    docs: {
      description:
        'Enforce template literal expressions to be of `string` type',
      recommended: {
        recommended: true,
        strict: [
          {
            allowAny: false,
            allowBoolean: false,
            allowNever: false,
            allowNullish: false,
            allowNumber: false,
            allowRegExp: false,
          },
        ],
      },
      requiresTypeChecking: true,
    },
    messages: {
      invalidType: 'Invalid type "{{type}}" of template literal expression.',
    },
    schema: [
      {
        type: 'object',
        additionalProperties: false,
<<<<<<< HEAD
        properties: Object.fromEntries(
          optionTesters.map(({ type, option }) => [
            option,
            {
              type: 'boolean',
              description: `Whether to allow \`${type.toLowerCase()}\` typed values in template expressions.`,
            },
          ]),
        ),
=======
        properties: {
          ...Object.fromEntries(
            optionTesters.map(({ option, type }) => [
              option,
              {
                description: `Whether to allow \`${type.toLowerCase()}\` typed values in template expressions.`,
                type: 'boolean',
              },
            ]),
          ),
          allow: {
            description: `Types to allow in template expressions.`,
            ...typeOrValueSpecifiersSchema,
          },
        },
>>>>>>> f8982489
      },
    ],
  },
  defaultOptions: [
    {
      allowAny: true,
      allowBoolean: true,
      allowNullish: true,
      allowNumber: true,
      allowRegExp: true,
      allow: [{ from: 'lib', name: ['Error', 'URL', 'URLSearchParams'] }],
    },
  ],
  create(context, [{ allow, ...options }]) {
    const services = getParserServices(context);
    const { program } = services;
    const checker = program.getTypeChecker();
    const enabledOptionTesters = optionTesters.filter(
      ({ option }) => options[option],
    );

    return {
      TemplateLiteral(node: TSESTree.TemplateLiteral): void {
        // don't check tagged template literals
        if (node.parent.type === AST_NODE_TYPES.TaggedTemplateExpression) {
          return;
        }

        for (const expression of node.expressions) {
          const expressionType = getConstrainedTypeAtLocation(
            services,
            expression,
          );

          if (!recursivelyCheckType(expressionType)) {
            context.report({
              node: expression,
              messageId: 'invalidType',
              data: { type: checker.typeToString(expressionType) },
            });
          }
        }
      },
    };

    function recursivelyCheckType(innerType: Type): boolean {
      if (innerType.isUnion()) {
        return innerType.types.every(recursivelyCheckType);
      }

      if (innerType.isIntersection()) {
        return innerType.types.some(recursivelyCheckType);
      }

      return (
        isTypeFlagSet(innerType, TypeFlags.StringLike) ||
        typeMatchesSomeSpecifier(innerType, allow, program) ||
        enabledOptionTesters.some(({ tester }) =>
          tester(innerType, checker, recursivelyCheckType),
        )
      );
    }
  },
});<|MERGE_RESOLUTION|>--- conflicted
+++ resolved
@@ -1,14 +1,15 @@
+import type { TSESTree } from '@typescript-eslint/utils';
+import type { Type, TypeChecker } from 'typescript';
+
 import {
   typeMatchesSomeSpecifier,
   typeOrValueSpecifiersSchema,
 } from '@typescript-eslint/type-utils';
-import type { TSESTree } from '@typescript-eslint/utils';
-import type { Type, TypeChecker } from 'typescript';
-
 import { AST_NODE_TYPES } from '@typescript-eslint/utils';
 import { TypeFlags } from 'typescript';
 
 import type { TypeOrValueSpecifier } from '../util';
+
 import {
   createRule,
   getConstrainedTypeAtLocation,
@@ -56,9 +57,9 @@
   tester,
 }));
 type Options = [
-  { [Type in (typeof optionTesters)[number]['option']]?: boolean } & {
+  {
     allow?: TypeOrValueSpecifier[];
-  },
+  } & { [Type in (typeof optionTesters)[number]['option']]?: boolean },
 ];
 
 type MessageId = 'invalidType';
@@ -92,24 +93,13 @@
       {
         type: 'object',
         additionalProperties: false,
-<<<<<<< HEAD
-        properties: Object.fromEntries(
-          optionTesters.map(({ type, option }) => [
-            option,
-            {
-              type: 'boolean',
-              description: `Whether to allow \`${type.toLowerCase()}\` typed values in template expressions.`,
-            },
-          ]),
-        ),
-=======
         properties: {
           ...Object.fromEntries(
-            optionTesters.map(({ option, type }) => [
+            optionTesters.map(({ type, option }) => [
               option,
               {
+                type: 'boolean',
                 description: `Whether to allow \`${type.toLowerCase()}\` typed values in template expressions.`,
-                type: 'boolean',
               },
             ]),
           ),
@@ -118,18 +108,17 @@
             ...typeOrValueSpecifiersSchema,
           },
         },
->>>>>>> f8982489
       },
     ],
   },
   defaultOptions: [
     {
+      allow: [{ name: ['Error', 'URL', 'URLSearchParams'], from: 'lib' }],
       allowAny: true,
       allowBoolean: true,
       allowNullish: true,
       allowNumber: true,
       allowRegExp: true,
-      allow: [{ from: 'lib', name: ['Error', 'URL', 'URLSearchParams'] }],
     },
   ],
   create(context, [{ allow, ...options }]) {
