import type { TSESTree } from '@typescript-eslint/utils';
import type { Type, TypeChecker } from 'typescript';

import {
  typeMatchesSomeSpecifier,
  typeOrValueSpecifiersSchema,
} from '@typescript-eslint/type-utils';
import { AST_NODE_TYPES } from '@typescript-eslint/utils';
import { TypeFlags } from 'typescript';

import type { TypeOrValueSpecifier } from '../util';

import {
  createRule,
  getConstrainedTypeAtLocation,
  getParserServices,
  getTypeName,
  isTypeAnyType,
  isTypeFlagSet,
  isTypeNeverType,
} from '../util';

type OptionTester = (
  type: Type,
  checker: TypeChecker,
  recursivelyCheckType: (type: Type) => boolean,
) => boolean;

const testTypeFlag =
  (flagsToCheck: TypeFlags): OptionTester =>
  type =>
    isTypeFlagSet(type, flagsToCheck);

const optionTesters = (
  [
    ['Any', isTypeAnyType],
    [
      'Array',
      (type, checker, recursivelyCheckType): boolean =>
        (checker.isArrayType(type) || checker.isTupleType(type)) &&
        // eslint-disable-next-line @typescript-eslint/no-non-null-assertion
        recursivelyCheckType(type.getNumberIndexType()!),
    ],
    // eslint-disable-next-line @typescript-eslint/internal/prefer-ast-types-enum
    ['Boolean', testTypeFlag(TypeFlags.BooleanLike)],
    ['Nullish', testTypeFlag(TypeFlags.Null | TypeFlags.Undefined)],
    ['Number', testTypeFlag(TypeFlags.NumberLike | TypeFlags.BigIntLike)],
    [
      'RegExp',
      (type, checker): boolean => getTypeName(checker, type) === 'RegExp',
    ],
    ['Never', isTypeNeverType],
  ] as const satisfies [string, OptionTester][]
).map(([type, tester]) => ({
  type,
  option: `allow${type}` as const,
  tester,
}));
type Options = [
  { [Type in (typeof optionTesters)[number]['option']]?: boolean } & {
    allow?: TypeOrValueSpecifier[];
<<<<<<< HEAD
  },
=======
  } & Partial<Record<(typeof optionTesters)[number]['option'], boolean>>,
>>>>>>> f83a5910
];

type MessageId = 'invalidType';

export default createRule<Options, MessageId>({
  name: 'restrict-template-expressions',
  meta: {
    type: 'problem',
    docs: {
      description:
        'Enforce template literal expressions to be of `string` type',
      recommended: {
        recommended: true,
        strict: [
          {
            allowAny: false,
            allowBoolean: false,
            allowNever: false,
            allowNullish: false,
            allowNumber: false,
            allowRegExp: false,
          },
        ],
      },
      requiresTypeChecking: true,
    },
    messages: {
      invalidType: 'Invalid type "{{type}}" of template literal expression.',
    },
    schema: [
      {
        type: 'object',
        additionalProperties: false,
        properties: {
          ...Object.fromEntries(
            optionTesters.map(({ type, option }) => [
              option,
              {
                type: 'boolean',
                description: `Whether to allow \`${type.toLowerCase()}\` typed values in template expressions.`,
              },
            ]),
          ),
          allow: {
            description: `Types to allow in template expressions.`,
            ...typeOrValueSpecifiersSchema,
          },
        },
      },
    ],
  },
  defaultOptions: [
    {
      allow: [{ name: ['Error', 'URL', 'URLSearchParams'], from: 'lib' }],
      allowAny: true,
      allowBoolean: true,
      allowNullish: true,
      allowNumber: true,
      allowRegExp: true,
    },
  ],
  create(context, [{ allow, ...options }]) {
    const services = getParserServices(context);
    const { program } = services;
    const checker = program.getTypeChecker();
    const enabledOptionTesters = optionTesters.filter(
      ({ option }) => options[option],
    );

    return {
      TemplateLiteral(node: TSESTree.TemplateLiteral): void {
        // don't check tagged template literals
        if (node.parent.type === AST_NODE_TYPES.TaggedTemplateExpression) {
          return;
        }

        for (const expression of node.expressions) {
          const expressionType = getConstrainedTypeAtLocation(
            services,
            expression,
          );

          if (!recursivelyCheckType(expressionType)) {
            context.report({
              node: expression,
              messageId: 'invalidType',
              data: { type: checker.typeToString(expressionType) },
            });
          }
        }
      },
    };

    function recursivelyCheckType(innerType: Type): boolean {
      if (innerType.isUnion()) {
        return innerType.types.every(recursivelyCheckType);
      }

      if (innerType.isIntersection()) {
        return innerType.types.some(recursivelyCheckType);
      }

      return (
        isTypeFlagSet(innerType, TypeFlags.StringLike) ||
        typeMatchesSomeSpecifier(innerType, allow, program) ||
        enabledOptionTesters.some(({ tester }) =>
          tester(innerType, checker, recursivelyCheckType),
        )
      );
    }
  },
});<|MERGE_RESOLUTION|>--- conflicted
+++ resolved
@@ -57,13 +57,9 @@
   tester,
 }));
 type Options = [
-  { [Type in (typeof optionTesters)[number]['option']]?: boolean } & {
+  {
     allow?: TypeOrValueSpecifier[];
-<<<<<<< HEAD
-  },
-=======
   } & Partial<Record<(typeof optionTesters)[number]['option'], boolean>>,
->>>>>>> f83a5910
 ];
 
 type MessageId = 'invalidType';
