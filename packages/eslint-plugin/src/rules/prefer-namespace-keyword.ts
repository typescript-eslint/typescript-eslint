--- conflicted
+++ resolved
@@ -6,12 +6,7 @@
 
 import {
   AST_NODE_TYPES,
-<<<<<<< HEAD
   AST_TOKEN_TYPES,
-  TSESTree,
-=======
-  AST_TOKEN_TYPES
->>>>>>> 7bf4342d
 } from '@typescript-eslint/typescript-estree';
 import * as util from '../util';
 
