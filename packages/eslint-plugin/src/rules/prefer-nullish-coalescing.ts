--- conflicted
+++ resolved
@@ -20,13 +20,8 @@
     type: 'suggestion',
     docs: {
       description:
-<<<<<<< HEAD
         'Enforce using the nullish coalescing operator instead of logical chaining',
-      recommended: false,
-=======
-        'Enforce the usage of the nullish coalescing operator instead of logical chaining',
       recommended: 'strict',
->>>>>>> 03577a69
       suggestion: true,
       requiresTypeChecking: true,
     },
