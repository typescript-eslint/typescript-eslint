--- conflicted
+++ resolved
@@ -11,19 +11,11 @@
     ignoreMixedLogicalExpressions?: boolean;
   },
 ];
-<<<<<<< HEAD
-export type MessageIds =
-  | 'preferNullishAssignment'
-  | 'preferNullishLogical'
-  | 'suggestNullishAssignment'
-  | 'suggestNullishLogical';
-=======
 
 export type MessageIds =
   | 'preferNullishOverOr'
   | 'preferNullishOverTernary'
   | 'suggestNullish';
->>>>>>> c4e0d867
 
 export default util.createRule<Options, MessageIds>({
   name: 'prefer-nullish-coalescing',
@@ -31,26 +23,17 @@
     type: 'suggestion',
     docs: {
       description:
-        'Enforce using the nullish coalescing operator instead of logical assignments or chaining',
+        'Enforce using the nullish coalescing operator instead of logical chaining',
       recommended: 'strict',
       requiresTypeChecking: true,
     },
     hasSuggestions: true,
     messages: {
-<<<<<<< HEAD
-      preferNullishAssignment:
-        'Prefer using nullish coalescing operator (`??=`) instead of a logical assignment (`||=`), as it is a safer operator.',
-      preferNullishLogical:
-        'Prefer using nullish coalescing operator (`??`) instead of a logical or (`||`), as it is a safer operator.',
-      suggestNullishAssignment: 'Fix to nullish coalescing assignment (`??=`).',
-      suggestNullishLogical: 'Fix to nullish coalescing operator (`??`).',
-=======
       preferNullishOverOr:
-        'Prefer using nullish coalescing operator (`??`) instead of a logical or (`||`), as it is a safer operator.',
+        'Prefer using nullish coalescing operator (`??{{ equals }}`) instead of a logical {{ description }} (`||{{ equals }}`), as it is a safer operator.',
       preferNullishOverTernary:
-        'Prefer using nullish coalescing operator (`??`) instead of a ternary expression, as it is simpler to read.',
-      suggestNullish: 'Fix to nullish coalescing operator (`??`).',
->>>>>>> c4e0d867
+        'Prefer using nullish coalescing operator (`??{{ equals }}`) instead of a ternary expression, as it is simpler to read.',
+      suggestNullish: 'Fix to nullish coalescing operator (`??{{ equals }}`).',
     },
     schema: [
       {
@@ -62,12 +45,9 @@
           ignoreTernaryTests: {
             type: 'boolean',
           },
-<<<<<<< HEAD
-=======
           ignoreMixedLogicalExpressions: {
             type: 'boolean',
           },
->>>>>>> c4e0d867
         },
         additionalProperties: false,
       },
@@ -94,11 +74,11 @@
     const sourceCode = context.getSourceCode();
     const checker = parserServices.program.getTypeChecker();
 
-<<<<<<< HEAD
-    function checkNode(
+    // todo: rename to something more specific?
+    function checkAssignmentOrLogicalExpression(
       node: TSESTree.AssignmentExpression | TSESTree.LogicalExpression,
-      reportMessageId: MessageIds,
-      suggestionMessageId: MessageIds,
+      description: string,
+      equals: string,
     ): void {
       const tsNode = parserServices.esTreeNodeToTSNodeMap.get(node);
       const type = checker.getTypeAtLocation(tsNode.left);
@@ -106,7 +86,63 @@
       if (!isNullish) {
         return;
       }
-=======
+
+      if (ignoreConditionalTests === true && isConditionalTest(node)) {
+        return;
+      }
+
+      if (
+        ignoreMixedLogicalExpressions === true &&
+        isMixedLogicalExpression(node)
+      ) {
+        return;
+      }
+
+      const barBarOperator = util.nullThrows(
+        sourceCode.getTokenAfter(
+          node.left,
+          token =>
+            token.type === AST_TOKEN_TYPES.Punctuator &&
+            token.value === node.operator,
+        ),
+        util.NullThrowsReasons.MissingToken('operator', node.type),
+      );
+
+      function* fix(
+        fixer: TSESLint.RuleFixer,
+      ): IterableIterator<TSESLint.RuleFix> {
+        if (node.parent && util.isLogicalOrOperator(node.parent)) {
+          // '&&' and '??' operations cannot be mixed without parentheses (e.g. a && b ?? c)
+          if (
+            node.left.type === AST_NODE_TYPES.LogicalExpression &&
+            !util.isLogicalOrOperator(node.left.left)
+          ) {
+            yield fixer.insertTextBefore(node.left.right, '(');
+          } else {
+            yield fixer.insertTextBefore(node.left, '(');
+          }
+          yield fixer.insertTextAfter(node.right, ')');
+        }
+        yield fixer.replaceText(
+          barBarOperator,
+          node.operator.replace('||', '??'),
+        );
+      }
+
+      context.report({
+        data: { equals, description },
+        node: barBarOperator,
+        messageId: 'preferNullishOverOr',
+        suggest: [
+          {
+            data: { equals },
+            messageId: 'suggestNullish',
+            fix,
+          },
+        ],
+      });
+    }
+
     return {
       ConditionalExpression(node: TSESTree.ConditionalExpression): void {
         if (ignoreTernaryTests) {
@@ -136,7 +172,7 @@
             node.test.right.left,
             node.test.right.right,
           ];
-          if (node.test.operator === '||') {
+          if (['||', '||='].includes(node.test.operator)) {
             if (
               node.test.left.operator === '===' &&
               node.test.right.operator === '==='
@@ -238,10 +274,13 @@
 
         if (isFixable) {
           context.report({
+            // TODO: also account for = in the ternary clause
+            data: { equals: '' },
             node,
             messageId: 'preferNullishOverTernary',
             suggest: [
               {
+                data: { equals: '' },
                 messageId: 'suggestNullish',
                 fix(fixer: TSESLint.RuleFixer): TSESLint.RuleFix {
                   const [left, right] =
@@ -264,107 +303,21 @@
           });
         }
       },
-
+      'AssignmentExpression[operator = "||="]'(
+        node: TSESTree.AssignmentExpression,
+      ): void {
+        checkAssignmentOrLogicalExpression(node, 'assignment', '=');
+      },
       'LogicalExpression[operator = "||"]'(
         node: TSESTree.LogicalExpression,
       ): void {
-        const tsNode = parserServices.esTreeNodeToTSNodeMap.get(node);
-        const type = checker.getTypeAtLocation(tsNode.left);
-        const isNullish = util.isNullableType(type, { allowUndefined: true });
-        if (!isNullish) {
-          return;
-        }
-
-        if (ignoreConditionalTests === true && isConditionalTest(node)) {
-          return;
-        }
->>>>>>> c4e0d867
-
-      if (ignoreConditionalTests === true && isConditionalTest(node)) {
-        return;
-      }
-
-      if (
-        ignoreMixedLogicalExpressions === true &&
-        isMixedLogicalExpression(node)
-      ) {
-        return;
-      }
-
-      const barBarOperator = util.nullThrows(
-        sourceCode.getTokenAfter(
-          node.left,
-          token =>
-            token.type === AST_TOKEN_TYPES.Punctuator &&
-            token.value === node.operator,
-        ),
-        util.NullThrowsReasons.MissingToken('operator', node.type),
-      );
-
-      function* fix(
-        fixer: TSESLint.RuleFixer,
-      ): IterableIterator<TSESLint.RuleFix> {
-        if (node.parent && util.isLogicalOrOperator(node.parent)) {
-          // '&&' and '??' operations cannot be mixed without parentheses (e.g. a && b ?? c)
-          if (
-            node.left.type === AST_NODE_TYPES.LogicalExpression &&
-            !util.isLogicalOrOperator(node.left.left)
-          ) {
-            yield fixer.insertTextBefore(node.left.right, '(');
-          } else {
-            yield fixer.insertTextBefore(node.left, '(');
-          }
-          yield fixer.insertTextAfter(node.right, ')');
-        }
-        yield fixer.replaceText(
-          barBarOperator,
-          node.operator.replace('||', '??'),
-        );
-      }
-
-      context.report({
-        node: barBarOperator,
-        messageId: reportMessageId, // 'preferNullish',
-        suggest: [
-          {
-            messageId: suggestionMessageId, // 'suggestNullish',
-            fix,
-          },
-        ],
-      });
-    }
-
-<<<<<<< HEAD
-    return {
-      'AssignmentExpression[operator = "||="]'(
-        node: TSESTree.AssignmentExpression,
-      ): void {
-        checkNode(node, 'preferNullishAssignment', 'suggestNullishAssignment');
-      },
-      'LogicalExpression[operator = "||"]'(
-        node: TSESTree.LogicalExpression,
-      ): void {
-        checkNode(node, 'preferNullishLogical', 'suggestNullishLogical');
-=======
-        context.report({
-          node: barBarOperator,
-          messageId: 'preferNullishOverOr',
-          suggest: [
-            {
-              messageId: 'suggestNullish',
-              fix,
-            },
-          ],
-        });
->>>>>>> c4e0d867
+        checkAssignmentOrLogicalExpression(node, 'or', '');
       },
     };
   },
 });
 
-function isConditionalTest(
-  node: TSESTree.AssignmentExpression | TSESTree.LogicalExpression,
-): boolean {
+function isConditionalTest(node: TSESTree.Node): boolean {
   const parents = new Set<TSESTree.Node | null>([node]);
   let current = node.parent;
   while (current) {
@@ -415,7 +368,7 @@
     if (current && current.type === AST_NODE_TYPES.LogicalExpression) {
       if (current.operator === '&&') {
         return true;
-      } else if (current.operator === '||') {
+      } else if (['||', '||='].includes(current.operator)) {
         // check the pieces of the node to catch cases like `a || b || c && d`
         queue.push(current.parent, current.left, current.right);
       }
