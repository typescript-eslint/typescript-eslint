--- conflicted
+++ resolved
@@ -140,11 +140,8 @@
         number: false,
         string: false,
       },
-<<<<<<< HEAD
       ignoreBooleanCoercion: false,
-=======
       ignoreTernaryTests: false,
->>>>>>> 099fd4cf
     },
   ],
   create(
@@ -442,97 +439,7 @@
       'LogicalExpression[operator = "||"]'(
         node: TSESTree.LogicalExpression,
       ): void {
-<<<<<<< HEAD
-        const tsNode = parserServices.esTreeNodeToTSNodeMap.get(node);
-        const type = checker.getTypeAtLocation(tsNode.left);
-        if (!isTypeFlagSet(type, ts.TypeFlags.Null | ts.TypeFlags.Undefined)) {
-          return;
-        }
-
-        if (ignoreConditionalTests === true && isConditionalTest(node)) {
-          return;
-        }
-
-        if (
-          ignoreBooleanCoercion === true &&
-          isBooleanConstructorContext(node, context)
-        ) {
-          return;
-        }
-
-        const isMixedLogical = isMixedLogicalExpression(node);
-        if (ignoreMixedLogicalExpressions === true && isMixedLogical) {
-          return;
-        }
-
-        // https://github.com/typescript-eslint/typescript-eslint/issues/5439
-        /* eslint-disable @typescript-eslint/no-non-null-assertion */
-        const ignorableFlags = [
-          (ignorePrimitives === true || ignorePrimitives!.bigint) &&
-            ts.TypeFlags.BigIntLike,
-          (ignorePrimitives === true || ignorePrimitives!.boolean) &&
-            ts.TypeFlags.BooleanLike,
-          (ignorePrimitives === true || ignorePrimitives!.number) &&
-            ts.TypeFlags.NumberLike,
-          (ignorePrimitives === true || ignorePrimitives!.string) &&
-            ts.TypeFlags.StringLike,
-        ]
-          .filter((flag): flag is number => typeof flag === 'number')
-          .reduce((previous, flag) => previous | flag, 0);
-        if (
-          type.flags !== ts.TypeFlags.Null &&
-          type.flags !== ts.TypeFlags.Undefined &&
-          (type as ts.UnionOrIntersectionType).types.some(t =>
-            tsutils
-              .intersectionTypeParts(t)
-              .some(t => tsutils.isTypeFlagSet(t, ignorableFlags)),
-          )
-        ) {
-          return;
-        }
-        /* eslint-enable @typescript-eslint/no-non-null-assertion */
-
-        const barBarOperator = nullThrows(
-          context.sourceCode.getTokenAfter(
-            node.left,
-            token =>
-              token.type === AST_TOKEN_TYPES.Punctuator &&
-              token.value === node.operator,
-          ),
-          NullThrowsReasons.MissingToken('operator', node.type),
-        );
-
-        function* fix(
-          fixer: TSESLint.RuleFixer,
-        ): IterableIterator<TSESLint.RuleFix> {
-          if (isLogicalOrOperator(node.parent)) {
-            // '&&' and '??' operations cannot be mixed without parentheses (e.g. a && b ?? c)
-            if (
-              node.left.type === AST_NODE_TYPES.LogicalExpression &&
-              !isLogicalOrOperator(node.left.left)
-            ) {
-              yield fixer.insertTextBefore(node.left.right, '(');
-            } else {
-              yield fixer.insertTextBefore(node.left, '(');
-            }
-            yield fixer.insertTextAfter(node.right, ')');
-          }
-          yield fixer.replaceText(barBarOperator, '??');
-        }
-
-        context.report({
-          node: barBarOperator,
-          messageId: 'preferNullishOverOr',
-          suggest: [
-            {
-              messageId: 'suggestNullish',
-              fix,
-            },
-          ],
-        });
-=======
         checkAssignmentOrLogicalExpression(node, 'or', '');
->>>>>>> 099fd4cf
       },
     };
   },
