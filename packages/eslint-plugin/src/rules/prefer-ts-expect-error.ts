import * as util from '../util';
import { AST_TOKEN_TYPES, TSESTree } from '@typescript-eslint/utils';
import { RuleFixer, RuleFix } from '@typescript-eslint/utils/dist/ts-eslint';

type MessageIds = 'preferExpectErrorComment';

export default util.createRule<[], MessageIds>({
  name: 'prefer-ts-expect-error',
  meta: {
    type: 'problem',
    docs: {
<<<<<<< HEAD
      description: 'Enforce using `@ts-expect-error` over `@ts-ignore`',
      recommended: false,
=======
      description: 'Recommends using `@ts-expect-error` over `@ts-ignore`',
      recommended: 'strict',
>>>>>>> 03577a69
    },
    fixable: 'code',
    messages: {
      preferExpectErrorComment:
        'Use "@ts-expect-error" to ensure an error is actually being suppressed.',
    },
    schema: [],
  },
  defaultOptions: [],
  create(context) {
    const tsIgnoreRegExpSingleLine = /^\s*\/?\s*@ts-ignore/;
    const tsIgnoreRegExpMultiLine = /^\s*(?:\/|\*)*\s*@ts-ignore/;
    const sourceCode = context.getSourceCode();

    function isLineComment(comment: TSESTree.Comment): boolean {
      return comment.type === AST_TOKEN_TYPES.Line;
    }

    function getLastCommentLine(comment: TSESTree.Comment): string {
      if (isLineComment(comment)) {
        return comment.value;
      }

      // For multiline comments - we look at only the last line.
      const commentlines = comment.value.split('\n');
      return commentlines[commentlines.length - 1];
    }

    function isValidTsIgnorePresent(comment: TSESTree.Comment): boolean {
      const line = getLastCommentLine(comment);
      return isLineComment(comment)
        ? tsIgnoreRegExpSingleLine.test(line)
        : tsIgnoreRegExpMultiLine.test(line);
    }

    return {
      Program(): void {
        const comments = sourceCode.getAllComments();
        comments.forEach(comment => {
          if (isValidTsIgnorePresent(comment)) {
            const lineCommentRuleFixer = (fixer: RuleFixer): RuleFix =>
              fixer.replaceText(
                comment,
                `//${comment.value.replace('@ts-ignore', '@ts-expect-error')}`,
              );

            const blockCommentRuleFixer = (fixer: RuleFixer): RuleFix =>
              fixer.replaceText(
                comment,
                `/*${comment.value.replace(
                  '@ts-ignore',
                  '@ts-expect-error',
                )}*/`,
              );

            context.report({
              node: comment,
              messageId: 'preferExpectErrorComment',
              fix: isLineComment(comment)
                ? lineCommentRuleFixer
                : blockCommentRuleFixer,
            });
          }
        });
      },
    };
  },
});<|MERGE_RESOLUTION|>--- conflicted
+++ resolved
@@ -9,13 +9,8 @@
   meta: {
     type: 'problem',
     docs: {
-<<<<<<< HEAD
       description: 'Enforce using `@ts-expect-error` over `@ts-ignore`',
-      recommended: false,
-=======
-      description: 'Recommends using `@ts-expect-error` over `@ts-ignore`',
       recommended: 'strict',
->>>>>>> 03577a69
     },
     fixable: 'code',
     messages: {
