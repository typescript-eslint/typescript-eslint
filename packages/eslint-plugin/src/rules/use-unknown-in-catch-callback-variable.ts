import type { Scope } from '@typescript-eslint/scope-manager';
import type { TSESLint, TSESTree } from '@typescript-eslint/utils';
import { AST_NODE_TYPES } from '@typescript-eslint/utils';
import type { ReportDescriptor } from '@typescript-eslint/utils/ts-eslint';
import * as tsutils from 'ts-api-utils';
import type * as ts from 'typescript';

import {
  createRule,
  getParserServices,
  getStaticValue,
  isParenlessArrowFunction,
  isRestParameterDeclaration,
  nullThrows,
} from '../util';

type MessageIds =
  | 'useUnknown'
  | 'useUnknownArrayDestructuringPattern'
  | 'useUnknownObjectDestructuringPattern'
  | 'addUnknownTypeAnnotationSuggestion'
  | 'addUnknownRestTypeAnnotationSuggestion'
  | 'wrongTypeAnnotationSuggestion'
  | 'wrongRestTypeAnnotationSuggestion';

const useUnknownMessageBase =
  'Prefer the safe `: unknown` for a `{{method}}`{{append}} callback variable.';

/**
 * `x.memberName` => 'memberKey'
 *
 * `const mk = 'memberKey'; x[mk]` => 'memberKey'
 *
 * `const mk = 1234; x[mk]` => 1234
 */
const getStaticMemberAccessKey = (
  { computed, property }: TSESTree.MemberExpression,
  scope: Scope,
): { value: unknown } | null =>
  computed ? getStaticValue(property, scope) : { value: property.name };

export default createRule<[], MessageIds>({
  name: 'use-unknown-in-catch-callback-variable',
  meta: {
    docs: {
      description:
        'Enforce typing arguments in Promise rejection callbacks as `unknown`',
      requiresTypeChecking: true,
      recommended: 'strict',
    },
    type: 'suggestion',
    messages: {
      useUnknown: useUnknownMessageBase,
      useUnknownArrayDestructuringPattern: `${useUnknownMessageBase} The thrown error may not be iterable.`,
      useUnknownObjectDestructuringPattern: `${
        useUnknownMessageBase
      } The thrown error may be nullable, or may not have the expected shape.`,
      addUnknownTypeAnnotationSuggestion:
        'Add an explicit `: unknown` type annotation to the rejection callback variable.',
      addUnknownRestTypeAnnotationSuggestion:
        'Add an explicit `: [unknown]` type annotation to the rejection callback rest variable.',
      wrongTypeAnnotationSuggestion:
        'Change existing type annotation to `: unknown`.',
      wrongRestTypeAnnotationSuggestion:
        'Change existing type annotation to `: [unknown]`.',
    },
    fixable: 'code',
    schema: [],
    hasSuggestions: true,
  },

  defaultOptions: [],

  create(context) {
    const { program, esTreeNodeToTSNodeMap } = getParserServices(context);
    const checker = program.getTypeChecker();

    function isFlaggableHandlerType(type: ts.Type): boolean {
      for (const unionPart of tsutils.unionTypeParts(type)) {
        const callSignatures = tsutils.getCallSignaturesOfType(unionPart);
        if (callSignatures.length === 0) {
          // Ignore any non-function components to the type. Those are not this rule's problem.
          continue;
        }

        for (const callSignature of callSignatures) {
          const firstParam = callSignature.parameters.at(0);
          if (!firstParam) {
            // it's not an issue if there's no catch variable at all.
            continue;
          }

          let firstParamType = checker.getTypeOfSymbol(firstParam);

          const decl = firstParam.valueDeclaration;
          if (decl != null && isRestParameterDeclaration(decl)) {
            if (checker.isArrayType(firstParamType)) {
              firstParamType = checker.getTypeArguments(firstParamType)[0];
            } else if (checker.isTupleType(firstParamType)) {
              firstParamType = checker.getTypeArguments(firstParamType)[0];
            } else {
              // a rest arg that's not an array or tuple should definitely be flagged.
              return true;
            }
          }

          if (!tsutils.isIntrinsicUnknownType(firstParamType)) {
            return true;
          }
        }
      }

      return false;
    }

    function shouldFlagArgument(node: TSESTree.Expression): boolean {
      const argument = esTreeNodeToTSNodeMap.get(node);
      const typeOfArgument = checker.getTypeAtLocation(argument);
      return isFlaggableHandlerType(typeOfArgument);
    }

    /**
     * Analyzes the syntax of the catch argument and makes a best effort to pinpoint
     * why it's reporting, and to come up with a suggested fix if possible.
     *
     * This function is explicitly operating under the assumption that the
     * rule _is reporting_, so it is not guaranteed to be sound to call otherwise.
     */
    function refineReportIfPossible(
      argument: TSESTree.Expression,
    ): undefined | Partial<ReportDescriptor<MessageIds>> {
      // Only know how to be helpful if a function literal has been provided.
      if (
        !(
          argument.type === AST_NODE_TYPES.ArrowFunctionExpression ||
          argument.type === AST_NODE_TYPES.FunctionExpression
        )
      ) {
        return undefined;
      }

      const catchVariableOuterWithIncorrectTypes = nullThrows(
        argument.params.at(0),
        'There should have been at least one parameter for the rule to have flagged.',
      );

      // Function expressions can't have parameter properties; those only exist in constructors.
      const catchVariableOuter =
        catchVariableOuterWithIncorrectTypes as Exclude<
          typeof catchVariableOuterWithIncorrectTypes,
          TSESTree.TSParameterProperty
        >;
      const catchVariableInner =
        catchVariableOuter.type === AST_NODE_TYPES.AssignmentPattern
          ? catchVariableOuter.left
          : catchVariableOuter;

      switch (catchVariableInner.type) {
        case AST_NODE_TYPES.Identifier: {
          const catchVariableTypeAnnotation = catchVariableInner.typeAnnotation;
          if (catchVariableTypeAnnotation == null) {
            return {
              node: catchVariableOuter,
              suggest: [
                {
                  messageId: 'addUnknownTypeAnnotationSuggestion',
                  fix: (fixer: TSESLint.RuleFixer): TSESLint.RuleFix[] => {
                    if (
                      argument.type ===
                        AST_NODE_TYPES.ArrowFunctionExpression &&
                      isParenlessArrowFunction(argument, context.sourceCode)
                    ) {
                      return [
                        fixer.insertTextBefore(catchVariableInner, '('),
                        fixer.insertTextAfter(catchVariableInner, ': unknown)'),
                      ];
                    }

                    return [
                      fixer.insertTextAfter(catchVariableInner, ': unknown'),
                    ];
                  },
                },
              ],
            };
          }

          return {
            node: catchVariableOuter,
            suggest: [
              {
                messageId: 'wrongTypeAnnotationSuggestion',
                fix: (fixer: TSESLint.RuleFixer): TSESLint.RuleFix =>
                  fixer.replaceText(catchVariableTypeAnnotation, ': unknown'),
              },
            ],
          };
        }
        case AST_NODE_TYPES.ArrayPattern: {
          return {
            node: catchVariableOuter,
            messageId: 'useUnknownArrayDestructuringPattern',
          };
        }
        case AST_NODE_TYPES.ObjectPattern: {
          return {
            node: catchVariableOuter,
            messageId: 'useUnknownObjectDestructuringPattern',
          };
        }
        case AST_NODE_TYPES.RestElement: {
          const catchVariableTypeAnnotation = catchVariableInner.typeAnnotation;
          if (catchVariableTypeAnnotation == null) {
            return {
              node: catchVariableOuter,
              suggest: [
                {
                  messageId: 'addUnknownRestTypeAnnotationSuggestion',
                  fix: (fixer): TSESLint.RuleFix =>
                    fixer.insertTextAfter(catchVariableInner, ': [unknown]'),
                },
              ],
            };
          }
          return {
            node: catchVariableOuter,
            suggest: [
              {
                messageId: 'wrongRestTypeAnnotationSuggestion',
                fix: (fixer): TSESLint.RuleFix =>
                  fixer.replaceText(catchVariableTypeAnnotation, ': [unknown]'),
              },
            ],
          };
        }
      }
    }

    return {
      CallExpression({ arguments: args, callee }): void {
        if (callee.type !== AST_NODE_TYPES.MemberExpression) {
          return;
        }

        const staticMemberAccessKey = getStaticMemberAccessKey(
          callee,
          context.sourceCode.getScope(callee),
        );
        if (!staticMemberAccessKey) {
          return;
        }

        const promiseMethodInfo = (
          [
            { method: 'catch', append: '', argIndexToCheck: 0 },
            { method: 'then', append: ' rejection', argIndexToCheck: 1 },
          ] satisfies {
            method: string;
            append: string;
            argIndexToCheck: number;
          }[]
        ).find(({ method }) => staticMemberAccessKey.value === method);
        if (!promiseMethodInfo) {
          return;
        }

        // Need to be enough args to check
        const { argIndexToCheck, ...data } = promiseMethodInfo;
        if (args.length < argIndexToCheck + 1) {
          return;
        }

        // Argument to check, and all arguments before it, must be "ordinary" arguments (i.e. no spread arguments)
        // promise.catch(f), promise.catch(() => {}), promise.catch(<expression>, <<other-args>>)
        const argsToCheck = args.slice(0, argIndexToCheck + 1);
        if (
          argsToCheck.some(({ type }) => type === AST_NODE_TYPES.SpreadElement)
        ) {
          return;
        }

        if (
          !tsutils.isThenableType(
            checker,
            esTreeNodeToTSNodeMap.get(callee),
            checker.getTypeAtLocation(esTreeNodeToTSNodeMap.get(callee.object)),
          )
        ) {
          return;
        }

        // the `some` check above has already excluded `SpreadElement`, so we are safe to assert the same
        const node = argsToCheck[argIndexToCheck] as Exclude<
          (typeof argsToCheck)[number],
          TSESTree.SpreadElement
        >;
        if (shouldFlagArgument(node)) {
          // We are now guaranteed to report, but we have a bit of work to do
          // to determine exactly where, and whether we can fix it.
          const overrides = refineReportIfPossible(node);
          context.report({
            node,
            messageId: 'useUnknown',
            data,
            ...overrides,
          });
        }
      },
    };
  },
<<<<<<< HEAD
});

/**
 * Answers whether the member expression looks like
 * `x.memberName`, `x['memberName']`,
 * or even `const mn = 'memberName'; x[mn]` (or optional variants thereof).
 */
function isStaticMemberAccessOfValue(
  memberExpression:
    | TSESTree.MemberExpressionComputedName
    | TSESTree.MemberExpressionNonComputedName,
  value: string,
  scope?: Scope.Scope,
): boolean {
  if (!memberExpression.computed) {
    // x.memberName case.
    return memberExpression.property.name === value;
  }

  // x['memberName'] cases.
  const staticValueResult = getStaticValue(memberExpression.property, scope);
  return staticValueResult != null && value === staticValueResult.value;
}
=======
});
>>>>>>> ef2eab12
<|MERGE_RESOLUTION|>--- conflicted
+++ resolved
@@ -308,30 +308,4 @@
       },
     };
   },
-<<<<<<< HEAD
-});
-
-/**
- * Answers whether the member expression looks like
- * `x.memberName`, `x['memberName']`,
- * or even `const mn = 'memberName'; x[mn]` (or optional variants thereof).
- */
-function isStaticMemberAccessOfValue(
-  memberExpression:
-    | TSESTree.MemberExpressionComputedName
-    | TSESTree.MemberExpressionNonComputedName,
-  value: string,
-  scope?: Scope.Scope,
-): boolean {
-  if (!memberExpression.computed) {
-    // x.memberName case.
-    return memberExpression.property.name === value;
-  }
-
-  // x['memberName'] cases.
-  const staticValueResult = getStaticValue(memberExpression.property, scope);
-  return staticValueResult != null && value === staticValueResult.value;
-}
-=======
-});
->>>>>>> ef2eab12
+});