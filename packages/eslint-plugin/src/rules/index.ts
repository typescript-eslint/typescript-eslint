--- conflicted
+++ resolved
@@ -115,14 +115,11 @@
   'require-array-sort-compare': requireArraySortCompare,
   'require-await': requireAwait,
   'restrict-plus-operands': restrictPlusOperands,
+  semi: semi,
   'strict-boolean-expressions': strictBooleanExpressions,
   'triple-slash-reference': tripleSlashReference,
   'type-annotation-spacing': typeAnnotationSpacing,
+  typedef: typedef,
   'unbound-method': unboundMethod,
   'unified-signatures': unifiedSignatures,
-  semi: semi,
-<<<<<<< HEAD
-=======
-  typedef: typedef,
->>>>>>> 55e788c8
 };