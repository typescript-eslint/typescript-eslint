--- conflicted
+++ resolved
@@ -187,17 +187,11 @@
           ),
         );
       },
-<<<<<<< HEAD
-      'ClassDeclaration:exit, ClassExpression:exit'(): void {
+      'ClassDeclaration, ClassExpression:exit'(): void {
         const finalizedClassScope = nullThrows(
           classScopeStack.pop(),
           'Stack should exist on class exit',
         );
-        const sourceCode = getSourceCode(context);
-=======
-      'ClassDeclaration, ClassExpression:exit'(): void {
-        const finalizedClassScope = classScopeStack.pop()!;
->>>>>>> f36f6826
 
         for (const violatingNode of finalizedClassScope.finalizeUnmodifiedPrivateNonReadonlys()) {
           const { esNode, nameNode } =
