import type {
  Definition,
  ScopeVariable,
} from '@typescript-eslint/scope-manager';
import type { TSESTree } from '@typescript-eslint/utils';

import {
  DefinitionType,
  PatternVisitor,
} from '@typescript-eslint/scope-manager';
import { AST_NODE_TYPES, TSESLint } from '@typescript-eslint/utils';

import {
  collectVariables,
  createRule,
  getNameLocationInGlobalDirectiveComment,
  isDefinitionFile,
  isFunction,
  nullThrows,
  NullThrowsReasons,
} from '../util';
import { referenceContainsTypeQuery } from '../util/referenceContainsTypeQuery';

export type MessageIds = 'unusedVar' | 'usedIgnoredVar' | 'usedOnlyAsType';
export type Options = [
  | 'all'
  | 'local'
  | {
      args?: 'after-used' | 'all' | 'none';
      argsIgnorePattern?: string;
      caughtErrors?: 'all' | 'none';
      caughtErrorsIgnorePattern?: string;
      destructuredArrayIgnorePattern?: string;
      ignoreClassWithStaticInitBlock?: boolean;
      ignoreRestSiblings?: boolean;
      reportUsedIgnorePattern?: boolean;
      vars?: 'all' | 'local';
      varsIgnorePattern?: string;
    },
];

interface TranslatedOptions {
  args: 'after-used' | 'all' | 'none';
  argsIgnorePattern?: RegExp;
  caughtErrors: 'all' | 'none';
  caughtErrorsIgnorePattern?: RegExp;
  destructuredArrayIgnorePattern?: RegExp;
  ignoreClassWithStaticInitBlock: boolean;
  ignoreRestSiblings: boolean;
  reportUsedIgnorePattern: boolean;
  vars: 'all' | 'local';
  varsIgnorePattern?: RegExp;
}

type VariableType =
  | 'array-destructure'
  | 'catch-clause'
  | 'parameter'
  | 'variable';

export default createRule<Options, MessageIds>({
  name: 'no-unused-vars',
  meta: {
    type: 'problem',
    docs: {
      description: 'Disallow unused variables',
      extendsBaseRule: true,
      recommended: 'recommended',
    },
    messages: {
      unusedVar: "'{{varName}}' is {{action}} but never used{{additional}}.",
      usedIgnoredVar:
        "'{{varName}}' is marked as ignored but is used{{additional}}.",
      usedOnlyAsType:
        "'{{varName}}' is {{action}} but only used as a type{{additional}}.",
    },
    schema: [
      {
        oneOf: [
          {
            type: 'string',
            enum: ['all', 'local'],
          },
          {
            type: 'object',
            additionalProperties: false,
            properties: {
<<<<<<< HEAD
=======
              vars: {
                description:
                  'Whether to check all variables or only locally-declared variables.',
                type: 'string',
                enum: ['all', 'local'],
              },
              varsIgnorePattern: {
                description:
                  'Regular expressions of variable names to not check for usage.',
                type: 'string',
              },
>>>>>>> f8982489
              args: {
                description: 'Whether to check all, some, or no arguments.',
                type: 'string',
                enum: ['all', 'after-used', 'none'],
              },
              argsIgnorePattern: {
                description:
                  'Regular expressions of argument names to not check for usage.',
                type: 'string',
              },
              caughtErrors: {
                description: 'Whether to check catch block arguments.',
                type: 'string',
                enum: ['all', 'none'],
              },
              caughtErrorsIgnorePattern: {
                description:
                  'Regular expressions of catch block argument names to not check for usage.',
                type: 'string',
              },
              destructuredArrayIgnorePattern: {
                description:
                  'Regular expressions of destructured array variable names to not check for usage.',
                type: 'string',
              },
              ignoreClassWithStaticInitBlock: {
                description:
                  'Whether to ignore classes with at least one static initialization block.',
                type: 'boolean',
              },
              ignoreRestSiblings: {
                description:
                  'Whether to ignore sibling properties in `...` destructurings.',
                type: 'boolean',
              },
              ignoreRestSiblings: {
                type: 'boolean',
              },
              reportUsedIgnorePattern: {
                description:
                  'Whether to report variables that match any of the valid ignore pattern options if they have been used.',
                type: 'boolean',
              },
              vars: {
                type: 'string',
                enum: ['all', 'local'],
              },
              varsIgnorePattern: {
                type: 'string',
              },
            },
          },
        ],
      },
    ],
  },
  defaultOptions: [{}],
  create(context, [firstOption]) {
    const MODULE_DECL_CACHE = new Map<TSESTree.TSModuleDeclaration, boolean>();

    const options = ((): TranslatedOptions => {
      const options: TranslatedOptions = {
        args: 'after-used',
        caughtErrors: 'all',
        ignoreClassWithStaticInitBlock: false,
        ignoreRestSiblings: false,
        reportUsedIgnorePattern: false,
        vars: 'all',
      };

      if (typeof firstOption === 'string') {
        options.vars = firstOption;
      } else {
        options.vars = firstOption.vars ?? options.vars;
        options.args = firstOption.args ?? options.args;
        options.ignoreRestSiblings =
          firstOption.ignoreRestSiblings ?? options.ignoreRestSiblings;
        options.caughtErrors = firstOption.caughtErrors ?? options.caughtErrors;
        options.ignoreClassWithStaticInitBlock =
          firstOption.ignoreClassWithStaticInitBlock ??
          options.ignoreClassWithStaticInitBlock;
        options.reportUsedIgnorePattern =
          firstOption.reportUsedIgnorePattern ??
          options.reportUsedIgnorePattern;

        if (firstOption.varsIgnorePattern) {
          options.varsIgnorePattern = new RegExp(
            firstOption.varsIgnorePattern,
            'u',
          );
        }

        if (firstOption.argsIgnorePattern) {
          options.argsIgnorePattern = new RegExp(
            firstOption.argsIgnorePattern,
            'u',
          );
        }

        if (firstOption.caughtErrorsIgnorePattern) {
          options.caughtErrorsIgnorePattern = new RegExp(
            firstOption.caughtErrorsIgnorePattern,
            'u',
          );
        }

        if (firstOption.destructuredArrayIgnorePattern) {
          options.destructuredArrayIgnorePattern = new RegExp(
            firstOption.destructuredArrayIgnorePattern,
            'u',
          );
        }
      }

      return options;
    })();

    /**
     * Determines what variable type a def is.
     * @param def the declaration to check
     * @returns a simple name for the types of variables that this rule supports
     */
    function defToVariableType(def: Definition): VariableType {
      /*
       * This `destructuredArrayIgnorePattern` error report works differently from the catch
       * clause and parameter error reports. _Both_ the `varsIgnorePattern` and the
       * `destructuredArrayIgnorePattern` will be checked for array destructuring. However,
       * for the purposes of the report, the currently defined behavior is to only inform the
       * user of the `destructuredArrayIgnorePattern` if it's present (regardless of the fact
       * that the `varsIgnorePattern` would also apply). If it's not present, the user will be
       * informed of the `varsIgnorePattern`, assuming that's present.
       */
      if (
        options.destructuredArrayIgnorePattern &&
        def.name.parent.type === AST_NODE_TYPES.ArrayPattern
      ) {
        return 'array-destructure';
      }

      switch (def.type) {
        case DefinitionType.CatchClause:
          return 'catch-clause';
        case DefinitionType.Parameter:
          return 'parameter';
        default:
          return 'variable';
      }
    }

    /**
     * Gets a given variable's description and configured ignore pattern
     * based on the provided variableType
     * @param variableType a simple name for the types of variables that this rule supports
     * @returns the given variable's description and
     * ignore pattern
     */
    function getVariableDescription(variableType: VariableType): {
      pattern: string | undefined;
      variableDescription: string;
    } {
      switch (variableType) {
        case 'array-destructure':
          return {
            pattern: options.destructuredArrayIgnorePattern?.toString(),
            variableDescription: 'elements of array destructuring',
          };

        case 'catch-clause':
          return {
            pattern: options.caughtErrorsIgnorePattern?.toString(),
            variableDescription: 'caught errors',
          };

        case 'parameter':
          return {
            pattern: options.argsIgnorePattern?.toString(),
            variableDescription: 'args',
          };

        case 'variable':
          return {
            pattern: options.varsIgnorePattern?.toString(),
            variableDescription: 'vars',
          };
      }
    }

    /**
     * Generates the message data about the variable being defined and unused,
     * including the ignore pattern if configured.
     * @param unusedVar eslint-scope variable object.
     * @returns The message data to be used with this unused variable.
     */
    function getDefinedMessageData(
      unusedVar: ScopeVariable,
    ): Record<string, unknown> {
      const def = unusedVar.defs.at(0);
      let additionalMessageData = '';

      if (def) {
        const { pattern, variableDescription } = getVariableDescription(
          defToVariableType(def),
        );

        if (pattern && variableDescription) {
          additionalMessageData = `. Allowed unused ${variableDescription} must match ${pattern}`;
        }
      }

      return {
        action: 'defined',
        additional: additionalMessageData,
        varName: unusedVar.name,
      };
    }

    /**
     * Generate the warning message about the variable being
     * assigned and unused, including the ignore pattern if configured.
     * @param unusedVar eslint-scope variable object.
     * @returns The message data to be used with this unused variable.
     */
    function getAssignedMessageData(
      unusedVar: ScopeVariable,
    ): Record<string, unknown> {
      const def = unusedVar.defs.at(0);
      let additionalMessageData = '';

      if (def) {
        const { pattern, variableDescription } = getVariableDescription(
          defToVariableType(def),
        );

        if (pattern && variableDescription) {
          additionalMessageData = `. Allowed unused ${variableDescription} must match ${pattern}`;
        }
      }

      return {
        action: 'assigned a value',
        additional: additionalMessageData,
        varName: unusedVar.name,
      };
    }

    /**
     * Generate the warning message about a variable being used even though
     * it is marked as being ignored.
     * @param variable eslint-scope variable object
     * @param variableType a simple name for the types of variables that this rule supports
     * @returns The message data to be used with this used ignored variable.
     */
    function getUsedIgnoredMessageData(
      variable: ScopeVariable,
      variableType: VariableType,
    ): Record<string, unknown> {
      const { pattern, variableDescription } =
        getVariableDescription(variableType);

      let additionalMessageData = '';

      if (pattern && variableDescription) {
        additionalMessageData = `. Used ${variableDescription} must not match ${pattern}`;
      }

      return {
        additional: additionalMessageData,
        varName: variable.name,
      };
    }

    function collectUnusedVariables(): ScopeVariable[] {
      /**
       * Checks whether a node is a sibling of the rest property or not.
       * @param node a node to check
       * @returns True if the node is a sibling of the rest property, otherwise false.
       */
      function hasRestSibling(node: TSESTree.Node): boolean {
        return (
          node.type === AST_NODE_TYPES.Property &&
          node.parent.type === AST_NODE_TYPES.ObjectPattern &&
          node.parent.properties[node.parent.properties.length - 1].type ===
            AST_NODE_TYPES.RestElement
        );
      }

      /**
       * Determines if a variable has a sibling rest property
       * @param variable eslint-scope variable object.
       * @returns True if the variable is exported, false if not.
       */
      function hasRestSpreadSibling(variable: ScopeVariable): boolean {
        if (options.ignoreRestSiblings) {
          const hasRestSiblingDefinition = variable.defs.some(def =>
            hasRestSibling(def.name.parent),
          );
          const hasRestSiblingReference = variable.references.some(ref =>
            hasRestSibling(ref.identifier.parent),
          );

          return hasRestSiblingDefinition || hasRestSiblingReference;
        }

        return false;
      }

      /**
       * Checks whether the given variable is after the last used parameter.
       * @param variable The variable to check.
       * @returns `true` if the variable is defined after the last used parameter.
       */
      function isAfterLastUsedArg(variable: ScopeVariable): boolean {
        const def = variable.defs[0];
        const params = context.sourceCode.getDeclaredVariables(def.node);
        const posteriorParams = params.slice(params.indexOf(variable) + 1);

        // If any used parameters occur after this parameter, do not report.
        return !posteriorParams.some(
          v => v.references.length > 0 || v.eslintUsed,
        );
      }

      const analysisResults = collectVariables(context);
      const variables = [
        ...Array.from(analysisResults.unusedVariables, variable => ({
          used: false,
          variable,
        })),
        ...Array.from(analysisResults.usedVariables, variable => ({
          used: true,
          variable,
        })),
      ];
      const unusedVariablesReturn: ScopeVariable[] = [];
      for (const { used, variable } of variables) {
        // explicit global variables don't have definitions.
        if (variable.defs.length === 0) {
          if (!used) {
            unusedVariablesReturn.push(variable);
          }

          continue;
        }
        const def = variable.defs[0];

        if (
          variable.scope.type === TSESLint.Scope.ScopeType.global &&
          options.vars === 'local'
        ) {
          // skip variables in the global scope if configured to
          continue;
        }

        const refUsedInArrayPatterns = variable.references.some(
          ref => ref.identifier.parent.type === AST_NODE_TYPES.ArrayPattern,
        );

        // skip elements of array destructuring patterns
        if (
          (def.name.parent.type === AST_NODE_TYPES.ArrayPattern ||
            refUsedInArrayPatterns) &&
          def.name.type === AST_NODE_TYPES.Identifier &&
          options.destructuredArrayIgnorePattern?.test(def.name.name)
        ) {
          if (options.reportUsedIgnorePattern && used) {
            context.report({
              node: def.name,
              messageId: 'usedIgnoredVar',
              data: getUsedIgnoredMessageData(variable, 'array-destructure'),
            });
          }
          continue;
        }

        if (def.type === TSESLint.Scope.DefinitionType.ClassName) {
          const hasStaticBlock = def.node.body.body.some(
            node => node.type === AST_NODE_TYPES.StaticBlock,
          );

          if (options.ignoreClassWithStaticInitBlock && hasStaticBlock) {
            continue;
          }
        }

        // skip catch variables
        if (def.type === TSESLint.Scope.DefinitionType.CatchClause) {
          if (options.caughtErrors === 'none') {
            continue;
          }
          // skip ignored parameters
          if (
            def.name.type === AST_NODE_TYPES.Identifier &&
            options.caughtErrorsIgnorePattern?.test(def.name.name)
          ) {
            if (options.reportUsedIgnorePattern && used) {
              context.report({
                node: def.name,
                messageId: 'usedIgnoredVar',
                data: getUsedIgnoredMessageData(variable, 'catch-clause'),
              });
            }
            continue;
          }
        } else if (def.type === TSESLint.Scope.DefinitionType.Parameter) {
          // if "args" option is "none", skip any parameter
          if (options.args === 'none') {
            continue;
          }
          // skip ignored parameters
          if (
            def.name.type === AST_NODE_TYPES.Identifier &&
            options.argsIgnorePattern?.test(def.name.name)
          ) {
            if (options.reportUsedIgnorePattern && used) {
              context.report({
                node: def.name,
                messageId: 'usedIgnoredVar',
                data: getUsedIgnoredMessageData(variable, 'parameter'),
              });
            }
            continue;
          }
          // if "args" option is "after-used", skip used variables
          if (
            options.args === 'after-used' &&
            isFunction(def.name.parent) &&
            !isAfterLastUsedArg(variable)
          ) {
            continue;
          }
        }
        // skip ignored variables
        else if (
          def.name.type === AST_NODE_TYPES.Identifier &&
          options.varsIgnorePattern?.test(def.name.name)
        ) {
          if (options.reportUsedIgnorePattern && used) {
            context.report({
              node: def.name,
              messageId: 'usedIgnoredVar',
              data: getUsedIgnoredMessageData(variable, 'variable'),
            });
          }
          continue;
        }

        if (hasRestSpreadSibling(variable)) {
          continue;
        }

        // in case another rule has run and used the collectUnusedVariables,
        // we want to ensure our selectors that marked variables as used are respected
        if (variable.eslintUsed) {
          continue;
        }

        if (!used) {
          unusedVariablesReturn.push(variable);
        }
      }

      return unusedVariablesReturn;
    }

    return {
      // declaration file handling
      [ambientDeclarationSelector(AST_NODE_TYPES.Program, true)](
        node: DeclarationSelectorNode,
      ): void {
        if (!isDefinitionFile(context.filename)) {
          return;
        }
        markDeclarationChildAsUsed(node);
      },

      // children of a namespace that is a child of a declared namespace are auto-exported
      [ambientDeclarationSelector(
        'TSModuleDeclaration[declare = true] > TSModuleBlock TSModuleDeclaration > TSModuleBlock',
        false,
      )](node: DeclarationSelectorNode): void {
        markDeclarationChildAsUsed(node);
      },

      // declared namespace handling
      [ambientDeclarationSelector(
        'TSModuleDeclaration[declare = true] > TSModuleBlock',
        false,
      )](node: DeclarationSelectorNode): void {
        const moduleDecl = nullThrows(
          node.parent.parent,
          NullThrowsReasons.MissingParent,
        ) as TSESTree.TSModuleDeclaration;

        // declared ambient modules with an `export =` statement will only export that one thing
        // all other statements are not automatically exported in this case
        if (
          moduleDecl.id.type === AST_NODE_TYPES.Literal &&
          checkModuleDeclForExportEquals(moduleDecl)
        ) {
          return;
        }

        markDeclarationChildAsUsed(node);
      },

      // collect
      'Program:exit'(programNode): void {
        const unusedVars = collectUnusedVariables();

        for (const unusedVar of unusedVars) {
          // Report the first declaration.
          if (unusedVar.defs.length > 0) {
            const usedOnlyAsType = unusedVar.references.some(ref =>
              referenceContainsTypeQuery(ref.identifier),
            );

            const isImportUsedOnlyAsType =
              usedOnlyAsType &&
              unusedVar.defs.some(
                def => def.type === DefinitionType.ImportBinding,
              );
            if (isImportUsedOnlyAsType) {
              continue;
            }

            const writeReferences = unusedVar.references.filter(
              ref =>
                ref.isWrite() &&
                ref.from.variableScope === unusedVar.scope.variableScope,
            );

            const id = writeReferences.length
              ? writeReferences[writeReferences.length - 1].identifier
              : unusedVar.identifiers[0];

            const messageId = usedOnlyAsType ? 'usedOnlyAsType' : 'unusedVar';

            const { start } = id.loc;
            const idLength = id.name.length;

            const loc = {
              start,
              end: {
                column: start.column + idLength,
                line: start.line,
              },
            };

            context.report({
              loc,
              messageId,
              data: unusedVar.references.some(ref => ref.isWrite())
                ? getAssignedMessageData(unusedVar)
                : getDefinedMessageData(unusedVar),
            });

            // If there are no regular declaration, report the first `/*globals*/` comment directive.
          } else if (
            'eslintExplicitGlobalComments' in unusedVar &&
            unusedVar.eslintExplicitGlobalComments
          ) {
            const directiveComment = unusedVar.eslintExplicitGlobalComments[0];

            context.report({
              loc: getNameLocationInGlobalDirectiveComment(
                context.sourceCode,
                directiveComment,
                unusedVar.name,
              ),
              node: programNode,
              messageId: 'unusedVar',
              data: getDefinedMessageData(unusedVar),
            });
          }
        }
      },
    };

    function checkModuleDeclForExportEquals(
      node: TSESTree.TSModuleDeclaration,
    ): boolean {
      const cached = MODULE_DECL_CACHE.get(node);
      if (cached != null) {
        return cached;
      }

      if (node.body) {
        for (const statement of node.body.body) {
          if (statement.type === AST_NODE_TYPES.TSExportAssignment) {
            MODULE_DECL_CACHE.set(node, true);
            return true;
          }
        }
      }

      MODULE_DECL_CACHE.set(node, false);
      return false;
    }

    type DeclarationSelectorNode =
      | TSESTree.ClassDeclaration
      | TSESTree.FunctionDeclaration
      | TSESTree.TSDeclareFunction
      | TSESTree.TSEnumDeclaration
      | TSESTree.TSInterfaceDeclaration
      | TSESTree.TSModuleDeclaration
      | TSESTree.TSTypeAliasDeclaration
      | TSESTree.VariableDeclaration;
    function ambientDeclarationSelector(
      parent: string,
      childDeclare: boolean,
    ): string {
      return [
        // Types are ambiently exported
        `${parent} > :matches(${[
          AST_NODE_TYPES.TSInterfaceDeclaration,
          AST_NODE_TYPES.TSTypeAliasDeclaration,
        ].join(', ')})`,
        // Value things are ambiently exported if they are "declare"d
        `${parent} > :matches(${[
          AST_NODE_TYPES.ClassDeclaration,
          AST_NODE_TYPES.TSDeclareFunction,
          AST_NODE_TYPES.TSEnumDeclaration,
          AST_NODE_TYPES.TSModuleDeclaration,
          AST_NODE_TYPES.VariableDeclaration,
        ].join(', ')})${childDeclare ? '[declare = true]' : ''}`,
      ].join(', ');
    }
    function markDeclarationChildAsUsed(node: DeclarationSelectorNode): void {
      const identifiers: TSESTree.Identifier[] = [];
      switch (node.type) {
        case AST_NODE_TYPES.TSInterfaceDeclaration:
        case AST_NODE_TYPES.TSTypeAliasDeclaration:
        case AST_NODE_TYPES.ClassDeclaration:
        case AST_NODE_TYPES.FunctionDeclaration:
        case AST_NODE_TYPES.TSDeclareFunction:
        case AST_NODE_TYPES.TSEnumDeclaration:
        case AST_NODE_TYPES.TSModuleDeclaration:
          if (node.id?.type === AST_NODE_TYPES.Identifier) {
            identifiers.push(node.id);
          }
          break;

        case AST_NODE_TYPES.VariableDeclaration:
          for (const declaration of node.declarations) {
            visitPattern(declaration, pattern => {
              identifiers.push(pattern);
            });
          }
          break;
      }

      let scope = context.sourceCode.getScope(node);
      const shouldUseUpperScope = [
        AST_NODE_TYPES.TSDeclareFunction,
        AST_NODE_TYPES.TSModuleDeclaration,
      ].includes(node.type);

      if (scope.variableScope !== scope) {
        scope = scope.variableScope;
      } else if (shouldUseUpperScope && scope.upper) {
        scope = scope.upper;
      }

      for (const id of identifiers) {
        const superVar = scope.set.get(id.name);
        if (superVar) {
          superVar.eslintUsed = true;
        }
      }
    }

    function visitPattern(
      node: TSESTree.Node,
      cb: (node: TSESTree.Identifier) => void,
    ): void {
      const visitor = new PatternVisitor({}, node, cb);
      visitor.visit(node);
    }
  },
});

/*

###### TODO ######

Edge cases that aren't currently handled due to laziness and them being super edgy edge cases


--- function params referenced in typeof type refs in the function declaration ---
--- NOTE - TS gets these cases wrong

function _foo(
  arg: number // arg should be unused
): typeof arg {
  return 1 as any;
}

function _bar(
  arg: number, // arg should be unused
  _arg2: typeof arg,
) {}


--- function names referenced in typeof type refs in the function declaration ---
--- NOTE - TS gets these cases right

function foo( // foo should be unused
): typeof foo {
    return 1 as any;
}

function bar( // bar should be unused
  _arg: typeof bar
) {}


--- if an interface is merged into a namespace  ---
--- NOTE - TS gets these cases wrong

namespace Test {
    interface Foo { // Foo should be unused here
        a: string;
    }
    export namespace Foo {
       export type T = 'b';
    }
}
type T = Test.Foo; // Error: Namespace 'Test' has no exported member 'Foo'.


namespace Test {
    export interface Foo {
        a: string;
    }
    namespace Foo { // Foo should be unused here
       export type T = 'b';
    }
}
type T = Test.Foo.T; // Error: Namespace 'Test' has no exported member 'Foo'.

---

These cases are mishandled because the base rule assumes that each variable has one def, but type-value shadowing
creates a variable with two defs

--- type-only or value-only references to type/value shadowed variables ---
--- NOTE - TS gets these cases wrong

type T = 1;
const T = 2; // this T should be unused

type U = T; // this U should be unused
const U = 3;

const _V = U;


--- partially exported type/value shadowed variables ---
--- NOTE - TS gets these cases wrong

export interface Foo {}
const Foo = 1; // this Foo should be unused

interface Bar {} // this Bar should be unused
export const Bar = 1;

*/<|MERGE_RESOLUTION|>--- conflicted
+++ resolved
@@ -85,69 +85,56 @@
             type: 'object',
             additionalProperties: false,
             properties: {
-<<<<<<< HEAD
-=======
+              args: {
+                type: 'string',
+                description: 'Whether to check all, some, or no arguments.',
+                enum: ['all', 'after-used', 'none'],
+              },
+              argsIgnorePattern: {
+                type: 'string',
+                description:
+                  'Regular expressions of argument names to not check for usage.',
+              },
+              caughtErrors: {
+                type: 'string',
+                description: 'Whether to check catch block arguments.',
+                enum: ['all', 'none'],
+              },
+              caughtErrorsIgnorePattern: {
+                type: 'string',
+                description:
+                  'Regular expressions of catch block argument names to not check for usage.',
+              },
+              destructuredArrayIgnorePattern: {
+                type: 'string',
+                description:
+                  'Regular expressions of destructured array variable names to not check for usage.',
+              },
+              ignoreClassWithStaticInitBlock: {
+                type: 'boolean',
+                description:
+                  'Whether to ignore classes with at least one static initialization block.',
+              },
+              ignoreRestSiblings: {
+                type: 'boolean',
+                description:
+                  'Whether to ignore sibling properties in `...` destructurings.',
+              },
+              reportUsedIgnorePattern: {
+                type: 'boolean',
+                description:
+                  'Whether to report variables that match any of the valid ignore pattern options if they have been used.',
+              },
               vars: {
+                type: 'string',
                 description:
                   'Whether to check all variables or only locally-declared variables.',
+                enum: ['all', 'local'],
+              },
+              varsIgnorePattern: {
                 type: 'string',
-                enum: ['all', 'local'],
-              },
-              varsIgnorePattern: {
                 description:
                   'Regular expressions of variable names to not check for usage.',
-                type: 'string',
-              },
->>>>>>> f8982489
-              args: {
-                description: 'Whether to check all, some, or no arguments.',
-                type: 'string',
-                enum: ['all', 'after-used', 'none'],
-              },
-              argsIgnorePattern: {
-                description:
-                  'Regular expressions of argument names to not check for usage.',
-                type: 'string',
-              },
-              caughtErrors: {
-                description: 'Whether to check catch block arguments.',
-                type: 'string',
-                enum: ['all', 'none'],
-              },
-              caughtErrorsIgnorePattern: {
-                description:
-                  'Regular expressions of catch block argument names to not check for usage.',
-                type: 'string',
-              },
-              destructuredArrayIgnorePattern: {
-                description:
-                  'Regular expressions of destructured array variable names to not check for usage.',
-                type: 'string',
-              },
-              ignoreClassWithStaticInitBlock: {
-                description:
-                  'Whether to ignore classes with at least one static initialization block.',
-                type: 'boolean',
-              },
-              ignoreRestSiblings: {
-                description:
-                  'Whether to ignore sibling properties in `...` destructurings.',
-                type: 'boolean',
-              },
-              ignoreRestSiblings: {
-                type: 'boolean',
-              },
-              reportUsedIgnorePattern: {
-                description:
-                  'Whether to report variables that match any of the valid ignore pattern options if they have been used.',
-                type: 'boolean',
-              },
-              vars: {
-                type: 'string',
-                enum: ['all', 'local'],
-              },
-              varsIgnorePattern: {
-                type: 'string',
               },
             },
           },
