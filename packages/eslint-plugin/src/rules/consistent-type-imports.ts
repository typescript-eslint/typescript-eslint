--- conflicted
+++ resolved
@@ -529,14 +529,10 @@
       const last = namedSpecifierGroup[namedSpecifierGroup.length - 1];
       const removeRange: TSESTree.Range = [first.range[0], last.range[1]];
       const textRange: TSESTree.Range = [...removeRange];
-<<<<<<< HEAD
       const before = nullThrows(
-        sourceCode.getTokenAfter(first),
+        context.sourceCode.getTokenAfter(first),
         NullThrowsReasons.MissingToken('token', 'first specifier'),
       );
-=======
-      const before = context.sourceCode.getTokenBefore(first)!;
->>>>>>> f36f6826
       textRange[0] = before.range[1];
       if (isCommaToken(before)) {
         removeRange[0] = before.range[0];
@@ -546,14 +542,10 @@
 
       const isFirst = allNamedSpecifiers[0] === first;
       const isLast = allNamedSpecifiers[allNamedSpecifiers.length - 1] === last;
-<<<<<<< HEAD
       const after = nullThrows(
-        sourceCode.getTokenAfter(last),
+        context.sourceCode.getTokenAfter(last),
         NullThrowsReasons.MissingToken('token', 'last specifier'),
       );
-=======
-      const after = context.sourceCode.getTokenAfter(last)!;
->>>>>>> f36f6826
       textRange[1] = after.range[0];
       if (isFirst || isLast) {
         if (isCommaToken(after)) {
@@ -579,29 +571,21 @@
       insertText: string,
     ): TSESLint.RuleFix {
       const closingBraceToken = nullThrows(
-<<<<<<< HEAD
-        sourceCode.getFirstTokenBetween(
+        context.sourceCode.getFirstTokenBetween(
           nullThrows(
-            sourceCode.getFirstToken(target),
+            context.sourceCode.getFirstToken(target),
             NullThrowsReasons.MissingToken('token before', 'import'),
           ),
-=======
-        context.sourceCode.getFirstTokenBetween(
-          context.sourceCode.getFirstToken(target)!,
->>>>>>> f36f6826
           target.source,
           isClosingBraceToken,
         ),
         NullThrowsReasons.MissingToken('}', target.type),
       );
-<<<<<<< HEAD
       const before = nullThrows(
-        sourceCode.getTokenBefore(closingBraceToken),
+        context.sourceCode.getTokenBefore(closingBraceToken),
         NullThrowsReasons.MissingToken('token before', 'closing brace'),
       );
-=======
-      const before = context.sourceCode.getTokenBefore(closingBraceToken)!;
->>>>>>> f36f6826
+
       if (!isCommaToken(before) && !isOpeningBraceToken(before)) {
         insertText = `,${insertText}`;
       }
