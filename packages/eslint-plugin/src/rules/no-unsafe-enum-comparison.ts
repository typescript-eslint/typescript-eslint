--- conflicted
+++ resolved
@@ -162,31 +162,6 @@
         }
       },
 
-<<<<<<< HEAD
-        const leftTypeParts1 = tsutils.unionTypeParts(left);
-        const rightTypeParts1 = tsutils.unionTypeParts(right);
-        const leftTypeParts2 = tsutils.intersectionTypeParts(left);
-        const rightTypeParts2 = tsutils.intersectionTypeParts(right);
-
-        // If a type exists in both sides, we consider this comparison safe:
-        //
-        // ```ts
-        // declare const fruit: Fruit.Apple | 0;
-        // fruit === 0;
-        // ```
-        for (const leftTypePart of leftTypeParts1) {
-          if (rightTypeParts2.includes(leftTypePart)) {
-            return;
-          }
-        }
-
-        if (
-          typeViolates(leftTypeParts1, right) ||
-          typeViolates(leftTypeParts2, right) ||
-          typeViolates(rightTypeParts1, right) ||
-          typeViolates(rightTypeParts2, left)
-        ) {
-=======
       SwitchCase(node): void {
         // Ignore `default` cases.
         if (node.test == null) {
@@ -206,7 +181,6 @@
         const rightType = parserServices.getTypeAtLocation(node.test);
 
         if (isMismatchedComparison(leftType, rightType)) {
->>>>>>> 921cf440
           context.report({
             messageId: 'mismatchedCase',
             node,
