import { AST_NODE_TYPES, type TSESTree } from '@typescript-eslint/utils';
import * as tsutils from 'ts-api-utils';
import * as ts from 'typescript';

import * as util from '../util';
import { getEnumTypes } from './enum-utils/shared';

/**
 * @returns Whether the right type is an unsafe comparison against any left type.
 */
function typeViolates(leftTypeParts: ts.Type[], right: ts.Type): boolean {
  const leftValueKinds = new Set(leftTypeParts.map(getEnumValueType));

  return (
    (leftValueKinds.has(ts.TypeFlags.Number) &&
      tsutils.isTypeFlagSet(
        right,
        ts.TypeFlags.Number | ts.TypeFlags.NumberLike,
      )) ||
    (leftValueKinds.has(ts.TypeFlags.String) &&
      tsutils.isTypeFlagSet(
        right,
        ts.TypeFlags.String | ts.TypeFlags.StringLike,
      ))
  );
}

/**
 * @returns What type a type's enum value is (number or string), if either.
 */
function getEnumValueType(type: ts.Type): ts.TypeFlags | undefined {
  return util.isTypeFlagSet(type, ts.TypeFlags.EnumLike)
    ? util.isTypeFlagSet(type, ts.TypeFlags.NumberLiteral)
      ? ts.TypeFlags.Number
      : ts.TypeFlags.String
    : undefined;
}

export default util.createRule({
  name: 'no-unsafe-enum-comparison',
  meta: {
    type: 'suggestion',
    docs: {
      description: 'Disallow comparing an enum value with a non-enum value',
      recommended: 'recommended',
      requiresTypeChecking: true,
    },
    messages: {
      mismatchedCondition:
        'The two values in this comparison do not have a shared enum type.',
      mismatchedCase:
        'The case statement does not have a shared enum type with the switch predicate.',
    },
    schema: [],
  },
  defaultOptions: [],
  create(context) {
    const parserServices = util.getParserServices(context);
    const typeChecker = parserServices.program.getTypeChecker();

<<<<<<< HEAD
    function isMismatchedComparison(
      leftNode: TSESTree.Node,
      rightNode: TSESTree.Node,
    ): boolean {
      const left = getTypeFromNode(leftNode);
      const right = getTypeFromNode(rightNode);

      // Allow comparisons that don't have anything to do with enums:
      //
      // ```ts
      // 1 === 2;
      // ```
      const leftEnumTypes = getEnumTypes(typeChecker, left);
      const rightEnumTypes = new Set(getEnumTypes(typeChecker, right));
      if (leftEnumTypes.length === 0 && rightEnumTypes.size === 0) {
        return false;
      }

      // Allow comparisons that share an enum type:
      //
      // ```ts
      // Fruit.Apple === Fruit.Banana;
      // ```
      for (const leftEnumType of leftEnumTypes) {
        if (rightEnumTypes.has(leftEnumType)) {
          return false;
        }
      }

      const leftTypeParts = tsutils.unionTypeParts(left);
      const rightTypeParts = tsutils.unionTypeParts(right);

      // If a type exists in both sides, we consider this comparison safe:
      //
      // ```ts
      // declare const fruit: Fruit.Apple | 0;
      // fruit === 0;
      // ```
      for (const leftTypePart of leftTypeParts) {
        if (rightTypeParts.includes(leftTypePart)) {
          return false;
        }
      }

      return (
        typeViolates(leftTypeParts, right) || typeViolates(rightTypeParts, left)
      );
    }

    function getTypeFromNode(node: TSESTree.Node): ts.Type {
      return typeChecker.getTypeAtLocation(
        parserServices.esTreeNodeToTSNodeMap.get(node),
      );
    }

=======
>>>>>>> b1884635
    return {
      'BinaryExpression[operator=/^[<>!=]?={0,2}$/]'(
        node: TSESTree.BinaryExpression,
      ): void {
<<<<<<< HEAD
        if (isMismatchedComparison(node.left, node.right)) {
          context.report({
            messageId: 'mismatchedCondition',
            node,
          });
=======
        const left = parserServices.getTypeAtLocation(node.left);
        const right = parserServices.getTypeAtLocation(node.right);

        // Allow comparisons that don't have anything to do with enums:
        //
        // ```ts
        // 1 === 2;
        // ```
        const leftEnumTypes = getEnumTypes(typeChecker, left);
        const rightEnumTypes = new Set(getEnumTypes(typeChecker, right));
        if (leftEnumTypes.length === 0 && rightEnumTypes.size === 0) {
          return;
>>>>>>> b1884635
        }
      },

      SwitchCase(node): void {
        // Ignore `default` cases.
        if (node.test == null) {
          return;
        }

        const { parent } = node;
        if (parent.type !== AST_NODE_TYPES.SwitchStatement) {
          return;
        }

        if (isMismatchedComparison(parent.discriminant, node.test)) {
          context.report({
            messageId: 'mismatchedCase',
            node,
          });
        }
      },
    };
  },
});<|MERGE_RESOLUTION|>--- conflicted
+++ resolved
@@ -58,13 +58,12 @@
     const parserServices = util.getParserServices(context);
     const typeChecker = parserServices.program.getTypeChecker();
 
-<<<<<<< HEAD
     function isMismatchedComparison(
       leftNode: TSESTree.Node,
       rightNode: TSESTree.Node,
     ): boolean {
-      const left = getTypeFromNode(leftNode);
-      const right = getTypeFromNode(rightNode);
+      const left = parserServices.getTypeAtLocation(node.left);
+      const right = parserServices.getTypeAtLocation(node.right);
 
       // Allow comparisons that don't have anything to do with enums:
       //
@@ -108,38 +107,15 @@
       );
     }
 
-    function getTypeFromNode(node: TSESTree.Node): ts.Type {
-      return typeChecker.getTypeAtLocation(
-        parserServices.esTreeNodeToTSNodeMap.get(node),
-      );
-    }
-
-=======
->>>>>>> b1884635
     return {
       'BinaryExpression[operator=/^[<>!=]?={0,2}$/]'(
         node: TSESTree.BinaryExpression,
       ): void {
-<<<<<<< HEAD
         if (isMismatchedComparison(node.left, node.right)) {
           context.report({
             messageId: 'mismatchedCondition',
             node,
           });
-=======
-        const left = parserServices.getTypeAtLocation(node.left);
-        const right = parserServices.getTypeAtLocation(node.right);
-
-        // Allow comparisons that don't have anything to do with enums:
-        //
-        // ```ts
-        // 1 === 2;
-        // ```
-        const leftEnumTypes = getEnumTypes(typeChecker, left);
-        const rightEnumTypes = new Set(getEnumTypes(typeChecker, right));
-        if (leftEnumTypes.length === 0 && rightEnumTypes.size === 0) {
-          return;
->>>>>>> b1884635
         }
       },
 
