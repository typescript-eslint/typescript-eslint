import type { TSESLint, TSESTree } from '@typescript-eslint/utils';

import { AST_NODE_TYPES } from '@typescript-eslint/utils';

import {
  createRule,
  getStaticMemberAccessValue,
  isAssignee,
  isFunction,
  isStaticMemberAccessOfValue,
  nullThrows,
} from '../util';

type Options = ['fields' | 'getters'];
type MessageIds =
  | 'preferFieldStyle'
  | 'preferFieldStyleSuggestion'
  | 'preferGetterStyle'
  | 'preferGetterStyleSuggestion';

interface NodeWithModifiers {
  accessibility?: TSESTree.Accessibility;
  static: boolean;
}

interface PropertiesInfo {
<<<<<<< HEAD
  excludeSet: Set<string>;
  properties: TSESTree.PropertyDefinition[];
=======
  properties: TSESTree.PropertyDefinition[];
  excludeSet: Set<string | symbol>;
>>>>>>> f8982489
}

const printNodeModifiers = (
  node: NodeWithModifiers,
  final: 'get' | 'readonly',
): string =>
  `${node.accessibility ?? ''}${
    node.static ? ' static' : ''
  } ${final} `.trimStart();

const isSupportedLiteral = (
  node: TSESTree.Node,
): node is TSESTree.LiteralExpression => {
  switch (node.type) {
    case AST_NODE_TYPES.Literal:
      return true;

    case AST_NODE_TYPES.TaggedTemplateExpression:
      return node.quasi.quasis.length === 1;

    case AST_NODE_TYPES.TemplateLiteral:
      return node.quasis.length === 1;

    default:
      return false;
  }
};

export default createRule<Options, MessageIds>({
  name: 'class-literal-property-style',
  meta: {
    type: 'problem',
    docs: {
      description:
        'Enforce that literals on classes are exposed in a consistent style',
      recommended: 'stylistic',
    },
    hasSuggestions: true,
    messages: {
      preferFieldStyle: 'Literals should be exposed using readonly fields.',
      preferFieldStyleSuggestion: 'Replace the literals with readonly fields.',
      preferGetterStyle: 'Literals should be exposed using getters.',
      preferGetterStyleSuggestion: 'Replace the literals with getters.',
    },
    schema: [
      {
        type: 'string',
        enum: ['fields', 'getters'],
      },
    ],
  },
  defaultOptions: ['fields'],
  create(context, [style]) {
    const propertiesInfoStack: PropertiesInfo[] = [];

    function enterClassBody(): void {
      propertiesInfoStack.push({
        excludeSet: new Set(),
        properties: [],
      });
    }

    function exitClassBody(): void {
      const { excludeSet, properties } = nullThrows(
        propertiesInfoStack.pop(),
        'Stack should exist on class exit',
      );

      properties.forEach(node => {
        const { value } = node;
        if (!value || !isSupportedLiteral(value)) {
          return;
        }

        const name = getStaticMemberAccessValue(node, context);
        if (name && excludeSet.has(name)) {
          return;
        }

        context.report({
          node: node.key,
          messageId: 'preferGetterStyle',
          suggest: [
            {
              messageId: 'preferGetterStyleSuggestion',
              fix(fixer): TSESLint.RuleFix {
                const name = context.sourceCode.getText(node.key);

                let text = '';
                text += printNodeModifiers(node, 'get');
                text += node.computed ? `[${name}]` : name;
                text += `() { return ${context.sourceCode.getText(value)}; }`;

                return fixer.replaceText(node, text);
              },
            },
          ],
        });
      });
    }

    function excludeAssignedProperty(node: TSESTree.MemberExpression): void {
      if (isAssignee(node)) {
        const { excludeSet } =
          propertiesInfoStack[propertiesInfoStack.length - 1];

        const name = getStaticMemberAccessValue(node, context);

        if (name) {
          excludeSet.add(name);
        }
      }
    }

    return {
      ...(style === 'fields' && {
        MethodDefinition(node): void {
          if (
            node.kind !== 'get' ||
            !node.value.body ||
            node.value.body.body.length === 0
          ) {
            return;
          }

          const [statement] = node.value.body.body;

          if (statement.type !== AST_NODE_TYPES.ReturnStatement) {
            return;
          }

          const { argument } = statement;

          if (!argument || !isSupportedLiteral(argument)) {
            return;
          }

          const name = getStaticMemberAccessValue(node, context);

          const hasDuplicateKeySetter =
            name &&
            node.parent.body.some(element => {
              return (
                element.type === AST_NODE_TYPES.MethodDefinition &&
                element.kind === 'set' &&
                isStaticMemberAccessOfValue(element, context, name)
              );
            });
          if (hasDuplicateKeySetter) {
            return;
          }

          context.report({
            node: node.key,
            messageId: 'preferFieldStyle',
            suggest: [
              {
                messageId: 'preferFieldStyleSuggestion',
                fix(fixer): TSESLint.RuleFix {
                  const name = context.sourceCode.getText(node.key);

                  let text = '';

                  text += printNodeModifiers(node, 'readonly');
                  text += node.computed ? `[${name}]` : name;
                  text += ` = ${context.sourceCode.getText(argument)};`;

                  return fixer.replaceText(node, text);
                },
              },
            ],
          });
        },
      }),
      ...(style === 'getters' && {
        ClassBody: enterClassBody,
        'ClassBody:exit': exitClassBody,
        'MethodDefinition[kind="constructor"] ThisExpression'(
          node: TSESTree.ThisExpression,
        ): void {
          if (node.parent.type === AST_NODE_TYPES.MemberExpression) {
            let parent: TSESTree.Node | undefined = node.parent;

            while (!isFunction(parent)) {
              parent = parent.parent;
            }

            if (
              parent.parent.type === AST_NODE_TYPES.MethodDefinition &&
              parent.parent.kind === 'constructor'
            ) {
              excludeAssignedProperty(node.parent);
            }
          }
        },
        PropertyDefinition(node): void {
          if (!node.readonly || node.declare) {
            return;
          }
          const { properties } =
            propertiesInfoStack[propertiesInfoStack.length - 1];
          properties.push(node);
        },
      }),
    };
  },
});<|MERGE_RESOLUTION|>--- conflicted
+++ resolved
@@ -24,13 +24,8 @@
 }
 
 interface PropertiesInfo {
-<<<<<<< HEAD
-  excludeSet: Set<string>;
+  excludeSet: Set<string | symbol>;
   properties: TSESTree.PropertyDefinition[];
-=======
-  properties: TSESTree.PropertyDefinition[];
-  excludeSet: Set<string | symbol>;
->>>>>>> f8982489
 }
 
 const printNodeModifiers = (
