--- conflicted
+++ resolved
@@ -40,13 +40,8 @@
     type: 'problem',
     docs: {
       description:
-<<<<<<< HEAD
         'Enforce that literals on classes are exposed in a consistent style',
-      recommended: false,
-=======
-        'Ensures that literals on classes are exposed in a consistent style',
       recommended: 'strict',
->>>>>>> 03577a69
     },
     fixable: 'code',
     messages: {
