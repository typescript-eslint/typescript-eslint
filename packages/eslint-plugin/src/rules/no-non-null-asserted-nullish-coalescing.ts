--- conflicted
+++ resolved
@@ -34,13 +34,8 @@
     type: 'problem',
     docs: {
       description:
-<<<<<<< HEAD
         'Disallow non-null assertions in the left operand of a nullish coalescing operator',
-      recommended: false,
-=======
-        'Disallows using a non-null assertion in the left operand of the nullish coalescing operator',
       recommended: 'strict',
->>>>>>> 03577a69
     },
     messages: {
       noNonNullAssertedNullishCoalescing:
