--- conflicted
+++ resolved
@@ -34,18 +34,10 @@
  * Check if method is not useless due to typescript parameter properties and decorators
  */
 function checkParams(node: TSESTree.MethodDefinition): boolean {
-<<<<<<< HEAD
   return !node.value.params.some(
-    param => param.type === AST_NODE_TYPES.TSParameterProperty,
-=======
-  return (
-    !node.value.params ||
-    !node.value.params.some(
-      param =>
-        param.type === AST_NODE_TYPES.TSParameterProperty ||
-        param.decorators?.length,
-    )
->>>>>>> c9500519
+    param =>
+      param.type === AST_NODE_TYPES.TSParameterProperty ||
+      param.decorators?.length,
   );
 }
 
