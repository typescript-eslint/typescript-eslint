<<<<<<< HEAD
import { TSESTree } from '@typescript-eslint/typescript-estree';
=======
/**
 * @fileoverview Enforces the use of `as Type` assertions instead of `<Type>` assertions.
 * @author Patricio Trevino
 */

>>>>>>> 7bf4342d
import * as util from '../util';

export default util.createRule({
  name: 'no-angle-bracket-type-assertion',
  meta: {
    type: 'problem',
    docs: {
      description:
        'Enforces the use of `as Type` assertions instead of `<Type>` assertions',
      tslintRuleName: 'no-angle-bracket-type-assertion',
      category: 'Stylistic Issues',
      recommended: 'error'
    },
    messages: {
      preferAs:
        "Prefer 'as {{cast}}' instead of '<{{cast}}>' when doing type assertions."
    },
    schema: []
  },
  defaultOptions: [],
  create(context) {
    const sourceCode = context.getSourceCode();
    return {
      TSTypeAssertion(node) {
        context.report({
          node,
          messageId: 'preferAs',
          data: {
            cast: sourceCode.getText(node.typeAnnotation)
          }
        });
      }
    };
  }
});<|MERGE_RESOLUTION|>--- conflicted
+++ resolved
@@ -1,12 +1,3 @@
-<<<<<<< HEAD
-import { TSESTree } from '@typescript-eslint/typescript-estree';
-=======
-/**
- * @fileoverview Enforces the use of `as Type` assertions instead of `<Type>` assertions.
- * @author Patricio Trevino
- */
-
->>>>>>> 7bf4342d
 import * as util from '../util';
 
 export default util.createRule({
