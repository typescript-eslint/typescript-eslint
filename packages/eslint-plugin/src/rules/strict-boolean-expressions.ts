--- conflicted
+++ resolved
@@ -66,11 +66,7 @@
     /**
      * Determines if the node is safe for boolean type
      */
-<<<<<<< HEAD
-    function isBooleanType(node: TSESTree.Expression): boolean {
-=======
-    function isValidBooleanNode(node: TSESTree.Node): boolean {
->>>>>>> ac789dde
+    function isValidBooleanNode(node: TSESTree.Expression): boolean {
       const tsNode = service.esTreeNodeToTSNodeMap.get<ts.ExpressionStatement>(
         node,
       );
