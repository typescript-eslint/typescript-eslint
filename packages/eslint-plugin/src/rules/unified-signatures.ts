import {
  AST_NODE_TYPES,
  TSESTree,
} from '@typescript-eslint/experimental-utils';
import * as util from '../util';

interface Failure {
  unify: Unify;
  only2: boolean;
}

type Unify =
  | {
      kind: 'single-parameter-difference';
      p0: TSESTree.Parameter;
      p1: TSESTree.Parameter;
    }
  | {
      kind: 'extra-parameter';
      extraParameter: TSESTree.Parameter;
      otherSignature: SignatureDefinition;
    };

/**
 * Returns true if typeName is the name of an *outer* type parameter.
 * In: `interface I<T> { m<U>(x: U): T }`, only `T` is an outer type parameter.
 */
type IsTypeParameter = (typeName: string) => boolean;

type ScopeNode =
  | TSESTree.Program
  | TSESTree.TSModuleBlock
  | TSESTree.TSInterfaceBody
  | TSESTree.ClassBody
  | TSESTree.TSTypeLiteral;

type OverloadNode = MethodDefinition | SignatureDefinition;
type ContainingNode =
  | TSESTree.ExportNamedDeclaration
  | TSESTree.ExportDefaultDeclaration;

type SignatureDefinition =
  | TSESTree.FunctionExpression
  | TSESTree.TSCallSignatureDeclaration
  | TSESTree.TSConstructSignatureDeclaration
  | TSESTree.TSDeclareFunction
  | TSESTree.TSEmptyBodyFunctionExpression
  | TSESTree.TSMethodSignature;

type MethodDefinition =
  | TSESTree.MethodDefinition
  | TSESTree.TSAbstractMethodDefinition;

export default util.createRule({
  name: 'unified-signatures',
  meta: {
    docs: {
      description:
        'Warns for any two overloads that could be unified into one by using a union or an optional/rest parameter',
      category: 'Variables',
      // too opinionated to be recommended
      recommended: false,
    },
    type: 'suggestion',
    messages: {
      omittingRestParameter: '{{failureStringStart}} with a rest parameter.',
      omittingSingleParameter:
        '{{failureStringStart}} with an optional parameter.',
      singleParameterDifference:
        '{{failureStringStart}} taking `{{type1}} | {{type2}}`.',
    },
    schema: [],
  },
  defaultOptions: [],
  create(context) {
    const sourceCode = context.getSourceCode();

    //----------------------------------------------------------------------
    // Helpers
    //----------------------------------------------------------------------

    function failureStringStart(otherLine?: number): string {
      // For only 2 overloads we don't need to specify which is the other one.
      const overloads =
        otherLine === undefined
          ? 'These overloads'
          : `This overload and the one on line ${otherLine}`;
      return `${overloads} can be combined into one signature`;
    }

    function addFailures(failures: Failure[]): void {
      for (const failure of failures) {
        const { unify, only2 } = failure;
        switch (unify.kind) {
          case 'single-parameter-difference': {
            const { p0, p1 } = unify;
            const lineOfOtherOverload = only2 ? undefined : p0.loc.start.line;

            const typeAnnotation0 = isTSParameterProperty(p0)
              ? p0.parameter.typeAnnotation
              : p0.typeAnnotation;
            const typeAnnotation1 = isTSParameterProperty(p1)
              ? p1.parameter.typeAnnotation
              : p1.typeAnnotation;

            context.report({
              loc: p1.loc,
              messageId: 'singleParameterDifference',
              data: {
                failureStringStart: failureStringStart(lineOfOtherOverload),
                type1: sourceCode.getText(
                  typeAnnotation0 && typeAnnotation0.typeAnnotation,
                ),
                type2: sourceCode.getText(
                  typeAnnotation1 && typeAnnotation1.typeAnnotation,
                ),
              },
              node: p1,
            });
            break;
          }
          case 'extra-parameter': {
            const { extraParameter, otherSignature } = unify;
            const lineOfOtherOverload = only2
              ? undefined
              : otherSignature.loc.start.line;

            context.report({
              loc: extraParameter.loc,
              messageId:
                extraParameter.type === AST_NODE_TYPES.RestElement
                  ? 'omittingRestParameter'
                  : 'omittingSingleParameter',
              data: {
                failureStringStart: failureStringStart(lineOfOtherOverload),
              },
              node: extraParameter,
            });
          }
        }
      }
    }

    function checkOverloads(
      signatures: readonly OverloadNode[][],
      typeParameters?: TSESTree.TSTypeParameterDeclaration,
    ): Failure[] {
      const result: Failure[] = [];
      const isTypeParameter = getIsTypeParameter(typeParameters);
      for (const overloads of signatures) {
        if (overloads.length === 2) {
          const signature0 =
            (overloads[0] as MethodDefinition).value || overloads[0];
          const signature1 =
            (overloads[1] as MethodDefinition).value || overloads[1];

          const unify = compareSignatures(
            signature0,
            signature1,
            isTypeParameter,
          );
          if (unify !== undefined) {
            result.push({ unify, only2: true });
          }
        } else {
          forEachPair(overloads, (a, b) => {
            const signature0 = (a as MethodDefinition).value || a;
            const signature1 = (b as MethodDefinition).value || b;

            const unify = compareSignatures(
              signature0,
              signature1,
              isTypeParameter,
            );
            if (unify !== undefined) {
              result.push({ unify, only2: false });
            }
          });
        }
      }
      return result;
    }

    function compareSignatures(
      a: SignatureDefinition,
      b: SignatureDefinition,
      isTypeParameter: IsTypeParameter,
    ): Unify | undefined {
      if (!signaturesCanBeUnified(a, b, isTypeParameter)) {
        return undefined;
      }

      return a.params.length === b.params.length
        ? signaturesDifferBySingleParameter(a.params, b.params)
        : signaturesDifferByOptionalOrRestParameter(a, b);
    }

    function signaturesCanBeUnified(
      a: SignatureDefinition,
      b: SignatureDefinition,
      isTypeParameter: IsTypeParameter,
    ): boolean {
      // Must return the same type.

      const aTypeParams =
        a.typeParameters !== undefined ? a.typeParameters.params : undefined;
      const bTypeParams =
        b.typeParameters !== undefined ? b.typeParameters.params : undefined;

      return (
        typesAreEqual(a.returnType, b.returnType) &&
        // Must take the same type parameters.
        // If one uses a type parameter (from outside) and the other doesn't, they shouldn't be joined.
        util.arraysAreEqual(aTypeParams, bTypeParams, typeParametersAreEqual) &&
        signatureUsesTypeParameter(a, isTypeParameter) ===
          signatureUsesTypeParameter(b, isTypeParameter)
      );
    }

    /** Detect `a(x: number, y: number, z: number)` and `a(x: number, y: string, z: number)`. */
    function signaturesDifferBySingleParameter(
      types1: readonly TSESTree.Parameter[],
      types2: readonly TSESTree.Parameter[],
    ): Unify | undefined {
      const index = getIndexOfFirstDifference(
        types1,
        types2,
        parametersAreEqual,
      );
      if (index === undefined) {
        return undefined;
      }

      // If remaining arrays are equal, the signatures differ by just one parameter type
      if (
        !util.arraysAreEqual(
          types1.slice(index + 1),
          types2.slice(index + 1),
          parametersAreEqual,
        )
      ) {
        return undefined;
      }

      const a = types1[index];
      const b = types2[index];
      // Can unify `a?: string` and `b?: number`. Can't unify `...args: string[]` and `...args: number[]`.
      // See https://github.com/Microsoft/TypeScript/issues/5077
      return parametersHaveEqualSigils(a, b) &&
        a.type !== AST_NODE_TYPES.RestElement
        ? { kind: 'single-parameter-difference', p0: a, p1: b }
        : undefined;
    }

    /**
     * Detect `a(): void` and `a(x: number): void`.
     * Returns the parameter declaration (`x: number` in this example) that should be optional/rest, and overload it's a part of.
     */
    function signaturesDifferByOptionalOrRestParameter(
      a: SignatureDefinition,
      b: SignatureDefinition,
    ): Unify | undefined {
      const sig1 = a.params;
      const sig2 = b.params;

      const minLength = Math.min(sig1.length, sig2.length);
      const longer = sig1.length < sig2.length ? sig2 : sig1;
      const shorter = sig1.length < sig2.length ? sig1 : sig2;
      const shorterSig = sig1.length < sig2.length ? a : b;

      // If one is has 2+ parameters more than the other, they must all be optional/rest.
      // Differ by optional parameters: f() and f(x), f() and f(x, ?y, ...z)
      // Not allowed: f() and f(x, y)
      for (let i = minLength + 1; i < longer.length; i++) {
        if (!parameterMayBeMissing(longer[i])) {
          return undefined;
        }
      }

      for (let i = 0; i < minLength; i++) {
        const sig1i = sig1[i];
        const sig2i = sig2[i];
        const typeAnnotation1 = isTSParameterProperty(sig1i)
          ? sig1i.parameter.typeAnnotation
          : sig1i.typeAnnotation;
        const typeAnnotation2 = isTSParameterProperty(sig2i)
          ? sig2i.parameter.typeAnnotation
          : sig2i.typeAnnotation;

        if (!typesAreEqual(typeAnnotation1, typeAnnotation2)) {
          return undefined;
        }
      }

      if (
        minLength > 0 &&
        shorter[minLength - 1].type === AST_NODE_TYPES.RestElement
      ) {
        return undefined;
      }

      return {
        extraParameter: longer[longer.length - 1],
        kind: 'extra-parameter',
        otherSignature: shorterSig,
      };
    }

    /** Given type parameters, returns a function to test whether a type is one of those parameters. */
    function getIsTypeParameter(
      typeParameters?: TSESTree.TSTypeParameterDeclaration,
    ): IsTypeParameter {
      if (typeParameters === undefined) {
        return (() => false) as IsTypeParameter;
      }

      const set = new Set<string>();
      for (const t of typeParameters.params) {
        set.add(t.name.name);
      }
      return (typeName => set.has(typeName)) as IsTypeParameter;
    }

    /** True if any of the outer type parameters are used in a signature. */
    function signatureUsesTypeParameter(
      sig: SignatureDefinition,
      isTypeParameter: IsTypeParameter,
    ): boolean {
      return sig.params.some((p: TSESTree.Parameter) =>
        typeContainsTypeParameter(
          isTSParameterProperty(p)
            ? p.parameter.typeAnnotation
            : p.typeAnnotation,
        ),
      );

      function typeContainsTypeParameter(
        type?: TSESTree.TSTypeAnnotation | TSESTree.TypeNode,
      ): boolean {
        if (!type) {
          return false;
        }

        if (type.type === AST_NODE_TYPES.TSTypeReference) {
          const typeName = type.typeName;
          if (isIdentifier(typeName) && isTypeParameter(typeName.name)) {
            return true;
          }
        }

        return typeContainsTypeParameter(
          (type as TSESTree.TSTypeAnnotation).typeAnnotation ||
            (type as TSESTree.TSArrayType).elementType,
        );
      }
    }

    function isTSParameterProperty(
      node: TSESTree.Node,
    ): node is TSESTree.TSParameterProperty {
      return (
        (node as TSESTree.TSParameterProperty).type ===
        AST_NODE_TYPES.TSParameterProperty
      );
    }

    function parametersAreEqual(
      a: TSESTree.Parameter,
      b: TSESTree.Parameter,
    ): boolean {
      const typeAnnotationA = isTSParameterProperty(a)
        ? a.parameter.typeAnnotation
        : a.typeAnnotation;
      const typeAnnotationB = isTSParameterProperty(b)
        ? b.parameter.typeAnnotation
        : b.typeAnnotation;

      return (
        parametersHaveEqualSigils(a, b) &&
        typesAreEqual(typeAnnotationA, typeAnnotationB)
      );
    }

    /** True for optional/rest parameters. */
    function parameterMayBeMissing(p: TSESTree.Parameter): boolean | undefined {
      const optional = isTSParameterProperty(p)
        ? p.parameter.optional
        : p.optional;

      return p.type === AST_NODE_TYPES.RestElement || optional;
    }

    /** False if one is optional and the other isn't, or one is a rest parameter and the other isn't. */
    function parametersHaveEqualSigils(
      a: TSESTree.Parameter,
      b: TSESTree.Parameter,
    ): boolean {
      const optionalA = isTSParameterProperty(a)
        ? a.parameter.optional
        : a.optional;
      const optionalB = isTSParameterProperty(b)
        ? b.parameter.optional
        : b.optional;

      return (
        (a.type === AST_NODE_TYPES.RestElement) ===
          (b.type === AST_NODE_TYPES.RestElement) &&
        (optionalA !== undefined) === (optionalB !== undefined)
      );
    }

    function typeParametersAreEqual(
      a: TSESTree.TSTypeParameter,
      b: TSESTree.TSTypeParameter,
    ): boolean {
      return (
        a.name.name === b.name.name &&
        constraintsAreEqual(a.constraint, b.constraint)
      );
    }

    function typesAreEqual(
      a: TSESTree.TSTypeAnnotation | undefined,
      b: TSESTree.TSTypeAnnotation | undefined,
    ): boolean {
      return (
        a === b ||
        (a !== undefined &&
          b !== undefined &&
          a.typeAnnotation.type === b.typeAnnotation.type)
      );
    }

    function constraintsAreEqual(
      a: TSESTree.TypeNode | undefined,
      b: TSESTree.TypeNode | undefined,
    ): boolean {
      return (
        a === b || (a !== undefined && b !== undefined && a.type === b.type)
      );
    }

    /* Returns the first index where `a` and `b` differ. */
    function getIndexOfFirstDifference<T>(
      a: readonly T[],
      b: readonly T[],
      equal: util.Equal<T>,
    ): number | undefined {
      for (let i = 0; i < a.length && i < b.length; i++) {
        if (!equal(a[i], b[i])) {
          return i;
        }
      }
      return undefined;
    }

    /** Calls `action` for every pair of values in `values`. */
    function forEachPair<T>(
      values: readonly T[],
      action: (a: T, b: T) => void,
    ): void {
      for (let i = 0; i < values.length; i++) {
        for (let j = i + 1; j < values.length; j++) {
          action(values[i], values[j]);
        }
      }
    }

    interface Scope {
      overloads: Map<string, OverloadNode[]>;
      parent?: ScopeNode;
      typeParameters?: TSESTree.TSTypeParameterDeclaration;
    }

    const scopes: Scope[] = [];
    let currentScope: Scope = {
      overloads: new Map(),
    };

    function createScope(
      parent: ScopeNode,
      typeParameters?: TSESTree.TSTypeParameterDeclaration,
    ): void {
      currentScope && scopes.push(currentScope);
      currentScope = {
        overloads: new Map(),
        parent,
        typeParameters,
      };
    }

    function checkScope(): void {
      const failures = checkOverloads(
        Array.from(currentScope.overloads.values()),
        currentScope.typeParameters,
      );
      addFailures(failures);
      currentScope = scopes.pop()!;
    }

<<<<<<< HEAD
    function addOverload(
      signature: OverloadNode,
      key?: string,
      containingNode?: ContainingNode,
    ) {
=======
    function addOverload(signature: OverloadNode, key?: string): void {
>>>>>>> 428567d7
      key = key || getOverloadKey(signature);
      if (
        currentScope &&
        (containingNode || signature).parent === currentScope.parent &&
        key
      ) {
        const overloads = currentScope.overloads.get(key);
        if (overloads !== undefined) {
          overloads.push(signature);
        } else {
          currentScope.overloads.set(key, [signature]);
        }
      }
    }

    //----------------------------------------------------------------------
    // Public
    //----------------------------------------------------------------------

    return {
      Program: createScope,
      TSModuleBlock: createScope,
      TSInterfaceDeclaration(node): void {
        createScope(node.body, node.typeParameters);
      },
      ClassDeclaration(node): void {
        createScope(node.body, node.typeParameters);
      },
      TSTypeLiteral: createScope,

      // collect overloads
      TSDeclareFunction(node): void {
        if (node.id && !node.body) {
          addOverload(node, node.id.name, getExportingNode(node));
        }
      },
      TSCallSignatureDeclaration: addOverload,
      TSConstructSignatureDeclaration: addOverload,
      TSMethodSignature: addOverload,
      TSAbstractMethodDefinition(node): void {
        if (!node.value.body) {
          addOverload(node);
        }
      },
      MethodDefinition(node): void {
        if (!node.value.body) {
          addOverload(node);
        }
      },

      // validate scopes
      'Program:exit': checkScope,
      'TSModuleBlock:exit': checkScope,
      'TSInterfaceDeclaration:exit': checkScope,
      'ClassDeclaration:exit': checkScope,
      'TSTypeLiteral:exit': checkScope,
    };
  },
});

function getExportingNode(node: TSESTree.TSDeclareFunction) {
  return node.parent &&
    (node.parent.type === AST_NODE_TYPES.ExportNamedDeclaration ||
      node.parent.type === AST_NODE_TYPES.ExportDefaultDeclaration)
    ? node.parent
    : undefined;
}

function getOverloadKey(node: OverloadNode): string | undefined {
  const info = getOverloadInfo(node);

  return (
    ((node as MethodDefinition).computed ? '0' : '1') +
    ((node as MethodDefinition).static ? '0' : '1') +
    info
  );
}

function getOverloadInfo(node: OverloadNode): string {
  switch (node.type) {
    case AST_NODE_TYPES.TSConstructSignatureDeclaration:
      return 'constructor';
    case AST_NODE_TYPES.TSCallSignatureDeclaration:
      return '()';
    default: {
      const { key } = node as MethodDefinition;

      return isIdentifier(key) ? key.name : (key as TSESTree.Literal).raw;
    }
  }
}

function isIdentifier(node: TSESTree.Node): node is TSESTree.Identifier {
  return node.type === AST_NODE_TYPES.Identifier;
}<|MERGE_RESOLUTION|>--- conflicted
+++ resolved
@@ -498,15 +498,11 @@
       currentScope = scopes.pop()!;
     }
 
-<<<<<<< HEAD
     function addOverload(
       signature: OverloadNode,
       key?: string,
       containingNode?: ContainingNode,
-    ) {
-=======
-    function addOverload(signature: OverloadNode, key?: string): void {
->>>>>>> 428567d7
+    ): void {
       key = key || getOverloadKey(signature);
       if (
         currentScope &&
