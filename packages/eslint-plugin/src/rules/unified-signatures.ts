--- conflicted
+++ resolved
@@ -675,7 +675,6 @@
   return node.type === AST_NODE_TYPES.Identifier;
 }
 
-<<<<<<< HEAD
 /**
  * Checks if a comment is in JSDoc form.
  *
@@ -697,7 +696,8 @@
     lines.slice(1, -1).every(line => /^\s* /u.test(line)) &&
     /^\s*$/u.test(lines[lines.length - 1])
   );
-=======
+}
+
 function isGetterOrSetter(
   node:
     | TSESTree.MethodDefinition
@@ -705,5 +705,4 @@
     | TSESTree.TSMethodSignature,
 ): boolean {
   return node.kind === 'get' || node.kind === 'set';
->>>>>>> c910ac15
 }