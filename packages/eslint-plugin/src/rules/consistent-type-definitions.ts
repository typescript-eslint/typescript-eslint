import {
  AST_NODE_TYPES,
  AST_TOKEN_TYPES,
  TSESLint,
  TSESTree,
} from '@typescript-eslint/utils';
import * as util from '../util';

export default util.createRule({
  name: 'consistent-type-definitions',
  meta: {
    type: 'suggestion',
    docs: {
      description:
<<<<<<< HEAD
        'Enforce type definitions to consistently use either `interface` or `type`',
      // too opinionated to be recommended
      recommended: false,
=======
        'Consistent with type definition either `interface` or `type`',
      recommended: 'strict',
>>>>>>> 03577a69
    },
    messages: {
      interfaceOverType: 'Use an `interface` instead of a `type`.',
      typeOverInterface: 'Use a `type` instead of an `interface`.',
    },
    schema: [
      {
        enum: ['interface', 'type'],
      },
    ],
    fixable: 'code',
  },
  defaultOptions: ['interface'],
  create(context, [option]) {
    const sourceCode = context.getSourceCode();

    /**
     * Iterates from the highest parent to the currently traversed node
     * to determine whether any node in tree is globally declared module declaration
     */
    function isCurrentlyTraversedNodeWithinModuleDeclaration(): boolean {
      return context
        .getAncestors()
        .some(
          node =>
            node.type === AST_NODE_TYPES.TSModuleDeclaration &&
            node.declare &&
            node.global,
        );
    }

    return {
      ...(option === 'interface' && {
        "TSTypeAliasDeclaration[typeAnnotation.type='TSTypeLiteral']"(
          node: TSESTree.TSTypeAliasDeclaration,
        ): void {
          context.report({
            node: node.id,
            messageId: 'interfaceOverType',
            fix(fixer) {
              const typeNode = node.typeParameters ?? node.id;
              const fixes: TSESLint.RuleFix[] = [];

              const firstToken = sourceCode.getTokenBefore(node.id);
              if (firstToken) {
                fixes.push(fixer.replaceText(firstToken, 'interface'));
                fixes.push(
                  fixer.replaceTextRange(
                    [typeNode.range[1], node.typeAnnotation.range[0]],
                    ' ',
                  ),
                );
              }

              const afterToken = sourceCode.getTokenAfter(node.typeAnnotation);
              if (
                afterToken &&
                afterToken.type === AST_TOKEN_TYPES.Punctuator &&
                afterToken.value === ';'
              ) {
                fixes.push(fixer.remove(afterToken));
              }

              return fixes;
            },
          });
        },
      }),
      ...(option === 'type' && {
        TSInterfaceDeclaration(node): void {
          const fix = isCurrentlyTraversedNodeWithinModuleDeclaration()
            ? null
            : (fixer: TSESLint.RuleFixer): TSESLint.RuleFix[] => {
                const typeNode = node.typeParameters ?? node.id;
                const fixes: TSESLint.RuleFix[] = [];

                const firstToken = sourceCode.getTokenBefore(node.id);
                if (firstToken) {
                  fixes.push(fixer.replaceText(firstToken, 'type'));
                  fixes.push(
                    fixer.replaceTextRange(
                      [typeNode.range[1], node.body.range[0]],
                      ' = ',
                    ),
                  );
                }

                if (node.extends) {
                  node.extends.forEach(heritage => {
                    const typeIdentifier = sourceCode.getText(heritage);
                    fixes.push(
                      fixer.insertTextAfter(node.body, ` & ${typeIdentifier}`),
                    );
                  });
                }

                if (
                  node.parent?.type === AST_NODE_TYPES.ExportDefaultDeclaration
                ) {
                  fixes.push(
                    fixer.removeRange([node.parent.range[0], node.range[0]]),
                    fixer.insertTextAfter(
                      node.body,
                      `\nexport default ${node.id.name}`,
                    ),
                  );
                }

                return fixes;
              };
          context.report({
            node: node.id,
            messageId: 'typeOverInterface',
            /**
             * remove automatically fix when the interface is within a declare global
             * @see {@link https://github.com/typescript-eslint/typescript-eslint/issues/2707}
             */
            fix,
          });
        },
      }),
    };
  },
});<|MERGE_RESOLUTION|>--- conflicted
+++ resolved
@@ -12,14 +12,8 @@
     type: 'suggestion',
     docs: {
       description:
-<<<<<<< HEAD
         'Enforce type definitions to consistently use either `interface` or `type`',
-      // too opinionated to be recommended
-      recommended: false,
-=======
-        'Consistent with type definition either `interface` or `type`',
       recommended: 'strict',
->>>>>>> 03577a69
     },
     messages: {
       interfaceOverType: 'Use an `interface` instead of a `type`.',
