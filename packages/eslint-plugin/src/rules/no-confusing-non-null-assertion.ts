import type { TSESLint, TSESTree } from '@typescript-eslint/utils';

import { AST_NODE_TYPES, AST_TOKEN_TYPES } from '@typescript-eslint/utils';
import type {
  ReportDescriptor,
  RuleFix,
} from '@typescript-eslint/utils/ts-eslint';

import { createRule } from '../util';

type MessageId =
  | 'confusingEqual'
  | 'confusingAssign'
  | 'confusingOperator'
  | 'notNeedInEqualTest'
  | 'notNeedInAssign'
  | 'notNeedInOperator'
  | 'wrapUpLeft';

const confusingOperators = new Set([
  '=',
  '==',
  '===',
  'in',
  'instanceof',
] as const);
type ConfusingOperator =
  typeof confusingOperators extends Set<infer T> ? T : never;

function isConfusingOperator(operator: string): operator is ConfusingOperator {
  return confusingOperators.has(operator as ConfusingOperator);
}

export default createRule<[], MessageId>({
  name: 'no-confusing-non-null-assertion',
  meta: {
    type: 'problem',
    docs: {
      description:
        'Disallow non-null assertion in locations that may be confusing',
      recommended: 'stylistic',
    },
    hasSuggestions: true,
    messages: {
<<<<<<< HEAD
      confusingAssign:
        'Confusing combinations of non-null assertion and equal test like "a! = b", which looks very similar to not equal "a != b".',
      confusingEqual:
        'Confusing combinations of non-null assertion and equal test like "a! == b", which looks very similar to not equal "a !== b".',
      notNeedInAssign:
        'Unnecessary non-null assertion (!) in assignment left hand.',
      notNeedInEqualTest: 'Unnecessary non-null assertion (!) in equal test.',
=======
      confusingEqual:
        'Confusing combination of non-null assertion and equality test like `a! == b`, which looks very similar to `a !== b`.',
      confusingAssign:
        'Confusing combination of non-null assertion and assignment like `a! = b`, which looks very similar to `a != b`.',
      confusingOperator:
        'Confusing combination of non-null assertion and `{{operator}}` operator like `a! {{operator}} b`, which might be misinterpreted as `!(a {{operator}} b)`.',

      notNeedInEqualTest:
        'Remove unnecessary non-null assertion (!) in equality test.',
      notNeedInAssign:
        'Remove unnecessary non-null assertion (!) in assignment left-hand side.',

      notNeedInOperator:
        'Remove possibly unnecessary non-null assertion (!) in the left operand of the `{{operator}}` operator.',

>>>>>>> f8982489
      wrapUpLeft:
        'Wrap the left-hand side in parentheses to avoid confusion with "{{operator}}" operator.',
    },
    schema: [],
  },
  defaultOptions: [],
  create(context) {
    function confusingOperatorToMessageData(
      operator: ConfusingOperator,
    ): Pick<ReportDescriptor<MessageId>, 'messageId' | 'data'> {
      switch (operator) {
        case '=':
          return {
            messageId: 'confusingAssign',
          };
        case '==':
        case '===':
          return {
            messageId: 'confusingEqual',
          };
        case 'in':
        case 'instanceof':
          return {
            messageId: 'confusingOperator',
            data: { operator },
          };
        // istanbul ignore next
        default:
          operator satisfies never;
          throw new Error(`Unexpected operator ${operator as string}`);
      }
    }

    return {
      'BinaryExpression, AssignmentExpression'(
        node: TSESTree.AssignmentExpression | TSESTree.BinaryExpression,
      ): void {
        const operator = node.operator;

        if (isConfusingOperator(operator)) {
          // Look for a non-null assertion as the last token on the left hand side.
          // That way, we catch things like `1 + two! === 3`, even though the left
          // hand side isn't a non-null assertion AST node.
          const leftHandFinalToken = context.sourceCode.getLastToken(node.left);
          const tokenAfterLeft = context.sourceCode.getTokenAfter(node.left);
          if (
            leftHandFinalToken?.type === AST_TOKEN_TYPES.Punctuator &&
            leftHandFinalToken.value === '!' &&
            tokenAfterLeft?.value !== ')'
          ) {
            if (node.left.type === AST_NODE_TYPES.TSNonNullExpression) {
              let suggestions: TSESLint.SuggestionReportDescriptor<MessageId>[];
              switch (operator) {
                case '=':
                  suggestions = [
                    {
                      messageId: 'notNeedInAssign',
                      fix: (fixer): RuleFix => fixer.remove(leftHandFinalToken),
                    },
                  ];
                  break;

                case '==':
                case '===':
                  suggestions = [
                    {
                      messageId: 'notNeedInEqualTest',
                      fix: (fixer): RuleFix => fixer.remove(leftHandFinalToken),
                    },
                  ];
                  break;

                case 'in':
                case 'instanceof':
                  suggestions = [
                    {
                      messageId: 'notNeedInOperator',
                      data: { operator },
                      fix: (fixer): RuleFix => fixer.remove(leftHandFinalToken),
                    },
                    {
                      messageId: 'wrapUpLeft',
                      data: { operator },
                      fix: wrapUpLeftFixer(node),
                    },
                  ];
                  break;

                // istanbul ignore next
                default:
                  operator satisfies never;
                  return;
              }
              context.report({
                node,
                ...confusingOperatorToMessageData(operator),
                suggest: suggestions,
              });
            } else {
              context.report({
                node,
                ...confusingOperatorToMessageData(operator),
                suggest: [
                  {
                    messageId: 'wrapUpLeft',
                    data: { operator },
                    fix: wrapUpLeftFixer(node),
                  },
                ],
              });
            }
          }
        }
      },
    };
  },
});

function wrapUpLeftFixer(
  node: TSESTree.AssignmentExpression | TSESTree.BinaryExpression,
): TSESLint.ReportFixFunction {
  return (fixer): TSESLint.RuleFix[] => [
    fixer.insertTextBefore(node.left, '('),
    fixer.insertTextAfter(node.left, ')'),
  ];
}<|MERGE_RESOLUTION|>--- conflicted
+++ resolved
@@ -1,19 +1,19 @@
 import type { TSESLint, TSESTree } from '@typescript-eslint/utils';
-
-import { AST_NODE_TYPES, AST_TOKEN_TYPES } from '@typescript-eslint/utils';
 import type {
   ReportDescriptor,
   RuleFix,
 } from '@typescript-eslint/utils/ts-eslint';
 
+import { AST_NODE_TYPES, AST_TOKEN_TYPES } from '@typescript-eslint/utils';
+
 import { createRule } from '../util';
 
 type MessageId =
+  | 'confusingAssign'
   | 'confusingEqual'
-  | 'confusingAssign'
   | 'confusingOperator'
+  | 'notNeedInAssign'
   | 'notNeedInEqualTest'
-  | 'notNeedInAssign'
   | 'notNeedInOperator'
   | 'wrapUpLeft';
 
@@ -42,31 +42,21 @@
     },
     hasSuggestions: true,
     messages: {
-<<<<<<< HEAD
       confusingAssign:
-        'Confusing combinations of non-null assertion and equal test like "a! = b", which looks very similar to not equal "a != b".',
-      confusingEqual:
-        'Confusing combinations of non-null assertion and equal test like "a! == b", which looks very similar to not equal "a !== b".',
-      notNeedInAssign:
-        'Unnecessary non-null assertion (!) in assignment left hand.',
-      notNeedInEqualTest: 'Unnecessary non-null assertion (!) in equal test.',
-=======
+        'Confusing combination of non-null assertion and assignment like `a! = b`, which looks very similar to `a != b`.',
       confusingEqual:
         'Confusing combination of non-null assertion and equality test like `a! == b`, which looks very similar to `a !== b`.',
-      confusingAssign:
-        'Confusing combination of non-null assertion and assignment like `a! = b`, which looks very similar to `a != b`.',
       confusingOperator:
         'Confusing combination of non-null assertion and `{{operator}}` operator like `a! {{operator}} b`, which might be misinterpreted as `!(a {{operator}} b)`.',
 
+      notNeedInAssign:
+        'Remove unnecessary non-null assertion (!) in assignment left-hand side.',
       notNeedInEqualTest:
         'Remove unnecessary non-null assertion (!) in equality test.',
-      notNeedInAssign:
-        'Remove unnecessary non-null assertion (!) in assignment left-hand side.',
 
       notNeedInOperator:
         'Remove possibly unnecessary non-null assertion (!) in the left operand of the `{{operator}}` operator.',
 
->>>>>>> f8982489
       wrapUpLeft:
         'Wrap the left-hand side in parentheses to avoid confusion with "{{operator}}" operator.',
     },
@@ -76,7 +66,7 @@
   create(context) {
     function confusingOperatorToMessageData(
       operator: ConfusingOperator,
-    ): Pick<ReportDescriptor<MessageId>, 'messageId' | 'data'> {
+    ): Pick<ReportDescriptor<MessageId>, 'data' | 'messageId'> {
       switch (operator) {
         case '=':
           return {
