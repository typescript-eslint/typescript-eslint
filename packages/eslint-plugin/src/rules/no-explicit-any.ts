--- conflicted
+++ resolved
@@ -28,14 +28,12 @@
     schema: [
       {
         type: 'object',
-<<<<<<< HEAD
+        additionalProperties: false,
         properties: {
           fixToUnknown: {
-=======
-        additionalProperties: false,
-        properties: {
+            type: 'boolean',
+          },
           ignoreRestArgs: {
->>>>>>> ec87d067
             type: 'boolean',
           },
         },
@@ -44,25 +42,11 @@
   },
   defaultOptions: [
     {
-<<<<<<< HEAD
       fixToUnknown: false,
-    },
-  ],
-
-  create(context, [option]) {
-    return {
-      TSAnyKeyword(node) {
-        let fix: TSESLint.ReportFixFunction | null = null;
-
-        if (option.fixToUnknown) {
-          fix = fixer => fixer.replaceText(node, 'unknown');
-        }
-
-=======
       ignoreRestArgs: false,
     },
   ],
-  create(context, [{ ignoreRestArgs }]) {
+  create(context, [{ ignoreRestArgs, fixToUnknown }]) {
     /**
      * Checks if the node is an arrow function, function declaration or function expression
      * @param node the node to be validated.
@@ -184,7 +168,13 @@
         if (ignoreRestArgs && isNodeDescendantOfRestElementInFunction(node)) {
           return;
         }
->>>>>>> ec87d067
+
+        let fix: TSESLint.ReportFixFunction | null = null;
+
+        if (fixToUnknown) {
+          fix = fixer => fixer.replaceText(node, 'unknown');
+        }
+
         context.report({
           node,
           messageId: 'unexpectedAny',
