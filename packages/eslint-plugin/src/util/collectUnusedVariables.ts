import type {
  ScopeManager,
  ScopeVariable,
} from '@typescript-eslint/scope-manager';
import type { TSESTree } from '@typescript-eslint/utils';

import {
  ImplicitLibVariable,
  ScopeType,
  Variable,
  Visitor,
} from '@typescript-eslint/scope-manager';
import {
  AST_NODE_TYPES,
  ASTUtils,
  ESLintUtils,
  TSESLint,
} from '@typescript-eslint/utils';
import { isDefinitionFile } from './misc';

import { isTypeImport } from './isTypeImport';
import { referenceContainsTypeQuery } from './referenceContainsTypeQuery';

interface VariableAnalysis {
  readonly unusedVariables: ReadonlySet<ScopeVariable>;
  readonly usedVariables: ReadonlySet<ScopeVariable>;
}
interface MutableVariableAnalysis {
  readonly unusedVariables: Set<ScopeVariable>;
  readonly usedVariables: Set<ScopeVariable>;
}

/**
 * This class leverages an AST visitor to mark variables as used via the
 * `eslintUsed` property.
 */
class UnusedVarsVisitor extends Visitor {
  /**
   * We keep a weak cache so that multiple rules can share the calculation
   */
  private static readonly RESULTS_CACHE = new WeakMap<
    TSESTree.Program,
    VariableAnalysis
  >();

  protected ClassDeclaration = this.visitClass;

  protected ClassExpression = this.visitClass;

  protected ForInStatement = this.visitForInForOf;

  protected ForOfStatement = this.visitForInForOf;

  //#region HELPERS

  protected FunctionDeclaration = this.visitFunction;

  protected FunctionExpression = this.visitFunction;
  protected MethodDefinition = this.visitSetter;
  protected Property = this.visitSetter;

  protected TSCallSignatureDeclaration = this.visitFunctionTypeSignature;

  protected TSConstructorType = this.visitFunctionTypeSignature;

  protected TSConstructSignatureDeclaration = this.visitFunctionTypeSignature;

  protected TSDeclareFunction = this.visitFunctionTypeSignature;

  protected TSEmptyBodyFunctionExpression = this.visitFunctionTypeSignature;

  //#endregion HELPERS

  //#region VISITORS
  // NOTE - This is a simple visitor - meaning it does not support selectors

  protected TSFunctionType = this.visitFunctionTypeSignature;

  protected TSMethodSignature = this.visitFunctionTypeSignature;

  readonly #scopeManager: TSESLint.Scope.ScopeManager;
<<<<<<< HEAD
  // readonly #unusedVariables = new Set<TSESLint.Scope.Variable>();
  readonly #isDefinitionFile: boolean;
=======
>>>>>>> 9e8828b3

  private constructor(scopeManager: ScopeManager) {
    super({
      visitChildrenEvenIfSelectorExists: true,
    });

<<<<<<< HEAD
    this.#scopeManager = ESLintUtils.nullThrows(
      context.sourceCode.scopeManager,
      'Missing required scope manager',
    );

    this.#isDefinitionFile = isDefinitionFile(context.filename);
=======
    this.#scopeManager = scopeManager;
>>>>>>> 9e8828b3
  }

  public static collectUnusedVariables(
    program: TSESTree.Program,
    scopeManager: ScopeManager,
  ): VariableAnalysis {
    const cached = this.RESULTS_CACHE.get(program);
    if (cached) {
      return cached;
    }

    const visitor = new this(scopeManager);
    visitor.visit(program);

    const unusedVars = visitor.collectUnusedVariables(
      visitor.getScope(program),
    );
    this.RESULTS_CACHE.set(program, unusedVars);
    return unusedVars;
  }

  protected Identifier(node: TSESTree.Identifier): void {
    const scope = this.getScope(node);
    if (
      scope.type === TSESLint.Scope.ScopeType.function &&
      node.name === 'this' &&
      // this parameters should always be considered used as they're pseudo-parameters
      'params' in scope.block &&
      scope.block.params.includes(node)
    ) {
      this.markVariableAsUsed(node);
    }
  }

  protected TSEnumDeclaration(node: TSESTree.TSEnumDeclaration): void {
    // enum members create variables because they can be referenced within the enum,
    // but they obviously aren't unused variables for the purposes of this rule.
    const scope = this.getScope(node);
    for (const variable of scope.variables) {
      this.markVariableAsUsed(variable);
    }
  }

  protected TSMappedType(node: TSESTree.TSMappedType): void {
    // mapped types create a variable for their type name, but it's not necessary to reference it,
    // so we shouldn't consider it as unused for the purpose of this rule.
    this.markVariableAsUsed(node.key);
  }

  protected TSModuleDeclaration(node: TSESTree.TSModuleDeclaration): void {
    // -- global augmentation can be in any file, and they do not need exports
    if (node.kind === 'global') {
      this.markVariableAsUsed('global', node.parent);
    }
  }

  protected TSParameterProperty(node: TSESTree.TSParameterProperty): void {
    let identifier: TSESTree.Identifier | null = null;
    switch (node.parameter.type) {
      case AST_NODE_TYPES.AssignmentPattern:
        if (node.parameter.left.type === AST_NODE_TYPES.Identifier) {
          identifier = node.parameter.left;
        }
        break;

      case AST_NODE_TYPES.Identifier:
        identifier = node.parameter;
        break;
    }

    if (identifier) {
      this.markVariableAsUsed(identifier);
    }
  }

  private collectUnusedVariables(
    scope: TSESLint.Scope.Scope,
<<<<<<< HEAD
    unusedVariables = new Set<TSESLint.Scope.Variable>(),
  ): ReadonlySet<TSESLint.Scope.Variable> {
    const implicitlyExported = allVariablesImplicitlyExported(
      scope,
      this.#isDefinitionFile,
    );

    for (const variable of implicitlyExported ? [] : scope.variables) {
      if (
        // skip function expression names,
        scope.functionExpressionScope ||
        // variables marked with markVariableAsUsed(),
        variable.eslintUsed ||
        // implicit lib variables (from @typescript-eslint/scope-manager),
        variable instanceof ImplicitLibVariable ||
        // basic exported variables
        isExported(variable) ||
        // variables implicitly exported via a merged declaration
        isMergableExported(variable) ||
        // used variables
        isUsedVariable(variable)
      ) {
        continue;
      }
=======
    variables: MutableVariableAnalysis = {
      unusedVariables: new Set(),
      usedVariables: new Set(),
    },
  ): VariableAnalysis {
    if (
      // skip function expression names
      // this scope is created just to house the variable that allows a function
      // expression to self-reference if it has a name defined
      !scope.functionExpressionScope
    ) {
      for (const variable of scope.variables) {
        // cases that we don't want to treat as used or unused
        if (
          // implicit lib variables (from @typescript-eslint/scope-manager)
          // these aren't variables that should be checked ever
          variable instanceof ImplicitLibVariable
        ) {
          continue;
        }
>>>>>>> 9e8828b3

        if (
          // variables marked with markVariableAsUsed()
          variable.eslintUsed ||
          // basic exported variables
          isExported(variable) ||
          // variables implicitly exported via a merged declaration
          isMergableExported(variable) ||
          // used variables
          isUsedVariable(variable)
        ) {
          variables.usedVariables.add(variable);
        } else {
          variables.unusedVariables.add(variable);
        }
      }
    }

    for (const childScope of scope.childScopes) {
      this.collectUnusedVariables(childScope, variables);
    }

    return variables;
  }

  private getScope(currentNode: TSESTree.Node): TSESLint.Scope.Scope {
    // On Program node, get the outermost scope to avoid return Node.js special function scope or ES modules scope.
    const inner = currentNode.type !== AST_NODE_TYPES.Program;

    let node: TSESTree.Node | undefined = currentNode;
    while (node) {
      const scope = this.#scopeManager.acquire(node, inner);

      if (scope) {
        if (scope.type === ScopeType.functionExpressionName) {
          return scope.childScopes[0];
        }
        return scope;
      }

      node = node.parent;
    }

    return this.#scopeManager.scopes[0];
  }

  private markVariableAsUsed(
    variableOrIdentifier: ScopeVariable | TSESTree.Identifier,
  ): void;

  private markVariableAsUsed(name: string, parent: TSESTree.Node): void;

  private markVariableAsUsed(
    variableOrIdentifierOrName: string | ScopeVariable | TSESTree.Identifier,
    parent?: TSESTree.Node,
  ): void {
    if (
      typeof variableOrIdentifierOrName !== 'string' &&
      !('type' in variableOrIdentifierOrName)
    ) {
      variableOrIdentifierOrName.eslintUsed = true;
      return;
    }

    let name: string;
    let node: TSESTree.Node;
    if (typeof variableOrIdentifierOrName === 'string') {
      name = variableOrIdentifierOrName;
      // eslint-disable-next-line @typescript-eslint/no-non-null-assertion
      node = parent!;
    } else {
      name = variableOrIdentifierOrName.name;
      node = variableOrIdentifierOrName;
    }

    let currentScope: TSESLint.Scope.Scope | null = this.getScope(node);
    while (currentScope) {
      const variable = currentScope.variables.find(
        scopeVar => scopeVar.name === name,
      );

      if (variable) {
        variable.eslintUsed = true;
        return;
      }

      currentScope = currentScope.upper;
    }
  }

  private visitClass(
    node: TSESTree.ClassDeclaration | TSESTree.ClassExpression,
  ): void {
    // skip a variable of class itself name in the class scope
    const scope = this.getScope(node) as TSESLint.Scope.Scopes.ClassScope;
    for (const variable of scope.variables) {
      if (variable.identifiers[0] === scope.block.id) {
        this.markVariableAsUsed(variable);
        return;
      }
    }
  }

  private visitForInForOf(
    node: TSESTree.ForInStatement | TSESTree.ForOfStatement,
  ): void {
    /**
     * (Brad Zacher): I hate that this has to exist.
     * But it is required for compat with the base ESLint rule.
     *
     * In 2015, ESLint decided to add an exception for these two specific cases
     * ```
     * for (var key in object) return;
     *
     * var key;
     * for (key in object) return;
     * ```
     *
     * I disagree with it, but what are you going to do...
     *
     * https://github.com/eslint/eslint/issues/2342
     */

    let idOrVariable;
    if (node.left.type === AST_NODE_TYPES.VariableDeclaration) {
      const variable = this.#scopeManager.getDeclaredVariables(node.left).at(0);
      if (!variable) {
        return;
      }
      idOrVariable = variable;
    }
    if (node.left.type === AST_NODE_TYPES.Identifier) {
      idOrVariable = node.left;
    }

    if (idOrVariable == null) {
      return;
    }

    let body = node.body;
    if (node.body.type === AST_NODE_TYPES.BlockStatement) {
      if (node.body.body.length !== 1) {
        return;
      }
      body = node.body.body[0];
    }

    if (body.type !== AST_NODE_TYPES.ReturnStatement) {
      return;
    }

    this.markVariableAsUsed(idOrVariable);
  }

  private visitFunction(
    node: TSESTree.FunctionDeclaration | TSESTree.FunctionExpression,
  ): void {
    const scope = this.getScope(node);
    // skip implicit "arguments" variable
    const variable = scope.set.get('arguments');
    if (variable?.defs.length === 0) {
      this.markVariableAsUsed(variable);
    }
  }

  private visitFunctionTypeSignature(
    node:
      | TSESTree.TSCallSignatureDeclaration
      | TSESTree.TSConstructorType
      | TSESTree.TSConstructSignatureDeclaration
      | TSESTree.TSDeclareFunction
      | TSESTree.TSEmptyBodyFunctionExpression
      | TSESTree.TSFunctionType
      | TSESTree.TSMethodSignature,
  ): void {
    // function type signature params create variables because they can be referenced within the signature,
    // but they obviously aren't unused variables for the purposes of this rule.
    for (const param of node.params) {
      this.visitPattern(param, name => {
        this.markVariableAsUsed(name);
      });
    }
  }

  private visitSetter(
    node: TSESTree.MethodDefinition | TSESTree.Property,
  ): void {
    if (node.kind === 'set') {
      // ignore setter parameters because they're syntactically required to exist
      for (const param of (node.value as TSESTree.FunctionLike).params) {
        this.visitPattern(param, id => {
          this.markVariableAsUsed(id);
        });
      }
    }
  }

  //#endregion VISITORS
}

//#region private helpers

/**
 * Checks the position of given nodes.
 * @param inner A node which is expected as inside.
 * @param outer A node which is expected as outside.
 * @returns `true` if the `inner` node exists in the `outer` node.
 */
function isInside(inner: TSESTree.Node, outer: TSESTree.Node): boolean {
  return inner.range[0] >= outer.range[0] && inner.range[1] <= outer.range[1];
}

/**
 * Determine if an identifier is referencing an enclosing name.
 * This only applies to declarations that create their own scope (modules, functions, classes)
 * @param ref The reference to check.
 * @param nodes The candidate function nodes.
 * @returns True if it's a self-reference, false if not.
 */
function isSelfReference(
  ref: TSESLint.Scope.Reference,
  nodes: Set<TSESTree.Node>,
): boolean {
  let scope: TSESLint.Scope.Scope | null = ref.from;

  while (scope) {
    if (nodes.has(scope.block)) {
      return true;
    }

    scope = scope.upper;
  }

  return false;
}

const MERGABLE_TYPES = new Set([
  AST_NODE_TYPES.ClassDeclaration,
  AST_NODE_TYPES.FunctionDeclaration,
  AST_NODE_TYPES.TSInterfaceDeclaration,
  AST_NODE_TYPES.TSModuleDeclaration,
  AST_NODE_TYPES.TSTypeAliasDeclaration,
]);
/**
 * Determine if the variable is directly exported
 * @param variable the variable to check
 */
function isMergableExported(variable: ScopeVariable): boolean {
  // If all of the merged things are of the same type, TS will error if not all of them are exported - so we only need to find one
  for (const def of variable.defs) {
    // parameters can never be exported.
    // their `node` prop points to the function decl, which can be exported
    // so we need to special case them
    if (def.type === TSESLint.Scope.DefinitionType.Parameter) {
      continue;
    }

    if (
      (MERGABLE_TYPES.has(def.node.type) &&
        def.node.parent?.type === AST_NODE_TYPES.ExportNamedDeclaration) ||
      def.node.parent?.type === AST_NODE_TYPES.ExportDefaultDeclaration
    ) {
      return true;
    }
  }

  return false;
}

/**
 * Determines if a given variable is being exported from a module.
 * @param variable eslint-scope variable object.
 * @returns True if the variable is exported, false if not.
 */
function isExported(variable: ScopeVariable): boolean {
  return variable.defs.some(definition => {
    let node = definition.node;

    if (node.type === AST_NODE_TYPES.VariableDeclarator) {
      // eslint-disable-next-line @typescript-eslint/no-non-null-assertion
      node = node.parent!;
    } else if (definition.type === TSESLint.Scope.DefinitionType.Parameter) {
      return false;
    }

    // eslint-disable-next-line @typescript-eslint/no-non-null-assertion
    return node.parent!.type.startsWith('Export');
  });
}

<<<<<<< HEAD
function allVariablesImplicitlyExported(
  scope: TSESLint.Scope.Scope,
  isDefinitionFile: boolean,
): boolean {
  // TODO: does this also happen in ambient module declarations?
  if (
    !isDefinitionFile ||
    !(
      scope.type === ScopeType.tsModule ||
      scope.type === ScopeType.module ||
      scope.type === ScopeType.global
    )
  ) {
    return false;
  }

  // TODO: test modules, globals
  // TODO: look for `export {}`

  function isExportImportEquals(variable: Variable): boolean {
    for (const def of variable.defs) {
      if (
        def.type === TSESLint.Scope.DefinitionType.ImportBinding &&
        def.node.type === AST_NODE_TYPES.TSImportEqualsDeclaration &&
        def.node.parent.type === AST_NODE_TYPES.ExportNamedDeclaration
      ) {
        return true;
      }
    }
    return false;
  }

  for (const variable of scope.variables) {
    if (isExported(variable) && !isExportImportEquals(variable)) {
      return false;
    }
  }

  return true;
}

const LOGICAL_ASSIGNMENT_OPERATORS = new Set(['&&=', '||=', '??=']);
=======
const LOGICAL_ASSIGNMENT_OPERATORS = new Set(['??=', '&&=', '||=']);
>>>>>>> 9e8828b3

/**
 * Determines if the variable is used.
 * @param variable The variable to check.
 * @returns True if the variable is used
 */
function isUsedVariable(variable: ScopeVariable): boolean {
  /**
   * Gets a list of function definitions for a specified variable.
   * @param variable eslint-scope variable object.
   * @returns Function nodes.
   */
  function getFunctionDefinitions(variable: ScopeVariable): Set<TSESTree.Node> {
    const functionDefinitions = new Set<TSESTree.Node>();

    variable.defs.forEach(def => {
      // FunctionDeclarations
      if (def.type === TSESLint.Scope.DefinitionType.FunctionName) {
        functionDefinitions.add(def.node);
      }

      // FunctionExpressions
      if (
        def.type === TSESLint.Scope.DefinitionType.Variable &&
        (def.node.init?.type === AST_NODE_TYPES.FunctionExpression ||
          def.node.init?.type === AST_NODE_TYPES.ArrowFunctionExpression)
      ) {
        functionDefinitions.add(def.node.init);
      }
    });
    return functionDefinitions;
  }

  function getTypeDeclarations(variable: ScopeVariable): Set<TSESTree.Node> {
    const nodes = new Set<TSESTree.Node>();

    variable.defs.forEach(def => {
      if (
        def.node.type === AST_NODE_TYPES.TSInterfaceDeclaration ||
        def.node.type === AST_NODE_TYPES.TSTypeAliasDeclaration
      ) {
        nodes.add(def.node);
      }
    });

    return nodes;
  }

  function getModuleDeclarations(variable: ScopeVariable): Set<TSESTree.Node> {
    const nodes = new Set<TSESTree.Node>();

    variable.defs.forEach(def => {
      if (def.node.type === AST_NODE_TYPES.TSModuleDeclaration) {
        nodes.add(def.node);
      }
    });

    return nodes;
  }

  function getEnumDeclarations(variable: ScopeVariable): Set<TSESTree.Node> {
    const nodes = new Set<TSESTree.Node>();

    variable.defs.forEach(def => {
      if (def.node.type === AST_NODE_TYPES.TSEnumDeclaration) {
        nodes.add(def.node);
      }
    });

    return nodes;
  }

  /**
   * Checks if the ref is contained within one of the given nodes
   */
  function isInsideOneOf(
    ref: TSESLint.Scope.Reference,
    nodes: Set<TSESTree.Node>,
  ): boolean {
    for (const node of nodes) {
      if (isInside(ref.identifier, node)) {
        return true;
      }
    }

    return false;
  }

  /**
   * Checks whether a given node is unused expression or not.
   * @param node The node itself
   * @returns The node is an unused expression.
   */
  function isUnusedExpression(node: TSESTree.Expression): boolean {
    const parent = node.parent;

    if (parent.type === AST_NODE_TYPES.ExpressionStatement) {
      return true;
    }

    if (parent.type === AST_NODE_TYPES.SequenceExpression) {
      const isLastExpression =
        parent.expressions[parent.expressions.length - 1] === node;

      if (!isLastExpression) {
        return true;
      }
      return isUnusedExpression(parent);
    }

    return false;
  }

  /**
   * If a given reference is left-hand side of an assignment, this gets
   * the right-hand side node of the assignment.
   *
   * In the following cases, this returns null.
   *
   * - The reference is not the LHS of an assignment expression.
   * - The reference is inside of a loop.
   * - The reference is inside of a function scope which is different from
   *   the declaration.
   * @param ref A reference to check.
   * @param prevRhsNode The previous RHS node.
   * @returns The RHS node or null.
   */
  function getRhsNode(
    ref: TSESLint.Scope.Reference,
    prevRhsNode: TSESTree.Node | null,
  ): TSESTree.Node | null {
    /**
     * Checks whether the given node is in a loop or not.
     * @param node The node to check.
     * @returns `true` if the node is in a loop.
     */
    function isInLoop(node: TSESTree.Node): boolean {
      let currentNode: TSESTree.Node | undefined = node;
      while (currentNode) {
        if (ASTUtils.isFunction(currentNode)) {
          break;
        }

        if (ASTUtils.isLoop(currentNode)) {
          return true;
        }

        currentNode = currentNode.parent;
      }

      return false;
    }

    const id = ref.identifier;
    const parent = id.parent;
    const refScope = ref.from.variableScope;
    // eslint-disable-next-line @typescript-eslint/no-non-null-assertion
    const varScope = ref.resolved!.scope.variableScope;
    const canBeUsedLater = refScope !== varScope || isInLoop(id);

    /*
     * Inherits the previous node if this reference is in the node.
     * This is for `a = a + a`-like code.
     */
    if (prevRhsNode && isInside(id, prevRhsNode)) {
      return prevRhsNode;
    }

    if (
      parent.type === AST_NODE_TYPES.AssignmentExpression &&
      isUnusedExpression(parent) &&
      id === parent.left &&
      !canBeUsedLater
    ) {
      return parent.right;
    }
    return null;
  }

  /**
   * Checks whether a given reference is a read to update itself or not.
   * @param ref A reference to check.
   * @param rhsNode The RHS node of the previous assignment.
   * @returns The reference is a read to update itself.
   */
  function isReadForItself(
    ref: TSESLint.Scope.Reference,
    rhsNode: TSESTree.Node | null,
  ): boolean {
    /**
     * Checks whether a given Identifier node exists inside of a function node which can be used later.
     *
     * "can be used later" means:
     * - the function is assigned to a variable.
     * - the function is bound to a property and the object can be used later.
     * - the function is bound as an argument of a function call.
     *
     * If a reference exists in a function which can be used later, the reference is read when the function is called.
     * @param id An Identifier node to check.
     * @param rhsNode The RHS node of the previous assignment.
     * @returns `true` if the `id` node exists inside of a function node which can be used later.
     */
    function isInsideOfStorableFunction(
      id: TSESTree.Node,
      rhsNode: TSESTree.Node,
    ): boolean {
      /**
       * Finds a function node from ancestors of a node.
       * @param node A start node to find.
       * @returns A found function node.
       */
      function getUpperFunction(node: TSESTree.Node): TSESTree.Node | null {
        let currentNode: TSESTree.Node | undefined = node;
        while (currentNode) {
          if (ASTUtils.isFunction(currentNode)) {
            return currentNode;
          }
          currentNode = currentNode.parent;
        }

        return null;
      }

      /**
       * Checks whether a given function node is stored to somewhere or not.
       * If the function node is stored, the function can be used later.
       * @param funcNode A function node to check.
       * @param rhsNode The RHS node of the previous assignment.
       * @returns `true` if under the following conditions:
       *      - the funcNode is assigned to a variable.
       *      - the funcNode is bound as an argument of a function call.
       *      - the function is bound to a property and the object satisfies above conditions.
       */
      function isStorableFunction(
        funcNode: TSESTree.Node,
        rhsNode: TSESTree.Node,
      ): boolean {
        let node = funcNode;
        let parent = funcNode.parent;

        while (parent && isInside(parent, rhsNode)) {
          switch (parent.type) {
            case AST_NODE_TYPES.SequenceExpression:
              if (parent.expressions[parent.expressions.length - 1] !== node) {
                return false;
              }
              break;

            case AST_NODE_TYPES.CallExpression:
            case AST_NODE_TYPES.NewExpression:
              return parent.callee !== node;

            case AST_NODE_TYPES.AssignmentExpression:
            case AST_NODE_TYPES.TaggedTemplateExpression:
            case AST_NODE_TYPES.YieldExpression:
              return true;

            default:
              if (
                parent.type.endsWith('Statement') ||
                parent.type.endsWith('Declaration')
              ) {
                /*
                 * If it encountered statements, this is a complex pattern.
                 * Since analyzing complex patterns is hard, this returns `true` to avoid false positive.
                 */
                return true;
              }
          }

          node = parent;
          parent = parent.parent;
        }

        return false;
      }

      const funcNode = getUpperFunction(id);

      return (
        !!funcNode &&
        isInside(funcNode, rhsNode) &&
        isStorableFunction(funcNode, rhsNode)
      );
    }

    const id = ref.identifier;
    const parent = id.parent;

    return (
      ref.isRead() && // in RHS of an assignment for itself. e.g. `a = a + 1`
      // self update. e.g. `a += 1`, `a++`
      ((parent.type === AST_NODE_TYPES.AssignmentExpression &&
        !LOGICAL_ASSIGNMENT_OPERATORS.has(parent.operator) &&
        isUnusedExpression(parent) &&
        parent.left === id) ||
        (parent.type === AST_NODE_TYPES.UpdateExpression &&
          isUnusedExpression(parent)) ||
        (!!rhsNode &&
          isInside(id, rhsNode) &&
          !isInsideOfStorableFunction(id, rhsNode)))
    );
  }

  const functionNodes = getFunctionDefinitions(variable);
  const isFunctionDefinition = functionNodes.size > 0;

  const typeDeclNodes = getTypeDeclarations(variable);
  const isTypeDecl = typeDeclNodes.size > 0;

  const moduleDeclNodes = getModuleDeclarations(variable);
  const isModuleDecl = moduleDeclNodes.size > 0;

  const enumDeclNodes = getEnumDeclarations(variable);
  const isEnumDecl = enumDeclNodes.size > 0;

  const isImportedAsType = variable.defs.every(isTypeImport);

  let rhsNode: TSESTree.Node | null = null;

  return variable.references.some(ref => {
    const forItself = isReadForItself(ref, rhsNode);

    rhsNode = getRhsNode(ref, rhsNode);

    return (
      ref.isRead() &&
      !forItself &&
      !(!isImportedAsType && referenceContainsTypeQuery(ref.identifier)) &&
      !(isFunctionDefinition && isSelfReference(ref, functionNodes)) &&
      !(isTypeDecl && isInsideOneOf(ref, typeDeclNodes)) &&
      !(isModuleDecl && isSelfReference(ref, moduleDeclNodes)) &&
      !(isEnumDecl && isSelfReference(ref, enumDeclNodes))
    );
  });
}

//#endregion private helpers

/**
 * Collects the set of unused variables for a given context.
 *
 * Due to complexity, this does not take into consideration:
 * - variables within declaration files
 * - variables within ambient module declarations
 */
export function collectVariables<
  MessageIds extends string,
  Options extends readonly unknown[],
>(
  context: Readonly<TSESLint.RuleContext<MessageIds, Options>>,
): VariableAnalysis {
  return UnusedVarsVisitor.collectUnusedVariables(
    context.sourceCode.ast,
    ESLintUtils.nullThrows(
      context.sourceCode.scopeManager,
      'Missing required scope manager',
    ),
  );
}<|MERGE_RESOLUTION|>--- conflicted
+++ resolved
@@ -1,13 +1,9 @@
-import type {
-  ScopeManager,
-  ScopeVariable,
-} from '@typescript-eslint/scope-manager';
+import type { ScopeVariable, Variable } from '@typescript-eslint/scope-manager';
 import type { TSESTree } from '@typescript-eslint/utils';
 
 import {
   ImplicitLibVariable,
   ScopeType,
-  Variable,
   Visitor,
 } from '@typescript-eslint/scope-manager';
 import {
@@ -16,9 +12,9 @@
   ESLintUtils,
   TSESLint,
 } from '@typescript-eslint/utils';
+
+import { isTypeImport } from './isTypeImport';
 import { isDefinitionFile } from './misc';
-
-import { isTypeImport } from './isTypeImport';
 import { referenceContainsTypeQuery } from './referenceContainsTypeQuery';
 
 interface VariableAnalysis {
@@ -34,7 +30,10 @@
  * This class leverages an AST visitor to mark variables as used via the
  * `eslintUsed` property.
  */
-class UnusedVarsVisitor extends Visitor {
+class UnusedVarsVisitor<
+  MessageIds extends string,
+  Options extends readonly unknown[],
+> extends Visitor {
   /**
    * We keep a weak cache so that multiple rules can share the calculation
    */
@@ -78,40 +77,36 @@
 
   protected TSMethodSignature = this.visitFunctionTypeSignature;
 
+  readonly #isDefinitionFile: boolean;
+
   readonly #scopeManager: TSESLint.Scope.ScopeManager;
-<<<<<<< HEAD
-  // readonly #unusedVariables = new Set<TSESLint.Scope.Variable>();
-  readonly #isDefinitionFile: boolean;
-=======
->>>>>>> 9e8828b3
-
-  private constructor(scopeManager: ScopeManager) {
+
+  private constructor(context: TSESLint.RuleContext<MessageIds, Options>) {
     super({
       visitChildrenEvenIfSelectorExists: true,
     });
 
-<<<<<<< HEAD
-    this.#scopeManager = ESLintUtils.nullThrows(
+    const scopeManager = ESLintUtils.nullThrows(
       context.sourceCode.scopeManager,
       'Missing required scope manager',
     );
 
+    this.#scopeManager = scopeManager;
     this.#isDefinitionFile = isDefinitionFile(context.filename);
-=======
-    this.#scopeManager = scopeManager;
->>>>>>> 9e8828b3
-  }
-
-  public static collectUnusedVariables(
-    program: TSESTree.Program,
-    scopeManager: ScopeManager,
-  ): VariableAnalysis {
+  }
+
+  public static collectUnusedVariables<
+    MessageIds extends string,
+    Options extends readonly unknown[],
+  >(context: TSESLint.RuleContext<MessageIds, Options>): VariableAnalysis {
+    const program = context.sourceCode.ast;
+
     const cached = this.RESULTS_CACHE.get(program);
     if (cached) {
       return cached;
     }
 
-    const visitor = new this(scopeManager);
+    const visitor = new this(context);
     visitor.visit(program);
 
     const unusedVars = visitor.collectUnusedVariables(
@@ -177,32 +172,6 @@
 
   private collectUnusedVariables(
     scope: TSESLint.Scope.Scope,
-<<<<<<< HEAD
-    unusedVariables = new Set<TSESLint.Scope.Variable>(),
-  ): ReadonlySet<TSESLint.Scope.Variable> {
-    const implicitlyExported = allVariablesImplicitlyExported(
-      scope,
-      this.#isDefinitionFile,
-    );
-
-    for (const variable of implicitlyExported ? [] : scope.variables) {
-      if (
-        // skip function expression names,
-        scope.functionExpressionScope ||
-        // variables marked with markVariableAsUsed(),
-        variable.eslintUsed ||
-        // implicit lib variables (from @typescript-eslint/scope-manager),
-        variable instanceof ImplicitLibVariable ||
-        // basic exported variables
-        isExported(variable) ||
-        // variables implicitly exported via a merged declaration
-        isMergableExported(variable) ||
-        // used variables
-        isUsedVariable(variable)
-      ) {
-        continue;
-      }
-=======
     variables: MutableVariableAnalysis = {
       unusedVariables: new Set(),
       usedVariables: new Set(),
@@ -214,7 +183,12 @@
       // expression to self-reference if it has a name defined
       !scope.functionExpressionScope
     ) {
-      for (const variable of scope.variables) {
+      const implicitlyExported = allVariablesImplicitlyExported(
+        scope,
+        this.#isDefinitionFile,
+      );
+
+      for (const variable of implicitlyExported ? [] : scope.variables) {
         // cases that we don't want to treat as used or unused
         if (
           // implicit lib variables (from @typescript-eslint/scope-manager)
@@ -223,7 +197,6 @@
         ) {
           continue;
         }
->>>>>>> 9e8828b3
 
         if (
           // variables marked with markVariableAsUsed()
@@ -514,7 +487,6 @@
   });
 }
 
-<<<<<<< HEAD
 function allVariablesImplicitlyExported(
   scope: TSESLint.Scope.Scope,
   isDefinitionFile: boolean,
@@ -556,10 +528,7 @@
   return true;
 }
 
-const LOGICAL_ASSIGNMENT_OPERATORS = new Set(['&&=', '||=', '??=']);
-=======
 const LOGICAL_ASSIGNMENT_OPERATORS = new Set(['??=', '&&=', '||=']);
->>>>>>> 9e8828b3
 
 /**
  * Determines if the variable is used.
@@ -912,11 +881,5 @@
 >(
   context: Readonly<TSESLint.RuleContext<MessageIds, Options>>,
 ): VariableAnalysis {
-  return UnusedVarsVisitor.collectUnusedVariables(
-    context.sourceCode.ast,
-    ESLintUtils.nullThrows(
-      context.sourceCode.scopeManager,
-      'Missing required scope manager',
-    ),
-  );
+  return UnusedVarsVisitor.collectUnusedVariables(context);
 }