--- conflicted
+++ resolved
@@ -7,14 +7,6 @@
   ESLintUtils,
   TSESLint,
 } from '@typescript-eslint/utils';
-<<<<<<< HEAD
-import {
-  ImplicitLibVariable,
-  ScopeType,
-} from '@typescript-eslint/scope-manager';
-import { Visitor } from '@typescript-eslint/scope-manager/dist/referencer/Visitor';
-=======
->>>>>>> 87a27367
 
 class UnusedVarsVisitor<
   TMessageIds extends string,
