import type {
  ScopeManager,
  ScopeVariable,
} from '@typescript-eslint/scope-manager';
import {
  ImplicitLibVariable,
  ScopeType,
  Visitor,
} from '@typescript-eslint/scope-manager';
import type { TSESTree } from '@typescript-eslint/utils';
import {
  AST_NODE_TYPES,
  ASTUtils,
  ESLintUtils,
  TSESLint,
} from '@typescript-eslint/utils';

interface VariableAnalysis {
  readonly unusedVariables: ReadonlySet<ScopeVariable>;
  readonly usedVariables: ReadonlySet<ScopeVariable>;
}
interface MutableVariableAnalysis {
  readonly unusedVariables: Set<ScopeVariable>;
  readonly usedVariables: Set<ScopeVariable>;
}

/**
 * This class leverages an AST visitor to mark variables as used via the
 * `eslintUsed` property.
 */
class UnusedVarsVisitor extends Visitor {
  /**
   * We keep a weak cache so that multiple rules can share the calculation
   */
  private static readonly RESULTS_CACHE = new WeakMap<
    TSESTree.Program,
    VariableAnalysis
  >();

  readonly #scopeManager: TSESLint.Scope.ScopeManager;

  private constructor(scopeManager: ScopeManager) {
    super({
      visitChildrenEvenIfSelectorExists: true,
    });

    this.#scopeManager = scopeManager;
  }

  public static collectUnusedVariables(
    program: TSESTree.Program,
    scopeManager: ScopeManager,
  ): VariableAnalysis {
    const cached = this.RESULTS_CACHE.get(program);
    if (cached) {
      return cached;
    }

    const visitor = new this(scopeManager);
    visitor.visit(program);

    const unusedVars = visitor.collectUnusedVariables(
      visitor.getScope(program),
    );
    this.RESULTS_CACHE.set(program, unusedVars);
    return unusedVars;
  }

  private collectUnusedVariables(
    scope: TSESLint.Scope.Scope,
    variables: MutableVariableAnalysis = {
      unusedVariables: new Set(),
      usedVariables: new Set(),
    },
  ): VariableAnalysis {
    if (
      // skip function expression names
      // this scope is created just to house the variable that allows a function
      // expression to self-reference if it has a name defined
      !scope.functionExpressionScope
    ) {
      for (const variable of scope.variables) {
        // cases that we don't want to treat as used or unused
        if (
          // implicit lib variables (from @typescript-eslint/scope-manager)
          // these aren't variables that should be checked ever
          variable instanceof ImplicitLibVariable
        ) {
          continue;
        }

        if (
          // variables marked with markVariableAsUsed()
          variable.eslintUsed ||
          // basic exported variables
          isExported(variable) ||
          // variables implicitly exported via a merged declaration
          isMergableExported(variable) ||
          // used variables
          isUsedVariable(variable)
        ) {
          variables.usedVariables.add(variable);
        } else {
          variables.unusedVariables.add(variable);
        }
      }
    }

    for (const childScope of scope.childScopes) {
      this.collectUnusedVariables(childScope, variables);
    }

    return variables;
  }

  //#region HELPERS

  private getScope(currentNode: TSESTree.Node): TSESLint.Scope.Scope {
    // On Program node, get the outermost scope to avoid return Node.js special function scope or ES modules scope.
    const inner = currentNode.type !== AST_NODE_TYPES.Program;

    let node: TSESTree.Node | undefined = currentNode;
    while (node) {
      const scope = this.#scopeManager.acquire(node, inner);

      if (scope) {
        if (scope.type === ScopeType.functionExpressionName) {
          return scope.childScopes[0];
        }
        return scope;
      }

      node = node.parent;
    }

    return this.#scopeManager.scopes[0];
  }

  private markVariableAsUsed(
    variableOrIdentifier: ScopeVariable | TSESTree.Identifier,
  ): void;
  private markVariableAsUsed(name: string, parent: TSESTree.Node): void;
  private markVariableAsUsed(
    variableOrIdentifierOrName: ScopeVariable | TSESTree.Identifier | string,
    parent?: TSESTree.Node,
  ): void {
    if (
      typeof variableOrIdentifierOrName !== 'string' &&
      !('type' in variableOrIdentifierOrName)
    ) {
      variableOrIdentifierOrName.eslintUsed = true;
      return;
    }

    let name: string;
    let node: TSESTree.Node;
    if (typeof variableOrIdentifierOrName === 'string') {
      name = variableOrIdentifierOrName;
      // eslint-disable-next-line @typescript-eslint/no-non-null-assertion
      node = parent!;
    } else {
      name = variableOrIdentifierOrName.name;
      node = variableOrIdentifierOrName;
    }

    let currentScope: TSESLint.Scope.Scope | null = this.getScope(node);
    while (currentScope) {
      const variable = currentScope.variables.find(
        scopeVar => scopeVar.name === name,
      );

      if (variable) {
        variable.eslintUsed = true;
        return;
      }

      currentScope = currentScope.upper;
    }
  }

  private visitClass(
    node: TSESTree.ClassDeclaration | TSESTree.ClassExpression,
  ): void {
    // skip a variable of class itself name in the class scope
    const scope = this.getScope(node) as TSESLint.Scope.Scopes.ClassScope;
    for (const variable of scope.variables) {
      if (variable.identifiers[0] === scope.block.id) {
        this.markVariableAsUsed(variable);
        return;
      }
    }
  }

  private visitFunction(
    node: TSESTree.FunctionDeclaration | TSESTree.FunctionExpression,
  ): void {
    const scope = this.getScope(node);
    // skip implicit "arguments" variable
    const variable = scope.set.get('arguments');
    if (variable?.defs.length === 0) {
      this.markVariableAsUsed(variable);
    }
  }

  private visitFunctionTypeSignature(
    node:
      | TSESTree.TSCallSignatureDeclaration
      | TSESTree.TSConstructorType
      | TSESTree.TSConstructSignatureDeclaration
      | TSESTree.TSDeclareFunction
      | TSESTree.TSEmptyBodyFunctionExpression
      | TSESTree.TSFunctionType
      | TSESTree.TSMethodSignature,
  ): void {
    // function type signature params create variables because they can be referenced within the signature,
    // but they obviously aren't unused variables for the purposes of this rule.
    for (const param of node.params) {
      this.visitPattern(param, name => {
        this.markVariableAsUsed(name);
      });
    }
  }

  private visitSetter(
    node: TSESTree.MethodDefinition | TSESTree.Property,
  ): void {
    if (node.kind === 'set') {
      // ignore setter parameters because they're syntactically required to exist
      for (const param of (node.value as TSESTree.FunctionLike).params) {
        this.visitPattern(param, id => {
          this.markVariableAsUsed(id);
        });
      }
    }
  }

  private visitForInForOf(
    node: TSESTree.ForInStatement | TSESTree.ForOfStatement,
  ): void {
    /**
     * (Brad Zacher): I hate that this has to exist.
     * But it is required for compat with the base ESLint rule.
     *
     * In 2015, ESLint decided to add an exception for these two specific cases
     * ```
     * for (var key in object) return;
     *
     * var key;
     * for (key in object) return;
     * ```
     *
     * I disagree with it, but what are you going to do...
     *
     * https://github.com/eslint/eslint/issues/2342
     */

    let idOrVariable;
    if (node.left.type === AST_NODE_TYPES.VariableDeclaration) {
      const variable = this.#scopeManager.getDeclaredVariables(node.left).at(0);
      if (!variable) {
        return;
      }
      idOrVariable = variable;
    }
    if (node.left.type === AST_NODE_TYPES.Identifier) {
      idOrVariable = node.left;
    }

    if (idOrVariable == null) {
      return;
    }

    let body = node.body;
    if (node.body.type === AST_NODE_TYPES.BlockStatement) {
      if (node.body.body.length !== 1) {
        return;
      }
      body = node.body.body[0];
    }

    if (body.type !== AST_NODE_TYPES.ReturnStatement) {
      return;
    }

    this.markVariableAsUsed(idOrVariable);
  }

  //#endregion HELPERS

  //#region VISITORS
  // NOTE - This is a simple visitor - meaning it does not support selectors

  protected ClassDeclaration = this.visitClass;

  protected ClassExpression = this.visitClass;

  protected FunctionDeclaration = this.visitFunction;

  protected FunctionExpression = this.visitFunction;

  protected ForInStatement = this.visitForInForOf;

  protected ForOfStatement = this.visitForInForOf;

  protected Identifier(node: TSESTree.Identifier): void {
    const scope = this.getScope(node);
    if (
      scope.type === TSESLint.Scope.ScopeType.function &&
      node.name === 'this'
    ) {
      // this parameters should always be considered used as they're pseudo-parameters
      if ('params' in scope.block && scope.block.params.includes(node)) {
        this.markVariableAsUsed(node);
      }
    }
  }

  protected MethodDefinition = this.visitSetter;

  protected Property = this.visitSetter;

  protected TSCallSignatureDeclaration = this.visitFunctionTypeSignature;

  protected TSConstructorType = this.visitFunctionTypeSignature;

  protected TSConstructSignatureDeclaration = this.visitFunctionTypeSignature;

  protected TSDeclareFunction = this.visitFunctionTypeSignature;

  protected TSEmptyBodyFunctionExpression = this.visitFunctionTypeSignature;

  protected TSEnumDeclaration(node: TSESTree.TSEnumDeclaration): void {
    // enum members create variables because they can be referenced within the enum,
    // but they obviously aren't unused variables for the purposes of this rule.
    const scope = this.getScope(node);
    for (const variable of scope.variables) {
      this.markVariableAsUsed(variable);
    }
  }

  protected TSFunctionType = this.visitFunctionTypeSignature;

  protected TSMappedType(node: TSESTree.TSMappedType): void {
    // mapped types create a variable for their type name, but it's not necessary to reference it,
    // so we shouldn't consider it as unused for the purpose of this rule.
    this.markVariableAsUsed(node.key);
  }

  protected TSMethodSignature = this.visitFunctionTypeSignature;

  protected TSModuleDeclaration(node: TSESTree.TSModuleDeclaration): void {
    // -- global augmentation can be in any file, and they do not need exports
    if (node.kind === 'global') {
      this.markVariableAsUsed('global', node.parent);
    }
  }

  protected TSParameterProperty(node: TSESTree.TSParameterProperty): void {
    let identifier: TSESTree.Identifier | null = null;
    switch (node.parameter.type) {
      case AST_NODE_TYPES.AssignmentPattern:
        if (node.parameter.left.type === AST_NODE_TYPES.Identifier) {
          identifier = node.parameter.left;
        }
        break;

      case AST_NODE_TYPES.Identifier:
        identifier = node.parameter;
        break;
    }

    if (identifier) {
      this.markVariableAsUsed(identifier);
    }
  }

  //#endregion VISITORS
}

//#region private helpers

/**
 * Checks the position of given nodes.
 * @param inner A node which is expected as inside.
 * @param outer A node which is expected as outside.
 * @returns `true` if the `inner` node exists in the `outer` node.
 */
function isInside(inner: TSESTree.Node, outer: TSESTree.Node): boolean {
  return inner.range[0] >= outer.range[0] && inner.range[1] <= outer.range[1];
}

/**
 * Determine if an identifier is referencing an enclosing name.
 * This only applies to declarations that create their own scope (modules, functions, classes)
 * @param ref The reference to check.
 * @param nodes The candidate function nodes.
 * @returns True if it's a self-reference, false if not.
 */
function isSelfReference(
  ref: TSESLint.Scope.Reference,
  nodes: Set<TSESTree.Node>,
): boolean {
  let scope: TSESLint.Scope.Scope | null = ref.from;

  while (scope) {
    if (nodes.has(scope.block)) {
      return true;
    }

    scope = scope.upper;
  }

  return false;
}

const MERGABLE_TYPES = new Set([
  AST_NODE_TYPES.TSInterfaceDeclaration,
  AST_NODE_TYPES.TSTypeAliasDeclaration,
  AST_NODE_TYPES.TSModuleDeclaration,
  AST_NODE_TYPES.ClassDeclaration,
  AST_NODE_TYPES.FunctionDeclaration,
]);
/**
 * Determine if the variable is directly exported
 * @param variable the variable to check
 */
function isMergableExported(variable: ScopeVariable): boolean {
  // If all of the merged things are of the same type, TS will error if not all of them are exported - so we only need to find one
  for (const def of variable.defs) {
    // parameters can never be exported.
    // their `node` prop points to the function decl, which can be exported
    // so we need to special case them
    if (def.type === TSESLint.Scope.DefinitionType.Parameter) {
      continue;
    }

    if (
      (MERGABLE_TYPES.has(def.node.type) &&
        def.node.parent?.type === AST_NODE_TYPES.ExportNamedDeclaration) ||
      def.node.parent?.type === AST_NODE_TYPES.ExportDefaultDeclaration
    ) {
      return true;
    }
  }

  return false;
}

/**
 * Determines if a given variable is being exported from a module.
 * @param variable eslint-scope variable object.
 * @returns True if the variable is exported, false if not.
 */
function isExported(variable: ScopeVariable): boolean {
  return variable.defs.some(definition => {
    let node = definition.node;

    if (node.type === AST_NODE_TYPES.VariableDeclarator) {
      // eslint-disable-next-line @typescript-eslint/no-non-null-assertion
      node = node.parent!;
    } else if (definition.type === TSESLint.Scope.DefinitionType.Parameter) {
      return false;
    }

    // eslint-disable-next-line @typescript-eslint/no-non-null-assertion
    return node.parent!.type.startsWith('Export');
  });
}

const LOGICAL_ASSIGNMENT_OPERATORS = new Set(['&&=', '||=', '??=']);

/**
 * Determines if the variable is used.
 * @param variable The variable to check.
 * @returns True if the variable is used
 */
function isUsedVariable(variable: ScopeVariable): boolean {
  /**
   * Gets a list of function definitions for a specified variable.
   * @param variable eslint-scope variable object.
   * @returns Function nodes.
   */
  function getFunctionDefinitions(variable: ScopeVariable): Set<TSESTree.Node> {
    const functionDefinitions = new Set<TSESTree.Node>();

    variable.defs.forEach(def => {
      // FunctionDeclarations
      if (def.type === TSESLint.Scope.DefinitionType.FunctionName) {
        functionDefinitions.add(def.node);
      }

      // FunctionExpressions
      if (
        def.type === TSESLint.Scope.DefinitionType.Variable &&
        (def.node.init?.type === AST_NODE_TYPES.FunctionExpression ||
          def.node.init?.type === AST_NODE_TYPES.ArrowFunctionExpression)
      ) {
        functionDefinitions.add(def.node.init);
      }
    });
    return functionDefinitions;
  }

  function getTypeDeclarations(variable: ScopeVariable): Set<TSESTree.Node> {
    const nodes = new Set<TSESTree.Node>();

    variable.defs.forEach(def => {
      if (
        def.node.type === AST_NODE_TYPES.TSInterfaceDeclaration ||
        def.node.type === AST_NODE_TYPES.TSTypeAliasDeclaration
      ) {
        nodes.add(def.node);
      }
    });

    return nodes;
  }

  function getModuleDeclarations(variable: ScopeVariable): Set<TSESTree.Node> {
    const nodes = new Set<TSESTree.Node>();

    variable.defs.forEach(def => {
      if (def.node.type === AST_NODE_TYPES.TSModuleDeclaration) {
        nodes.add(def.node);
      }
    });

    return nodes;
  }

  function getEnumDeclarations(variable: ScopeVariable): Set<TSESTree.Node> {
    const nodes = new Set<TSESTree.Node>();

    variable.defs.forEach(def => {
      if (def.node.type === AST_NODE_TYPES.TSEnumDeclaration) {
        nodes.add(def.node);
      }
    });

    return nodes;
  }

  /**
   * Checks if the ref is contained within one of the given nodes
   */
  function isInsideOneOf(
    ref: TSESLint.Scope.Reference,
    nodes: Set<TSESTree.Node>,
  ): boolean {
    for (const node of nodes) {
      if (isInside(ref.identifier, node)) {
        return true;
      }
    }

    return false;
  }

  /**
   * Checks whether a given node is unused expression or not.
   * @param node The node itself
   * @returns The node is an unused expression.
   */
  function isUnusedExpression(node: TSESTree.Expression): boolean {
    const parent = node.parent;

    if (parent.type === AST_NODE_TYPES.ExpressionStatement) {
      return true;
    }

    if (parent.type === AST_NODE_TYPES.SequenceExpression) {
      const isLastExpression =
        parent.expressions[parent.expressions.length - 1] === node;

      if (!isLastExpression) {
        return true;
      }
      return isUnusedExpression(parent);
    }

    return false;
  }

  /**
   * If a given reference is left-hand side of an assignment, this gets
   * the right-hand side node of the assignment.
   *
   * In the following cases, this returns null.
   *
   * - The reference is not the LHS of an assignment expression.
   * - The reference is inside of a loop.
   * - The reference is inside of a function scope which is different from
   *   the declaration.
   * @param ref A reference to check.
   * @param prevRhsNode The previous RHS node.
   * @returns The RHS node or null.
   */
  function getRhsNode(
    ref: TSESLint.Scope.Reference,
    prevRhsNode: TSESTree.Node | null,
  ): TSESTree.Node | null {
    /**
     * Checks whether the given node is in a loop or not.
     * @param node The node to check.
     * @returns `true` if the node is in a loop.
     */
    function isInLoop(node: TSESTree.Node): boolean {
      let currentNode: TSESTree.Node | undefined = node;
      while (currentNode) {
        if (ASTUtils.isFunction(currentNode)) {
          break;
        }

        if (ASTUtils.isLoop(currentNode)) {
          return true;
        }

        currentNode = currentNode.parent;
      }

      return false;
    }

    const id = ref.identifier;
    const parent = id.parent;
    const refScope = ref.from.variableScope;
    // eslint-disable-next-line @typescript-eslint/no-non-null-assertion
    const varScope = ref.resolved!.scope.variableScope;
    const canBeUsedLater = refScope !== varScope || isInLoop(id);

    /*
     * Inherits the previous node if this reference is in the node.
     * This is for `a = a + a`-like code.
     */
    if (prevRhsNode && isInside(id, prevRhsNode)) {
      return prevRhsNode;
    }

    if (
      parent.type === AST_NODE_TYPES.AssignmentExpression &&
      isUnusedExpression(parent) &&
      id === parent.left &&
      !canBeUsedLater
    ) {
      return parent.right;
    }
    return null;
  }

  /**
   * Checks whether a given reference is a read to update itself or not.
   * @param ref A reference to check.
   * @param rhsNode The RHS node of the previous assignment.
   * @returns The reference is a read to update itself.
   */
  function isReadForItself(
    ref: TSESLint.Scope.Reference,
    rhsNode: TSESTree.Node | null,
  ): boolean {
    /**
     * Checks whether a given Identifier node exists inside of a function node which can be used later.
     *
     * "can be used later" means:
     * - the function is assigned to a variable.
     * - the function is bound to a property and the object can be used later.
     * - the function is bound as an argument of a function call.
     *
     * If a reference exists in a function which can be used later, the reference is read when the function is called.
     * @param id An Identifier node to check.
     * @param rhsNode The RHS node of the previous assignment.
     * @returns `true` if the `id` node exists inside of a function node which can be used later.
     */
    function isInsideOfStorableFunction(
      id: TSESTree.Node,
      rhsNode: TSESTree.Node,
    ): boolean {
      /**
       * Finds a function node from ancestors of a node.
       * @param node A start node to find.
       * @returns A found function node.
       */
      function getUpperFunction(node: TSESTree.Node): TSESTree.Node | null {
        let currentNode: TSESTree.Node | undefined = node;
        while (currentNode) {
          if (ASTUtils.isFunction(currentNode)) {
            return currentNode;
          }
          currentNode = currentNode.parent;
        }

        return null;
      }

      /**
       * Checks whether a given function node is stored to somewhere or not.
       * If the function node is stored, the function can be used later.
       * @param funcNode A function node to check.
       * @param rhsNode The RHS node of the previous assignment.
       * @returns `true` if under the following conditions:
       *      - the funcNode is assigned to a variable.
       *      - the funcNode is bound as an argument of a function call.
       *      - the function is bound to a property and the object satisfies above conditions.
       */
      function isStorableFunction(
        funcNode: TSESTree.Node,
        rhsNode: TSESTree.Node,
      ): boolean {
        let node = funcNode;
        let parent = funcNode.parent;

        while (parent && isInside(parent, rhsNode)) {
          switch (parent.type) {
            case AST_NODE_TYPES.SequenceExpression:
              if (parent.expressions[parent.expressions.length - 1] !== node) {
                return false;
              }
              break;

            case AST_NODE_TYPES.CallExpression:
            case AST_NODE_TYPES.NewExpression:
              return parent.callee !== node;

            case AST_NODE_TYPES.AssignmentExpression:
            case AST_NODE_TYPES.TaggedTemplateExpression:
            case AST_NODE_TYPES.YieldExpression:
              return true;

            default:
              if (
                parent.type.endsWith('Statement') ||
                parent.type.endsWith('Declaration')
              ) {
                /*
                 * If it encountered statements, this is a complex pattern.
                 * Since analyzing complex patterns is hard, this returns `true` to avoid false positive.
                 */
                return true;
              }
          }

          node = parent;
          parent = parent.parent;
        }

        return false;
      }

      const funcNode = getUpperFunction(id);

      return (
        !!funcNode &&
        isInside(funcNode, rhsNode) &&
        isStorableFunction(funcNode, rhsNode)
      );
    }

    const id = ref.identifier;
    const parent = id.parent;

    return (
      ref.isRead() && // in RHS of an assignment for itself. e.g. `a = a + 1`
      // self update. e.g. `a += 1`, `a++`
      ((parent.type === AST_NODE_TYPES.AssignmentExpression &&
        !LOGICAL_ASSIGNMENT_OPERATORS.has(parent.operator) &&
        isUnusedExpression(parent) &&
        parent.left === id) ||
        (parent.type === AST_NODE_TYPES.UpdateExpression &&
          isUnusedExpression(parent)) ||
        (!!rhsNode &&
          isInside(id, rhsNode) &&
          !isInsideOfStorableFunction(id, rhsNode)))
    );
  }

  const functionNodes = getFunctionDefinitions(variable);
  const isFunctionDefinition = functionNodes.size > 0;

  const typeDeclNodes = getTypeDeclarations(variable);
  const isTypeDecl = typeDeclNodes.size > 0;

  const moduleDeclNodes = getModuleDeclarations(variable);
  const isModuleDecl = moduleDeclNodes.size > 0;

  const enumDeclNodes = getEnumDeclarations(variable);
  const isEnumDecl = enumDeclNodes.size > 0;

  let rhsNode: TSESTree.Node | null = null;

  return variable.references.some(ref => {
    const forItself = isReadForItself(ref, rhsNode);

    rhsNode = getRhsNode(ref, rhsNode);

    return (
      ref.isRead() &&
      !forItself &&
      !(isFunctionDefinition && isSelfReference(ref, functionNodes)) &&
      !(isTypeDecl && isInsideOneOf(ref, typeDeclNodes)) &&
      !(isModuleDecl && isSelfReference(ref, moduleDeclNodes)) &&
      !(isEnumDecl && isSelfReference(ref, enumDeclNodes))
    );
  });
}

//#endregion private helpers

/**
 * Collects the set of unused variables for a given context.
 *
 * Due to complexity, this does not take into consideration:
 * - variables within declaration files
 * - variables within ambient module declarations
 */
<<<<<<< HEAD
function collectUnusedVariables(
  context: Readonly<TSESLint.RuleContext<string, readonly unknown[]>>,
): ReadonlySet<TSESLint.Scope.Variable> {
  return UnusedVarsVisitor.collectUnusedVariables(context);
=======
function collectVariables<
  MessageIds extends string,
  Options extends readonly unknown[],
>(
  context: Readonly<TSESLint.RuleContext<MessageIds, Options>>,
): VariableAnalysis {
  return UnusedVarsVisitor.collectUnusedVariables(
    context.sourceCode.ast,
    ESLintUtils.nullThrows(
      context.sourceCode.scopeManager,
      'Missing required scope manager',
    ),
  );
>>>>>>> ec20eafa
}

export { collectVariables };<|MERGE_RESOLUTION|>--- conflicted
+++ resolved
@@ -811,12 +811,6 @@
  * - variables within declaration files
  * - variables within ambient module declarations
  */
-<<<<<<< HEAD
-function collectUnusedVariables(
-  context: Readonly<TSESLint.RuleContext<string, readonly unknown[]>>,
-): ReadonlySet<TSESLint.Scope.Variable> {
-  return UnusedVarsVisitor.collectUnusedVariables(context);
-=======
 function collectVariables<
   MessageIds extends string,
   Options extends readonly unknown[],
@@ -830,7 +824,6 @@
       'Missing required scope manager',
     ),
   );
->>>>>>> ec20eafa
 }
 
 export { collectVariables };