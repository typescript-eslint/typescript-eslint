/**
 * @fileoverview Really small utility functions that didn't deserve their own files
 */

import { TSESTree, AST_NODE_TYPES } from '@typescript-eslint/typescript-estree';
import RuleModule from 'ts-eslint';
import { SourceCode } from 'ts-eslint';

/**
 * Check if the context file name is *.ts or *.tsx
 */
export function isTypeScriptFile(fileName: string) {
  return /\.tsx?$/i.test(fileName || '');
}

/**
 * Check if the context file name is *.d.ts or *.d.tsx
 */
export function isDefinitionFile(fileName: string) {
  return /\.d\.tsx?$/i.test(fileName || '');
}

/**
 * Upper cases the first character or the string
 */
export function upperCaseFirst(str: string) {
  return str[0].toUpperCase() + str.slice(1);
}

type InferOptionsTypeFromRuleNever<T> = T extends RuleModule<
  never,
  infer TOptions
>
  ? TOptions
  : unknown;
/**
 * Uses type inference to fetch the TOptions type from the given RuleModule
 */
export type InferOptionsTypeFromRule<T> = T extends RuleModule<
  any,
  infer TOptions
>
  ? TOptions
  : InferOptionsTypeFromRuleNever<T>;

/**
 * Uses type inference to fetch the TMessageIds type from the given RuleModule
 */
export type InferMessageIdsTypeFromRule<T> = T extends RuleModule<
  infer TMessageIds,
  any
>
  ? TMessageIds
  : unknown;

/**
 * Gets a string name representation of the given PropertyName node
 */
export function getNameFromPropertyName(
  propertyName: TSESTree.PropertyName,
): string {
  if (propertyName.type === AST_NODE_TYPES.Identifier) {
    return propertyName.name;
  }
  return `${propertyName.value}`;
}

<<<<<<< HEAD
/** Return true if both parameters are equal. */
export type Equal<T> = (a: T, b: T) => boolean;

export function arraysAreEqual<T>(
  a: T[] | undefined,
  b: T[] | undefined,
  eq: (a: T, b: T) => boolean,
): boolean {
  return (
    a === b ||
    (a !== undefined &&
      b !== undefined &&
      a.length === b.length &&
      a.every((x, idx) => eq(x, b[idx])))
=======
/**
 * Gets a string name representation of the name of the given MethodDefinition
 * or ClassProperty node, with handling for computed property names.
 */
export function getNameFromClassMember(
  methodDefinition: TSESTree.MethodDefinition | TSESTree.ClassProperty,
  sourceCode: SourceCode,
): string {
  if (keyCanBeReadAsPropertyName(methodDefinition.key)) {
    return getNameFromPropertyName(methodDefinition.key);
  }

  return sourceCode.text.slice(...methodDefinition.key.range);
}

/**
 * This covers both actual property names, as well as computed properties that are either
 * an identifier or a literal at the top level.
 */
function keyCanBeReadAsPropertyName(
  node: TSESTree.Expression,
): node is TSESTree.PropertyName {
  return (
    node.type === AST_NODE_TYPES.Literal ||
    node.type === AST_NODE_TYPES.Identifier
>>>>>>> 18484a2d
  );
}<|MERGE_RESOLUTION|>--- conflicted
+++ resolved
@@ -65,7 +65,6 @@
   return `${propertyName.value}`;
 }
 
-<<<<<<< HEAD
 /** Return true if both parameters are equal. */
 export type Equal<T> = (a: T, b: T) => boolean;
 
@@ -80,7 +79,9 @@
       b !== undefined &&
       a.length === b.length &&
       a.every((x, idx) => eq(x, b[idx])))
-=======
+  );
+}
+
 /**
  * Gets a string name representation of the name of the given MethodDefinition
  * or ClassProperty node, with handling for computed property names.
@@ -106,6 +107,5 @@
   return (
     node.type === AST_NODE_TYPES.Literal ||
     node.type === AST_NODE_TYPES.Identifier
->>>>>>> 18484a2d
   );
 }