--- conflicted
+++ resolved
@@ -6,15 +6,7 @@
   ESLintUtils,
 } from '@typescript-eslint/utils';
 
-<<<<<<< HEAD
-export interface WrappingFixerParams {
-  /** Source code. */
-  sourceCode: Readonly<TSESLint.SourceCode>;
-  /** The node we want to modify. */
-  node: TSESTree.Node;
-=======
 interface WrappingFixerParams {
->>>>>>> 07d0e0d4
   /**
    * Descendant of `node` we want to preserve.
    * Use this to replace some code with another.
