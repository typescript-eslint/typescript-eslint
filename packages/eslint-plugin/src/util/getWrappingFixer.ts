import type { TSESLint, TSESTree } from '@typescript-eslint/utils';

import {
  AST_NODE_TYPES,
  ASTUtils,
  ESLintUtils,
} from '@typescript-eslint/utils';

interface WrappingFixerParams {
  /**
   * Descendant of `node` we want to preserve.
   * Use this to replace some code with another.
   * By default it's the node we are modifying (so nothing is removed).
   * You can pass multiple nodes as an array.
   */
  innerNode?: TSESTree.Node | TSESTree.Node[];
  /** The node we want to modify. */
  node: TSESTree.Node;
  /** Source code. */
  sourceCode: Readonly<TSESLint.SourceCode>;
  /**
   * The function which gets the code of the `innerNode` and returns some code around it.
   * Receives multiple arguments if there are multiple innerNodes.
   * E.g. ``code => `${code} != null` ``
   */
  wrap: (...code: string[]) => string;
}

/**
 * Wraps node with some code. Adds parenthesis as necessary.
 * @returns Fixer which adds the specified code and parens if necessary.
 */
<<<<<<< HEAD
export function getWrappingFixer(params: WrappingFixerParams) {
  const { sourceCode, node, innerNode = node, wrap } = params;
=======
export function getWrappingFixer(
  params: WrappingFixerParams,
): TSESLint.ReportFixFunction {
  const { node, innerNode = node, sourceCode, wrap } = params;
>>>>>>> f83a5910
  const innerNodes = Array.isArray(innerNode) ? innerNode : [innerNode];

  return (fixer: TSESLint.RuleFixer): TSESLint.RuleFix => {
    const innerCodes = innerNodes.map(innerNode => {
      let code = sourceCode.getText(innerNode);

      /**
       * Wrap our node in parens to prevent the following cases:
       * - It has a weaker precedence than the code we are wrapping it in
       * - It's gotten mistaken as block statement instead of object expression
       */
      if (
        !isStrongPrecedenceNode(innerNode) ||
        isObjectExpressionInOneLineReturn(node, innerNode)
      ) {
        code = `(${code})`;
      }

      return code;
    });

    // do the wrapping
    let code = wrap(...innerCodes);

    // check the outer expression's precedence
    if (
      isWeakPrecedenceParent(node) &&
      // we wrapped the node in some expression which very likely has a different precedence than original wrapped node
      // let's wrap the whole expression in parens just in case
      !ASTUtils.isParenthesized(node, sourceCode)
    ) {
      code = `(${code})`;
    }

    // check if we need to insert semicolon
    if (/^[-+`<([]/.test(code) && isMissingSemicolonBefore(node, sourceCode)) {
      code = `;${code}`;
    }

    return fixer.replaceText(node, code);
  };
}
/**
 * If the node to be moved and the destination node require parentheses, include parentheses in the node to be moved.
 * @param sourceCode Source code of current file
 * @param nodeToMove Nodes that need to be moved
 * @param destinationNode Final destination node with nodeToMove
 * @returns If parentheses are required, code for the nodeToMove node is returned with parentheses at both ends of the code.
 */
export function getMovedNodeCode(params: {
  destinationNode: TSESTree.Node;
  nodeToMove: TSESTree.Node;
  sourceCode: Readonly<TSESLint.SourceCode>;
}): string {
  const { destinationNode, nodeToMove: existingNode, sourceCode } = params;
  const code = sourceCode.getText(existingNode);
  if (isStrongPrecedenceNode(existingNode)) {
    // Moved node never needs parens
    return code;
  }

  if (!isWeakPrecedenceParent(destinationNode)) {
    // Destination would never needs parens, regardless what node moves there
    return code;
  }

  // Parens may be necessary
  return `(${code})`;
}

/**
 * Check if a node will always have the same precedence if it's parent changes.
 */
export function isStrongPrecedenceNode(innerNode: TSESTree.Node): boolean {
  return (
    innerNode.type === AST_NODE_TYPES.Literal ||
    innerNode.type === AST_NODE_TYPES.Identifier ||
    innerNode.type === AST_NODE_TYPES.TSTypeReference ||
    innerNode.type === AST_NODE_TYPES.TSTypeOperator ||
    innerNode.type === AST_NODE_TYPES.ArrayExpression ||
    innerNode.type === AST_NODE_TYPES.ObjectExpression ||
    innerNode.type === AST_NODE_TYPES.MemberExpression ||
    innerNode.type === AST_NODE_TYPES.CallExpression ||
    innerNode.type === AST_NODE_TYPES.NewExpression ||
    innerNode.type === AST_NODE_TYPES.TaggedTemplateExpression ||
    innerNode.type === AST_NODE_TYPES.TSInstantiationExpression
  );
}

/**
 * Check if a node's parent could have different precedence if the node changes.
 */
function isWeakPrecedenceParent(node: TSESTree.Node): boolean {
  const parent = node.parent;
  if (!parent) {
    return false;
  }

  if (
    parent.type === AST_NODE_TYPES.UpdateExpression ||
    parent.type === AST_NODE_TYPES.UnaryExpression ||
    parent.type === AST_NODE_TYPES.BinaryExpression ||
    parent.type === AST_NODE_TYPES.LogicalExpression ||
    parent.type === AST_NODE_TYPES.ConditionalExpression ||
    parent.type === AST_NODE_TYPES.AwaitExpression
  ) {
    return true;
  }

  if (
    parent.type === AST_NODE_TYPES.MemberExpression &&
    parent.object === node
  ) {
    return true;
  }

  if (
    (parent.type === AST_NODE_TYPES.CallExpression ||
      parent.type === AST_NODE_TYPES.NewExpression) &&
    parent.callee === node
  ) {
    return true;
  }

  if (
    parent.type === AST_NODE_TYPES.TaggedTemplateExpression &&
    parent.tag === node
  ) {
    return true;
  }

  return false;
}

/**
 * Returns true if a node is at the beginning of expression statement and the statement above doesn't end with semicolon.
 * Doesn't check if the node begins with `(`, `[` or `` ` ``.
 */
function isMissingSemicolonBefore(
  node: TSESTree.Node,
  sourceCode: TSESLint.SourceCode,
): boolean {
  for (;;) {
    // https://github.com/typescript-eslint/typescript-eslint/issues/6225
    // eslint-disable-next-line @typescript-eslint/no-non-null-assertion
    const parent = node.parent!;

    if (parent.type === AST_NODE_TYPES.ExpressionStatement) {
      const block = parent.parent;
      if (
        block.type === AST_NODE_TYPES.Program ||
        block.type === AST_NODE_TYPES.BlockStatement
      ) {
        // parent is an expression statement in a block
        const statementIndex = block.body.indexOf(parent);
        const previousStatement = block.body[statementIndex - 1];
        if (
          statementIndex > 0 &&
          ESLintUtils.nullThrows(
            sourceCode.getLastToken(previousStatement),
            'Mismatched semicolon and block',
          ).value !== ';'
        ) {
          return true;
        }
      }
    }

    if (!isLeftHandSide(node)) {
      return false;
    }

    node = parent;
  }
}

/**
 * Checks if a node is LHS of an operator.
 */
function isLeftHandSide(node: TSESTree.Node): boolean {
  // https://github.com/typescript-eslint/typescript-eslint/issues/6225
  // eslint-disable-next-line @typescript-eslint/no-non-null-assertion
  const parent = node.parent!;

  // a++
  if (parent.type === AST_NODE_TYPES.UpdateExpression) {
    return true;
  }

  // a + b
  if (
    (parent.type === AST_NODE_TYPES.BinaryExpression ||
      parent.type === AST_NODE_TYPES.LogicalExpression ||
      parent.type === AST_NODE_TYPES.AssignmentExpression) &&
    node === parent.left
  ) {
    return true;
  }

  // a ? b : c
  if (
    parent.type === AST_NODE_TYPES.ConditionalExpression &&
    node === parent.test
  ) {
    return true;
  }

  // a(b)
  if (parent.type === AST_NODE_TYPES.CallExpression && node === parent.callee) {
    return true;
  }

  // a`b`
  if (
    parent.type === AST_NODE_TYPES.TaggedTemplateExpression &&
    node === parent.tag
  ) {
    return true;
  }

  return false;
}

/**
 * Checks if a node's parent is arrow function expression and a inner node is object expression
 */
function isObjectExpressionInOneLineReturn(
  node: TSESTree.Node,
  innerNode: TSESTree.Node,
): boolean {
  return (
    node.parent?.type === AST_NODE_TYPES.ArrowFunctionExpression &&
    node.parent.body === node &&
    innerNode.type === AST_NODE_TYPES.ObjectExpression
  );
}<|MERGE_RESOLUTION|>--- conflicted
+++ resolved
@@ -1,5 +1,4 @@
 import type { TSESLint, TSESTree } from '@typescript-eslint/utils';
-
 import {
   AST_NODE_TYPES,
   ASTUtils,
@@ -30,15 +29,8 @@
  * Wraps node with some code. Adds parenthesis as necessary.
  * @returns Fixer which adds the specified code and parens if necessary.
  */
-<<<<<<< HEAD
 export function getWrappingFixer(params: WrappingFixerParams) {
-  const { sourceCode, node, innerNode = node, wrap } = params;
-=======
-export function getWrappingFixer(
-  params: WrappingFixerParams,
-): TSESLint.ReportFixFunction {
   const { node, innerNode = node, sourceCode, wrap } = params;
->>>>>>> f83a5910
   const innerNodes = Array.isArray(innerNode) ? innerNode : [innerNode];
 
   return (fixer: TSESLint.RuleFixer): TSESLint.RuleFix => {
