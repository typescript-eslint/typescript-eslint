--- conflicted
+++ resolved
@@ -1,16 +1,11 @@
-<<<<<<< HEAD
 import { ESLintUtils } from '@typescript-eslint/util';
 
-=======
-export * from './applyDefault';
 export * from './astUtils';
 export * from './createRule';
-export * from './deepMerge';
->>>>>>> 9b7e6920
 export * from './getParserServices';
 export * from './misc';
 export * from './types';
 
 // this is done for convenience - saves migrating all of the old rules
-const { applyDefault, createRule, deepMerge, isObjectNotArray } = ESLintUtils;
-export { applyDefault, createRule, deepMerge, isObjectNotArray };+const { applyDefault, deepMerge, isObjectNotArray } = ESLintUtils;
+export { applyDefault, deepMerge, isObjectNotArray };