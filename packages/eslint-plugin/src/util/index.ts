import { ESLintUtils } from '@typescript-eslint/utils';

export * from './addBracesToArrowFix';
export * from './astUtils';
export * from './collectUnusedVariables';
export * from './createRule';
export * from './discardReturnValueFix';
export * from './getBaseTypesOfClassMember';
export * from './getFixOrSuggest';
export * from './getFunctionHeadLoc';
export * from './getNameFromExpression';
export * from './getOperatorPrecedence';
export * from './getRangeWithParens';
export * from './getStaticStringValue';
export * from './getStringLength';
export * from './getTextWithParentheses';
export * from './getThisExpression';
export * from './getWrappingFixer';
export * from './isAssignee';
export * from './isNodeEqual';
export * from './isNullLiteral';
export * from './isStartOfExpressionStatement';
export * from './isUndefinedIdentifier';
export * from './misc';
export * from './needsPrecedingSemiColon';
export * from './objectIterators';
export * from './scopeUtils';
export * from './types';
<<<<<<< HEAD
export * from './walkStatements';
=======
export * from './isAssignee';
export * from './getFixOrSuggest';
export * from './isArrayMethodCallWithPredicate';
>>>>>>> 385bedb3

// this is done for convenience - saves migrating all of the old rules
export * from '@typescript-eslint/type-utils';
const {
  applyDefault,
  deepMerge,
  isObjectNotArray,
  getParserServices,
  nullThrows,
  NullThrowsReasons,
} = ESLintUtils;
type InferMessageIdsTypeFromRule<T> =
  ESLintUtils.InferMessageIdsTypeFromRule<T>;
type InferOptionsTypeFromRule<T> = ESLintUtils.InferOptionsTypeFromRule<T>;

export {
  applyDefault,
  deepMerge,
  isObjectNotArray,
  getParserServices,
  nullThrows,
  type InferMessageIdsTypeFromRule,
  type InferOptionsTypeFromRule,
  NullThrowsReasons,
};<|MERGE_RESOLUTION|>--- conflicted
+++ resolved
@@ -16,6 +16,7 @@
 export * from './getTextWithParentheses';
 export * from './getThisExpression';
 export * from './getWrappingFixer';
+export * from './isArrayMethodCallWithPredicate';
 export * from './isAssignee';
 export * from './isNodeEqual';
 export * from './isNullLiteral';
@@ -26,13 +27,7 @@
 export * from './objectIterators';
 export * from './scopeUtils';
 export * from './types';
-<<<<<<< HEAD
 export * from './walkStatements';
-=======
-export * from './isAssignee';
-export * from './getFixOrSuggest';
-export * from './isArrayMethodCallWithPredicate';
->>>>>>> 385bedb3
 
 // this is done for convenience - saves migrating all of the old rules
 export * from '@typescript-eslint/type-utils';
