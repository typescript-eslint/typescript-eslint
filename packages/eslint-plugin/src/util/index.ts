--- conflicted
+++ resolved
@@ -6,6 +6,7 @@
 export * from './createRule';
 export * from './discardReturnValueFix';
 export * from './getBaseTypesOfClassMember';
+export * from './getConstraintInfo';
 export * from './getFixOrSuggest';
 export * from './getFunctionHeadLoc';
 export * from './getNameFromExpression';
@@ -28,11 +29,7 @@
 export * from './needsToBeAwaited';
 export * from './scopeUtils';
 export * from './types';
-<<<<<<< HEAD
 export * from './walkStatements';
-=======
-export * from './getConstraintInfo';
->>>>>>> f2a3e8c0
 
 // this is done for convenience - saves migrating all of the old rules
 export * from '@typescript-eslint/type-utils';
