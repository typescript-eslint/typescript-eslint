--- conflicted
+++ resolved
@@ -26,12 +26,9 @@
 export * from './types';
 export * from './getConstraintInfo';
 export * from './getValueOfLiteralType';
+export * from './isHigherPrecedenceThanAwait';
+export * from './skipChainExpression';
 export * from './truthinessAndNullishUtils';
-<<<<<<< HEAD
-export * from './isHigherPrecedenceThanAwait';
-=======
-export * from './skipChainExpression';
->>>>>>> 0a0a0852
 
 // this is done for convenience - saves migrating all of the old rules
 export * from '@typescript-eslint/type-utils';
