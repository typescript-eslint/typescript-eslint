--- conflicted
+++ resolved
@@ -6,6 +6,7 @@
 export * from './createRule';
 export * from './discardReturnValueFix';
 export * from './getBaseTypesOfClassMember';
+export * from './getFixOrSuggest';
 export * from './getFunctionHeadLoc';
 export * from './getNameFromExpression';
 export * from './getOperatorPrecedence';
@@ -17,19 +18,13 @@
 export * from './getWrappingFixer';
 export * from './isAssignee';
 export * from './isNodeEqual';
-export * from './isNodeEqual';
 export * from './isNullLiteral';
 export * from './isUndefinedIdentifier';
 export * from './misc';
 export * from './objectIterators';
 export * from './scopeUtils';
 export * from './types';
-<<<<<<< HEAD
 export * from './walkStatements';
-=======
-export * from './isAssignee';
-export * from './getFixOrSuggest';
->>>>>>> a8f91e3b
 
 // this is done for convenience - saves migrating all of the old rules
 export * from '@typescript-eslint/type-utils';
