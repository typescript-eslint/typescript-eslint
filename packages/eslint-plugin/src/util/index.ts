import { ESLintUtils } from '@typescript-eslint/utils';

export * from './addBracesToArrowFix';
export * from './astUtils';
export * from './collectUnusedVariables';
export * from './createRule';
<<<<<<< HEAD
export * from './discardReturnValueFix';
export * from './getBaseTypesOfClassMember';
=======
>>>>>>> f83a5910
export * from './getFixOrSuggest';
export * from './getFunctionHeadLoc';
export * from './getNameFromExpression';
export * from './getOperatorPrecedence';
export * from './getRangeWithParens';
export * from './getStaticStringValue';
export * from './getStringLength';
export * from './getTextWithParentheses';
export * from './getThisExpression';
export * from './getWrappingFixer';
export * from './isArrayMethodCallWithPredicate';
export * from './isAssignee';
export * from './isNodeEqual';
export * from './isNullLiteral';
export * from './isStartOfExpressionStatement';
export * from './isUndefinedIdentifier';
export * from './misc';
export * from './needsPrecedingSemiColon';
export * from './objectIterators';
export * from './scopeUtils';
export * from './types';
<<<<<<< HEAD
export * from './walkStatements';
=======
>>>>>>> f83a5910

// this is done for convenience - saves migrating all of the old rules
export * from '@typescript-eslint/type-utils';
const {
  applyDefault,
  deepMerge,
  getParserServices,
  isObjectNotArray,
  nullThrows,
  NullThrowsReasons,
} = ESLintUtils;
type InferMessageIdsTypeFromRule<T> =
  ESLintUtils.InferMessageIdsTypeFromRule<T>;
type InferOptionsTypeFromRule<T> = ESLintUtils.InferOptionsTypeFromRule<T>;

export {
  applyDefault,
  deepMerge,
  getParserServices,
  type InferMessageIdsTypeFromRule,
  type InferOptionsTypeFromRule,
  isObjectNotArray,
  nullThrows,
  NullThrowsReasons,
};<|MERGE_RESOLUTION|>--- conflicted
+++ resolved
@@ -4,11 +4,8 @@
 export * from './astUtils';
 export * from './collectUnusedVariables';
 export * from './createRule';
-<<<<<<< HEAD
 export * from './discardReturnValueFix';
 export * from './getBaseTypesOfClassMember';
-=======
->>>>>>> f83a5910
 export * from './getFixOrSuggest';
 export * from './getFunctionHeadLoc';
 export * from './getNameFromExpression';
@@ -30,10 +27,7 @@
 export * from './objectIterators';
 export * from './scopeUtils';
 export * from './types';
-<<<<<<< HEAD
 export * from './walkStatements';
-=======
->>>>>>> f83a5910
 
 // this is done for convenience - saves migrating all of the old rules
 export * from '@typescript-eslint/type-utils';
