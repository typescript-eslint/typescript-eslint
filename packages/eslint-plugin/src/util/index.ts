import { ESLintUtils } from '@typescript-eslint/utils';

export * from './astUtils';
export * from './collectUnusedVariables';
export * from './createRule';
export * from './getFixOrSuggest';
export * from './getFunctionHeadLoc';
export * from './getOperatorPrecedence';
export * from './getStaticStringValue';
export * from './getStringLength';
export * from './getTextWithParentheses';
export * from './getThisExpression';
export * from './getWrappingFixer';
export * from './hasOverloadSignatures';
export * from './isArrayMethodCallWithPredicate';
export * from './isAssignee';
export * from './isNodeEqual';
export * from './isNullLiteral';
export * from './isStartOfExpressionStatement';
export * from './isUndefinedIdentifier';
export * from './misc';
export * from './needsPrecedingSemiColon';
export * from './objectIterators';
export * from './needsToBeAwaited';
export * from './scopeUtils';
export * from './types';
export * from './getConstraintInfo';
export * from './getValueOfLiteralType';
<<<<<<< HEAD
export * from './truthinessUtils';
=======
export * from './isHigherPrecedenceThanAwait';
export * from './skipChainExpression';
export * from './truthinessAndNullishUtils';
>>>>>>> dfd21c0e

// this is done for convenience - saves migrating all of the old rules
export * from '@typescript-eslint/type-utils';

export const {
  applyDefault,
  deepMerge,
  getParserServices,
  isObjectNotArray,
  nullThrows,
  NullThrowsReasons,
} = ESLintUtils;
export type InferMessageIdsTypeFromRule<T> =
  ESLintUtils.InferMessageIdsTypeFromRule<T>;
export type InferOptionsTypeFromRule<T> =
  ESLintUtils.InferOptionsTypeFromRule<T>;<|MERGE_RESOLUTION|>--- conflicted
+++ resolved
@@ -26,13 +26,9 @@
 export * from './types';
 export * from './getConstraintInfo';
 export * from './getValueOfLiteralType';
-<<<<<<< HEAD
-export * from './truthinessUtils';
-=======
 export * from './isHigherPrecedenceThanAwait';
 export * from './skipChainExpression';
-export * from './truthinessAndNullishUtils';
->>>>>>> dfd21c0e
+export * from './truthinessUtils';
 
 // this is done for convenience - saves migrating all of the old rules
 export * from '@typescript-eslint/type-utils';
