import type { TSESLint, TSESTree } from '@typescript-eslint/experimental-utils';
<<<<<<< HEAD
import escapeRegExp from 'lodash/escapeRegExp';
import * as ts from 'typescript';
=======
import { escapeRegExp } from './escapeRegExp';
>>>>>>> 15f71841

// deeply re-export, for convenience
export * from '@typescript-eslint/experimental-utils/dist/ast-utils';

// The following is copied from `eslint`'s source code since it doesn't exist in eslint@5.
// https://github.com/eslint/eslint/blob/145aec1ab9052fbca96a44d04927c595951b1536/lib/rules/utils/ast-utils.js#L1751-L1779
// Could be export { getNameLocationInGlobalDirectiveComment } from 'eslint/lib/rules/utils/ast-utils'
/**
 * Get the `loc` object of a given name in a `/*globals` directive comment.
 * @param {SourceCode} sourceCode The source code to convert index to loc.
 * @param {Comment} comment The `/*globals` directive comment which include the name.
 * @param {string} name The name to find.
 * @returns {SourceLocation} The `loc` object.
 */
export function getNameLocationInGlobalDirectiveComment(
  sourceCode: TSESLint.SourceCode,
  comment: TSESTree.Comment,
  name: string,
): TSESTree.SourceLocation {
  const namePattern = new RegExp(
    `[\\s,]${escapeRegExp(name)}(?:$|[\\s,:])`,
    'gu',
  );

  // To ignore the first text "global".
  namePattern.lastIndex = comment.value.indexOf('global') + 6;

  // Search a given variable name.
  const match = namePattern.exec(comment.value);

  // Convert the index to loc.
  const start = sourceCode.getLocFromIndex(
    comment.range[0] + '/*'.length + (match ? match.index + 1 : 0),
  );
  const end = {
    line: start.line,
    column: start.column + (match ? name.length : 1),
  };

  return { start, end };
}

// Copied from typescript https://github.com/microsoft/TypeScript/blob/42b0e3c4630c129ca39ce0df9fff5f0d1b4dd348/src/compiler/utilities.ts#L1335
// Warning: This has the same semantics as the forEach family of functions,
//          in that traversal terminates in the event that 'visitor' supplies a truthy value.
export function forEachReturnStatement<T>(
  body: ts.Block,
  visitor: (stmt: ts.ReturnStatement) => T,
): T | undefined {
  return traverse(body);

  function traverse(node: ts.Node): T | undefined {
    switch (node.kind) {
      case ts.SyntaxKind.ReturnStatement:
        return visitor(<ts.ReturnStatement>node);
      case ts.SyntaxKind.CaseBlock:
      case ts.SyntaxKind.Block:
      case ts.SyntaxKind.IfStatement:
      case ts.SyntaxKind.DoStatement:
      case ts.SyntaxKind.WhileStatement:
      case ts.SyntaxKind.ForStatement:
      case ts.SyntaxKind.ForInStatement:
      case ts.SyntaxKind.ForOfStatement:
      case ts.SyntaxKind.WithStatement:
      case ts.SyntaxKind.SwitchStatement:
      case ts.SyntaxKind.CaseClause:
      case ts.SyntaxKind.DefaultClause:
      case ts.SyntaxKind.LabeledStatement:
      case ts.SyntaxKind.TryStatement:
      case ts.SyntaxKind.CatchClause:
        return ts.forEachChild(node, traverse);
    }

    return undefined;
  }
}<|MERGE_RESOLUTION|>--- conflicted
+++ resolved
@@ -1,10 +1,6 @@
 import type { TSESLint, TSESTree } from '@typescript-eslint/experimental-utils';
-<<<<<<< HEAD
-import escapeRegExp from 'lodash/escapeRegExp';
+import { escapeRegExp } from './escapeRegExp';
 import * as ts from 'typescript';
-=======
-import { escapeRegExp } from './escapeRegExp';
->>>>>>> 15f71841
 
 // deeply re-export, for convenience
 export * from '@typescript-eslint/experimental-utils/dist/ast-utils';
