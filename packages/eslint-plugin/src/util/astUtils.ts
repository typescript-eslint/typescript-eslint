import {
  TSESTree,
  AST_TOKEN_TYPES,
  AST_NODE_TYPES,
} from '@typescript-eslint/experimental-utils';

const LINEBREAK_MATCHER = /\r\n|[\r\n\u2028\u2029]/;

function isOptionalChainPunctuator(
  token: TSESTree.Token | TSESTree.Comment,
): boolean {
  return token.type === AST_TOKEN_TYPES.Punctuator && token.value === '?.';
}
function isNotOptionalChainPunctuator(
  token: TSESTree.Token | TSESTree.Comment,
): boolean {
  return !isOptionalChainPunctuator(token);
}

function isNonNullAssertionPunctuator(
  token: TSESTree.Token | TSESTree.Comment,
): boolean {
  return token.type === AST_TOKEN_TYPES.Punctuator && token.value === '!';
}
function isNotNonNullAssertionPunctuator(
  token: TSESTree.Token | TSESTree.Comment,
): boolean {
  return !isNonNullAssertionPunctuator(token);
}

/**
 * Returns true if and only if the node represents: foo?.() or foo.bar?.()
 */
function isOptionalOptionalChain(
  node: TSESTree.Node,
): node is TSESTree.OptionalCallExpression {
  return (
    node.type === AST_NODE_TYPES.OptionalCallExpression &&
    // this flag means the call expression itself is option
    // i.e. it is foo.bar?.() and not foo?.bar()
    node.optional
  );
}

/**
 * Determines whether two adjacent tokens are on the same line
 */
function isTokenOnSameLine(
  left: TSESTree.Token,
  right: TSESTree.Token,
): boolean {
  return left.loc.end.line === right.loc.start.line;
}

export {
  isNonNullAssertionPunctuator,
  isNotNonNullAssertionPunctuator,
  isNotOptionalChainPunctuator,
  isOptionalChainPunctuator,
  isOptionalOptionalChain,
<<<<<<< HEAD
  isTokenOnSameLine,
=======
  LINEBREAK_MATCHER,
>>>>>>> b5a52a3a
};<|MERGE_RESOLUTION|>--- conflicted
+++ resolved
@@ -58,9 +58,6 @@
   isNotOptionalChainPunctuator,
   isOptionalChainPunctuator,
   isOptionalOptionalChain,
-<<<<<<< HEAD
   isTokenOnSameLine,
-=======
   LINEBREAK_MATCHER,
->>>>>>> b5a52a3a
 };