--- conflicted
+++ resolved
@@ -14,11 +14,7 @@
   let hasErrors = false;
 
   rulesTable.cells.forEach((row, rowIndex) => {
-<<<<<<< HEAD
     const match = RULE_LINK_REGEX.exec(row[0]);
-=======
-    const match = /\[`@typescript-eslint\/(.+)`\]/.exec(row[0]);
->>>>>>> 3777b770
     if (!match) {
       logError(chalk.bold(`Unable to parse link in row ${rowIndex}:`), row[0]);
       hasErrors = true;
