--- conflicted
+++ resolved
@@ -462,7 +462,26 @@
   export = rule;
 }
 
-<<<<<<< HEAD
+declare module 'eslint/lib/rules/quotes' {
+  import { TSESLint, TSESTree } from '@typescript-eslint/experimental-utils';
+
+  const rule: TSESLint.RuleModule<
+    never,
+    [
+      'single' | 'double' | 'backtick',
+      {
+        allowTemplateLiterals?: boolean;
+        avoidEscape?: boolean;
+      }?,
+    ],
+    {
+      Literal(node: TSESTree.Literal): void;
+      TemplateLiteral(node: TSESTree.TemplateLiteral): void;
+    }
+  >;
+  export = rule;
+}
+
 declare module 'eslint/lib/rules/brace-style' {
   import { TSESLint, TSESTree } from '@typescript-eslint/experimental-utils';
 
@@ -485,23 +504,6 @@
       SwitchStatement(node: TSESTree.SwitchStatement): void;
       IfStatement(node: TSESTree.IfStatement): void;
       TryStatement(node: TSESTree.TryStatement): void;
-=======
-declare module 'eslint/lib/rules/quotes' {
-  import { TSESLint, TSESTree } from '@typescript-eslint/experimental-utils';
-
-  const rule: TSESLint.RuleModule<
-    never,
-    [
-      'single' | 'double' | 'backtick',
-      {
-        allowTemplateLiterals?: boolean;
-        avoidEscape?: boolean;
-      }?,
-    ],
-    {
-      Literal(node: TSESTree.Literal): void;
-      TemplateLiteral(node: TSESTree.TemplateLiteral): void;
->>>>>>> 9f820995
     }
   >;
   export = rule;
