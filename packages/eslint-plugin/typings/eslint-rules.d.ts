// don't provide a general import case so that people have to strictly type out a declaration
// declare module 'eslint/lib/rules/*' TSESLint, {
//   const rule: TSESLint.RuleModule<any, any[]>;
//   export = rule;
// }

declare module 'eslint/lib/rules/arrow-parens' {
  import { TSESLint, TSESTree } from '@typescript-eslint/experimental-utils';

  const rule: TSESLint.RuleModule<
    | 'unexpectedParens'
    | 'expectedParens'
    | 'unexpectedParensInline'
    | 'expectedParensBlock',
    [
      'always' | 'as-needed',
      {
        requireForBlockBody?: boolean;
      }?,
    ],
    {
      ArrowFunctionExpression(node: TSESTree.ArrowFunctionExpression): void;
    }
  >;
  export = rule;
}

declare module 'eslint/lib/rules/camelcase' {
  import { TSESLint, TSESTree } from '@typescript-eslint/experimental-utils';

  const rule: TSESLint.RuleModule<
    'notCamelCase',
    [
      {
        allow?: string[];
        ignoreDestructuring?: boolean;
        properties?: 'always' | 'never';
        genericType?: 'never' | 'always';
      },
    ],
    {
      Identifier(node: TSESTree.Identifier): void;
    }
  >;
  export = rule;
}

declare module 'eslint/lib/rules/indent' {
  import { TSESLint, TSESTree } from '@typescript-eslint/experimental-utils';

  type Listener = (node: TSESTree.Node) => void;
  type ElementList = number | 'first' | 'off';
  const rule: TSESLint.RuleModule<
    'wrongIndentation',
    [
      ('tab' | number)?,
      {
        SwitchCase?: number;
        VariableDeclarator?:
          | ElementList
          | {
              var?: ElementList;
              let?: ElementList;
              const?: ElementList;
            };
        outerIIFEBody?: number;
        MemberExpression?: number | 'off';
        FunctionDeclaration?: {
          parameters?: ElementList;
          body?: number;
        };
        FunctionExpression?: {
          parameters?: ElementList;
          body?: number;
        };
        CallExpression?: {
          arguments?: ElementList;
        };
        ArrayExpression?: ElementList;
        ObjectExpression?: ElementList;
        ImportDeclaration?: ElementList;
        flatTernaryExpressions?: boolean;
        ignoredNodes?: string[];
        ignoreComments?: boolean;
      }?,
    ],
    {
      '*:exit'(node: TSESTree.Node): void;
      'ArrayExpression, ArrayPattern'(
        node: TSESTree.ArrayExpression | TSESTree.ArrayPattern,
      ): void;
      'ObjectExpression, ObjectPattern'(
        node: TSESTree.ObjectExpression | TSESTree.ObjectPattern,
      ): void;
      ArrowFunctionExpression(node: TSESTree.ArrowFunctionExpression): void;
      AssignmentExpression(node: TSESTree.AssignmentExpression): void;
      'BinaryExpression, LogicalExpression'(
        node: TSESTree.BinaryExpression | TSESTree.LogicalExpression,
      ): void;
      'BlockStatement, ClassBody'(
        node: TSESTree.BlockStatement | TSESTree.ClassBody,
      ): void;
      CallExpression(node: TSESTree.CallExpression): void;
      'ClassDeclaration[superClass], ClassExpression[superClass]'(
        node: TSESTree.ClassDeclaration | TSESTree.ClassExpression,
      ): void;
      ConditionalExpression(node: TSESTree.ConditionalExpression): void;
      'DoWhileStatement, WhileStatement, ForInStatement, ForOfStatement'(
        node:
          | TSESTree.DoWhileStatement
          | TSESTree.WhileStatement
          | TSESTree.ForInStatement
          | TSESTree.ForOfStatement,
      ): void;
      ExportNamedDeclaration(node: TSESTree.ExportNamedDeclaration): void;
      ForStatement(node: TSESTree.ForStatement): void;
      'FunctionDeclaration, FunctionExpression'(
        node: TSESTree.FunctionDeclaration | TSESTree.FunctionExpression,
      ): void;
      IfStatement(node: TSESTree.IfStatement): void;
      ImportDeclaration(node: TSESTree.ImportDeclaration): void;
      'MemberExpression, JSXMemberExpression, MetaProperty'(
        node:
          | TSESTree.MemberExpression
          | TSESTree.JSXMemberExpression
          | TSESTree.MetaProperty,
      ): void;
      NewExpression(node: TSESTree.NewExpression): void;
      Property(node: TSESTree.Property): void;
      SwitchStatement(node: TSESTree.SwitchStatement): void;
      SwitchCase(node: TSESTree.SwitchCase): void;
      TemplateLiteral(node: TSESTree.TemplateLiteral): void;
      VariableDeclaration(node: TSESTree.VariableDeclaration): void;
      VariableDeclarator(node: TSESTree.VariableDeclarator): void;
      'JSXAttribute[value]'(node: TSESTree.JSXAttribute): void;
      JSXElement(node: TSESTree.JSXElement): void;
      JSXOpeningElement(node: TSESTree.JSXOpeningElement): void;
      JSXClosingElement(node: TSESTree.JSXClosingElement): void;
      JSXExpressionContainer(node: TSESTree.JSXExpressionContainer): void;
    }
  >;
  export = rule;
}

declare module 'eslint/lib/rules/keyword-spacing' {
  import { TSESLint, TSESTree } from '@typescript-eslint/experimental-utils';
  import { RuleFunction } from '@typescript-eslint/experimental-utils/dist/ts-eslint';

  type Options = [
    {
      before?: boolean;
      after?: boolean;
      overrides?: Record<
        string,
        {
          before?: boolean;
          after?: boolean;
        }
      >;
    },
  ];
  type MessageIds =
    | 'expectedBefore'
    | 'expectedAfter'
    | 'unexpectedBefore'
    | 'unexpectedAfter';

  const rule: TSESLint.RuleModule<
    MessageIds,
    Options,
    {
      // Statements
      DebuggerStatement: RuleFunction<TSESTree.DebuggerStatement>;
      WithStatement: RuleFunction<TSESTree.WithStatement>;

      // Statements - Control flow
      BreakStatement: RuleFunction<TSESTree.BreakStatement>;
      ContinueStatement: RuleFunction<TSESTree.ContinueStatement>;
      ReturnStatement: RuleFunction<TSESTree.ReturnStatement>;
      ThrowStatement: RuleFunction<TSESTree.ThrowStatement>;
      TryStatement: RuleFunction<TSESTree.TryStatement>;

      // Statements - Choice
      IfStatement: RuleFunction<TSESTree.IfStatement>;
      SwitchStatement: RuleFunction<TSESTree.Node>;
      SwitchCase: RuleFunction<TSESTree.Node>;

      // Statements - Loops
      DoWhileStatement: RuleFunction<TSESTree.DoWhileStatement>;
      ForInStatement: RuleFunction<TSESTree.ForInStatement>;
      ForOfStatement: RuleFunction<TSESTree.ForOfStatement>;
      ForStatement: RuleFunction<TSESTree.ForStatement>;
      WhileStatement: RuleFunction<TSESTree.WhileStatement>;

      // Statements - Declarations
      ClassDeclaration: RuleFunction<TSESTree.ClassDeclaration>;
      ExportNamedDeclaration: RuleFunction<TSESTree.ExportNamedDeclaration>;
      ExportDefaultDeclaration: RuleFunction<TSESTree.ExportDefaultDeclaration>;
      ExportAllDeclaration: RuleFunction<TSESTree.ExportAllDeclaration>;
      FunctionDeclaration: RuleFunction<TSESTree.FunctionDeclaration>;
      ImportDeclaration: RuleFunction<TSESTree.ImportDeclaration>;
      VariableDeclaration: RuleFunction<TSESTree.VariableDeclaration>;

      // Expressions
      ArrowFunctionExpression: RuleFunction<TSESTree.ArrowFunctionExpression>;
      AwaitExpression: RuleFunction<TSESTree.AwaitExpression>;
      ClassExpression: RuleFunction<TSESTree.ClassExpression>;
      FunctionExpression: RuleFunction<TSESTree.FunctionExpression>;
      NewExpression: RuleFunction<TSESTree.NewExpression>;
      Super: RuleFunction<TSESTree.Super>;
      ThisExpression: RuleFunction<TSESTree.ThisExpression>;
      UnaryExpression: RuleFunction<TSESTree.UnaryExpression>;
      YieldExpression: RuleFunction<TSESTree.YieldExpression>;

      // Others
      ImportNamespaceSpecifier: RuleFunction<TSESTree.ImportNamespaceSpecifier>;
      MethodDefinition: RuleFunction<TSESTree.MethodDefinition>;
      Property: RuleFunction<TSESTree.Property>;
    }
  >;
  export = rule;
}

declare module 'eslint/lib/rules/no-dupe-class-members' {
  import { TSESLint, TSESTree } from '@typescript-eslint/experimental-utils';

  const rule: TSESLint.RuleModule<
    'unexpected',
    [],
    {
      Program(): void;
      ClassBody(): void;
      'ClassBody:exit'(): void;
      MethodDefinition(node: TSESTree.MethodDefinition): void;
    }
  >;
  export = rule;
}

declare module 'eslint/lib/rules/no-dupe-args' {
  import { TSESLint, TSESTree } from '@typescript-eslint/experimental-utils';

  const rule: TSESLint.RuleModule<
    'unexpected',
    [],
    {
      FunctionDeclaration(node: TSESTree.FunctionDeclaration): void;
      FunctionExpression(node: TSESTree.FunctionExpression): void;
    }
  >;
  export = rule;
}

declare module 'eslint/lib/rules/no-empty-function' {
  import { TSESLint, TSESTree } from '@typescript-eslint/experimental-utils';

  const rule: TSESLint.RuleModule<
    'unexpected',
    [
      {
        allow?: string[];
      },
    ],
    {
      FunctionDeclaration(node: TSESTree.FunctionDeclaration): void;
      FunctionExpression(node: TSESTree.FunctionExpression): void;
    }
  >;
  export = rule;
}

declare module 'eslint/lib/rules/no-implicit-globals' {
  import { TSESLint, TSESTree } from '@typescript-eslint/experimental-utils';

  const rule: TSESLint.RuleModule<
    never,
    [],
    {
      Program(node: TSESTree.Program): void;
    }
  >;
  export = rule;
}

declare module 'eslint/lib/rules/no-magic-numbers' {
  import { TSESLint, TSESTree } from '@typescript-eslint/experimental-utils';

  const rule: TSESLint.RuleModule<
    'noMagic',
    [
      {
        ignore?: string[];
        ignoreArrayIndexes?: boolean;
        enforceConst?: boolean;
        detectObjects?: boolean;
        ignoreNumericLiteralTypes?: boolean;
        ignoreEnums?: boolean;
        ignoreReadonlyClassProperties?: boolean;
      },
    ],
    {
      Literal(node: TSESTree.Literal): void;
    }
  >;
  export = rule;
}

declare module 'eslint/lib/rules/no-redeclare' {
  import { TSESLint, TSESTree } from '@typescript-eslint/experimental-utils';

  const rule: TSESLint.RuleModule<
    'redeclared' | 'redeclaredAsBuiltin' | 'redeclaredBySyntax',
    [
      {
        builtinGlobals?: boolean;
      }?,
    ],
    {
      ArrowFunctionExpression(node: TSESTree.ArrowFunctionExpression): void;
    }
  >;
  export = rule;
}

declare module 'eslint/lib/rules/no-restricted-globals' {
  import { TSESLint, TSESTree } from '@typescript-eslint/experimental-utils';

  const rule: TSESLint.RuleModule<
    never,
    (
      | string
      | {
          name: string;
          message?: string;
        }
    )[],
    {
      ArrowFunctionExpression(node: TSESTree.ArrowFunctionExpression): void;
    }
  >;
  export = rule;
}

declare module 'eslint/lib/rules/no-shadow' {
  import { TSESLint, TSESTree } from '@typescript-eslint/experimental-utils';

  const rule: TSESLint.RuleModule<
    never,
    [
      {
        builtinGlobals?: boolean;
        hoist: 'all' | 'functions' | 'never';
        allow: string[];
      },
    ],
    {
      ArrowFunctionExpression(node: TSESTree.ArrowFunctionExpression): void;
    }
  >;
  export = rule;
}

declare module 'eslint/lib/rules/no-undef' {
  import { TSESLint, TSESTree } from '@typescript-eslint/experimental-utils';

  const rule: TSESLint.RuleModule<
    'undef',
    [
      {
        typeof?: boolean;
      },
    ],
    {
      ArrowFunctionExpression(node: TSESTree.ArrowFunctionExpression): void;
    }
  >;
  export = rule;
}

declare module 'eslint/lib/rules/no-unused-vars' {
  import { TSESLint, TSESTree } from '@typescript-eslint/experimental-utils';

  const rule: TSESLint.RuleModule<
    never,
    (
      | 'all'
      | 'local'
      | {
          vars?: 'all' | 'local';
          varsIgnorePattern?: string;
          args?: 'all' | 'after-used' | 'none';
          ignoreRestSiblings?: boolean;
          argsIgnorePattern?: string;
          caughtErrors?: 'all' | 'none';
          caughtErrorsIgnorePattern?: string;
        }
    )[],
    {
      ArrowFunctionExpression(node: TSESTree.ArrowFunctionExpression): void;
    }
  >;
  export = rule;
}

declare module 'eslint/lib/rules/no-unused-expressions' {
  import { TSESLint, TSESTree } from '@typescript-eslint/experimental-utils';

  const rule: TSESLint.RuleModule<
    'expected',
    (
      | 'all'
      | 'local'
      | {
          allowShortCircuit?: boolean;
          allowTernary?: boolean;
          allowTaggedTemplates?: boolean;
        }
    )[],
    {
      ExpressionStatement(node: TSESTree.ExpressionStatement): void;
    }
  >;
  export = rule;
}

declare module 'eslint/lib/rules/no-use-before-define' {
  import { TSESLint, TSESTree } from '@typescript-eslint/experimental-utils';

  const rule: TSESLint.RuleModule<
    never,
    (
      | 'nofunc'
      | {
          functions?: boolean;
          classes?: boolean;
          variables?: boolean;
        }
    )[],
    {
      ArrowFunctionExpression(node: TSESTree.ArrowFunctionExpression): void;
    }
  >;
  export = rule;
}

declare module 'eslint/lib/rules/strict' {
  import { TSESLint, TSESTree } from '@typescript-eslint/experimental-utils';

  const rule: TSESLint.RuleModule<
    | 'function'
    | 'global'
    | 'multiple'
    | 'never'
    | 'unnecessary'
    | 'module'
    | 'implied'
    | 'unnecessaryInClasses'
    | 'nonSimpleParameterList'
    | 'wrap',
    ['never' | 'global' | 'function' | 'safe'],
    {
      ArrowFunctionExpression(node: TSESTree.ArrowFunctionExpression): void;
    }
  >;
  export = rule;
}

declare module 'eslint/lib/rules/no-useless-constructor' {
  import { TSESLint, TSESTree } from '@typescript-eslint/experimental-utils';

  const rule: TSESLint.RuleModule<
    never,
    [],
    {
      MethodDefinition(node: TSESTree.MethodDefinition): void;
    }
  >;
  export = rule;
}

declare module 'eslint/lib/rules/no-extra-parens' {
  import { TSESLint, TSESTree } from '@typescript-eslint/experimental-utils';

  const rule: TSESLint.RuleModule<
    'unexpected',
    [
      'all' | 'functions',
      {
        conditionalAssign?: boolean;
        returnAssign?: boolean;
        nestedBinaryExpressions?: boolean;
        ignoreJSX?: 'none' | 'all' | 'multi-line' | 'single-line';
        enforceForArrowConditionals?: boolean;
      }?,
    ],
    {
      ArrayExpression(node: TSESTree.ArrayExpression): void;
      ArrowFunctionExpression(node: TSESTree.ArrowFunctionExpression): void;
      AssignmentExpression(node: TSESTree.AssignmentExpression): void;
      AwaitExpression(node: TSESTree.AwaitExpression): void;
      BinaryExpression(node: TSESTree.BinaryExpression): void;
      CallExpression(node: TSESTree.CallExpression): void;
      ClassDeclaration(node: TSESTree.ClassDeclaration): void;
      ClassExpression(node: TSESTree.ClassExpression): void;
      ConditionalExpression(node: TSESTree.ConditionalExpression): void;
      DoWhileStatement(node: TSESTree.DoWhileStatement): void;
      'ForInStatement, ForOfStatement'(
        node: TSESTree.ForInStatement | TSESTree.ForOfStatement,
      ): void;
      ForStatement(node: TSESTree.ForStatement): void;
      'ForStatement > *.init:exit'(node: TSESTree.Node): void;
      IfStatement(node: TSESTree.IfStatement): void;
      LogicalExpression(node: TSESTree.LogicalExpression): void;
      MemberExpression(node: TSESTree.MemberExpression): void;
      NewExpression(node: TSESTree.NewExpression): void;
      ObjectExpression(node: TSESTree.ObjectExpression): void;
      ReturnStatement(node: TSESTree.ReturnStatement): void;
      SequenceExpression(node: TSESTree.SequenceExpression): void;
      SpreadElement(node: TSESTree.SpreadElement): void;
      SwitchCase(node: TSESTree.SwitchCase): void;
      SwitchStatement(node: TSESTree.SwitchStatement): void;
      ThrowStatement(node: TSESTree.ThrowStatement): void;
      UnaryExpression(node: TSESTree.UnaryExpression): void;
      UpdateExpression(node: TSESTree.UpdateExpression): void;
      VariableDeclarator(node: TSESTree.VariableDeclarator): void;
      WhileStatement(node: TSESTree.WhileStatement): void;
      WithStatement(node: TSESTree.WithStatement): void;
      YieldExpression(node: TSESTree.YieldExpression): void;
    }
  >;
  export = rule;
}

declare module 'eslint/lib/rules/semi' {
  import { TSESLint, TSESTree } from '@typescript-eslint/experimental-utils';

  const rule: TSESLint.RuleModule<
    never,
    [
      'always' | 'never',
      {
        beforeStatementContinuationChars?: 'always' | 'any' | 'never';
        omitLastInOneLineBlock?: boolean;
      }?,
    ],
    {
      VariableDeclaration(node: TSESTree.VariableDeclaration): void;
      ExpressionStatement(node: TSESTree.ExpressionStatement): void;
      ReturnStatement(node: TSESTree.ReturnStatement): void;
      ThrowStatement(node: TSESTree.ThrowStatement): void;
      DoWhileStatement(node: TSESTree.DoWhileStatement): void;
      DebuggerStatement(node: TSESTree.DebuggerStatement): void;
      BreakStatement(node: TSESTree.BreakStatement): void;
      ContinueStatement(node: TSESTree.ContinueStatement): void;
      ImportDeclaration(node: TSESTree.ImportDeclaration): void;
      ExportAllDeclaration(node: TSESTree.ExportAllDeclaration): void;
      ExportNamedDeclaration(node: TSESTree.ExportNamedDeclaration): void;
      ExportDefaultDeclaration(node: TSESTree.ExportDefaultDeclaration): void;
    }
  >;
  export = rule;
}

declare module 'eslint/lib/rules/quotes' {
  import { TSESLint, TSESTree } from '@typescript-eslint/experimental-utils';

  const rule: TSESLint.RuleModule<
    never,
    [
      'single' | 'double' | 'backtick',
      {
        allowTemplateLiterals?: boolean;
        avoidEscape?: boolean;
      }?,
    ],
    {
      Literal(node: TSESTree.Literal): void;
      TemplateLiteral(node: TSESTree.TemplateLiteral): void;
    }
  >;
  export = rule;
}

declare module 'eslint/lib/rules/brace-style' {
  import { TSESLint, TSESTree } from '@typescript-eslint/experimental-utils';

  const rule: TSESLint.RuleModule<
    | 'nextLineOpen'
    | 'sameLineOpen'
    | 'blockSameLine'
    | 'nextLineClose'
    | 'singleLineClose'
    | 'sameLineClose',
    [
      '1tbs' | 'stroustrup' | 'allman',
      {
        allowSingleLine?: boolean;
      }?,
    ],
    {
      BlockStatement(node: TSESTree.BlockStatement): void;
      ClassBody(node: TSESTree.ClassBody): void;
      SwitchStatement(node: TSESTree.SwitchStatement): void;
      IfStatement(node: TSESTree.IfStatement): void;
      TryStatement(node: TSESTree.TryStatement): void;
    }
  >;
  export = rule;
}

declare module 'eslint/lib/rules/no-extra-semi' {
  import { TSESLint, TSESTree } from '@typescript-eslint/experimental-utils';

  const rule: TSESLint.RuleModule<
    'unexpected',
    [],
    {
      EmptyStatement(node: TSESTree.EmptyStatement): void;
      ClassBody(node: TSESTree.ClassBody): void;
      MethodDefinition(node: TSESTree.MethodDefinition): void;
    }
  >;
  export = rule;
}

<<<<<<< HEAD
declare module 'eslint/lib/rules/dot-notation' {
  import { TSESLint, TSESTree } from '@typescript-eslint/experimental-utils';

  const rule: TSESLint.RuleModule<
    'useDot' | 'useBrackets',
    [
      {
        allowKeywords?: boolean;
        allowPattern?: string;
        allowPrivateClassPropertyAccess?: boolean;
      },
    ],
    {
      MemberExpression(node: TSESTree.MemberExpression): void;
=======
declare module 'eslint/lib/rules/init-declarations' {
  import { TSESLint, TSESTree } from '@typescript-eslint/experimental-utils';

  const rule: TSESLint.RuleModule<
    'initialized' | 'notInitialized',
    [
      'always' | 'never',
      {
        ignoreForLoopInit?: boolean;
      }?,
    ],
    {
      'VariableDeclaration:exit'(node: TSESTree.VariableDeclaration): void;
>>>>>>> f3bef4c0
    }
  >;
  export = rule;
}<|MERGE_RESOLUTION|>--- conflicted
+++ resolved
@@ -623,7 +623,24 @@
   export = rule;
 }
 
-<<<<<<< HEAD
+declare module 'eslint/lib/rules/init-declarations' {
+  import { TSESLint, TSESTree } from '@typescript-eslint/experimental-utils';
+
+  const rule: TSESLint.RuleModule<
+    'initialized' | 'notInitialized',
+    [
+      'always' | 'never',
+      {
+        ignoreForLoopInit?: boolean;
+      }?,
+    ],
+    {
+      'VariableDeclaration:exit'(node: TSESTree.VariableDeclaration): void;
+    }
+  >;
+  export = rule;
+}
+    
 declare module 'eslint/lib/rules/dot-notation' {
   import { TSESLint, TSESTree } from '@typescript-eslint/experimental-utils';
 
@@ -638,21 +655,6 @@
     ],
     {
       MemberExpression(node: TSESTree.MemberExpression): void;
-=======
-declare module 'eslint/lib/rules/init-declarations' {
-  import { TSESLint, TSESTree } from '@typescript-eslint/experimental-utils';
-
-  const rule: TSESLint.RuleModule<
-    'initialized' | 'notInitialized',
-    [
-      'always' | 'never',
-      {
-        ignoreForLoopInit?: boolean;
-      }?,
-    ],
-    {
-      'VariableDeclaration:exit'(node: TSESTree.VariableDeclaration): void;
->>>>>>> f3bef4c0
     }
   >;
   export = rule;
