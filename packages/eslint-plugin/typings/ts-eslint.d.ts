/*
Redefine these types for these reasons:
1) We can better control what properties are option and what are not.
2) We have to replace definitions with our definitions which use our typescript-estree types.
3) We can better document the fields so it's easier for new contributers to understand.

The def is wrapped up in a fake module so that it can be used in eslint-rules.d.ts
*/

declare module 'ts-eslint' {
  import { TSESTree } from '@typescript-eslint/typescript-estree';
  import { ParserServices } from '@typescript-eslint/parser';
  import { AST, Linter, Rule } from 'eslint';
  import { JSONSchema4 } from 'json-schema';

  //#region SourceCode

  namespace SourceCode {
    export interface Config {
      text: string;
      ast: AST.Program;
      parserServices?: ParserServices;
      scopeManager?: Scope.ScopeManager;
      visitorKeys?: VisitorKeys;
    }

    export interface VisitorKeys {
      [nodeType: string]: string[];
    }

    export type FilterPredicate = (
      tokenOrComment: TSESTree.Token | TSESTree.Comment,
    ) => boolean;

    export type CursorWithSkipOptions =
      | number
      | FilterPredicate
      | {
          includeComments?: boolean;
          filter?: FilterPredicate;
          skip?: number;
        };

    export type CursorWithCountOptions =
      | number
      | FilterPredicate
      | {
          includeComments?: boolean;
          filter?: FilterPredicate;
          count?: number;
        };
  }

  class SourceCode {
    text: string;
    ast: AST.Program;
    lines: string[];
    hasBOM: boolean;
    parserServices: ParserServices;
    scopeManager: Scope.ScopeManager;
    visitorKeys: SourceCode.VisitorKeys;

    constructor(text: string, ast: AST.Program);
    // eslint-disable-next-line no-dupe-class-members
    constructor(config: SourceCode.Config);

    static splitLines(text: string): string[];

    getText(
      node?: TSESTree.Node,
      beforeCount?: number,
      afterCount?: number,
    ): string;

    getLines(): string[];

    getAllComments(): TSESTree.Comment[];

    getComments(
      node: TSESTree.Node,
    ): { leading: TSESTree.Comment[]; trailing: TSESTree.Comment[] };

    getJSDocComment(node: TSESTree.Node): TSESTree.Node | TSESTree.Token | null;

    getNodeByRangeIndex(index: number): TSESTree.Node | null;

    isSpaceBetweenTokens(
      first: TSESTree.Token,
      second: TSESTree.Token,
    ): boolean;

    getLocFromIndex(index: number): TSESTree.LineAndColumnData;

    getIndexFromLoc(location: TSESTree.LineAndColumnData): number;

    // Inherited methods from TokenStore
    // ---------------------------------

    getTokenByRangeStart(
      offset: number,
      options?: { includeComments?: boolean },
    ): TSESTree.Token | null;

    getFirstToken(
      node: TSESTree.Node,
      options?: SourceCode.CursorWithSkipOptions,
    ): TSESTree.Token | null;

    getFirstTokens(
      node: TSESTree.Node,
      options?: SourceCode.CursorWithCountOptions,
    ): TSESTree.Token[];

    getLastToken(
      node: TSESTree.Node,
      options?: SourceCode.CursorWithSkipOptions,
    ): TSESTree.Token | null;

    getLastTokens(
      node: TSESTree.Node,
      options?: SourceCode.CursorWithCountOptions,
    ): TSESTree.Token[];

    getTokenBefore(
      node: TSESTree.Node | TSESTree.Token | TSESTree.Comment,
      options?: SourceCode.CursorWithSkipOptions,
    ): TSESTree.Token | null;

    getTokensBefore(
      node: TSESTree.Node | TSESTree.Token | TSESTree.Comment,
      options?: SourceCode.CursorWithCountOptions,
    ): TSESTree.Token[];

    getTokenAfter(
      node: TSESTree.Node | TSESTree.Token | TSESTree.Comment,
      options?: SourceCode.CursorWithSkipOptions,
    ): TSESTree.Token | null;

    getTokensAfter(
      node: TSESTree.Node | TSESTree.Token | TSESTree.Comment,
      options?: SourceCode.CursorWithCountOptions,
    ): TSESTree.Token[];

    getFirstTokenBetween(
      left: TSESTree.Node | TSESTree.Token | TSESTree.Comment,
      right: TSESTree.Node | TSESTree.Token | TSESTree.Comment,
      options?: SourceCode.CursorWithSkipOptions,
    ): TSESTree.Token | null;

    getFirstTokensBetween(
      left: TSESTree.Node | TSESTree.Token | TSESTree.Comment,
      right: TSESTree.Node | TSESTree.Token | TSESTree.Comment,
      options?: SourceCode.CursorWithCountOptions,
    ): TSESTree.Token[];

    getLastTokenBetween(
      left: TSESTree.Node | TSESTree.Token | TSESTree.Comment,
      right: TSESTree.Node | TSESTree.Token | TSESTree.Comment,
      options?: SourceCode.CursorWithSkipOptions,
    ): TSESTree.Token | null;

    getLastTokensBetween(
      left: TSESTree.Node | TSESTree.Token | TSESTree.Comment,
      right: TSESTree.Node | TSESTree.Token | TSESTree.Comment,
      options?: SourceCode.CursorWithCountOptions,
    ): TSESTree.Token[];

    getTokensBetween(
      left: TSESTree.Node | TSESTree.Token | TSESTree.Comment,
      right: TSESTree.Node | TSESTree.Token | TSESTree.Comment,
      padding?:
        | number
        | SourceCode.FilterPredicate
        | SourceCode.CursorWithCountOptions,
    ): TSESTree.Token[];

    getTokens(
      node: TSESTree.Node,
      beforeCount?: number,
      afterCount?: number,
    ): TSESTree.Token[];
    // eslint-disable-next-line no-dupe-class-members
    getTokens(
      node: TSESTree.Node,
      options: SourceCode.FilterPredicate | SourceCode.CursorWithCountOptions,
    ): TSESTree.Token[];

    commentsExistBetween(
      left: TSESTree.Node | TSESTree.Token,
      right: TSESTree.Node | TSESTree.Token,
    ): boolean;

    getCommentsBefore(
      nodeOrToken: TSESTree.Node | TSESTree.Token,
    ): TSESTree.Comment[];

    getCommentsAfter(
      nodeOrToken: TSESTree.Node | TSESTree.Token,
    ): TSESTree.Comment[];

    getCommentsInside(node: TSESTree.Node): TSESTree.Comment[];
  }

  //#endregion SourceCode

  //#region Rule

  interface RuleMetaDataDocs {
    /**
     * The general category the rule falls within
     */
    category: 'Best Practices' | 'Stylistic Issues' | 'Variables';
    /**
     * Concise description of the rule
     */
    description: string;
    /**
     * Extra information linking the rule to a tslint rule
     */
    extraDescription?: string[];
    /**
     * The recommendation level for the rule.
     * Used by the build tools to generate the recommended config.
     * Set to false to not include it as a recommendation
     */
    recommended: 'error' | 'warn' | false;
    /**
     * The URL of the rule's docs
     */
    url: string;
  }
  interface RuleMetaData<TMessageIds extends string> {
    /**
     * True if the rule is deprecated, false otherwise
     */
    deprecated?: boolean;
    /**
     * Documentation for the rule
     */
    docs: RuleMetaDataDocs;
    /**
     * The fixer category. Omit if there is no fixer
     */
    fixable?: 'code' | 'whitespace';
    /**
     * A map of messages which the rule can report.
     * The key is the messageId, and the string is the parameterised error string.
     * See: https://eslint.org/docs/developer-guide/working-with-rules#messageids
     */
    messages: Record<TMessageIds, string>;
    /**
     * The type of rule.
     * - `"problem"` means the rule is identifying code that either will cause an error or may cause a confusing behavior. Developers should consider this a high priority to resolve.
     * - `"suggestion"` means the rule is identifying something that could be done in a better way but no errors will occur if the code isn’t changed.
     * - `"layout"` means the rule cares primarily about whitespace, semicolons, commas, and parentheses, all the parts of the program that determine how the code looks rather than how it executes. These rules work on parts of the code that aren’t specified in the AST.
     */
    type: 'suggestion' | 'problem' | 'layout';
    /**
     * The name of the rule this rule was replaced by, if it was deprecated.
     */
    replacedBy?: string;
    /**
     * The options schema. Supply an empty array if there are no options.
     */
    schema: JSONSchema4 | JSONSchema4[];
  }

  interface RuleFix {
    range: AST.Range;
    text: string;
  }

  interface RuleFixer {
    insertTextAfter(
      nodeOrToken: TSESTree.Node | TSESTree.Token,
      text: string,
    ): RuleFix;

    insertTextAfterRange(range: AST.Range, text: string): RuleFix;

    insertTextBefore(
      nodeOrToken: TSESTree.Node | TSESTree.Token,
      text: string,
    ): RuleFix;

    insertTextBeforeRange(range: AST.Range, text: string): RuleFix;

    remove(nodeOrToken: TSESTree.Node | TSESTree.Token): RuleFix;

    removeRange(range: AST.Range): RuleFix;

    replaceText(
      nodeOrToken: TSESTree.Node | TSESTree.Token,
      text: string,
    ): RuleFix;

    replaceTextRange(range: AST.Range, text: string): RuleFix;
  }

  type ReportFixFunction = (
    fixer: RuleFixer
  ) => null | RuleFix | Iterable<RuleFix>;

  interface ReportDescriptor<TMessageIds extends string> {
    /**
     * The parameters for the message string associated with `messageId`.
     */
    data?: Record<string, any>;
    /**
     * The fixer function.
     */
    fix?: ReportFixFunction | null;
    /**
     * The messageId which is being reported.
     */
    messageId: TMessageIds;
    /**
     * The Node or AST Token which the report is being attached to
     */
    node: TSESTree.Node | TSESTree.Comment | TSESTree.Token;
    /**
     * An override of the location of the report
     */
    loc?: TSESTree.SourceLocation;
  }

  interface RuleContext<
    TMessageIds extends string,
    TOptions extends Readonly<any[]>
  > {
    /**
     * The rule ID.
     */
    id: string;
    /**
     * An array of the configured options for this rule.
     * This array does not include the rule severity.
     */
    options: TOptions;
    /**
     * The shared settings from configuration.
     * We do not have any shared settings in this plugin.
     */
    settings: {};
    /**
     * The name of the parser from configuration.
     */
    parserPath: string;
    /**
     * The parser options configured for this run
     */
    parserOptions: Linter.ParserOptions;
    /**
     * An object containing parser-provided services for rules
     */
    parserServices?: ParserServices;

    /**
     * Returns an array of the ancestors of the currently-traversed node, starting at
     * the root of the AST and continuing through the direct parent of the current node.
     * This array does not include the currently-traversed node itself.
     */
    getAncestors(): TSESTree.Node[];

    /**
     * Returns a list of variables declared by the given node.
     * This information can be used to track references to variables.
     */
    getDeclaredVariables(node: TSESTree.Node): Scope.Variable[];

    /**
     * Returns the filename associated with the source.
     */
    getFilename(): string;

    /**
     * Returns the scope of the currently-traversed node.
     * This information can be used track references to variables.
     */
    getScope(): Scope.Scope;

    /**
     * Returns a SourceCode object that you can use to work with the source that
     * was passed to ESLint.
     */
    getSourceCode(): SourceCode;

    /**
     * Marks a variable with the given name in the current scope as used.
     * This affects the no-unused-vars rule.
     */
    markVariableAsUsed(name: string): boolean;

    /**
     * Reports a problem in the code.
     */
    report(descriptor: ReportDescriptor<TMessageIds>): void;
  }

  // This isn't the correct signature, but it makes it easier to do custom unions within reusable listneers
  // never will break someone's code unless they specifically type the function argument
  type RuleFunction<T extends TSESTree.BaseNode = never> = (node: T) => void;

  interface RuleListener {
    [nodeSelector: string]: RuleFunction | undefined;
    ArrayExpression?: RuleFunction<TSESTree.ArrayExpression>;
    ArrayPattern?: RuleFunction<TSESTree.ArrayPattern>;
    ArrowFunctionExpression?: RuleFunction<TSESTree.ArrowFunctionExpression>;
    AssignmentPattern?: RuleFunction<TSESTree.AssignmentPattern>;
    AwaitExpression?: RuleFunction<TSESTree.AwaitExpression>;
    BlockStatement?: RuleFunction<TSESTree.BlockStatement>;
    BreakStatement?: RuleFunction<TSESTree.BreakStatement>;
    CallExpression?: RuleFunction<TSESTree.CallExpression>;
    CatchClause?: RuleFunction<TSESTree.CatchClause>;
    ClassBody?: RuleFunction<TSESTree.ClassBody>;
    ClassDeclaration?: RuleFunction<TSESTree.ClassDeclaration>;
    ClassExpression?: RuleFunction<TSESTree.ClassExpression>;
    Comment?: RuleFunction<TSESTree.Comment>;
    ConditionalExpression?: RuleFunction<TSESTree.ConditionalExpression>;
    ContinueStatement?: RuleFunction<TSESTree.ContinueStatement>;
    DebuggerStatement?: RuleFunction<TSESTree.DebuggerStatement>;
    Decorator?: RuleFunction<TSESTree.Decorator>;
    DoWhileStatement?: RuleFunction<TSESTree.DoWhileStatement>;
    EmptyStatement?: RuleFunction<TSESTree.EmptyStatement>;
    ExportAllDeclaration?: RuleFunction<TSESTree.ExportAllDeclaration>;
    ExportDefaultDeclaration?: RuleFunction<TSESTree.ExportDefaultDeclaration>;
    ExportNamedDeclaration?: RuleFunction<TSESTree.ExportNamedDeclaration>;
    ExportSpecifier?: RuleFunction<TSESTree.ExportSpecifier>;
    ExpressionStatement?: RuleFunction<TSESTree.ExpressionStatement>;
    ForInStatement?: RuleFunction<TSESTree.ForInStatement>;
    ForOfStatement?: RuleFunction<TSESTree.ForOfStatement>;
    ForStatement?: RuleFunction<TSESTree.ForStatement>;
    Identifier?: RuleFunction<TSESTree.Identifier>;
    IfStatement?: RuleFunction<TSESTree.IfStatement>;
    Import?: RuleFunction<TSESTree.Import>;
    ImportDeclaration?: RuleFunction<TSESTree.ImportDeclaration>;
    ImportDefaultSpecifier?: RuleFunction<TSESTree.ImportDefaultSpecifier>;
    ImportNamespaceSpecifier?: RuleFunction<TSESTree.ImportNamespaceSpecifier>;
    ImportSpecifier?: RuleFunction<TSESTree.ImportSpecifier>;
    JSXAttribute?: RuleFunction<TSESTree.JSXAttribute>;
    JSXClosingElement?: RuleFunction<TSESTree.JSXClosingElement>;
    JSXClosingFragment?: RuleFunction<TSESTree.JSXClosingFragment>;
    JSXElement?: RuleFunction<TSESTree.JSXElement>;
    JSXEmptyExpression?: RuleFunction<TSESTree.JSXEmptyExpression>;
    JSXExpressionContainer?: RuleFunction<TSESTree.JSXExpressionContainer>;
    JSXFragment?: RuleFunction<TSESTree.JSXFragment>;
    JSXIdentifier?: RuleFunction<TSESTree.JSXIdentifier>;
    JSXMemberExpression?: RuleFunction<TSESTree.JSXMemberExpression>;
    JSXOpeningElement?: RuleFunction<TSESTree.JSXOpeningElement>;
    JSXOpeningFragment?: RuleFunction<TSESTree.JSXOpeningFragment>;
    JSXSpreadAttribute?: RuleFunction<TSESTree.JSXSpreadAttribute>;
    JSXSpreadChild?: RuleFunction<TSESTree.JSXSpreadChild>;
    JSXText?: RuleFunction<TSESTree.JSXText>;
    LabeledStatement?: RuleFunction<TSESTree.LabeledStatement>;
    MemberExpression?: RuleFunction<TSESTree.MemberExpression>;
    MetaProperty?: RuleFunction<TSESTree.MetaProperty>;
    MethodDefinition?: RuleFunction<TSESTree.MethodDefinition>;
    NewExpression?: RuleFunction<TSESTree.NewExpression>;
    ObjectExpression?: RuleFunction<TSESTree.ObjectExpression>;
    ObjectPattern?: RuleFunction<TSESTree.ObjectPattern>;
    Program?: RuleFunction<TSESTree.Program>;
    Property?: RuleFunction<TSESTree.Property>;
    RestElement?: RuleFunction<TSESTree.RestElement>;
    ReturnStatement?: RuleFunction<TSESTree.ReturnStatement>;
    SequenceExpression?: RuleFunction<TSESTree.SequenceExpression>;
    SpreadElement?: RuleFunction<TSESTree.SpreadElement>;
    Super?: RuleFunction<TSESTree.Super>;
    SwitchCase?: RuleFunction<TSESTree.SwitchCase>;
    SwitchStatement?: RuleFunction<TSESTree.SwitchStatement>;
    TaggedTemplateExpression?: RuleFunction<TSESTree.TaggedTemplateExpression>;
    TemplateElement?: RuleFunction<TSESTree.TemplateElement>;
    TemplateLiteral?: RuleFunction<TSESTree.TemplateLiteral>;
    ThisExpression?: RuleFunction<TSESTree.ThisExpression>;
    ThrowStatement?: RuleFunction<TSESTree.ThrowStatement>;
    Token?: RuleFunction<TSESTree.Token>;
    TryStatement?: RuleFunction<TSESTree.TryStatement>;
    TSAbstractKeyword?: RuleFunction<TSESTree.TSAbstractKeyword>;
    TSAnyKeyword?: RuleFunction<TSESTree.TSAnyKeyword>;
    TSArrayType?: RuleFunction<TSESTree.TSArrayType>;
    TSAsExpression?: RuleFunction<TSESTree.TSAsExpression>;
    TSAsyncKeyword?: RuleFunction<TSESTree.TSAsyncKeyword>;
    TSBigIntKeyword?: RuleFunction<TSESTree.TSBigIntKeyword>;
    TSBooleanKeyword?: RuleFunction<TSESTree.TSBooleanKeyword>;
    TSConditionalType?: RuleFunction<TSESTree.TSConditionalType>;
    TSDeclareKeyword?: RuleFunction<TSESTree.TSDeclareKeyword>;
    TSEnumDeclaration?: RuleFunction<TSESTree.TSEnumDeclaration>;
    TSEnumMember?: RuleFunction<TSESTree.TSEnumMember>;
    TSExportAssignment?: RuleFunction<TSESTree.TSExportAssignment>;
    TSExportKeyword?: RuleFunction<TSESTree.TSExportKeyword>;
    TSExternalModuleReference?: RuleFunction<
      TSESTree.TSExternalModuleReference
    >;
    TSImportEqualsDeclaration?: RuleFunction<
      TSESTree.TSImportEqualsDeclaration
    >;
    TSImportType?: RuleFunction<TSESTree.TSImportType>;
    TSIndexedAccessType?: RuleFunction<TSESTree.TSIndexedAccessType>;
    TSIndexSignature?: RuleFunction<TSESTree.TSIndexSignature>;
    TSInferType?: RuleFunction<TSESTree.TSInferType>;
    TSInterfaceBody?: RuleFunction<TSESTree.TSInterfaceBody>;
    TSInterfaceDeclaration?: RuleFunction<TSESTree.TSInterfaceDeclaration>;
    TSIntersectionType?: RuleFunction<TSESTree.TSIntersectionType>;
    TSLiteralType?: RuleFunction<TSESTree.TSLiteralType>;
    TSMappedType?: RuleFunction<TSESTree.TSMappedType>;
    TSMethodSignature?: RuleFunction<TSESTree.TSMethodSignature>;
    TSModuleBlock?: RuleFunction<TSESTree.TSModuleBlock>;
    TSModuleDeclaration?: RuleFunction<TSESTree.TSModuleDeclaration>;
    TSNamespaceExportDeclaration?: RuleFunction<
      TSESTree.TSNamespaceExportDeclaration
    >;
    TSNeverKeyword?: RuleFunction<TSESTree.TSNeverKeyword>;
    TSNonNullExpression?: RuleFunction<TSESTree.TSNonNullExpression>;
    TSNullKeyword?: RuleFunction<TSESTree.TSNullKeyword>;
    TSNumberKeyword?: RuleFunction<TSESTree.TSNumberKeyword>;
    TSObjectKeyword?: RuleFunction<TSESTree.TSObjectKeyword>;
    TSOptionalType?: RuleFunction<TSESTree.TSOptionalType>;
    TSParameterProperty?: RuleFunction<TSESTree.TSParameterProperty>;
    TSParenthesizedType?: RuleFunction<TSESTree.TSParenthesizedType>;
    TSPrivateKeyword?: RuleFunction<TSESTree.TSPrivateKeyword>;
    TSPropertySignature?: RuleFunction<TSESTree.TSPropertySignature>;
    TSProtectedKeyword?: RuleFunction<TSESTree.TSProtectedKeyword>;
    TSPublicKeyword?: RuleFunction<TSESTree.TSPublicKeyword>;
    TSQualifiedName?: RuleFunction<TSESTree.TSQualifiedName>;
    TSReadonlyKeyword?: RuleFunction<TSESTree.TSReadonlyKeyword>;
    TSRestType?: RuleFunction<TSESTree.TSRestType>;
    TSStaticKeyword?: RuleFunction<TSESTree.TSStaticKeyword>;
    TSStringKeyword?: RuleFunction<TSESTree.TSStringKeyword>;
    TSSymbolKeyword?: RuleFunction<TSESTree.TSSymbolKeyword>;
    TSThisType?: RuleFunction<TSESTree.TSThisType>;
    TSTupleType?: RuleFunction<TSESTree.TSTupleType>;
    TSTypeAliasDeclaration?: RuleFunction<TSESTree.TSTypeAliasDeclaration>;
    TSTypeAnnotation?: RuleFunction<TSESTree.TSTypeAnnotation>;
    TSTypeAssertion?: RuleFunction<TSESTree.TSTypeAssertion>;
    TSTypeLiteral?: RuleFunction<TSESTree.TSTypeLiteral>;
    TSTypeOperator?: RuleFunction<TSESTree.TSTypeOperator>;
    TSTypeParameter?: RuleFunction<TSESTree.TSTypeParameter>;
    TSTypeParameterDeclaration?: RuleFunction<
      TSESTree.TSTypeParameterDeclaration
    >;
    TSTypeParameterInstantiation?: RuleFunction<
      TSESTree.TSTypeParameterInstantiation
    >;
    TSTypePredicate?: RuleFunction<TSESTree.TSTypePredicate>;
    TSTypeQuery?: RuleFunction<TSESTree.TSTypeQuery>;
    TSTypeReference?: RuleFunction<TSESTree.TSTypeReference>;
    TSUndefinedKeyword?: RuleFunction<TSESTree.TSUndefinedKeyword>;
    TSUnionType?: RuleFunction<TSESTree.TSUnionType>;
    TSUnknownKeyword?: RuleFunction<TSESTree.TSUnknownKeyword>;
    TSVoidKeyword?: RuleFunction<TSESTree.TSVoidKeyword>;
    VariableDeclaration?: RuleFunction<TSESTree.VariableDeclaration>;
    VariableDeclarator?: RuleFunction<TSESTree.VariableDeclarator>;
    WhileStatement?: RuleFunction<TSESTree.WhileStatement>;
    WithStatement?: RuleFunction<TSESTree.WithStatement>;
    YieldExpression?: RuleFunction<TSESTree.YieldExpression>;
  }

  interface RuleModule<
    TMessageIds extends string,
    TOptions extends Readonly<any[]>,
    // for extending base rules
    TRuleListener extends RuleListener = RuleListener
  > {
    /**
     * Metadata about the rule
     */
    meta: RuleMetaData<TMessageIds>;

    /**
     * Function which returns an object with methods that ESLint calls to “visit”
     * nodes while traversing the abstract syntax tree.
     */
    create(context: RuleContext<TMessageIds, TOptions>): TRuleListener;
  }

  //#endregion Rule

  namespace Scope {
    interface ScopeManager {
      scopes: Scope[];
      globalScope: Scope | null;

      acquire(node: TSESTree.Node, inner?: boolean): Scope | null;

      getDeclaredVariables(node: TSESTree.Node): Variable[];
    }

    interface Reference {
      identifier: TSESTree.Identifier;
      from: Scope;
      resolved: Variable | null;
      writeExpr: TSESTree.Node | null;
      init: boolean;

      isWrite(): boolean;

      isRead(): boolean;

      isWriteOnly(): boolean;

      isReadOnly(): boolean;

      isReadWrite(): boolean;
    }

    interface Variable {
      name: string;
      identifiers: TSESTree.Identifier[];
      references: Reference[];
      defs: Definition[];
      scope: Scope;
      eslintUsed?: boolean;
    }

    interface Scope {
      type:
        | 'block'
        | 'catch'
        | 'class'
        | 'for'
        | 'function'
        | 'function-expression-name'
        | 'global'
        | 'module'
        | 'switch'
        | 'with'
        | 'TDZ';
      isStrict: boolean;
      upper: Scope | null;
      childScopes: Scope[];
      variableScope: Scope;
      block: TSESTree.Node;
      variables: Variable[];
      set: Map<string, Variable>;
      references: Reference[];
      through: Reference[];
      functionExpressionScope: boolean;
    }

    type DefinitionType =
      | { type: 'CatchClause'; node: TSESTree.CatchClause; parent: null }
      | {
          type: 'ClassName';
          node: TSESTree.ClassDeclaration | TSESTree.ClassExpression;
          parent: null;
        }
      | {
          type: 'FunctionName';
          node: TSESTree.FunctionDeclaration | TSESTree.FunctionExpression;
          parent: null;
        }
      | { type: 'ImplicitGlobalVariable'; node: TSESTree.Program; parent: null }
      | {
          type: 'ImportBinding';
          node:
            | TSESTree.ImportSpecifier
            | TSESTree.ImportDefaultSpecifier
            | TSESTree.ImportNamespaceSpecifier;
          parent: TSESTree.ImportDeclaration;
        }
      | {
          type: 'Parameter';
          node:
            | TSESTree.FunctionDeclaration
            | TSESTree.FunctionExpression
            | TSESTree.ArrowFunctionExpression;
          parent: null;
        }
      | { type: 'TDZ'; node: any; parent: null }
      | {
          type: 'Variable';
          node: TSESTree.VariableDeclarator;
          parent: TSESTree.VariableDeclaration;
        };

    type Definition = DefinitionType & { name: TSESTree.Identifier };
  }

  export {
    ReportDescriptor,
    ReportFixFunction,
    RuleContext,
    RuleFix,
    RuleFunction,
    RuleListener,
    RuleMetaData,
    RuleMetaDataDocs,
    Scope,
<<<<<<< HEAD
    SourceCode
=======
>>>>>>> 1b3d31e7
  };
  export default RuleModule;
}<|MERGE_RESOLUTION|>--- conflicted
+++ resolved
@@ -685,10 +685,7 @@
     RuleMetaData,
     RuleMetaDataDocs,
     Scope,
-<<<<<<< HEAD
-    SourceCode
-=======
->>>>>>> 1b3d31e7
+    SourceCode,
   };
   export default RuleModule;
 }