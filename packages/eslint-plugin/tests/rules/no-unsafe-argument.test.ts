--- conflicted
+++ resolved
@@ -129,13 +129,12 @@
         {
           column: 5,
           data: {
-<<<<<<< HEAD
-            receiver: 'number',
-            sender: 'any',
-=======
-            sender: '`any`',
-            receiver: '`number`',
-          },
+            receiver: '`number`',
+            sender: '`any`',
+          },
+          endColumn: 13,
+          line: 3,
+          messageId: 'unsafeArgument',
         },
       ],
     },
@@ -146,16 +145,12 @@
       `,
       errors: [
         {
-          messageId: 'unsafeArgument',
-          line: 3,
-          column: 5,
+          column: 5,
+          data: {
+            receiver: '`number`',
+            sender: 'error typed',
+          },
           endColumn: 10,
-          data: {
-            sender: 'error typed',
-            receiver: '`number`',
->>>>>>> f8982489
-          },
-          endColumn: 13,
           line: 3,
           messageId: 'unsafeArgument',
         },
@@ -170,13 +165,8 @@
         {
           column: 8,
           data: {
-<<<<<<< HEAD
-            receiver: 'string',
-            sender: 'any',
-=======
-            sender: '`any`',
-            receiver: '`string`',
->>>>>>> f8982489
+            receiver: '`string`',
+            sender: '`any`',
           },
           endColumn: 16,
           line: 3,
@@ -193,13 +183,8 @@
         {
           column: 14,
           data: {
-<<<<<<< HEAD
-            receiver: 'number',
-            sender: 'any',
-=======
-            sender: '`any`',
-            receiver: '`number`',
->>>>>>> f8982489
+            receiver: '`number`',
+            sender: '`any`',
           },
           endColumn: 22,
           line: 3,
@@ -216,13 +201,8 @@
         {
           column: 5,
           data: {
-<<<<<<< HEAD
-            receiver: 'string',
-            sender: 'any',
-=======
-            sender: '`any`',
-            receiver: '`string`',
->>>>>>> f8982489
+            receiver: '`string`',
+            sender: '`any`',
           },
           endColumn: 13,
           line: 3,
@@ -231,13 +211,8 @@
         {
           column: 15,
           data: {
-<<<<<<< HEAD
-            receiver: 'number',
-            sender: 'any',
-=======
-            sender: '`any`',
-            receiver: '`number`',
->>>>>>> f8982489
+            receiver: '`number`',
+            sender: '`any`',
           },
           endColumn: 23,
           line: 3,
@@ -268,13 +243,8 @@
       `,
       errors: [
         {
-<<<<<<< HEAD
-=======
+          column: 5,
           data: { sender: '`any[]`' },
-          messageId: 'unsafeArraySpread',
-          line: 4,
->>>>>>> f8982489
-          column: 5,
           endColumn: 20,
           line: 4,
           messageId: 'unsafeArraySpread',
@@ -291,11 +261,11 @@
       `,
       errors: [
         {
+          column: 5,
           data: { sender: 'error' },
+          endColumn: 14,
+          line: 6,
           messageId: 'unsafeArraySpread',
-          line: 6,
-          column: 5,
-          endColumn: 14,
         },
       ],
     },
@@ -310,13 +280,12 @@
         {
           column: 5,
           data: {
-<<<<<<< HEAD
-            receiver: 'number',
-            sender: 'any',
-=======
+            receiver: '`number`',
             sender: 'of type `any`',
-            receiver: '`number`',
-          },
+          },
+          endColumn: 9,
+          line: 5,
+          messageId: 'unsafeTupleSpread',
         },
       ],
     },
@@ -329,14 +298,10 @@
       `,
       errors: [
         {
-          messageId: 'unsafeTupleSpread',
-          line: 5,
-          column: 5,
-          endColumn: 9,
-          data: {
+          column: 5,
+          data: {
+            receiver: '`number`',
             sender: 'error typed',
-            receiver: '`number`',
->>>>>>> f8982489
           },
           endColumn: 9,
           line: 5,
@@ -351,16 +316,11 @@
       `,
       errors: [
         {
-<<<<<<< HEAD
-=======
-          data: {
+          column: 5,
+          data: {
+            receiver: '`number`',
             sender: 'of type `any`',
-            receiver: '`number`',
-          },
-          messageId: 'unsafeTupleSpread',
-          line: 3,
->>>>>>> f8982489
-          column: 5,
+          },
           endColumn: 48,
           line: 3,
           messageId: 'unsafeTupleSpread',
@@ -378,13 +338,8 @@
         {
           column: 16,
           data: {
-<<<<<<< HEAD
-            receiver: 'string',
-            sender: 'any',
-=======
-            sender: '`any`',
-            receiver: '`string`',
->>>>>>> f8982489
+            receiver: '`string`',
+            sender: '`any`',
           },
           endColumn: 24,
           line: 5,
@@ -403,13 +358,8 @@
         {
           column: 16,
           data: {
-<<<<<<< HEAD
-            receiver: 'string',
-            sender: 'any',
-=======
-            sender: '`any`',
-            receiver: '`string`',
->>>>>>> f8982489
+            receiver: '`string`',
+            sender: '`any`',
           },
           endColumn: 24,
           line: 5,
@@ -428,13 +378,8 @@
         {
           column: 5,
           data: {
-<<<<<<< HEAD
-            receiver: 'Set<string>',
-            sender: 'Set<any>',
-=======
+            receiver: '`Set<string>`',
             sender: '`Set<any>`',
-            receiver: '`Set<string>`',
->>>>>>> f8982489
           },
           endColumn: 19,
           line: 5,
@@ -443,13 +388,8 @@
         {
           column: 21,
           data: {
-<<<<<<< HEAD
-            receiver: 'Map<string, string>',
-            sender: 'Map<any, string>',
-=======
+            receiver: '`Map<string, string>`',
             sender: 'of type `Map<any, string>`',
-            receiver: '`Map<string, string>`',
->>>>>>> f8982489
           },
           endColumn: 25,
           line: 5,
@@ -466,13 +406,8 @@
         {
           column: 5,
           data: {
-<<<<<<< HEAD
-            receiver: 'number',
-            sender: 'any',
-=======
-            sender: '`any`',
-            receiver: '`number`',
->>>>>>> f8982489
+            receiver: '`number`',
+            sender: '`any`',
           },
           endColumn: 13,
           line: 3,
@@ -481,13 +416,8 @@
         {
           column: 15,
           data: {
-<<<<<<< HEAD
-            receiver: 'string',
-            sender: 'any',
-=======
-            sender: '`any`',
-            receiver: '`string`',
->>>>>>> f8982489
+            receiver: '`string`',
+            sender: '`any`',
           },
           endColumn: 25,
           line: 3,
@@ -504,13 +434,8 @@
         {
           column: 10,
           data: {
-<<<<<<< HEAD
-            receiver: 'number',
-            sender: 'any',
-=======
-            sender: '`any`',
-            receiver: '`number`',
->>>>>>> f8982489
+            receiver: '`number`',
+            sender: '`any`',
           },
           endColumn: 18,
           line: 3,
@@ -519,13 +444,8 @@
         {
           column: 20,
           data: {
-<<<<<<< HEAD
-            receiver: 'string',
-            sender: 'any',
-=======
-            sender: '`any`',
-            receiver: '`string`',
->>>>>>> f8982489
+            receiver: '`string`',
+            sender: '`any`',
           },
           endColumn: 30,
           line: 3,
@@ -544,13 +464,8 @@
         {
           column: 5,
           data: {
-<<<<<<< HEAD
-            receiver: 'T',
-            sender: 'any',
-=======
-            sender: '`any`',
             receiver: '`T`',
->>>>>>> f8982489
+            sender: '`any`',
           },
           endColumn: 13,
           line: 5,
@@ -573,13 +488,8 @@
         {
           column: 15,
           data: {
-<<<<<<< HEAD
-            receiver: 'number',
-            sender: 'any',
-=======
-            sender: '`any`',
-            receiver: '`number`',
->>>>>>> f8982489
+            receiver: '`number`',
+            sender: '`any`',
           },
           endColumn: 18,
           line: 9,
@@ -588,13 +498,8 @@
         {
           column: 27,
           data: {
-<<<<<<< HEAD
-            receiver: 'string',
-            sender: 'any',
-=======
-            sender: '`any`',
-            receiver: '`string`',
->>>>>>> f8982489
+            receiver: '`string`',
+            sender: '`any`',
           },
           endColumn: 30,
           line: 9,
@@ -612,13 +517,8 @@
         {
           column: 7,
           data: {
-<<<<<<< HEAD
-            receiver: 'number',
-            sender: 'any',
-=======
-            sender: '`any`',
-            receiver: '`number`',
->>>>>>> f8982489
+            receiver: '`number`',
+            sender: '`any`',
           },
           endColumn: 10,
           line: 4,
@@ -637,13 +537,8 @@
         {
           column: 7,
           data: {
-<<<<<<< HEAD
-            receiver: 'T',
-            sender: 'any',
-=======
-            sender: '`any`',
             receiver: '`T`',
->>>>>>> f8982489
+            sender: '`any`',
           },
           endColumn: 10,
           line: 5,
