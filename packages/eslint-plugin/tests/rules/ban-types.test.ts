import rule from '../../src/rules/ban-types';
import { RuleTester } from '../RuleTester';
import { InferOptionsTypeFromRule } from '../../src/util';

const ruleTester = new RuleTester({
  parser: '@typescript-eslint/parser',
});

const options: InferOptionsTypeFromRule<typeof rule> = [
  {
    types: {
      String: {
        message: 'Use string instead.',
        fixWith: 'string',
      },
      Object: "Use '{}' instead.",
      Array: null,
      F: null,
      'NS.Bad': {
        message: 'Use NS.Good instead.',
        fixWith: 'NS.Good',
      },
    },
  },
];

const options2: InferOptionsTypeFromRule<typeof rule> = [
  {
    types: {
      null: {
        message: 'Use undefined instead.',
        fixWith: 'undefined',
      },
    },
  },
];

const options3: InferOptionsTypeFromRule<typeof rule> = [
  {
    types: {
      undefined: null,
    },
  },
];

ruleTester.run('ban-types', rule, {
  valid: [
    'let f = Object();', // Should not fail if there is no options set
    'let f: {} = {};',
    'let f: { x: number, y: number } = { x: 1, y: 1 };',
    {
      code: 'let f = Object();',
      options,
    },
    {
      code: 'let g = Object.create(null);',
      options,
    },
    {
      code: 'let h = String(false);',
      options,
    },
    {
      code: 'let e: foo.String;',
      options,
    },
    {
      code: 'let a: _.NS.Bad',
      options,
    },
    {
      code: 'let a: NS.Bad._',
      options,
    },
<<<<<<< HEAD
    // Replace default options instead of merging
    {
      code: 'let a: String;',
      options: [
        {
          types: {
            Number: {
              message: 'Use number instead.',
              fixWith: 'number',
            },
          },
        },
      ],
=======
    {
      code: 'let a: undefined',
      options: options2,
    },
    {
      code: 'let a: null',
      options: options3,
>>>>>>> 9edd863b
    },
  ],
  invalid: [
    {
      code: 'let a: String;',
      errors: [
        {
          messageId: 'bannedTypeMessage',
          line: 1,
          column: 8,
        },
      ],
    },
    {
      code: 'let a: Object;',
      errors: [
        {
          messageId: 'bannedTypeMessage',
          data: {
            name: 'Object',
            customMessage: " Use '{}' instead.",
          },
          line: 1,
          column: 8,
        },
      ],
      options,
    },
    {
      code: 'let a: undefined;',
      errors: [
        {
          messageId: 'bannedTypeMessage',
          data: { name: 'undefined', customMessage: '' },
          line: 1,
          column: 8,
        },
      ],
      options: options3,
    },
    {
      code: 'let a: null;',
      errors: [
        {
          messageId: 'bannedTypeMessage',
          data: { name: 'null', customMessage: ' Use undefined instead.' },
          line: 1,
          column: 8,
        },
      ],
      options: options2,
    },
    {
      code: 'let aa: Foo;',
      errors: [
        {
          messageId: 'bannedTypeMessage',
          data: {
            name: 'Foo',
            customMessage: '',
          },
        },
      ],
      options: [
        {
          types: {
            Foo: { message: '' },
          },
        },
      ],
    },
    {
      code: 'let b: {c: String};',
      output: 'let b: {c: string};',
      errors: [
        {
          messageId: 'bannedTypeMessage',
          data: {
            // eslint-disable-next-line @typescript-eslint/internal/prefer-ast-types-enum
            name: 'String',
            customMessage: ' Use string instead.',
          },
          line: 1,
          column: 12,
        },
      ],
      options,
    },
    {
      code: 'function foo(a: String) {}',
      output: 'function foo(a: string) {}',
      errors: [
        {
          messageId: 'bannedTypeMessage',
          data: {
            // eslint-disable-next-line @typescript-eslint/internal/prefer-ast-types-enum
            name: 'String',
            customMessage: ' Use string instead.',
          },
          line: 1,
          column: 17,
        },
      ],
      options,
    },
    {
      code: "'a' as String;",
      output: "'a' as string;",
      errors: [
        {
          messageId: 'bannedTypeMessage',
          data: {
            // eslint-disable-next-line @typescript-eslint/internal/prefer-ast-types-enum
            name: 'String',
            customMessage: ' Use string instead.',
          },
          line: 1,
          column: 8,
        },
      ],
      options,
    },
    {
      code: 'let c: F;',
      errors: [
        {
          messageId: 'bannedTypeMessage',
          data: { name: 'F', customMessage: '' },
          line: 1,
          column: 8,
        },
      ],
      options,
    },
    {
      code: `
class Foo<F = String> extends Bar<String> implements Baz<Object> {
  constructor (foo: String | Object) {}

  exit() : Array<String> {
    const foo: String = 1 as String
  }
}
            `,
      output: `
class Foo<F = string> extends Bar<string> implements Baz<Object> {
  constructor (foo: string | Object) {}

  exit() : Array<string> {
    const foo: string = 1 as string
  }
}
            `,
      errors: [
        {
          messageId: 'bannedTypeMessage',
          data: {
            // eslint-disable-next-line @typescript-eslint/internal/prefer-ast-types-enum
            name: 'String',
            customMessage: ' Use string instead.',
          },
          line: 2,
          column: 15,
        },
        {
          messageId: 'bannedTypeMessage',
          data: {
            // eslint-disable-next-line @typescript-eslint/internal/prefer-ast-types-enum
            name: 'String',
            customMessage: ' Use string instead.',
          },
          line: 2,
          column: 35,
        },
        {
          messageId: 'bannedTypeMessage',
          data: {
            name: 'Object',
            customMessage: " Use '{}' instead.",
          },
          line: 2,
          column: 58,
        },
        {
          messageId: 'bannedTypeMessage',
          data: {
            // eslint-disable-next-line @typescript-eslint/internal/prefer-ast-types-enum
            name: 'String',
            customMessage: ' Use string instead.',
          },
          line: 3,
          column: 21,
        },
        {
          messageId: 'bannedTypeMessage',
          data: {
            name: 'Object',
            customMessage: " Use '{}' instead.",
          },
          line: 3,
          column: 30,
        },
        {
          messageId: 'bannedTypeMessage',
          data: { name: 'Array', customMessage: '' },
          line: 5,
          column: 12,
        },
        {
          messageId: 'bannedTypeMessage',
          data: {
            // eslint-disable-next-line @typescript-eslint/internal/prefer-ast-types-enum
            name: 'String',
            customMessage: ' Use string instead.',
          },
          line: 5,
          column: 18,
        },
        {
          messageId: 'bannedTypeMessage',
          data: {
            // eslint-disable-next-line @typescript-eslint/internal/prefer-ast-types-enum
            name: 'String',
            customMessage: ' Use string instead.',
          },
          line: 6,
          column: 16,
        },
        {
          messageId: 'bannedTypeMessage',
          data: {
            // eslint-disable-next-line @typescript-eslint/internal/prefer-ast-types-enum
            name: 'String',
            customMessage: ' Use string instead.',
          },
          line: 6,
          column: 30,
        },
      ],
      options,
    },
    {
      code: 'let a: NS.Bad;',
      output: 'let a: NS.Good;',
      errors: [
        {
          messageId: 'bannedTypeMessage',
          data: {
            name: 'NS.Bad',
            customMessage: ' Use NS.Good instead.',
          },
          line: 1,
          column: 8,
        },
      ],
      options,
    },
    {
      code: `
let a: NS.Bad<Foo>;
let b: Foo<NS.Bad>;
      `,
      output: `
let a: NS.Good<Foo>;
let b: Foo<NS.Good>;
      `,
      errors: [
        {
          messageId: 'bannedTypeMessage',
          data: {
            name: 'NS.Bad',
            customMessage: ' Use NS.Good instead.',
          },
          line: 2,
          column: 8,
        },
        {
          messageId: 'bannedTypeMessage',
          data: {
            name: 'NS.Bad',
            customMessage: ' Use NS.Good instead.',
          },
          line: 3,
          column: 12,
        },
      ],
      options,
    },
    {
      code: `let foo: {} = {};`,
      output: `let foo: object = {};`,
      options: [
        {
          types: {
            '{}': {
              message: 'Use object instead.',
              fixWith: 'object',
            },
          },
        },
      ],
      errors: [
        {
          messageId: 'bannedTypeMessage',
          data: {
            name: '{}',
            customMessage: ' Use object instead.',
          },
          line: 1,
          column: 10,
        },
      ],
    },
    {
      code: `
let foo: {} = {};
let bar: {     } = {};
      `,
      output: `
let foo: object = {};
let bar: object = {};
      `,
      options: [
        {
          types: {
            '{   }': {
              message: 'Use object instead.',
              fixWith: 'object',
            },
          },
        },
      ],
      errors: [
        {
          messageId: 'bannedTypeMessage',
          data: {
            name: '{}',
            customMessage: ' Use object instead.',
          },
          line: 2,
          column: 10,
        },
        {
          messageId: 'bannedTypeMessage',
          data: {
            name: '{}',
            customMessage: ' Use object instead.',
          },
          line: 3,
          column: 10,
        },
      ],
    },
    {
      code: 'let a: NS.Bad;',
      output: 'let a: NS.Good;',
      errors: [
        {
          messageId: 'bannedTypeMessage',
          data: {
            name: 'NS.Bad',
            customMessage: ' Use NS.Good instead.',
          },
          line: 1,
          column: 8,
        },
      ],
      options: [
        {
          types: {
            '  NS.Bad  ': {
              message: 'Use NS.Good instead.',
              fixWith: 'NS.Good',
            },
          },
        },
      ],
    },
    {
      code: 'let a: Foo<   F   >;',
      output: 'let a: Foo<   T   >;',
      errors: [
        {
          messageId: 'bannedTypeMessage',
          data: {
            name: 'F',
            customMessage: ' Use T instead.',
          },
          line: 1,
          column: 15,
        },
      ],
      options: [
        {
          types: {
            '       F      ': {
              message: 'Use T instead.',
              fixWith: 'T',
            },
          },
        },
      ],
    },
  ],
});<|MERGE_RESOLUTION|>--- conflicted
+++ resolved
@@ -72,7 +72,6 @@
       code: 'let a: NS.Bad._',
       options,
     },
-<<<<<<< HEAD
     // Replace default options instead of merging
     {
       code: 'let a: String;',
@@ -86,7 +85,7 @@
           },
         },
       ],
-=======
+    },
     {
       code: 'let a: undefined',
       options: options2,
@@ -94,7 +93,6 @@
     {
       code: 'let a: null',
       options: options3,
->>>>>>> 9edd863b
     },
   ],
   invalid: [
