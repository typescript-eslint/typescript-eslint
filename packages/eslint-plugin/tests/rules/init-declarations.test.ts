import { RuleTester } from '@typescript-eslint/rule-tester';

import rule from '../../src/rules/init-declarations';

const ruleTester = new RuleTester({
  parser: '@typescript-eslint/parser',
});

ruleTester.run('init-declarations', rule, {
  valid: [
    // checking compatibility with base rule
    'var foo = null;',
    'foo = true;',
    `
var foo = 1,
  bar = false,
  baz = {};
    `,
    `
function foo() {
  var foo = 0;
  var bar = [];
}
    `,
    'var fn = function () {};',
    'var foo = (bar = 2);',
    'for (var i = 0; i < 1; i++) {}',
    `
for (var foo in []) {
}
    `,
    {
      code: `
for (var foo of []) {
}
      `,
      parserOptions: { ecmaVersion: 6 },
    },
    {
      code: 'let a = true;',
      options: ['always'],
      parserOptions: { ecmaVersion: 6 },
    },
    {
      code: 'const a = {};',
      options: ['always'],
      parserOptions: { ecmaVersion: 6 },
    },
    {
      code: `
function foo() {
  let a = 1,
    b = false;
  if (a) {
    let c = 3,
      d = null;
  }
}
      `,
      options: ['always'],
      parserOptions: { ecmaVersion: 6 },
    },
    {
      code: `
function foo() {
  const a = 1,
    b = true;
  if (a) {
    const c = 3,
      d = null;
  }
}
      `,
      options: ['always'],
      parserOptions: { ecmaVersion: 6 },
    },
    {
      code: `
function foo() {
  let a = 1;
  const b = false;
  var c = true;
}
      `,
      options: ['always'],
      parserOptions: { ecmaVersion: 6 },
    },
    {
      code: 'var foo;',
      options: ['never'],
      parserOptions: { ecmaVersion: 6 },
    },
    {
      code: 'var foo, bar, baz;',
      options: ['never'],
      parserOptions: { ecmaVersion: 6 },
    },
    {
      code: `
function foo() {
  var foo;
  var bar;
}
      `,
      options: ['never'],
      parserOptions: { ecmaVersion: 6 },
    },
    {
      code: 'let a;',
      options: ['never'],
      parserOptions: { ecmaVersion: 6 },
    },
    {
      code: 'const a = 1;',
      options: ['never'],
      parserOptions: { ecmaVersion: 6 },
    },
    {
      code: `
function foo() {
  let a, b;
  if (a) {
    let c, d;
  }
}
      `,
      options: ['never'],
      parserOptions: { ecmaVersion: 6 },
    },
    {
      code: `
function foo() {
  const a = 1,
    b = true;
  if (a) {
    const c = 3,
      d = null;
  }
}
      `,
      options: ['never'],
      parserOptions: { ecmaVersion: 6 },
    },
    {
      code: `
function foo() {
  let a;
  const b = false;
  var c;
}
      `,
      options: ['never'],
      parserOptions: { ecmaVersion: 6 },
    },
    {
      code: 'for (var i = 0; i < 1; i++) {}',
      options: ['never', { ignoreForLoopInit: true }],
    },
    {
      code: `
for (var foo in []) {
}
      `,
      options: ['never', { ignoreForLoopInit: true }],
    },
    {
      code: `
for (var foo of []) {
}
      `,
      options: ['never', { ignoreForLoopInit: true }],
      parserOptions: { ecmaVersion: 6 },
    },
    {
      code: `
function foo() {
  var bar = 1;
  let baz = 2;
  const qux = 3;
}
      `,
      options: ['always'],
    },

    // typescript-eslint
    {
      code: 'declare const foo: number;',
      options: ['always'],
    },
    {
      code: 'declare const foo: number;',
      options: ['never'],
    },
    {
      code: `
declare namespace myLib {
  let numberOfGreetings: number;
}
      `,
      options: ['always'],
    },
    {
      code: `
declare namespace myLib {
  let numberOfGreetings: number;
}
      `,
      options: ['never'],
    },
    {
      code: `
interface GreetingSettings {
  greeting: string;
  duration?: number;
  color?: string;
}
      `,
    },
    {
      code: `
interface GreetingSettings {
  greeting: string;
  duration?: number;
  color?: string;
}
      `,
      options: ['never'],
    },
    'type GreetingLike = string | (() => string) | Greeter;',
    {
      code: 'type GreetingLike = string | (() => string) | Greeter;',
      options: ['never'],
    },
    {
      code: `
function foo() {
  var bar: string;
}
      `,
      options: ['never'],
    },
    {
      code: 'var bar: string;',
      options: ['never'],
    },
    {
      code: `
var bar: string = function (): string {
  return 'string';
};
      `,
      options: ['always'],
    },
    {
      code: `
var bar: string = function (arg1: stirng): string {
  return 'string';
};
      `,
      options: ['always'],
    },
    {
      code: "function foo(arg1: string = 'string'): void {}",
      options: ['never'],
    },
    {
      code: "const foo: string = 'hello';",
      options: ['never'],
    },
    {
      code: `
const class1 = class NAME {
  constructor() {
    var name1: string = 'hello';
  }
};
      `,
    },
    {
      code: `
const class1 = class NAME {
  static pi: number = 3.14;
};
      `,
    },
    {
      code: `
const class1 = class NAME {
  static pi: number = 3.14;
};
      `,
      options: ['never'],
    },
    {
      code: `
interface IEmployee {
  empCode: number;
  empName: string;
  getSalary: (number) => number; // arrow function
  getManagerName(number): string;
}
      `,
    },
    {
      code: `
interface IEmployee {
  empCode: number;
  empName: string;
  getSalary: (number) => number; // arrow function
  getManagerName(number): string;
}
      `,
      options: ['never'],
    },
    {
      code: "const foo: number = 'asd';",
      options: ['always'],
    },
    {
      code: 'const foo: number;',
      options: ['never'],
    },
    {
      code: `
namespace myLib {
  let numberOfGreetings: number;
}
      `,
      options: ['never'],
    },
    {
      code: `
namespace myLib {
  let numberOfGreetings: number = 2;
}
      `,
      options: ['always'],
    },
    {
      code: `
declare namespace myLib1 {
  const foo: number;
  namespace myLib2 {
    let bar: string;
    namespace myLib3 {
      let baz: object;
    }
  }
}
      `,
      options: ['always'],
    },

    {
      code: `
declare namespace myLib1 {
  const foo: number;
  namespace myLib2 {
    let bar: string;
    namespace myLib3 {
      let baz: object;
    }
  }
}
      `,
      options: ['never'],
    },
  ],
  invalid: [
    // checking compatibility with base rule
    {
      code: 'var foo;',
      options: ['always'],
      errors: [
        {
          messageId: 'initialized',
          data: { idName: 'foo' },
          line: 1,
          column: 5,
          endLine: 1,
          endColumn: 8,
        },
      ],
    },
    {
      code: 'for (var a in []) var foo;',
      options: ['always'],
      errors: [
        {
          messageId: 'initialized',
          data: { idName: 'foo' },
          line: 1,
          column: 23,
          endLine: 1,
          endColumn: 26,
        },
      ],
    },
    {
      code: `
var foo,
  bar = false,
  baz;
      `,
      options: ['always'],
      errors: [
        {
          messageId: 'initialized',
          data: { idName: 'foo' },
          line: 2,
          column: 5,
          endLine: 2,
          endColumn: 8,
        },
        {
          messageId: 'initialized',
          data: { idName: 'baz' },
          line: 4,
          column: 3,
          endLine: 4,
          endColumn: 6,
        },
      ],
    },
    {
      code: `
function foo() {
  var foo = 0;
  var bar;
}
      `,
      options: ['always'],
      errors: [
        {
          messageId: 'initialized',
          data: { idName: 'bar' },
          line: 4,
          column: 7,
          endLine: 4,
          endColumn: 10,
        },
      ],
    },
    {
      code: `
function foo() {
  var foo;
  var bar = foo;
}
      `,
      options: ['always'],
      errors: [
        {
          messageId: 'initialized',
          data: { idName: 'foo' },
          line: 3,
          column: 7,
          endLine: 3,
          endColumn: 10,
        },
      ],
    },
    {
      code: 'let a;',
      options: ['always'],
      errors: [
        {
          messageId: 'initialized',
          data: { idName: 'a' },
          line: 1,
          column: 5,
          endLine: 1,
          endColumn: 6,
        },
      ],
    },
    {
      code: `
function foo() {
  let a = 1,
    b;
  if (a) {
    let c = 3,
      d = null;
  }
}
      `,
      options: ['always'],
      errors: [
        {
          messageId: 'initialized',
          data: { idName: 'b' },
          line: 4,
          column: 5,
          endLine: 4,
          endColumn: 6,
        },
      ],
    },
    {
      code: `
function foo() {
  let a;
  const b = false;
  var c;
}
      `,
      options: ['always'],
      errors: [
        {
          messageId: 'initialized',
          data: { idName: 'a' },
          line: 3,
          column: 7,
          endLine: 3,
          endColumn: 8,
        },
        {
          messageId: 'initialized',
          data: { idName: 'c' },
          line: 5,
          column: 7,
          endLine: 5,
          endColumn: 8,
        },
      ],
    },
    {
      code: 'var foo = (bar = 2);',
      options: ['never'],
      errors: [
        {
          messageId: 'notInitialized',
          data: { idName: 'foo' },
          line: 1,
          column: 5,
          endLine: 1,
          endColumn: 20,
        },
      ],
    },
    {
      code: 'var foo = true;',
      options: ['never'],
      errors: [
        {
          messageId: 'notInitialized',
          data: { idName: 'foo' },
          line: 1,
          column: 5,
          endLine: 1,
          endColumn: 15,
        },
      ],
    },
    {
      code: `
var foo,
  bar = 5,
  baz = 3;
      `,
      options: ['never'],
      errors: [
        {
          messageId: 'notInitialized',
          data: { idName: 'bar' },
          line: 3,
          column: 3,
          endLine: 3,
          endColumn: 10,
        },
        {
          messageId: 'notInitialized',
          data: { idName: 'baz' },
          line: 4,
          column: 3,
          endLine: 4,
          endColumn: 10,
        },
      ],
    },
    {
      code: `
function foo() {
  var foo;
  var bar = foo;
}
      `,
      options: ['never'],
      errors: [
        {
          messageId: 'notInitialized',
          data: { idName: 'bar' },
          line: 4,
          column: 7,
          endLine: 4,
          endColumn: 16,
        },
      ],
    },
    {
      code: 'let a = 1;',
      options: ['never'],
      errors: [
        {
          messageId: 'notInitialized',
          data: { idName: 'a' },
          line: 1,
          column: 5,
          endLine: 1,
          endColumn: 10,
        },
      ],
    },
    {
      code: `
function foo() {
  let a = 'foo',
    b;
  if (a) {
    let c, d;
  }
}
      `,
      options: ['never'],
      errors: [
        {
          messageId: 'notInitialized',
          data: { idName: 'a' },
          line: 3,
          column: 7,
          endLine: 3,
          endColumn: 16,
        },
      ],
    },
    {
      code: `
function foo() {
  let a;
  const b = false;
  var c = 1;
}
      `,
      options: ['never'],
      errors: [
        {
          messageId: 'notInitialized',
          data: { idName: 'c' },
          line: 5,
          column: 7,
          endLine: 5,
          endColumn: 12,
        },
      ],
    },
    {
      code: 'for (var i = 0; i < 1; i++) {}',
      options: ['never'],
      errors: [
        {
          messageId: 'notInitialized',
          data: { idName: 'i' },
          line: 1,
          column: 10,
          endLine: 1,
          endColumn: 15,
        },
      ],
    },
    {
      code: `
for (var foo in []) {
}
      `,
      options: ['never'],
      errors: [
        {
          messageId: 'notInitialized',
          data: { idName: 'foo' },
          line: 2,
          column: 10,
          endLine: 2,
          endColumn: 13,
        },
      ],
    },
    {
      code: `
for (var foo of []) {
}
      `,
      options: ['never'],
      errors: [
        {
          messageId: 'notInitialized',
          data: { idName: 'foo' },
          line: 2,
          column: 10,
          endLine: 2,
          endColumn: 13,
        },
      ],
    },
    {
      code: `
function foo() {
  var bar;
}
      `,
      options: ['always'],
      errors: [
        {
          messageId: 'initialized',
          data: { idName: 'bar' },
          line: 3,
          column: 7,
          endLine: 3,
          endColumn: 10,
        },
      ],
    },

    // typescript-eslint
    {
      code: "let arr: string[] = ['arr', 'ar'];",
      options: ['never'],
      errors: [
        {
          messageId: 'notInitialized',
          data: { idName: 'arr' },
          line: 1,
          column: 5,
          endLine: 1,
          endColumn: 34,
        },
      ],
    },
    {
      code: 'let arr: string = function () {};',
      options: ['never'],
      errors: [
        {
          messageId: 'notInitialized',
          data: { idName: 'arr' },
          line: 1,
          column: 5,
          endLine: 1,
          endColumn: 33,
        },
      ],
    },
    {
      code: `
const class1 = class NAME {
  constructor() {
    var name1: string = 'hello';
  }
};
      `,
      options: ['never'],
      errors: [
        {
          messageId: 'notInitialized',
          data: { idName: 'name1' },
          line: 4,
          column: 9,
          endLine: 4,
          endColumn: 32,
        },
      ],
    },
    {
      code: 'let arr: string;',
      options: ['always'],
      errors: [
        {
          messageId: 'initialized',
          data: { idName: 'arr' },
          line: 1,
          column: 5,
          endLine: 1,
          endColumn: 8,
        },
      ],
    },
    {
<<<<<<< HEAD
=======
      code: "declare var foo: number = 'asd';",
      options: ['never'],
      errors: [
        {
          messageId: 'notInitialized',
          data: { idName: 'foo' },
          line: 1,
          column: 13,
          endLine: 1,
          endColumn: 32,
        },
      ],
    },
    {
>>>>>>> 0108e9c7
      code: `
namespace myLib {
  let numberOfGreetings: number;
}
      `,
      options: ['always'],
      errors: [
        {
          messageId: 'initialized',
          data: { idName: 'numberOfGreetings' },
          line: 3,
          column: 7,
          endLine: 3,
          endColumn: 24,
        },
      ],
    },
    {
      code: `
namespace myLib {
  let numberOfGreetings: number = 2;
}
      `,
      options: ['never'],
      errors: [
        {
          messageId: 'notInitialized',
          data: { idName: 'numberOfGreetings' },
          line: 3,
          column: 7,
          endLine: 3,
          endColumn: 36,
        },
      ],
    },
    {
      code: `
namespace myLib1 {
  const foo: number;
  namespace myLib2 {
    let bar: string;
    namespace myLib3 {
      let baz: object;
    }
  }
}
      `,
      options: ['always'],
      errors: [
        {
          messageId: 'initialized',
          data: { idName: 'foo' },
          line: 3,
          column: 9,
          endLine: 3,
          endColumn: 12,
        },
        {
          messageId: 'initialized',
          data: { idName: 'bar' },
          line: 5,
          column: 9,
          endLine: 5,
          endColumn: 12,
        },
        {
          messageId: 'initialized',
          data: { idName: 'baz' },
          line: 7,
          column: 11,
          endLine: 7,
          endColumn: 14,
        },
      ],
    },
  ],
});<|MERGE_RESOLUTION|>--- conflicted
+++ resolved
@@ -785,23 +785,6 @@
       ],
     },
     {
-<<<<<<< HEAD
-=======
-      code: "declare var foo: number = 'asd';",
-      options: ['never'],
-      errors: [
-        {
-          messageId: 'notInitialized',
-          data: { idName: 'foo' },
-          line: 1,
-          column: 13,
-          endLine: 1,
-          endColumn: 32,
-        },
-      ],
-    },
-    {
->>>>>>> 0108e9c7
       code: `
 namespace myLib {
   let numberOfGreetings: number;
