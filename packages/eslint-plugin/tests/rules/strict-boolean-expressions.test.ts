/* eslint-disable @typescript-eslint/no-deprecated -- TODO - migrate this test away from `batchedSingleLineTests` */

import { noFormat, RuleTester } from '@typescript-eslint/rule-tester';
import * as path from 'node:path';

import type {
  MessageId,
  Options,
} from '../../src/rules/strict-boolean-expressions';

import rule from '../../src/rules/strict-boolean-expressions';
import { batchedSingleLineTests, getFixturesRootDir } from '../RuleTester';

const rootPath = getFixturesRootDir();
const ruleTester = new RuleTester({
  languageOptions: {
    parserOptions: {
      project: './tsconfig.json',
      tsconfigRootDir: rootPath,
    },
  },
});

ruleTester.run('strict-boolean-expressions', rule, {
  valid: [
    // boolean in boolean context
    "true ? 'a' : 'b';",
    `
if (false) {
}
    `,
    'while (true) {}',
    'for (; false; ) {}',
    '!true;',
    'false || 123;',
    "true && 'foo';",
    '!(false || true);',
    'true && false ? true : false;',
    '(false && true) || false;',
    '(false && true) || [];',
    '(false && 1) || (true && 2);',
    `
declare const x: boolean;
if (x) {
}
    `,
    '(x: boolean) => !x;',
    '<T extends boolean>(x: T) => (x ? 1 : 0);',
    `
declare const x: never;
if (x) {
}
    `,
    `
[true, false].some(function (x) {
  return x && 1;
});
    `,
    `
[true, false].filter(x => {
  return x;
});
    `,
    '[true, false].some(x => x && 1);',

    // string in boolean context
    `
if ('') {
}
    `,
    "while ('x') {}",
    "for (; ''; ) {}",
    "('' && '1') || x;",
    `
declare const x: string;
if (x) {
}
    `,
    '(x: string) => !x;',
    '<T extends string>(x: T) => (x ? 1 : 0);',
    `
['1', '2', '3'].every(function (x) {
  return x;
});
    `,
    `
[].every(() => {
  return '';
});
    `,
    "['1', '2', '3'].every(x => x);",

    // number in boolean context
    `
if (0) {
}
    `,
    'while (1n) {}',
    'for (; Infinity; ) {}',
    '(0 / 0 && 1 + 2) || x;',
    `
declare const x: number;
if (x) {
}
    `,
    '(x: bigint) => !x;',
    '<T extends number>(x: T) => (x ? 1 : 0);',
    `
[1, 2, 3].every(function (x) {
  return x;
});
    `,
    `
[1, 2, 3].some(x => {
  return !x;
});
    `,
    '[].find(() => 1);',

    // nullable object in boolean context
    `
declare const x: null | object;
if (x) {
}
    `,
    '(x?: { a: any }) => !x;',
    '<T extends {} | null | undefined>(x: T) => (x ? 1 : 0);',
    `
[{}, null, {}].every(function (x) {
  return x;
});
    `,
    `
[{}, null, {}].every(x => {
  return x ? 1 : 0;
});
    `,
    '[{}, null, null].findIndex(x => !x);',

    // nullable boolean in boolean context
    {
      code: `
        declare const x: boolean | null;
        if (x) {
        }
      `,
      options: [{ allowNullableBoolean: true }],
    },
    {
      code: `
        (x?: boolean) => !x;
      `,
      options: [{ allowNullableBoolean: true }],
    },
    {
      code: `
        <T extends boolean | null | undefined>(x: T) => (x ? 1 : 0);
      `,
      options: [{ allowNullableBoolean: true }],
    },
    {
      options: [{ allowNullableBoolean: true }],
      code: `
        declare const x: (boolean | null)[];
        x.filter(function (t) {
          return t;
        });
        x.filter(t => {
          return t ? 1 : 0;
        });
        x.filter(t => !t);
      `,
    },

    // nullable string in boolean context
    {
      code: `
        declare const x: string | null;
        if (x) {
        }
      `,
      options: [{ allowNullableString: true }],
    },
    {
      code: `
        (x?: string) => !x;
      `,
      options: [{ allowNullableString: true }],
    },
    {
      code: `
        <T extends string | null | undefined>(x: T) => (x ? 1 : 0);
      `,
      options: [{ allowNullableString: true }],
    },
    {
      options: [{ allowNullableString: true }],
      code: `
        declare const x: (string | null)[];
        x.findLast(function (t) {
          return t;
        });
        x.findLast(t => {
          return !t;
        });
        x.findLast(t => (t ? 1 : 0));
      `,
    },

    // nullable number in boolean context
    {
      code: `
        declare const x: number | null;
        if (x) {
        }
      `,
      options: [{ allowNullableNumber: true }],
    },
    {
      code: `
        (x?: number) => !x;
      `,
      options: [{ allowNullableNumber: true }],
    },
    {
      code: `
        <T extends number | null | undefined>(x: T) => (x ? 1 : 0);
      `,
      options: [{ allowNullableNumber: true }],
    },
    {
      options: [{ allowNullableNumber: true }],
      code: `
        declare const x: (number | null)[];
        x.findLast(function (t) {
          return t;
        });
        x.findLast(t => {
          return !t;
        });
        x.findLast(t => (t ? 1 : 0));
      `,
    },

    // any in boolean context
    {
      code: `
        declare const x: any;
        if (x) {
        }
      `,
      options: [{ allowAny: true }],
    },
    {
      code: `
        x => !x;
      `,
      options: [{ allowAny: true }],
    },
    {
      code: `
        <T extends any>(x: T) => (x ? 1 : 0);
      `,
      options: [{ allowAny: true }],
    },
    {
      options: [{ allowAny: true }],
      code: `
        declare const x: any[];
        x.filter(function (t) {
          return t;
        });
        x.find(t => {
          return !t;
        });
        x.some(t => (t ? 1 : 0));
      `,
    },

    // logical operator
    {
      code: `
        1 && true && 'x' && {};
      `,
      options: [{ allowNumber: true, allowString: true }],
    },
    {
      code: `
        let x = 0 || false || '' || null;
      `,
      options: [{ allowNumber: true, allowString: true }],
    },
    {
      code: `
        if (1 && true && 'x') void 0;
      `,
      options: [{ allowNumber: true, allowString: true }],
    },
    {
      code: `
        if (0 || false || '') void 0;
      `,
      options: [{ allowNumber: true, allowString: true }],
    },
    {
      code: `
        1 && true && 'x' ? {} : null;
      `,
      options: [{ allowNumber: true, allowString: true }],
    },
    {
      code: `
        0 || false || '' ? null : {};
      `,
      options: [{ allowNumber: true, allowString: true }],
    },
    {
      options: [{ allowString: true, allowNumber: true }],
      code: `
        [0, false, '', null, {}].filter(function (x) {
          return x ? 1 : 0;
        });
        [0, false, '', null, {}].filter(x => {
          return !x;
        });
        [0, false, '', null, {}].filter(x => x);
      `,
    },

    // nullable enum in boolean context
    {
      code: `
        enum ExampleEnum {
          This = 0,
          That = 1,
        }
        const rand = Math.random();
        let theEnum: ExampleEnum | null = null;
        if (rand < 0.3) {
          theEnum = ExampleEnum.This;
        }
        if (theEnum) {
        }
      `,
      options: [{ allowNullableEnum: true }],
    },
    {
      code: `
        enum ExampleEnum {
          This = 0,
          That = 1,
        }
        const rand = Math.random();
        let theEnum: ExampleEnum | null = null;
        if (rand < 0.3) {
          theEnum = ExampleEnum.This;
        }
        if (!theEnum) {
        }
      `,
      options: [{ allowNullableEnum: true }],
    },
    {
      code: `
        enum ExampleEnum {
          This = 1,
          That = 2,
        }
        const rand = Math.random();
        let theEnum: ExampleEnum | null = null;
        if (rand < 0.3) {
          theEnum = ExampleEnum.This;
        }
        if (!theEnum) {
        }
      `,
      options: [{ allowNullableEnum: true }],
    },
    {
      code: `
        enum ExampleEnum {
          This = 'one',
          That = 'two',
        }
        const rand = Math.random();
        let theEnum: ExampleEnum | null = null;
        if (rand < 0.3) {
          theEnum = ExampleEnum.This;
        }
        if (!theEnum) {
        }
      `,
      options: [{ allowNullableEnum: true }],
    },
    {
      code: `
        enum ExampleEnum {
          This = 'one',
          That = 'two',
        }
        declare const x: (ExampleEnum | null)[];
        x.some(function (t) {
          return t;
        });
        x.every(t => {
          return !t;
        });
        x.find(t => t);
      `,
      options: [{ allowNullableEnum: true }],
    },

    // nullable mixed enum in boolean context
    {
      // falsy number and truthy string
      code: `
        enum ExampleEnum {
          This = 0,
          That = 'one',
        }
        (value?: ExampleEnum) => (value ? 1 : 0);
      `,
      options: [{ allowNullableEnum: true }],
    },
    {
      // falsy string and truthy number
      code: `
        enum ExampleEnum {
          This = '',
          That = 1,
        }
        (value?: ExampleEnum) => (!value ? 1 : 0);
      `,
      options: [{ allowNullableEnum: true }],
    },
    {
      // truthy string and truthy number
      code: `
        enum ExampleEnum {
          This = 'this',
          That = 1,
        }
        (value?: ExampleEnum) => (!value ? 1 : 0);
      `,
      options: [{ allowNullableEnum: true }],
    },
    {
      // falsy string and falsy number
      code: `
        enum ExampleEnum {
          This = '',
          That = 0,
        }
        (value?: ExampleEnum) => (!value ? 1 : 0);
      `,
      options: [{ allowNullableEnum: true }],
    },

    {
      code: `
declare const x: string[] | null;
// eslint-disable-next-line
if (x) {
}
      `,
      languageOptions: {
        parserOptions: {
          tsconfigRootDir: path.join(rootPath, 'unstrict'),
        },
      },
      options: [
        {
          allowRuleToRunWithoutStrictNullChecksIKnowWhatIAmDoing: true,
        },
      ],
    },

    `
function f(arg: 'a' | null) {
  if (arg) console.log(arg);
}
    `,
    `
function f(arg: 'a' | 'b' | null) {
  if (arg) console.log(arg);
}
    `,
    {
      code: `
declare const x: 1 | null;
declare const y: 1;
if (x) {
}
if (y) {
}
      `,
      options: [
        {
          allowNumber: true,
        },
      ],
    },
    `
function f(arg: 1 | null) {
  if (arg) console.log(arg);
}
    `,
    `
function f(arg: 1 | 2 | null) {
  if (arg) console.log(arg);
}
    `,
    `
interface Options {
  readonly enableSomething?: true;
}

function f(opts: Options): void {
  if (opts.enableSomething) console.log('Do something');
}
    `,
    `
declare const x: true | null;
if (x) {
}
    `,
    {
      code: `
declare const x: 'a' | null;
declare const y: 'a';
if (x) {
}
if (y) {
}
      `,
      options: [
        {
          allowString: true,
        },
      ],
    },
    `
declare const foo: boolean & { __BRAND: 'Foo' };
if (foo) {
}
    `,
    `
declare const foo: true & { __BRAND: 'Foo' };
if (foo) {
}
    `,
    `
declare const foo: false & { __BRAND: 'Foo' };
if (foo) {
}
    `,
    `
declare function assert(a: number, b: unknown): asserts a;
declare const nullableString: string | null;
declare const boo: boolean;
assert(boo, nullableString);
    `,
    `
declare function assert(a: boolean, b: unknown): asserts b is string;
declare const nullableString: string | null;
declare const boo: boolean;
assert(boo, nullableString);
    `,
    `
declare function assert(a: number, b: unknown): asserts b;
declare const nullableString: string | null;
declare const boo: boolean;
assert(nullableString, boo);
    `,
    `
declare function assert(a: number, b: unknown): asserts b;
declare const nullableString: string | null;
declare const boo: boolean;
assert(...nullableString, nullableString);
    `,
    `
declare function assert(
  this: object,
  a: number,
  b?: unknown,
  c?: unknown,
): asserts c;
declare const nullableString: string | null;
declare const foo: number;
const o: { assert: typeof assert } = {
  assert,
};
o.assert(foo, nullableString);
    `,
    {
      code: `
declare function assert(x: unknown): x is string;
declare const nullableString: string | null;
assert(nullableString);
      `,
    },
    {
      code: `
class ThisAsserter {
  assertThis(this: unknown, arg2: unknown): asserts this {}
}

declare const lol: string | number | unknown | null;

const thisAsserter: ThisAsserter = new ThisAsserter();
thisAsserter.assertThis(lol);
      `,
    },
    {
      code: `
function assert(this: object, a: number, b: unknown): asserts b;
function assert(a: bigint, b: unknown): asserts b;
function assert(this: object, a: string, two: string): asserts two;
function assert(
  this: object,
  a: string,
  assertee: string,
  c: bigint,
  d: object,
): asserts assertee;
function assert(...args: any[]): void;

function assert(...args: any[]) {
  throw new Error('lol');
}

declare const nullableString: string | null;
assert(3 as any, nullableString);
      `,
    },
    // Intentional use of `any` to test a function call with no call signatures.
    `
declare const assert: any;
declare const nullableString: string | null;
assert(nullableString);
    `,
    // Coverage for absent "test expression".
    // Ensure that no crash or false positive occurs
    `
      for (let x = 0; ; x++) {
        break;
      }
    `,
    `
      const x = (t: string | null) => t;
      ['', null].filter(x);
    `,
    `
      ['one', 'two'].filter(x => {
        if (x.length > 2) {
          return true;
        }
      });
    `,
  ],

  invalid: [
    // non-boolean in RHS of test expression
    ...batchedSingleLineTests<MessageId, Options>({
      code: noFormat`
        if (true && (1 + 1)) {}
        while (false || "a" + "b") {}
        (x: object) => true || false || x ? true : false;
      `,
      errors: [
        {
          column: 14,
          line: 2,
          messageId: 'conditionErrorNumber',
          suggestions: [
            {
              messageId: 'conditionFixCompareZero',
              output: 'if (true && ((1 + 1) !== 0)) {}',
            },
            {
              messageId: 'conditionFixCompareNaN',
              output: 'if (true && (!Number.isNaN((1 + 1)))) {}',
            },
            {
              messageId: 'conditionFixCastBoolean',
              output: 'if (true && (Boolean((1 + 1)))) {}',
            },
          ],
        },
        {
          column: 25,
          line: 3,
          messageId: 'conditionErrorString',
          suggestions: [
            {
              messageId: 'conditionFixCompareStringLength',
              output: '        while (false || (("a" + "b").length > 0)) {}',
            },
            {
              messageId: 'conditionFixCompareEmptyString',
              output: '        while (false || (("a" + "b") !== "")) {}',
            },
            {
              messageId: 'conditionFixCastBoolean',
              output: '        while (false || (Boolean(("a" + "b")))) {}',
            },
          ],
        },
        { column: 41, line: 4, messageId: 'conditionErrorObject' },
      ],
      options: [
        { allowNullableObject: false, allowNumber: false, allowString: false },
      ],
    }),

    // check if all and only the outermost operands are checked
    {
      code: noFormat`if (('' && {}) || (0 && void 0)) { }`,
      errors: [
        {
          column: 6,
          line: 1,
          messageId: 'conditionErrorString',
          suggestions: [
            {
              messageId: 'conditionFixCompareStringLength',
              output: `if (((''.length > 0) && {}) || (0 && void 0)) { }`,
            },
            {
              messageId: 'conditionFixCompareEmptyString',
              output: `if ((('' !== "") && {}) || (0 && void 0)) { }`,
            },
            {
              messageId: 'conditionFixCastBoolean',
              output: `if (((Boolean('')) && {}) || (0 && void 0)) { }`,
            },
          ],
        },
        { column: 12, line: 1, messageId: 'conditionErrorObject' },
        {
          column: 20,
          line: 1,
          messageId: 'conditionErrorNumber',
          suggestions: [
            {
              messageId: 'conditionFixCompareZero',
              output: `if (('' && {}) || ((0 !== 0) && void 0)) { }`,
            },
            {
              messageId: 'conditionFixCompareNaN',
              output: `if (('' && {}) || ((!Number.isNaN(0)) && void 0)) { }`,
            },
            {
              messageId: 'conditionFixCastBoolean',
              output: `if (('' && {}) || ((Boolean(0)) && void 0)) { }`,
            },
          ],
        },
        { column: 25, line: 1, messageId: 'conditionErrorNullish' },
      ],
      options: [
        { allowNullableObject: false, allowNumber: false, allowString: false },
      ],
      output: null,
    },
    {
      code: noFormat`
declare const foo: true & { __BRAND: 'Foo' };
if (('' && foo) || (0 && void 0)) { }
      `,
      errors: [
        {
          column: 6,
          line: 3,
          messageId: 'conditionErrorString',
          suggestions: [
            {
              messageId: 'conditionFixCompareStringLength',
              output: `
declare const foo: true & { __BRAND: 'Foo' };
if (((''.length > 0) && foo) || (0 && void 0)) { }
      `,
            },
            {
              messageId: 'conditionFixCompareEmptyString',
              output: `
declare const foo: true & { __BRAND: 'Foo' };
if ((('' !== "") && foo) || (0 && void 0)) { }
      `,
            },
            {
              messageId: 'conditionFixCastBoolean',
              output: `
declare const foo: true & { __BRAND: 'Foo' };
if (((Boolean('')) && foo) || (0 && void 0)) { }
      `,
            },
          ],
        },
        {
          column: 21,
          line: 3,
          messageId: 'conditionErrorNumber',
          suggestions: [
            {
              messageId: 'conditionFixCompareZero',
              output: `
declare const foo: true & { __BRAND: 'Foo' };
if (('' && foo) || ((0 !== 0) && void 0)) { }
      `,
            },
            {
              messageId: 'conditionFixCompareNaN',
              output: `
declare const foo: true & { __BRAND: 'Foo' };
if (('' && foo) || ((!Number.isNaN(0)) && void 0)) { }
      `,
            },
            {
              messageId: 'conditionFixCastBoolean',
              output: `
declare const foo: true & { __BRAND: 'Foo' };
if (('' && foo) || ((Boolean(0)) && void 0)) { }
      `,
            },
          ],
        },
        { column: 26, line: 3, messageId: 'conditionErrorNullish' },
      ],
      options: [
        { allowNullableObject: false, allowNumber: false, allowString: false },
      ],
      output: null,
    },
    {
      code: noFormat`
declare const foo: false & { __BRAND: 'Foo' };
if (('' && {}) || (foo && void 0)) { }
      `,
      errors: [
        {
          column: 6,
          line: 3,
          messageId: 'conditionErrorString',
          suggestions: [
            {
              messageId: 'conditionFixCompareStringLength',
              output: `
declare const foo: false & { __BRAND: 'Foo' };
if (((''.length > 0) && {}) || (foo && void 0)) { }
      `,
            },
            {
              messageId: 'conditionFixCompareEmptyString',
              output: `
declare const foo: false & { __BRAND: 'Foo' };
if ((('' !== "") && {}) || (foo && void 0)) { }
      `,
            },
            {
              messageId: 'conditionFixCastBoolean',
              output: `
declare const foo: false & { __BRAND: 'Foo' };
if (((Boolean('')) && {}) || (foo && void 0)) { }
      `,
            },
          ],
        },
        { column: 12, line: 3, messageId: 'conditionErrorObject' },
        { column: 27, line: 3, messageId: 'conditionErrorNullish' },
      ],
      options: [
        { allowNullableObject: false, allowNumber: false, allowString: false },
      ],
      output: null,
    },

    // shouldn't check last logical operand when used for control flow
    {
      code: "'asd' && 123 && [] && null;",
      errors: [
        {
          column: 1,
          line: 1,
          messageId: 'conditionErrorString',
          suggestions: [
            {
              messageId: 'conditionFixCompareStringLength',
              output: "('asd'.length > 0) && 123 && [] && null;",
            },
            {
              messageId: 'conditionFixCompareEmptyString',
              output: '(\'asd\' !== "") && 123 && [] && null;',
            },
            {
              messageId: 'conditionFixCastBoolean',
              output: "(Boolean('asd')) && 123 && [] && null;",
            },
          ],
        },
        {
          column: 10,
          line: 1,
          messageId: 'conditionErrorNumber',
          suggestions: [
            {
              messageId: 'conditionFixCompareZero',
              output: "'asd' && (123 !== 0) && [] && null;",
            },
            {
              messageId: 'conditionFixCompareNaN',
              output: "'asd' && (!Number.isNaN(123)) && [] && null;",
            },
            {
              messageId: 'conditionFixCastBoolean',
              output: "'asd' && (Boolean(123)) && [] && null;",
            },
          ],
        },
        {
          column: 17,
          line: 1,
          messageId: 'conditionErrorObject',
        },
      ],
      options: [{ allowNumber: false, allowString: false }],
      output: null,
    },
    {
      code: "'asd' || 123 || [] || null;",
      errors: [
        {
          column: 1,
          line: 1,
          messageId: 'conditionErrorString',
          suggestions: [
            {
              messageId: 'conditionFixCompareStringLength',
              output: "('asd'.length > 0) || 123 || [] || null;",
            },
            {
              messageId: 'conditionFixCompareEmptyString',
              output: '(\'asd\' !== "") || 123 || [] || null;',
            },
            {
              messageId: 'conditionFixCastBoolean',
              output: "(Boolean('asd')) || 123 || [] || null;",
            },
          ],
        },
        {
          column: 10,
          line: 1,
          messageId: 'conditionErrorNumber',
          suggestions: [
            {
              messageId: 'conditionFixCompareZero',
              output: "'asd' || (123 !== 0) || [] || null;",
            },
            {
              messageId: 'conditionFixCompareNaN',
              output: "'asd' || (!Number.isNaN(123)) || [] || null;",
            },
            {
              messageId: 'conditionFixCastBoolean',
              output: "'asd' || (Boolean(123)) || [] || null;",
            },
          ],
        },
        {
          column: 17,
          line: 1,
          messageId: 'conditionErrorObject',
        },
      ],
      options: [{ allowNumber: false, allowString: false }],
      output: null,
    },
    {
      code: "let x = (1 && 'a' && null) || 0 || '' || {};",
      errors: [
        {
          column: 10,
          line: 1,
          messageId: 'conditionErrorNumber',
          suggestions: [
            {
              messageId: 'conditionFixCompareZero',
              output: "let x = ((1 !== 0) && 'a' && null) || 0 || '' || {};",
            },
            {
              messageId: 'conditionFixCompareNaN',
              output:
                "let x = ((!Number.isNaN(1)) && 'a' && null) || 0 || '' || {};",
            },
            {
              messageId: 'conditionFixCastBoolean',
              output: "let x = ((Boolean(1)) && 'a' && null) || 0 || '' || {};",
            },
          ],
        },
        {
          column: 15,
          line: 1,
          messageId: 'conditionErrorString',
          suggestions: [
            {
              messageId: 'conditionFixCompareStringLength',
              output:
                "let x = (1 && ('a'.length > 0) && null) || 0 || '' || {};",
            },
            {
              messageId: 'conditionFixCompareEmptyString',
              output: "let x = (1 && ('a' !== \"\") && null) || 0 || '' || {};",
            },
            {
              messageId: 'conditionFixCastBoolean',
              output: "let x = (1 && (Boolean('a')) && null) || 0 || '' || {};",
            },
          ],
        },
        {
          column: 22,
          line: 1,
          messageId: 'conditionErrorNullish',
        },
        {
          column: 31,
          line: 1,
          messageId: 'conditionErrorNumber',
          suggestions: [
            {
              messageId: 'conditionFixCompareZero',
              output: "let x = (1 && 'a' && null) || (0 !== 0) || '' || {};",
            },
            {
              messageId: 'conditionFixCompareNaN',
              output:
                "let x = (1 && 'a' && null) || (!Number.isNaN(0)) || '' || {};",
            },
            {
              messageId: 'conditionFixCastBoolean',
              output: "let x = (1 && 'a' && null) || (Boolean(0)) || '' || {};",
            },
          ],
        },
        {
          column: 36,
          line: 1,
          messageId: 'conditionErrorString',
          suggestions: [
            {
              messageId: 'conditionFixCompareStringLength',
              output:
                "let x = (1 && 'a' && null) || 0 || (''.length > 0) || {};",
            },
            {
              messageId: 'conditionFixCompareEmptyString',
              output: "let x = (1 && 'a' && null) || 0 || ('' !== \"\") || {};",
            },
            {
              messageId: 'conditionFixCastBoolean',
              output: "let x = (1 && 'a' && null) || 0 || (Boolean('')) || {};",
            },
          ],
        },
      ],
      options: [{ allowNumber: false, allowString: false }],
      output: null,
    },
    {
      code: "return (1 || 'a' || null) && 0 && '' && {};",
      errors: [
        {
          column: 9,
          line: 1,
          messageId: 'conditionErrorNumber',
          suggestions: [
            {
              messageId: 'conditionFixCompareZero',
              output: "return ((1 !== 0) || 'a' || null) && 0 && '' && {};",
            },
            {
              messageId: 'conditionFixCompareNaN',
              output:
                "return ((!Number.isNaN(1)) || 'a' || null) && 0 && '' && {};",
            },
            {
              messageId: 'conditionFixCastBoolean',
              output: "return ((Boolean(1)) || 'a' || null) && 0 && '' && {};",
            },
          ],
        },
        {
          column: 14,
          line: 1,
          messageId: 'conditionErrorString',
          suggestions: [
            {
              messageId: 'conditionFixCompareStringLength',
              output:
                "return (1 || ('a'.length > 0) || null) && 0 && '' && {};",
            },
            {
              messageId: 'conditionFixCompareEmptyString',
              output: "return (1 || ('a' !== \"\") || null) && 0 && '' && {};",
            },
            {
              messageId: 'conditionFixCastBoolean',
              output: "return (1 || (Boolean('a')) || null) && 0 && '' && {};",
            },
          ],
        },
        {
          column: 21,
          line: 1,
          messageId: 'conditionErrorNullish',
        },
        {
          column: 30,
          line: 1,
          messageId: 'conditionErrorNumber',
          suggestions: [
            {
              messageId: 'conditionFixCompareZero',
              output: "return (1 || 'a' || null) && (0 !== 0) && '' && {};",
            },
            {
              messageId: 'conditionFixCompareNaN',
              output:
                "return (1 || 'a' || null) && (!Number.isNaN(0)) && '' && {};",
            },
            {
              messageId: 'conditionFixCastBoolean',
              output: "return (1 || 'a' || null) && (Boolean(0)) && '' && {};",
            },
          ],
        },
        {
          column: 35,
          line: 1,
          messageId: 'conditionErrorString',
          suggestions: [
            {
              messageId: 'conditionFixCompareStringLength',
              output:
                "return (1 || 'a' || null) && 0 && (''.length > 0) && {};",
            },
            {
              messageId: 'conditionFixCompareEmptyString',
              output: "return (1 || 'a' || null) && 0 && ('' !== \"\") && {};",
            },
            {
              messageId: 'conditionFixCastBoolean',
              output: "return (1 || 'a' || null) && 0 && (Boolean('')) && {};",
            },
          ],
        },
      ],
      options: [{ allowNumber: false, allowString: false }],
      output: null,
    },
    {
      code: "console.log((1 && []) || ('a' && {}));",
      errors: [
        {
          column: 14,
          line: 1,
          messageId: 'conditionErrorNumber',
          suggestions: [
            {
              messageId: 'conditionFixCompareZero',
              output: "console.log(((1 !== 0) && []) || ('a' && {}));",
            },
            {
              messageId: 'conditionFixCompareNaN',
              output: "console.log(((!Number.isNaN(1)) && []) || ('a' && {}));",
            },
            {
              messageId: 'conditionFixCastBoolean',
              output: "console.log(((Boolean(1)) && []) || ('a' && {}));",
            },
          ],
        },
        {
          column: 19,
          line: 1,
          messageId: 'conditionErrorObject',
        },
        {
          column: 27,
          line: 1,
          messageId: 'conditionErrorString',
          suggestions: [
            {
              messageId: 'conditionFixCompareStringLength',
              output: "console.log((1 && []) || (('a'.length > 0) && {}));",
            },
            {
              messageId: 'conditionFixCompareEmptyString',
              output: 'console.log((1 && []) || ((\'a\' !== "") && {}));',
            },
            {
              messageId: 'conditionFixCastBoolean',
              output: "console.log((1 && []) || ((Boolean('a')) && {}));",
            },
          ],
        },
      ],
      options: [{ allowNumber: false, allowString: false }],
      output: null,
    },

    // should check all logical operands when used in a condition
    {
      code: "if ((1 && []) || ('a' && {})) void 0;",
      errors: [
        {
          column: 6,
          line: 1,
          messageId: 'conditionErrorNumber',
          suggestions: [
            {
              messageId: 'conditionFixCompareZero',
              output: "if (((1 !== 0) && []) || ('a' && {})) void 0;",
            },
            {
              messageId: 'conditionFixCompareNaN',
              output: "if (((!Number.isNaN(1)) && []) || ('a' && {})) void 0;",
            },
            {
              messageId: 'conditionFixCastBoolean',
              output: "if (((Boolean(1)) && []) || ('a' && {})) void 0;",
            },
          ],
        },
        {
          column: 11,
          line: 1,
          messageId: 'conditionErrorObject',
        },
        {
          column: 19,
          line: 1,
          messageId: 'conditionErrorString',
          suggestions: [
            {
              messageId: 'conditionFixCompareStringLength',
              output: "if ((1 && []) || (('a'.length > 0) && {})) void 0;",
            },
            {
              messageId: 'conditionFixCompareEmptyString',
              output: 'if ((1 && []) || ((\'a\' !== "") && {})) void 0;',
            },
            {
              messageId: 'conditionFixCastBoolean',
              output: "if ((1 && []) || ((Boolean('a')) && {})) void 0;",
            },
          ],
        },
        {
          column: 26,
          line: 1,
          messageId: 'conditionErrorObject',
        },
      ],
      options: [{ allowNumber: false, allowString: false }],
      output: null,
    },
    {
      code: "let x = null || 0 || 'a' || [] ? {} : undefined;",
      errors: [
        {
          column: 9,
          line: 1,
          messageId: 'conditionErrorNullish',
        },
        {
          column: 17,
          line: 1,
          messageId: 'conditionErrorNumber',
          suggestions: [
            {
              messageId: 'conditionFixCompareZero',
              output:
                "let x = null || (0 !== 0) || 'a' || [] ? {} : undefined;",
            },
            {
              messageId: 'conditionFixCompareNaN',
              output:
                "let x = null || (!Number.isNaN(0)) || 'a' || [] ? {} : undefined;",
            },
            {
              messageId: 'conditionFixCastBoolean',
              output:
                "let x = null || (Boolean(0)) || 'a' || [] ? {} : undefined;",
            },
          ],
        },
        {
          column: 22,
          line: 1,
          messageId: 'conditionErrorString',
          suggestions: [
            {
              messageId: 'conditionFixCompareStringLength',
              output:
                "let x = null || 0 || ('a'.length > 0) || [] ? {} : undefined;",
            },
            {
              messageId: 'conditionFixCompareEmptyString',
              output:
                'let x = null || 0 || (\'a\' !== "") || [] ? {} : undefined;',
            },
            {
              messageId: 'conditionFixCastBoolean',
              output:
                "let x = null || 0 || (Boolean('a')) || [] ? {} : undefined;",
            },
          ],
        },
        {
          column: 29,
          line: 1,
          messageId: 'conditionErrorObject',
        },
      ],
      options: [{ allowNumber: false, allowString: false }],
      output: null,
    },
    {
      code: "return !(null || 0 || 'a' || []);",
      errors: [
        {
          column: 10,
          line: 1,
          messageId: 'conditionErrorNullish',
        },
        {
          column: 18,
          line: 1,
          messageId: 'conditionErrorNumber',
          suggestions: [
            {
              messageId: 'conditionFixCompareZero',
              output: "return !(null || (0 !== 0) || 'a' || []);",
            },
            {
              messageId: 'conditionFixCompareNaN',
              output: "return !(null || (!Number.isNaN(0)) || 'a' || []);",
            },
            {
              messageId: 'conditionFixCastBoolean',
              output: "return !(null || (Boolean(0)) || 'a' || []);",
            },
          ],
        },
        {
          column: 23,
          line: 1,
          messageId: 'conditionErrorString',
          suggestions: [
            {
              messageId: 'conditionFixCompareStringLength',
              output: "return !(null || 0 || ('a'.length > 0) || []);",
            },
            {
              messageId: 'conditionFixCompareEmptyString',
              output: 'return !(null || 0 || (\'a\' !== "") || []);',
            },
            {
              messageId: 'conditionFixCastBoolean',
              output: "return !(null || 0 || (Boolean('a')) || []);",
            },
          ],
        },
        {
          column: 30,
          line: 1,
          messageId: 'conditionErrorObject',
        },
      ],
      options: [{ allowNumber: false, allowString: false }],
      output: null,
    },

    // nullish in boolean context
    ...batchedSingleLineTests<MessageId, Options>({
      code: noFormat`
        null || {};
        undefined && [];
        declare const x: null; if (x) {}
        (x: undefined) => !x;
        <T extends null | undefined>(x: T) => x ? 1 : 0;
        <T extends null>(x: T) => x ? 1 : 0;
        <T extends undefined>(x: T) => x ? 1 : 0;
      `,
      errors: [
        { column: 1, line: 2, messageId: 'conditionErrorNullish' },
        { column: 9, line: 3, messageId: 'conditionErrorNullish' },
        { column: 36, line: 4, messageId: 'conditionErrorNullish' },
        { column: 28, line: 5, messageId: 'conditionErrorNullish' },
        { column: 47, line: 6, messageId: 'conditionErrorNullish' },
        { column: 35, line: 7, messageId: 'conditionErrorNullish' },
        { column: 40, line: 8, messageId: 'conditionErrorNullish' },
      ],
    }),

    // object in boolean context
    ...batchedSingleLineTests<MessageId, Options>({
      code: noFormat`
        [] || 1;
        ({}) && "a";
        declare const x: symbol; if (x) {}
        (x: () => void) => !x;
        <T extends object>(x: T) => x ? 1 : 0;
        <T extends Object | Function>(x: T) => x ? 1 : 0;
        <T extends { a: number }>(x: T) => x ? 1 : 0;
        <T extends () => void>(x: T) => x ? 1 : 0;
      `,
      errors: [
        { column: 1, line: 2, messageId: 'conditionErrorObject' },
        { column: 10, line: 3, messageId: 'conditionErrorObject' },
        { column: 38, line: 4, messageId: 'conditionErrorObject' },
        { column: 29, line: 5, messageId: 'conditionErrorObject' },
        { column: 37, line: 6, messageId: 'conditionErrorObject' },
        { column: 48, line: 7, messageId: 'conditionErrorObject' },
        { column: 44, line: 8, messageId: 'conditionErrorObject' },
        { column: 41, line: 9, messageId: 'conditionErrorObject' },
      ],
    }),

    // string in boolean context
    ...batchedSingleLineTests<MessageId, Options>({
      code: noFormat`
        while ("") {}
        for (; "foo";) {}
        declare const x: string; if (x) {}
        (x: string) => (!x);
        <T extends string>(x: T) => x ? 1 : 0;
        ['foo', 'bar'].filter(x => x);
      `,
      errors: [
        {
          column: 8,
          line: 2,
          messageId: 'conditionErrorString',
          suggestions: [
            {
              messageId: 'conditionFixCompareStringLength',
              output: `while ("".length > 0) {}`,
            },
            {
              messageId: 'conditionFixCompareEmptyString',
              output: `while ("" !== "") {}`,
            },
            {
              messageId: 'conditionFixCastBoolean',
              output: `while (Boolean("")) {}`,
            },
          ],
        },
        {
          column: 16,
          line: 3,
          messageId: 'conditionErrorString',
          suggestions: [
            {
              messageId: 'conditionFixCompareStringLength',
              output: `        for (; "foo".length > 0;) {}`,
            },
            {
              messageId: 'conditionFixCompareEmptyString',
              output: `        for (; "foo" !== "";) {}`,
            },
            {
              messageId: 'conditionFixCastBoolean',
              output: `        for (; Boolean("foo");) {}`,
            },
          ],
        },
        {
          column: 38,
          line: 4,
          messageId: 'conditionErrorString',
          suggestions: [
            {
              messageId: 'conditionFixCompareStringLength',
              output: `        declare const x: string; if (x.length > 0) {}`,
            },
            {
              messageId: 'conditionFixCompareEmptyString',
              output: `        declare const x: string; if (x !== "") {}`,
            },
            {
              messageId: 'conditionFixCastBoolean',
              output: `        declare const x: string; if (Boolean(x)) {}`,
            },
          ],
        },
        {
          column: 26,
          line: 5,
          messageId: 'conditionErrorString',
          suggestions: [
            {
              messageId: 'conditionFixCompareStringLength',
              output: `        (x: string) => (x.length === 0);`,
            },
            {
              messageId: 'conditionFixCompareEmptyString',
              output: `        (x: string) => (x === "");`,
            },
            {
              messageId: 'conditionFixCastBoolean',
              output: `        (x: string) => (!Boolean(x));`,
            },
          ],
        },
        {
          column: 37,
          line: 6,
          messageId: 'conditionErrorString',
          suggestions: [
            {
              messageId: 'conditionFixCompareStringLength',
              output: `        <T extends string>(x: T) => (x.length > 0) ? 1 : 0;`,
            },
            {
              messageId: 'conditionFixCompareEmptyString',
              output: `        <T extends string>(x: T) => (x !== "") ? 1 : 0;`,
            },
            {
              messageId: 'conditionFixCastBoolean',
              output: `        <T extends string>(x: T) => (Boolean(x)) ? 1 : 0;`,
            },
          ],
        },
        {
          messageId: 'conditionErrorString',
          line: 7,
          column: 36,
          suggestions: [
            {
              messageId: 'conditionFixCompareStringLength',
              output: `        ['foo', 'bar'].filter(x => x.length > 0);`,
            },
            {
              messageId: 'conditionFixCompareEmptyString',
              output: `        ['foo', 'bar'].filter(x => x !== "");`,
            },
            {
              messageId: 'conditionFixCastBoolean',
              output: `        ['foo', 'bar'].filter(x => Boolean(x));`,
            },
          ],
        },
      ],
      options: [{ allowString: false }],
    }),

    // number in boolean context
    ...batchedSingleLineTests<MessageId, Options>({
      code: noFormat`
        while (0n) {}
        for (; 123;) {}
        declare const x: number; if (x) {}
        (x: bigint) => !x;
        <T extends number>(x: T) => (x) ? 1 : 0;
        ![]["length"]; // doesn't count as array.length when computed
        declare const a: any[] & { notLength: number }; if (a.notLength) {}
        [1, 2, 3].some(x => { return x; });
      `,
      errors: [
        {
          column: 8,
          line: 2,
          messageId: 'conditionErrorNumber',
          suggestions: [
            {
              messageId: 'conditionFixCompareZero',
              // TODO: fix compare zero suggestion for bigint
              output: `while (0n !== 0) {}`,
            },
            {
              // TODO: remove check NaN suggestion for bigint
              messageId: 'conditionFixCompareNaN',
              output: `while (!Number.isNaN(0n)) {}`,
            },
            {
              messageId: 'conditionFixCastBoolean',
              output: `while (Boolean(0n)) {}`,
            },
          ],
        },
        {
          column: 16,
          line: 3,
          messageId: 'conditionErrorNumber',
          suggestions: [
            {
              messageId: 'conditionFixCompareZero',
              output: `        for (; 123 !== 0;) {}`,
            },
            {
              messageId: 'conditionFixCompareNaN',
              output: `        for (; !Number.isNaN(123);) {}`,
            },
            {
              messageId: 'conditionFixCastBoolean',
              output: `        for (; Boolean(123);) {}`,
            },
          ],
        },
        {
          column: 38,
          line: 4,
          messageId: 'conditionErrorNumber',
          suggestions: [
            {
              messageId: 'conditionFixCompareZero',
              output: `        declare const x: number; if (x !== 0) {}`,
            },
            {
              messageId: 'conditionFixCompareNaN',
              output: `        declare const x: number; if (!Number.isNaN(x)) {}`,
            },
            {
              messageId: 'conditionFixCastBoolean',
              output: `        declare const x: number; if (Boolean(x)) {}`,
            },
          ],
        },
        {
          column: 25,
          line: 5,
          messageId: 'conditionErrorNumber',
          suggestions: [
            {
              messageId: 'conditionFixCompareZero',
              // TODO: fix compare zero suggestion for bigint
              output: `        (x: bigint) => x === 0;`,
            },
            {
              // TODO: remove check NaN suggestion for bigint
              messageId: 'conditionFixCompareNaN',
              output: `        (x: bigint) => Number.isNaN(x);`,
            },
            {
              messageId: 'conditionFixCastBoolean',
              output: `        (x: bigint) => !Boolean(x);`,
            },
          ],
        },
        {
          column: 38,
          line: 6,
          messageId: 'conditionErrorNumber',
          suggestions: [
            {
              messageId: 'conditionFixCompareZero',
              output: `        <T extends number>(x: T) => (x !== 0) ? 1 : 0;`,
            },
            {
              messageId: 'conditionFixCompareNaN',
              output: `        <T extends number>(x: T) => (!Number.isNaN(x)) ? 1 : 0;`,
            },
            {
              messageId: 'conditionFixCastBoolean',
              output: `        <T extends number>(x: T) => (Boolean(x)) ? 1 : 0;`,
            },
          ],
        },
        {
          column: 10,
          line: 7,
          messageId: 'conditionErrorNumber',
          suggestions: [
            {
              messageId: 'conditionFixCompareZero',
              output: `        []["length"] === 0; // doesn't count as array.length when computed`,
            },
            {
              messageId: 'conditionFixCompareNaN',
              output: `        Number.isNaN([]["length"]); // doesn't count as array.length when computed`,
            },
            {
              messageId: 'conditionFixCastBoolean',
              output: `        !Boolean([]["length"]); // doesn't count as array.length when computed`,
            },
          ],
        },
        {
          column: 61,
          line: 8,
          messageId: 'conditionErrorNumber',
          suggestions: [
            {
              messageId: 'conditionFixCompareZero',
              output: `        declare const a: any[] & { notLength: number }; if (a.notLength !== 0) {}`,
            },
            {
              messageId: 'conditionFixCompareNaN',
              output: `        declare const a: any[] & { notLength: number }; if (!Number.isNaN(a.notLength)) {}`,
            },
            {
              messageId: 'conditionFixCastBoolean',
              output: `        declare const a: any[] & { notLength: number }; if (Boolean(a.notLength)) {}`,
            },
          ],
        },
        {
          messageId: 'conditionErrorNumber',
          line: 9,
          column: 38,
          suggestions: [
            {
              messageId: 'conditionFixCompareZero',
              // TODO: fix compare zero suggestion for bigint
              output: `        [1, 2, 3].some(x => { return x !== 0; });`,
            },
            {
              // TODO: remove check NaN suggestion for bigint
              messageId: 'conditionFixCompareNaN',
              output: `        [1, 2, 3].some(x => { return !Number.isNaN(x); });`,
            },
            {
              messageId: 'conditionFixCastBoolean',
              output: `        [1, 2, 3].some(x => { return Boolean(x); });`,
            },
          ],
        },
      ],
      options: [{ allowNumber: false }],
    }),

    // number (array.length) in boolean context
    ...batchedSingleLineTests<MessageId, Options>({
      code: noFormat`
        if (![].length) {}
        (a: number[]) => a.length && "..."
        <T extends unknown[]>(...a: T) => a.length || "empty";
        [[1], [2]].find(x => x.length);
      `,
      errors: [
<<<<<<< HEAD
        { messageId: 'conditionErrorNumber', line: 2, column: 6 },
        { messageId: 'conditionErrorNumber', line: 3, column: 26 },
        { messageId: 'conditionErrorNumber', line: 4, column: 43 },
        { messageId: 'conditionErrorNumber', line: 5, column: 30 },
=======
        { column: 6, line: 2, messageId: 'conditionErrorNumber' },
        { column: 26, line: 3, messageId: 'conditionErrorNumber' },
        { column: 43, line: 4, messageId: 'conditionErrorNumber' },
>>>>>>> 15d0960e
      ],
      options: [{ allowNumber: false }],
      output: `
        if ([].length === 0) {}
        (a: number[]) => (a.length > 0) && "..."
        <T extends unknown[]>(...a: T) => (a.length > 0) || "empty";
        [[1], [2]].find(x => x.length > 0);
      `,
    }),

    // mixed `string | number` value in boolean context
    ...batchedSingleLineTests<MessageId, Options>({
      code: noFormat`
        declare const x: string | number; if (x) {}
        (x: bigint | string) => !x;
        <T extends number | bigint | string>(x: T) => x ? 1 : 0;
        [1, 'two'].findIndex(function (x) { return x; });
      `,
      errors: [
<<<<<<< HEAD
        { messageId: 'conditionErrorOther', line: 2, column: 39 },
        { messageId: 'conditionErrorOther', line: 3, column: 34 },
        { messageId: 'conditionErrorOther', line: 4, column: 55 },
        { messageId: 'conditionErrorOther', line: 5, column: 52 },
=======
        { column: 39, line: 2, messageId: 'conditionErrorOther' },
        { column: 34, line: 3, messageId: 'conditionErrorOther' },
        { column: 55, line: 4, messageId: 'conditionErrorOther' },
>>>>>>> 15d0960e
      ],
      options: [{ allowNumber: true, allowString: true }],
    }),

    // nullable boolean in boolean context
    ...batchedSingleLineTests<MessageId, Options>({
      code: noFormat`
        declare const x: boolean | null; if (x) {}
        (x?: boolean) => !x;
        <T extends boolean | null | undefined>(x: T) => x ? 1 : 0;
        [null, true].every(x => x);
      `,
      errors: [
        {
          column: 38,
          line: 2,
          messageId: 'conditionErrorNullableBoolean',
          suggestions: [
            {
              messageId: 'conditionFixDefaultFalse',
              output: `declare const x: boolean | null; if (x ?? false) {}`,
            },
            {
              messageId: 'conditionFixCompareTrue',
              output: `declare const x: boolean | null; if (x === true) {}`,
            },
          ],
        },
        {
          column: 27,
          line: 3,
          messageId: 'conditionErrorNullableBoolean',
          suggestions: [
            {
              messageId: 'conditionFixDefaultFalse',
              output: `        (x?: boolean) => !(x ?? false);`,
            },
            {
              messageId: 'conditionFixCompareFalse',
              output: `        (x?: boolean) => x === false;`,
            },
          ],
        },
        {
          column: 57,
          line: 4,
          messageId: 'conditionErrorNullableBoolean',
          suggestions: [
            {
              messageId: 'conditionFixDefaultFalse',
              output: `        <T extends boolean | null | undefined>(x: T) => (x ?? false) ? 1 : 0;`,
            },
            {
              messageId: 'conditionFixCompareTrue',
              output: `        <T extends boolean | null | undefined>(x: T) => (x === true) ? 1 : 0;`,
            },
          ],
        },
        {
          messageId: 'conditionErrorNullableBoolean',
          line: 5,
          column: 33,
          suggestions: [
            {
              messageId: 'conditionFixDefaultFalse',
              output: `        [null, true].every(x => x ?? false);`,
            },
            {
              messageId: 'conditionFixCompareTrue',
              output: `        [null, true].every(x => x === true);`,
            },
          ],
        },
      ],
      options: [{ allowNullableBoolean: false }],
    }),

    // nullable object in boolean context
    ...batchedSingleLineTests<MessageId, Options>({
      code: noFormat`
        declare const x: object | null; if (x) {}
        (x?: { a: number }) => !x;
        <T extends {} | null | undefined>(x: T) => x ? 1 : 0;
        [{}, null].findIndex(x => { return x; });
      `,
      errors: [
        {
          column: 37,
          line: 2,
          messageId: 'conditionErrorNullableObject',
          suggestions: [
            {
              messageId: 'conditionFixCompareNullish',
              output: 'declare const x: object | null; if (x != null) {}',
            },
          ],
        },
        {
          column: 33,
          line: 3,
          messageId: 'conditionErrorNullableObject',
          suggestions: [
            {
              messageId: 'conditionFixCompareNullish',
              output: `        (x?: { a: number }) => x == null;`,
            },
          ],
        },
        {
          column: 52,
          line: 4,
          messageId: 'conditionErrorNullableObject',
          suggestions: [
            {
              messageId: 'conditionFixCompareNullish',
              output: `        <T extends {} | null | undefined>(x: T) => (x != null) ? 1 : 0;`,
            },
          ],
        },
        {
          messageId: 'conditionErrorNullableObject',
          line: 5,
          column: 44,
          suggestions: [
            {
              messageId: 'conditionFixCompareNullish',
              output:
                '        [{}, null].findIndex(x => { return x != null; });',
            },
          ],
        },
      ],
      options: [{ allowNullableObject: false }],
    }),

    // nullable string in boolean context
    ...batchedSingleLineTests<MessageId, Options>({
      code: noFormat`
        declare const x: string | null; if (x) {}
        (x?: string) => !x;
        <T extends string | null | undefined>(x: T) => x ? 1 : 0;
        function foo(x: '' | 'bar' | null) { if (!x) {} }
        ['foo', null].some(x => x);
      `,
      errors: [
        {
          column: 37,
          line: 2,
          messageId: 'conditionErrorNullableString',
          suggestions: [
            {
              messageId: 'conditionFixCompareNullish',
              output: 'declare const x: string | null; if (x != null) {}',
            },
            {
              messageId: 'conditionFixDefaultEmptyString',
              output: 'declare const x: string | null; if (x ?? "") {}',
            },
            {
              messageId: 'conditionFixCastBoolean',
              output: 'declare const x: string | null; if (Boolean(x)) {}',
            },
          ],
        },
        {
          column: 26,
          line: 3,
          messageId: 'conditionErrorNullableString',
          suggestions: [
            {
              messageId: 'conditionFixCompareNullish',
              output: '        (x?: string) => x == null;',
            },
            {
              messageId: 'conditionFixDefaultEmptyString',
              output: '        (x?: string) => !(x ?? "");',
            },
            {
              messageId: 'conditionFixCastBoolean',
              output: '        (x?: string) => !Boolean(x);',
            },
          ],
        },
        {
          column: 56,
          line: 4,
          messageId: 'conditionErrorNullableString',
          suggestions: [
            {
              messageId: 'conditionFixCompareNullish',
              output:
                '        <T extends string | null | undefined>(x: T) => (x != null) ? 1 : 0;',
            },
            {
              messageId: 'conditionFixDefaultEmptyString',
              output:
                '        <T extends string | null | undefined>(x: T) => (x ?? "") ? 1 : 0;',
            },
            {
              messageId: 'conditionFixCastBoolean',
              output:
                '        <T extends string | null | undefined>(x: T) => (Boolean(x)) ? 1 : 0;',
            },
          ],
        },
        {
          column: 51,
          line: 5,
          messageId: 'conditionErrorNullableString',
          suggestions: [
            {
              messageId: 'conditionFixCompareNullish',
              output:
                "        function foo(x: '' | 'bar' | null) { if (x == null) {} }",
            },
            {
              messageId: 'conditionFixDefaultEmptyString',
              output:
                "        function foo(x: '' | 'bar' | null) { if (!(x ?? \"\")) {} }",
            },
            {
              messageId: 'conditionFixCastBoolean',
              output:
                "        function foo(x: '' | 'bar' | null) { if (!Boolean(x)) {} }",
            },
          ],
        },
        {
          messageId: 'conditionErrorNullableString',
          line: 6,
          column: 33,
          suggestions: [
            {
              messageId: 'conditionFixCompareNullish',
              output: "        ['foo', null].some(x => x != null);",
            },
            {
              messageId: 'conditionFixDefaultEmptyString',
              output: '        [\'foo\', null].some(x => x ?? "");',
            },
            {
              messageId: 'conditionFixCastBoolean',
              output: "        ['foo', null].some(x => Boolean(x));",
            },
          ],
        },
      ],
    }),

    // nullable number in boolean context
    ...batchedSingleLineTests<MessageId, Options>({
      code: noFormat`
        declare const x: number | null; if (x) {}
        (x?: number) => !x;
        <T extends number | null | undefined>(x: T) => x ? 1 : 0;
        function foo(x: 0 | 1 | null) { if (!x) {} }
        [5, null].findLastIndex(x => x);
      `,
      errors: [
        {
          column: 37,
          line: 2,
          messageId: 'conditionErrorNullableNumber',
          suggestions: [
            {
              messageId: 'conditionFixCompareNullish',
              output: 'declare const x: number | null; if (x != null) {}',
            },
            {
              messageId: 'conditionFixDefaultZero',
              output: 'declare const x: number | null; if (x ?? 0) {}',
            },
            {
              messageId: 'conditionFixCastBoolean',
              output: 'declare const x: number | null; if (Boolean(x)) {}',
            },
          ],
        },
        {
          column: 26,
          line: 3,
          messageId: 'conditionErrorNullableNumber',
          suggestions: [
            {
              messageId: 'conditionFixCompareNullish',
              output: '        (x?: number) => x == null;',
            },
            {
              messageId: 'conditionFixDefaultZero',
              output: '        (x?: number) => !(x ?? 0);',
            },
            {
              messageId: 'conditionFixCastBoolean',
              output: '        (x?: number) => !Boolean(x);',
            },
          ],
        },
        {
          column: 56,
          line: 4,
          messageId: 'conditionErrorNullableNumber',
          suggestions: [
            {
              messageId: 'conditionFixCompareNullish',
              output:
                '        <T extends number | null | undefined>(x: T) => (x != null) ? 1 : 0;',
            },
            {
              messageId: 'conditionFixDefaultZero',
              output:
                '        <T extends number | null | undefined>(x: T) => (x ?? 0) ? 1 : 0;',
            },
            {
              messageId: 'conditionFixCastBoolean',
              output:
                '        <T extends number | null | undefined>(x: T) => (Boolean(x)) ? 1 : 0;',
            },
          ],
        },
        {
          column: 46,
          line: 5,
          messageId: 'conditionErrorNullableNumber',
          suggestions: [
            {
              messageId: 'conditionFixCompareNullish',
              output:
                '        function foo(x: 0 | 1 | null) { if (x == null) {} }',
            },
            {
              messageId: 'conditionFixDefaultZero',
              output:
                '        function foo(x: 0 | 1 | null) { if (!(x ?? 0)) {} }',
            },
            {
              messageId: 'conditionFixCastBoolean',
              output:
                '        function foo(x: 0 | 1 | null) { if (!Boolean(x)) {} }',
            },
          ],
        },
        {
          messageId: 'conditionErrorNullableNumber',
          line: 6,
          column: 38,
          suggestions: [
            {
              messageId: 'conditionFixCompareNullish',
              output: '        [5, null].findLastIndex(x => x != null);',
            },
            {
              messageId: 'conditionFixDefaultZero',
              output: '        [5, null].findLastIndex(x => x ?? 0);',
            },
            {
              messageId: 'conditionFixCastBoolean',
              output: '        [5, null].findLastIndex(x => Boolean(x));',
            },
          ],
        },
      ],
    }),

    // nullable enum in boolean context
    {
      code: `
        enum ExampleEnum {
          This = 0,
          That = 1,
        }
        const theEnum = Math.random() < 0.3 ? ExampleEnum.This : null;
        if (theEnum) {
        }
        [theEnum].filter(x => x);
      `,
      errors: [
        {
          column: 13,
          endColumn: 20,
          endLine: 7,
          line: 7,
          messageId: 'conditionErrorNullableEnum',
        },
        {
          line: 9,
          column: 31,
          messageId: 'conditionErrorNullableEnum',
          endLine: 9,
          endColumn: 32,
        },
      ],
      options: [{ allowNullableEnum: false }],
      output: `
        enum ExampleEnum {
          This = 0,
          That = 1,
        }
        const theEnum = Math.random() < 0.3 ? ExampleEnum.This : null;
        if (theEnum != null) {
        }
        [theEnum].filter(x => x != null);
      `,
    },
    {
      code: `
        enum ExampleEnum {
          This = 0,
          That = 1,
        }
        const theEnum = Math.random() < 0.3 ? ExampleEnum.This : null;
        if (!theEnum) {
        }
        [theEnum].filter(function (x) {
          return !x;
        });
      `,
      errors: [
        {
          column: 14,
          endColumn: 21,
          endLine: 7,
          line: 7,
          messageId: 'conditionErrorNullableEnum',
        },
        {
          line: 10,
          column: 19,
          messageId: 'conditionErrorNullableEnum',
          endLine: 10,
          endColumn: 20,
        },
      ],
      options: [{ allowNullableEnum: false }],
      output: `
        enum ExampleEnum {
          This = 0,
          That = 1,
        }
        const theEnum = Math.random() < 0.3 ? ExampleEnum.This : null;
        if (theEnum == null) {
        }
        [theEnum].filter(function (x) {
          return x == null;
        });
      `,
    },
    {
      code: `
        enum ExampleEnum {
          This,
          That,
        }
        const theEnum = Math.random() < 0.3 ? ExampleEnum.This : null;
        if (!theEnum) {
        }
        [theEnum].filter(x => {
          return !x;
        });
      `,
      errors: [
        {
          column: 14,
          endColumn: 21,
          endLine: 7,
          line: 7,
          messageId: 'conditionErrorNullableEnum',
        },
        {
          line: 10,
          column: 19,
          messageId: 'conditionErrorNullableEnum',
          endLine: 10,
          endColumn: 20,
        },
      ],
      options: [{ allowNullableEnum: false }],
      output: `
        enum ExampleEnum {
          This,
          That,
        }
        const theEnum = Math.random() < 0.3 ? ExampleEnum.This : null;
        if (theEnum == null) {
        }
        [theEnum].filter(x => {
          return x == null;
        });
      `,
    },
    {
      code: `
        enum ExampleEnum {
          This = '',
          That = 'a',
        }
        const theEnum = Math.random() < 0.3 ? ExampleEnum.This : null;
        if (!theEnum) {
        }
        [theEnum].every(x => !x);
      `,
      errors: [
        {
          column: 14,
          endColumn: 21,
          endLine: 7,
          line: 7,
          messageId: 'conditionErrorNullableEnum',
        },
        {
          line: 9,
          column: 31,
          messageId: 'conditionErrorNullableEnum',
          endLine: 9,
          endColumn: 32,
        },
      ],
      options: [{ allowNullableEnum: false }],
      output: `
        enum ExampleEnum {
          This = '',
          That = 'a',
        }
        const theEnum = Math.random() < 0.3 ? ExampleEnum.This : null;
        if (theEnum == null) {
        }
        [theEnum].every(x => x == null);
      `,
    },
    {
      code: `
        enum ExampleEnum {
          This = '',
          That = 0,
        }
        const theEnum = Math.random() < 0.3 ? ExampleEnum.This : null;
        if (!theEnum) {
        }
        [theEnum].filter(x => !x);
      `,
      errors: [
        {
          column: 14,
          endColumn: 21,
          endLine: 7,
          line: 7,
          messageId: 'conditionErrorNullableEnum',
        },
        {
          line: 9,
          column: 32,
          messageId: 'conditionErrorNullableEnum',
          endLine: 9,
          endColumn: 33,
        },
      ],
      options: [{ allowNullableEnum: false }],
      output: `
        enum ExampleEnum {
          This = '',
          That = 0,
        }
        const theEnum = Math.random() < 0.3 ? ExampleEnum.This : null;
        if (theEnum == null) {
        }
        [theEnum].filter(x => x == null);
      `,
    },
    {
      code: `
        enum ExampleEnum {
          This = 'one',
          That = 'two',
        }
        const theEnum = Math.random() < 0.3 ? ExampleEnum.This : null;
        if (!theEnum) {
        }
        [theEnum].filter(x => !x);
      `,
      errors: [
        {
          column: 14,
          endColumn: 21,
          endLine: 7,
          line: 7,
          messageId: 'conditionErrorNullableEnum',
        },
        {
          line: 9,
          column: 32,
          messageId: 'conditionErrorNullableEnum',
          endLine: 9,
          endColumn: 33,
        },
      ],
      options: [{ allowNullableEnum: false }],
      output: `
        enum ExampleEnum {
          This = 'one',
          That = 'two',
        }
        const theEnum = Math.random() < 0.3 ? ExampleEnum.This : null;
        if (theEnum == null) {
        }
        [theEnum].filter(x => x == null);
      `,
    },
    {
      code: `
        enum ExampleEnum {
          This = 1,
          That = 2,
        }
        const theEnum = Math.random() < 0.3 ? ExampleEnum.This : null;
        if (!theEnum) {
        }
        [theEnum].find(x => !x);
      `,
      errors: [
        {
          column: 14,
          endColumn: 21,
          endLine: 7,
          line: 7,
          messageId: 'conditionErrorNullableEnum',
        },
        {
          line: 9,
          column: 30,
          messageId: 'conditionErrorNullableEnum',
          endLine: 9,
          endColumn: 31,
        },
      ],
      options: [{ allowNullableEnum: false }],
      output: `
        enum ExampleEnum {
          This = 1,
          That = 2,
        }
        const theEnum = Math.random() < 0.3 ? ExampleEnum.This : null;
        if (theEnum == null) {
        }
        [theEnum].find(x => x == null);
      `,
    },

    // nullable mixed enum in boolean context
    {
      // falsy number and truthy string
      code: `
        enum ExampleEnum {
          This = 0,
          That = 'one',
        }
        (value?: ExampleEnum) => (value ? 1 : 0);
      `,
      errors: [
        {
          column: 35,
          endColumn: 40,
          endLine: 6,
          line: 6,
          messageId: 'conditionErrorNullableEnum',
        },
      ],
      options: [{ allowNullableEnum: false }],
      output: `
        enum ExampleEnum {
          This = 0,
          That = 'one',
        }
        (value?: ExampleEnum) => ((value != null) ? 1 : 0);
      `,
    },
    {
      // falsy string and truthy number
      code: `
        enum ExampleEnum {
          This = '',
          That = 1,
        }
        (value?: ExampleEnum) => (!value ? 1 : 0);
      `,
      errors: [
        {
          column: 36,
          endColumn: 41,
          endLine: 6,
          line: 6,
          messageId: 'conditionErrorNullableEnum',
        },
      ],
      options: [{ allowNullableEnum: false }],
      output: `
        enum ExampleEnum {
          This = '',
          That = 1,
        }
        (value?: ExampleEnum) => ((value == null) ? 1 : 0);
      `,
    },
    {
      // truthy string and truthy number
      code: `
        enum ExampleEnum {
          This = 'this',
          That = 1,
        }
        (value?: ExampleEnum) => (!value ? 1 : 0);
      `,
      errors: [
        {
          column: 36,
          endColumn: 41,
          endLine: 6,
          line: 6,
          messageId: 'conditionErrorNullableEnum',
        },
      ],
      options: [{ allowNullableEnum: false }],
      output: `
        enum ExampleEnum {
          This = 'this',
          That = 1,
        }
        (value?: ExampleEnum) => ((value == null) ? 1 : 0);
      `,
    },
    {
      // falsy string and falsy number
      code: `
        enum ExampleEnum {
          This = '',
          That = 0,
        }
        (value?: ExampleEnum) => (!value ? 1 : 0);
      `,
      errors: [
        {
          column: 36,
          endColumn: 41,
          endLine: 6,
          line: 6,
          messageId: 'conditionErrorNullableEnum',
        },
      ],
      options: [{ allowNullableEnum: false }],
      output: `
        enum ExampleEnum {
          This = '',
          That = 0,
        }
        (value?: ExampleEnum) => ((value == null) ? 1 : 0);
      `,
    },

    // any in boolean context
    ...batchedSingleLineTests<MessageId, Options>({
      code: noFormat`
        if (x) {}
        x => !x;
        <T extends any>(x: T) => x ? 1 : 0;
        <T>(x: T) => x ? 1 : 0;
        [x].filter(t => t);
      `,
      errors: [
        {
          column: 5,
          line: 2,
          messageId: 'conditionErrorAny',
          suggestions: [
            {
              messageId: 'conditionFixCastBoolean',
              output: 'if (Boolean(x)) {}',
            },
          ],
        },
        {
          column: 15,
          line: 3,
          messageId: 'conditionErrorAny',
          suggestions: [
            {
              messageId: 'conditionFixCastBoolean',
              output: '        x => !(Boolean(x));',
            },
          ],
        },
        {
          column: 34,
          line: 4,
          messageId: 'conditionErrorAny',
          suggestions: [
            {
              messageId: 'conditionFixCastBoolean',
              output: '        <T extends any>(x: T) => (Boolean(x)) ? 1 : 0;',
            },
          ],
        },
        {
          column: 22,
          line: 5,
          messageId: 'conditionErrorAny',
          suggestions: [
            {
              messageId: 'conditionFixCastBoolean',
              output: '        <T>(x: T) => (Boolean(x)) ? 1 : 0;',
            },
          ],
        },
        {
          messageId: 'conditionErrorAny',
          line: 6,
          column: 25,
          suggestions: [
            {
              messageId: 'conditionFixCastBoolean',
              output: '        [x].filter(t => Boolean(t));',
            },
          ],
        },
      ],
    }),

    // noStrictNullCheck
    {
      code: `
declare const x: string[] | null;
if (x) {
}
      `,
      errors: [
        {
          column: 1,
          line: 0,
          messageId: 'noStrictNullCheck',
        },
        {
          column: 5,
          line: 3,
          messageId: 'conditionErrorObject',
        },
      ],
      languageOptions: {
        parserOptions: {
          tsconfigRootDir: path.join(rootPath, 'unstrict'),
        },
      },
      output: null,
    },

    // automatic semicolon insertion test
    {
      code: noFormat`
        declare const obj: { x: number } | null;
        !obj ? 1 : 0
        !obj
        obj || 0
        obj && 1 || 0
      `,
      errors: [
        {
          column: 10,
          line: 3,
          messageId: 'conditionErrorNullableObject',
          suggestions: [
            {
              messageId: 'conditionFixCompareNullish',
              output: `
        declare const obj: { x: number } | null;
        (obj == null) ? 1 : 0
        !obj
        obj || 0
        obj && 1 || 0
      `,
            },
          ],
        },
        {
          column: 10,
          line: 4,
          messageId: 'conditionErrorNullableObject',
          suggestions: [
            {
              messageId: 'conditionFixCompareNullish',
              output: `
        declare const obj: { x: number } | null;
        !obj ? 1 : 0
        obj == null
        obj || 0
        obj && 1 || 0
      `,
            },
          ],
        },
        {
          column: 9,
          line: 5,
          messageId: 'conditionErrorNullableObject',
          suggestions: [
            {
              messageId: 'conditionFixCompareNullish',
              output: `
        declare const obj: { x: number } | null;
        !obj ? 1 : 0
        !obj
        ;(obj != null) || 0
        obj && 1 || 0
      `,
            },
          ],
        },
        {
          column: 9,
          line: 6,
          messageId: 'conditionErrorNullableObject',
          suggestions: [
            {
              messageId: 'conditionFixCompareNullish',
              output: `
        declare const obj: { x: number } | null;
        !obj ? 1 : 0
        !obj
        obj || 0
        ;(obj != null) && 1 || 0
      `,
            },
          ],
        },
      ],
      options: [{ allowNullableObject: false }],
      output: null,
    },
    // multi line predicate function
    {
      code: `
['one', null].filter(x => {
  if (Math.random() > 0.5) {
    return x;
  }

  return !x;
});
      `,
      output: null,
      errors: [
        {
          messageId: 'conditionErrorNullableString',
          line: 4,
          column: 12,
          suggestions: [
            {
              messageId: 'conditionFixCompareNullish',
              output: `
['one', null].filter(x => {
  if (Math.random() > 0.5) {
    return x != null;
  }

  return !x;
});
      `,
            },
            {
              messageId: 'conditionFixDefaultEmptyString',
              output: `
['one', null].filter(x => {
  if (Math.random() > 0.5) {
    return x ?? "";
  }

  return !x;
});
      `,
            },
            {
              messageId: 'conditionFixCastBoolean',
              output: `
['one', null].filter(x => {
  if (Math.random() > 0.5) {
    return Boolean(x);
  }

  return !x;
});
      `,
            },
          ],
        },
        {
          messageId: 'conditionErrorNullableString',
          line: 7,
          column: 11,
          suggestions: [
            {
              messageId: 'conditionFixCompareNullish',
              output: `
['one', null].filter(x => {
  if (Math.random() > 0.5) {
    return x;
  }

  return x == null;
});
      `,
            },
            {
              messageId: 'conditionFixDefaultEmptyString',
              output: `
['one', null].filter(x => {
  if (Math.random() > 0.5) {
    return x;
  }

  return !(x ?? "");
});
      `,
            },
            {
              messageId: 'conditionFixCastBoolean',
              output: `
['one', null].filter(x => {
  if (Math.random() > 0.5) {
    return x;
  }

  return !Boolean(x);
});
      `,
            },
          ],
        },
      ],
    },
    {
      code: `
declare function assert(x: unknown): asserts x;
declare const nullableString: string | null;
assert(nullableString);
      `,
      errors: [
        {
          column: 8,
          line: 4,
          messageId: 'conditionErrorNullableString',
          suggestions: [
            {
              messageId: 'conditionFixCompareNullish',
              output: `
declare function assert(x: unknown): asserts x;
declare const nullableString: string | null;
assert(nullableString != null);
      `,
            },
            {
              messageId: 'conditionFixDefaultEmptyString',
              output: `
declare function assert(x: unknown): asserts x;
declare const nullableString: string | null;
assert(nullableString ?? "");
      `,
            },
            {
              messageId: 'conditionFixCastBoolean',
              output: `
declare function assert(x: unknown): asserts x;
declare const nullableString: string | null;
assert(Boolean(nullableString));
      `,
            },
          ],
        },
      ],
      output: null,
    },
    {
      code: `
declare function assert(a: number, b: unknown): asserts b;
declare const nullableString: string | null;
assert(foo, nullableString);
      `,
      errors: [
        {
          column: 13,
          line: 4,
          messageId: 'conditionErrorNullableString',
          suggestions: [
            {
              messageId: 'conditionFixCompareNullish',
              output: `
declare function assert(a: number, b: unknown): asserts b;
declare const nullableString: string | null;
assert(foo, nullableString != null);
      `,
            },
            {
              messageId: 'conditionFixDefaultEmptyString',
              output: `
declare function assert(a: number, b: unknown): asserts b;
declare const nullableString: string | null;
assert(foo, nullableString ?? "");
      `,
            },
            {
              messageId: 'conditionFixCastBoolean',
              output: `
declare function assert(a: number, b: unknown): asserts b;
declare const nullableString: string | null;
assert(foo, Boolean(nullableString));
      `,
            },
          ],
        },
      ],
      output: null,
    },
    {
      code: `
declare function assert(a: number, b: unknown): asserts b;
declare function assert(one: number, two: unknown): asserts two;
declare const nullableString: string | null;
assert(foo, nullableString);
      `,
      errors: [
        {
          column: 13,
          line: 5,
          messageId: 'conditionErrorNullableString',
          suggestions: [
            {
              messageId: 'conditionFixCompareNullish',
              output: `
declare function assert(a: number, b: unknown): asserts b;
declare function assert(one: number, two: unknown): asserts two;
declare const nullableString: string | null;
assert(foo, nullableString != null);
      `,
            },
            {
              messageId: 'conditionFixDefaultEmptyString',
              output: `
declare function assert(a: number, b: unknown): asserts b;
declare function assert(one: number, two: unknown): asserts two;
declare const nullableString: string | null;
assert(foo, nullableString ?? "");
      `,
            },
            {
              messageId: 'conditionFixCastBoolean',
              output: `
declare function assert(a: number, b: unknown): asserts b;
declare function assert(one: number, two: unknown): asserts two;
declare const nullableString: string | null;
assert(foo, Boolean(nullableString));
      `,
            },
          ],
        },
      ],
      output: null,
    },
    {
      code: `
declare function assert(this: object, a: number, b: unknown): asserts b;
declare const nullableString: string | null;
assert(foo, nullableString);
      `,
      errors: [
        {
          column: 13,
          line: 4,
          messageId: 'conditionErrorNullableString',
          suggestions: [
            {
              messageId: 'conditionFixCompareNullish',
              output: `
declare function assert(this: object, a: number, b: unknown): asserts b;
declare const nullableString: string | null;
assert(foo, nullableString != null);
      `,
            },
            {
              messageId: 'conditionFixDefaultEmptyString',
              output: `
declare function assert(this: object, a: number, b: unknown): asserts b;
declare const nullableString: string | null;
assert(foo, nullableString ?? "");
      `,
            },
            {
              messageId: 'conditionFixCastBoolean',
              output: `
declare function assert(this: object, a: number, b: unknown): asserts b;
declare const nullableString: string | null;
assert(foo, Boolean(nullableString));
      `,
            },
          ],
        },
      ],
      output: null,
    },
    {
      // This should be checkable, but the TS API doesn't currently report
      // `someAssert(maybeString)` as a type predicate call, which appears to be
      // a bug.
      //
      // See https://github.com/microsoft/TypeScript/issues/59707
      code: `
function asserts1(x: string | number | undefined): asserts x {}
function asserts2(x: string | number | undefined): asserts x {}

const maybeString = Math.random() ? 'string'.slice() : undefined;

const someAssert: typeof asserts1 | typeof asserts2 =
  Math.random() > 0.5 ? asserts1 : asserts2;

someAssert(maybeString);
      `,
      errors: [
        {
          messageId: 'conditionErrorNullableString',
          suggestions: [
            {
              messageId: 'conditionFixCompareNullish',
              output: `
function asserts1(x: string | number | undefined): asserts x {}
function asserts2(x: string | number | undefined): asserts x {}

const maybeString = Math.random() ? 'string'.slice() : undefined;

const someAssert: typeof asserts1 | typeof asserts2 =
  Math.random() > 0.5 ? asserts1 : asserts2;

someAssert(maybeString != null);
      `,
            },
            {
              messageId: 'conditionFixDefaultEmptyString',
              output: `
function asserts1(x: string | number | undefined): asserts x {}
function asserts2(x: string | number | undefined): asserts x {}

const maybeString = Math.random() ? 'string'.slice() : undefined;

const someAssert: typeof asserts1 | typeof asserts2 =
  Math.random() > 0.5 ? asserts1 : asserts2;

someAssert(maybeString ?? "");
      `,
            },
            {
              messageId: 'conditionFixCastBoolean',
              output: `
function asserts1(x: string | number | undefined): asserts x {}
function asserts2(x: string | number | undefined): asserts x {}

const maybeString = Math.random() ? 'string'.slice() : undefined;

const someAssert: typeof asserts1 | typeof asserts2 =
  Math.random() > 0.5 ? asserts1 : asserts2;

someAssert(Boolean(maybeString));
      `,
            },
          ],
        },
      ],
      output: null,
      skip: true,
    },
    {
      // The implementation signature doesn't count towards the call signatures
      code: `
function assert(this: object, a: number, b: unknown): asserts b;
function assert(a: bigint, b: unknown): asserts b;
function assert(this: object, a: string, two: string): asserts two;
function assert(
  this: object,
  a: string,
  assertee: string,
  c: bigint,
  d: object,
): asserts assertee;

function assert(...args: any[]) {
  throw new Error('lol');
}

declare const nullableString: string | null;
assert(3 as any, nullableString);
      `,
      errors: [
        {
          column: 18,
          line: 18,
          messageId: 'conditionErrorNullableString',
          suggestions: [
            {
              messageId: 'conditionFixCompareNullish',
              output: `
function assert(this: object, a: number, b: unknown): asserts b;
function assert(a: bigint, b: unknown): asserts b;
function assert(this: object, a: string, two: string): asserts two;
function assert(
  this: object,
  a: string,
  assertee: string,
  c: bigint,
  d: object,
): asserts assertee;

function assert(...args: any[]) {
  throw new Error('lol');
}

declare const nullableString: string | null;
assert(3 as any, nullableString != null);
      `,
            },
            {
              messageId: 'conditionFixDefaultEmptyString',
              output: `
function assert(this: object, a: number, b: unknown): asserts b;
function assert(a: bigint, b: unknown): asserts b;
function assert(this: object, a: string, two: string): asserts two;
function assert(
  this: object,
  a: string,
  assertee: string,
  c: bigint,
  d: object,
): asserts assertee;

function assert(...args: any[]) {
  throw new Error('lol');
}

declare const nullableString: string | null;
assert(3 as any, nullableString ?? "");
      `,
            },
            {
              messageId: 'conditionFixCastBoolean',
              output: `
function assert(this: object, a: number, b: unknown): asserts b;
function assert(a: bigint, b: unknown): asserts b;
function assert(this: object, a: string, two: string): asserts two;
function assert(
  this: object,
  a: string,
  assertee: string,
  c: bigint,
  d: object,
): asserts assertee;

function assert(...args: any[]) {
  throw new Error('lol');
}

declare const nullableString: string | null;
assert(3 as any, Boolean(nullableString));
      `,
            },
          ],
        },
      ],
      output: null,
    },
    {
      // The implementation signature doesn't count towards the call signatures
      code: `
function assert(this: object, a: number, b: unknown): asserts b;
function assert(a: bigint, b: unknown): asserts b;
function assert(this: object, a: string, two: string): asserts two;
function assert(
  this: object,
  a: string,
  assertee: string,
  c: bigint,
  d: object,
): asserts assertee;
function assert(a: any, two: unknown, ...rest: any[]): asserts two;

function assert(...args: any[]) {
  throw new Error('lol');
}

declare const nullableString: string | null;
assert(3 as any, nullableString, 'more', 'args', 'afterwards');
      `,
      errors: [
        {
          column: 18,
          line: 19,
          messageId: 'conditionErrorNullableString',
          suggestions: [
            {
              messageId: 'conditionFixCompareNullish',
              output: `
function assert(this: object, a: number, b: unknown): asserts b;
function assert(a: bigint, b: unknown): asserts b;
function assert(this: object, a: string, two: string): asserts two;
function assert(
  this: object,
  a: string,
  assertee: string,
  c: bigint,
  d: object,
): asserts assertee;
function assert(a: any, two: unknown, ...rest: any[]): asserts two;

function assert(...args: any[]) {
  throw new Error('lol');
}

declare const nullableString: string | null;
assert(3 as any, nullableString != null, 'more', 'args', 'afterwards');
      `,
            },
            {
              messageId: 'conditionFixDefaultEmptyString',
              output: `
function assert(this: object, a: number, b: unknown): asserts b;
function assert(a: bigint, b: unknown): asserts b;
function assert(this: object, a: string, two: string): asserts two;
function assert(
  this: object,
  a: string,
  assertee: string,
  c: bigint,
  d: object,
): asserts assertee;
function assert(a: any, two: unknown, ...rest: any[]): asserts two;

function assert(...args: any[]) {
  throw new Error('lol');
}

declare const nullableString: string | null;
assert(3 as any, nullableString ?? "", 'more', 'args', 'afterwards');
      `,
            },
            {
              messageId: 'conditionFixCastBoolean',
              output: `
function assert(this: object, a: number, b: unknown): asserts b;
function assert(a: bigint, b: unknown): asserts b;
function assert(this: object, a: string, two: string): asserts two;
function assert(
  this: object,
  a: string,
  assertee: string,
  c: bigint,
  d: object,
): asserts assertee;
function assert(a: any, two: unknown, ...rest: any[]): asserts two;

function assert(...args: any[]) {
  throw new Error('lol');
}

declare const nullableString: string | null;
assert(3 as any, Boolean(nullableString), 'more', 'args', 'afterwards');
      `,
            },
          ],
        },
      ],
      output: null,
    },
    {
      code: `
declare function assert(a: boolean, b: unknown): asserts b;
declare function assert({ a }: { a: boolean }, b: unknown): asserts b;
declare const nullableString: string | null;
declare const boo: boolean;
assert(boo, nullableString);
      `,
      errors: [
        {
          line: 6,
          messageId: 'conditionErrorNullableString',
          suggestions: [
            {
              messageId: 'conditionFixCompareNullish',
              output: `
declare function assert(a: boolean, b: unknown): asserts b;
declare function assert({ a }: { a: boolean }, b: unknown): asserts b;
declare const nullableString: string | null;
declare const boo: boolean;
assert(boo, nullableString != null);
      `,
            },
            {
              messageId: 'conditionFixDefaultEmptyString',
              output: `
declare function assert(a: boolean, b: unknown): asserts b;
declare function assert({ a }: { a: boolean }, b: unknown): asserts b;
declare const nullableString: string | null;
declare const boo: boolean;
assert(boo, nullableString ?? "");
      `,
            },

            {
              messageId: 'conditionFixCastBoolean',
              output: `
declare function assert(a: boolean, b: unknown): asserts b;
declare function assert({ a }: { a: boolean }, b: unknown): asserts b;
declare const nullableString: string | null;
declare const boo: boolean;
assert(boo, Boolean(nullableString));
      `,
            },
          ],
        },
      ],
      output: null,
    },
    {
      // This report matches TS's analysis, which selects the assertion overload.
      code: `
function assert(one: unknown): asserts one;
function assert(one: unknown, two: unknown): asserts two;
function assert(...args: unknown[]) {
  throw new Error('not implemented');
}
declare const nullableString: string | null;
assert(nullableString);
      `,
      errors: [
        {
          line: 8,
          messageId: 'conditionErrorNullableString',
          suggestions: [
            {
              messageId: 'conditionFixCompareNullish',
              output: `
function assert(one: unknown): asserts one;
function assert(one: unknown, two: unknown): asserts two;
function assert(...args: unknown[]) {
  throw new Error('not implemented');
}
declare const nullableString: string | null;
assert(nullableString != null);
      `,
            },
            {
              messageId: 'conditionFixDefaultEmptyString',
              output: `
function assert(one: unknown): asserts one;
function assert(one: unknown, two: unknown): asserts two;
function assert(...args: unknown[]) {
  throw new Error('not implemented');
}
declare const nullableString: string | null;
assert(nullableString ?? "");
      `,
            },
            {
              messageId: 'conditionFixCastBoolean',
              output: `
function assert(one: unknown): asserts one;
function assert(one: unknown, two: unknown): asserts two;
function assert(...args: unknown[]) {
  throw new Error('not implemented');
}
declare const nullableString: string | null;
assert(Boolean(nullableString));
      `,
            },
          ],
        },
      ],
    },
  ],
});<|MERGE_RESOLUTION|>--- conflicted
+++ resolved
@@ -159,7 +159,6 @@
       options: [{ allowNullableBoolean: true }],
     },
     {
-      options: [{ allowNullableBoolean: true }],
       code: `
         declare const x: (boolean | null)[];
         x.filter(function (t) {
@@ -170,6 +169,7 @@
         });
         x.filter(t => !t);
       `,
+      options: [{ allowNullableBoolean: true }],
     },
 
     // nullable string in boolean context
@@ -194,7 +194,6 @@
       options: [{ allowNullableString: true }],
     },
     {
-      options: [{ allowNullableString: true }],
       code: `
         declare const x: (string | null)[];
         x.findLast(function (t) {
@@ -205,6 +204,7 @@
         });
         x.findLast(t => (t ? 1 : 0));
       `,
+      options: [{ allowNullableString: true }],
     },
 
     // nullable number in boolean context
@@ -229,7 +229,6 @@
       options: [{ allowNullableNumber: true }],
     },
     {
-      options: [{ allowNullableNumber: true }],
       code: `
         declare const x: (number | null)[];
         x.findLast(function (t) {
@@ -240,6 +239,7 @@
         });
         x.findLast(t => (t ? 1 : 0));
       `,
+      options: [{ allowNullableNumber: true }],
     },
 
     // any in boolean context
@@ -264,7 +264,6 @@
       options: [{ allowAny: true }],
     },
     {
-      options: [{ allowAny: true }],
       code: `
         declare const x: any[];
         x.filter(function (t) {
@@ -275,6 +274,7 @@
         });
         x.some(t => (t ? 1 : 0));
       `,
+      options: [{ allowAny: true }],
     },
 
     // logical operator
@@ -315,7 +315,6 @@
       options: [{ allowNumber: true, allowString: true }],
     },
     {
-      options: [{ allowString: true, allowNumber: true }],
       code: `
         [0, false, '', null, {}].filter(function (x) {
           return x ? 1 : 0;
@@ -325,6 +324,7 @@
         });
         [0, false, '', null, {}].filter(x => x);
       `,
+      options: [{ allowNumber: true, allowString: true }],
     },
 
     // nullable enum in boolean context
@@ -1537,9 +1537,9 @@
           ],
         },
         {
+          column: 36,
+          line: 7,
           messageId: 'conditionErrorString',
-          line: 7,
-          column: 36,
           suggestions: [
             {
               messageId: 'conditionFixCompareStringLength',
@@ -1710,9 +1710,9 @@
           ],
         },
         {
+          column: 38,
+          line: 9,
           messageId: 'conditionErrorNumber',
-          line: 9,
-          column: 38,
           suggestions: [
             {
               messageId: 'conditionFixCompareZero',
@@ -1743,16 +1743,10 @@
         [[1], [2]].find(x => x.length);
       `,
       errors: [
-<<<<<<< HEAD
-        { messageId: 'conditionErrorNumber', line: 2, column: 6 },
-        { messageId: 'conditionErrorNumber', line: 3, column: 26 },
-        { messageId: 'conditionErrorNumber', line: 4, column: 43 },
-        { messageId: 'conditionErrorNumber', line: 5, column: 30 },
-=======
         { column: 6, line: 2, messageId: 'conditionErrorNumber' },
         { column: 26, line: 3, messageId: 'conditionErrorNumber' },
         { column: 43, line: 4, messageId: 'conditionErrorNumber' },
->>>>>>> 15d0960e
+        { column: 30, line: 5, messageId: 'conditionErrorNumber' },
       ],
       options: [{ allowNumber: false }],
       output: `
@@ -1772,16 +1766,10 @@
         [1, 'two'].findIndex(function (x) { return x; });
       `,
       errors: [
-<<<<<<< HEAD
-        { messageId: 'conditionErrorOther', line: 2, column: 39 },
-        { messageId: 'conditionErrorOther', line: 3, column: 34 },
-        { messageId: 'conditionErrorOther', line: 4, column: 55 },
-        { messageId: 'conditionErrorOther', line: 5, column: 52 },
-=======
         { column: 39, line: 2, messageId: 'conditionErrorOther' },
         { column: 34, line: 3, messageId: 'conditionErrorOther' },
         { column: 55, line: 4, messageId: 'conditionErrorOther' },
->>>>>>> 15d0960e
+        { column: 52, line: 5, messageId: 'conditionErrorOther' },
       ],
       options: [{ allowNumber: true, allowString: true }],
     }),
@@ -1841,9 +1829,9 @@
           ],
         },
         {
+          column: 33,
+          line: 5,
           messageId: 'conditionErrorNullableBoolean',
-          line: 5,
-          column: 33,
           suggestions: [
             {
               messageId: 'conditionFixDefaultFalse',
@@ -1902,9 +1890,9 @@
           ],
         },
         {
+          column: 44,
+          line: 5,
           messageId: 'conditionErrorNullableObject',
-          line: 5,
-          column: 44,
           suggestions: [
             {
               messageId: 'conditionFixCompareNullish',
@@ -2010,9 +1998,9 @@
           ],
         },
         {
+          column: 33,
+          line: 6,
           messageId: 'conditionErrorNullableString',
-          line: 6,
-          column: 33,
           suggestions: [
             {
               messageId: 'conditionFixCompareNullish',
@@ -2124,9 +2112,9 @@
           ],
         },
         {
+          column: 38,
+          line: 6,
           messageId: 'conditionErrorNullableNumber',
-          line: 6,
-          column: 38,
           suggestions: [
             {
               messageId: 'conditionFixCompareNullish',
@@ -2166,11 +2154,11 @@
           messageId: 'conditionErrorNullableEnum',
         },
         {
+          column: 31,
+          endColumn: 32,
+          endLine: 9,
           line: 9,
-          column: 31,
           messageId: 'conditionErrorNullableEnum',
-          endLine: 9,
-          endColumn: 32,
         },
       ],
       options: [{ allowNullableEnum: false }],
@@ -2207,11 +2195,11 @@
           messageId: 'conditionErrorNullableEnum',
         },
         {
+          column: 19,
+          endColumn: 20,
+          endLine: 10,
           line: 10,
-          column: 19,
           messageId: 'conditionErrorNullableEnum',
-          endLine: 10,
-          endColumn: 20,
         },
       ],
       options: [{ allowNullableEnum: false }],
@@ -2250,11 +2238,11 @@
           messageId: 'conditionErrorNullableEnum',
         },
         {
+          column: 19,
+          endColumn: 20,
+          endLine: 10,
           line: 10,
-          column: 19,
           messageId: 'conditionErrorNullableEnum',
-          endLine: 10,
-          endColumn: 20,
         },
       ],
       options: [{ allowNullableEnum: false }],
@@ -2291,11 +2279,11 @@
           messageId: 'conditionErrorNullableEnum',
         },
         {
+          column: 31,
+          endColumn: 32,
+          endLine: 9,
           line: 9,
-          column: 31,
           messageId: 'conditionErrorNullableEnum',
-          endLine: 9,
-          endColumn: 32,
         },
       ],
       options: [{ allowNullableEnum: false }],
@@ -2330,11 +2318,11 @@
           messageId: 'conditionErrorNullableEnum',
         },
         {
+          column: 32,
+          endColumn: 33,
+          endLine: 9,
           line: 9,
-          column: 32,
           messageId: 'conditionErrorNullableEnum',
-          endLine: 9,
-          endColumn: 33,
         },
       ],
       options: [{ allowNullableEnum: false }],
@@ -2369,11 +2357,11 @@
           messageId: 'conditionErrorNullableEnum',
         },
         {
+          column: 32,
+          endColumn: 33,
+          endLine: 9,
           line: 9,
-          column: 32,
           messageId: 'conditionErrorNullableEnum',
-          endLine: 9,
-          endColumn: 33,
         },
       ],
       options: [{ allowNullableEnum: false }],
@@ -2408,11 +2396,11 @@
           messageId: 'conditionErrorNullableEnum',
         },
         {
+          column: 30,
+          endColumn: 31,
+          endLine: 9,
           line: 9,
-          column: 30,
           messageId: 'conditionErrorNullableEnum',
-          endLine: 9,
-          endColumn: 31,
         },
       ],
       options: [{ allowNullableEnum: false }],
@@ -2593,9 +2581,9 @@
           ],
         },
         {
+          column: 25,
+          line: 6,
           messageId: 'conditionErrorAny',
-          line: 6,
-          column: 25,
           suggestions: [
             {
               messageId: 'conditionFixCastBoolean',
@@ -2726,12 +2714,11 @@
   return !x;
 });
       `,
-      output: null,
-      errors: [
-        {
+      errors: [
+        {
+          column: 12,
+          line: 4,
           messageId: 'conditionErrorNullableString',
-          line: 4,
-          column: 12,
           suggestions: [
             {
               messageId: 'conditionFixCompareNullish',
@@ -2772,9 +2759,9 @@
           ],
         },
         {
+          column: 11,
+          line: 7,
           messageId: 'conditionErrorNullableString',
-          line: 7,
-          column: 11,
           suggestions: [
             {
               messageId: 'conditionFixCompareNullish',
@@ -2815,6 +2802,7 @@
           ],
         },
       ],
+      output: null,
     },
     {
       code: `
