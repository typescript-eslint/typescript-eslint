/* eslint-disable deprecation/deprecation -- TODO - migrate this test away from `batchedSingleLineTests` */

import { noFormat, RuleTester } from '@typescript-eslint/rule-tester';
import * as path from 'path';

import type {
  MessageId,
  Options,
} from '../../src/rules/strict-boolean-expressions';
import rule from '../../src/rules/strict-boolean-expressions';
import { batchedSingleLineTests, getFixturesRootDir } from '../RuleTester';

const rootPath = getFixturesRootDir();
const ruleTester = new RuleTester({
  parser: '@typescript-eslint/parser',
  parserOptions: {
    tsconfigRootDir: rootPath,
    project: './tsconfig.json',
  },
});

ruleTester.run('strict-boolean-expressions', rule, {
  valid: [
    // boolean in boolean context
    "true ? 'a' : 'b';",
    `
if (false) {
}
    `,
    'while (true) {}',
    'for (; false; ) {}',
    '!true;',
    'false || 123;',
    "true && 'foo';",
    '!(false || true);',
    'true && false ? true : false;',
    '(false && true) || false;',
    '(false && true) || [];',
    '(false && 1) || (true && 2);',
    `
declare const x: boolean;
if (x) {
}
    `,
    '(x: boolean) => !x;',
    '<T extends boolean>(x: T) => (x ? 1 : 0);',
    `
declare const x: never;
if (x) {
}
    `,

    // string in boolean context
    `
if ('') {
}
    `,
    "while ('x') {}",
    "for (; ''; ) {}",
    "('' && '1') || x;",
    `
declare const x: string;
if (x) {
}
    `,
    '(x: string) => !x;',
    '<T extends string>(x: T) => (x ? 1 : 0);',

    // number in boolean context
    `
if (0) {
}
    `,
    'while (1n) {}',
    'for (; Infinity; ) {}',
    '(0 / 0 && 1 + 2) || x;',
    `
declare const x: number;
if (x) {
}
    `,
    '(x: bigint) => !x;',
    '<T extends number>(x: T) => (x ? 1 : 0);',

    // nullable object in boolean context
    `
declare const x: null | object;
if (x) {
}
    `,
    '(x?: { a: any }) => !x;',
    '<T extends {} | null | undefined>(x: T) => (x ? 1 : 0);',

    // nullable boolean in boolean context
    {
      options: [{ allowNullableBoolean: true }],
      code: `
        declare const x: boolean | null;
        if (x) {
        }
      `,
    },
    {
      options: [{ allowNullableBoolean: true }],
      code: `
        (x?: boolean) => !x;
      `,
    },
    {
      options: [{ allowNullableBoolean: true }],
      code: `
        <T extends boolean | null | undefined>(x: T) => (x ? 1 : 0);
      `,
    },

    // nullable string in boolean context
    {
      options: [{ allowNullableString: true }],
      code: `
        declare const x: string | null;
        if (x) {
        }
      `,
    },
    {
      options: [{ allowNullableString: true }],
      code: `
        (x?: string) => !x;
      `,
    },
    {
      options: [{ allowNullableString: true }],
      code: `
        <T extends string | null | undefined>(x: T) => (x ? 1 : 0);
      `,
    },

    // nullable number in boolean context
    {
      options: [{ allowNullableNumber: true }],
      code: `
        declare const x: number | null;
        if (x) {
        }
      `,
    },
    {
      options: [{ allowNullableNumber: true }],
      code: `
        (x?: number) => !x;
      `,
    },
    {
      options: [{ allowNullableNumber: true }],
      code: `
        <T extends number | null | undefined>(x: T) => (x ? 1 : 0);
      `,
    },

    // any in boolean context
    {
      options: [{ allowAny: true }],
      code: `
        declare const x: any;
        if (x) {
        }
      `,
    },
    {
      options: [{ allowAny: true }],
      code: `
        x => !x;
      `,
    },
    {
      options: [{ allowAny: true }],
      code: `
        <T extends any>(x: T) => (x ? 1 : 0);
      `,
    },

    // logical operator
    {
      options: [{ allowString: true, allowNumber: true }],
      code: `
        1 && true && 'x' && {};
      `,
    },
    {
      options: [{ allowString: true, allowNumber: true }],
      code: `
        let x = 0 || false || '' || null;
      `,
    },
    {
      options: [{ allowString: true, allowNumber: true }],
      code: `
        if (1 && true && 'x') void 0;
      `,
    },
    {
      options: [{ allowString: true, allowNumber: true }],
      code: `
        if (0 || false || '') void 0;
      `,
    },
    {
      options: [{ allowString: true, allowNumber: true }],
      code: `
        1 && true && 'x' ? {} : null;
      `,
    },
    {
      options: [{ allowString: true, allowNumber: true }],
      code: `
        0 || false || '' ? null : {};
      `,
    },

    // nullable enum in boolean context
    {
      code: `
        enum ExampleEnum {
          This = 0,
          That = 1,
        }
        const rand = Math.random();
        let theEnum: ExampleEnum | null = null;
        if (rand < 0.3) {
          theEnum = ExampleEnum.This;
        }
        if (theEnum) {
        }
      `,
      options: [{ allowNullableEnum: true }],
    },
    {
      code: `
        enum ExampleEnum {
          This = 0,
          That = 1,
        }
        const rand = Math.random();
        let theEnum: ExampleEnum | null = null;
        if (rand < 0.3) {
          theEnum = ExampleEnum.This;
        }
        if (!theEnum) {
        }
      `,
      options: [{ allowNullableEnum: true }],
    },
    {
      code: `
        enum ExampleEnum {
          This = 1,
          That = 2,
        }
        const rand = Math.random();
        let theEnum: ExampleEnum | null = null;
        if (rand < 0.3) {
          theEnum = ExampleEnum.This;
        }
        if (!theEnum) {
        }
      `,
      options: [{ allowNullableEnum: true }],
    },
    {
      code: `
        enum ExampleEnum {
          This = 'one',
          That = 'two',
        }
        const rand = Math.random();
        let theEnum: ExampleEnum | null = null;
        if (rand < 0.3) {
          theEnum = ExampleEnum.This;
        }
        if (!theEnum) {
        }
      `,
      options: [{ allowNullableEnum: true }],
    },

    // nullable mixed enum in boolean context
    {
      // falsy number and truthy string
      code: `
        enum ExampleEnum {
          This = 0,
          That = 'one',
        }
        (value?: ExampleEnum) => (value ? 1 : 0);
      `,
      options: [{ allowNullableEnum: true }],
    },
    {
      // falsy string and truthy number
      code: `
        enum ExampleEnum {
          This = '',
          That = 1,
        }
        (value?: ExampleEnum) => (!value ? 1 : 0);
      `,
      options: [{ allowNullableEnum: true }],
    },
    {
      // truthy string and truthy number
      code: `
        enum ExampleEnum {
          This = 'this',
          That = 1,
        }
        (value?: ExampleEnum) => (!value ? 1 : 0);
      `,
      options: [{ allowNullableEnum: true }],
    },
    {
      // falsy string and falsy number
      code: `
        enum ExampleEnum {
          This = '',
          That = 0,
        }
        (value?: ExampleEnum) => (!value ? 1 : 0);
      `,
      options: [{ allowNullableEnum: true }],
    },

    {
      code: `
declare const x: string[] | null;
// eslint-disable-next-line
if (x) {
}
      `,
      options: [
        {
          allowRuleToRunWithoutStrictNullChecksIKnowWhatIAmDoing: true,
        },
      ],
      parserOptions: {
        tsconfigRootDir: path.join(rootPath, 'unstrict'),
      },
    },

    `
function f(arg: 'a' | null) {
  if (arg) console.log(arg);
}
    `,
    `
function f(arg: 'a' | 'b' | null) {
  if (arg) console.log(arg);
}
    `,
    {
      code: `
declare const x: 1 | null;
declare const y: 1;
if (x) {
}
if (y) {
}
      `,
      options: [
        {
          allowNumber: true,
        },
      ],
    },
    `
function f(arg: 1 | null) {
  if (arg) console.log(arg);
}
    `,
    `
function f(arg: 1 | 2 | null) {
  if (arg) console.log(arg);
}
    `,
    `
interface Options {
  readonly enableSomething?: true;
}

function f(opts: Options): void {
  if (opts.enableSomething) console.log('Do something');
}
    `,
    `
declare const x: true | null;
if (x) {
}
    `,
    {
      code: `
declare const x: 'a' | null;
declare const y: 'a';
if (x) {
}
if (y) {
}
      `,
      options: [
        {
          allowString: true,
        },
      ],
    },
    `
<<<<<<< HEAD
declare const foo: boolean & { __BRAND: 'Foo' };
if (foo) {
}
    `,
    `
declare const foo: true & { __BRAND: 'Foo' };
if (foo) {
}
    `,
    `
declare const foo: false & { __BRAND: 'Foo' };
if (foo) {
}
=======
declare function assert(a: number, b: unknown): asserts a;
declare const nullableString: string | null;
declare const boo: boolean;
assert(boo, nullableString);
    `,
    `
declare function assert(a: boolean, b: unknown): asserts b is string;
declare const nullableString: string | null;
declare const boo: boolean;
assert(boo, nullableString);
    `,
    // Intentional TS error - cannot assert a parameter in a binding pattern.
    `
declare function assert(a: boolean, b: unknown): asserts b;
declare function assert(a: boolean, { b }: { b: unknown }): asserts b;
declare const nullableString: string | null;
declare const boo: boolean;
assert(boo, nullableString);
    `,
    `
declare function assert(a: number, b: unknown): asserts b;
declare const nullableString: string | null;
declare const boo: boolean;
assert(nullableString, boo);
    `,
    `
declare function assert(a: number, b: unknown): asserts b;
declare const nullableString: string | null;
declare const boo: boolean;
assert(...nullableString, nullableString);
    `,
    `
declare function assert(
  this: object,
  a: number,
  b?: unknown,
  c?: unknown,
): asserts c;
declare const nullableString: string | null;
declare const foo: number;
const o: { assert: typeof assert } = {
  assert,
};
o.assert(foo, nullableString);
    `,
    {
      code: `
declare function assert(x: unknown): x is string;
declare const nullableString: string | null;
assert(nullableString);
      `,
    },
    {
      code: `
class ThisAsserter {
  assertThis(this: unknown, arg2: unknown): asserts this {}
}

declare const lol: string | number | unknown | null;

const thisAsserter: ThisAsserter = new ThisAsserter();
thisAsserter.assertThis(lol);
      `,
    },
    {
      code: `
function assert(this: object, a: number, b: unknown): asserts b;
function assert(a: bigint, b: unknown): asserts b;
function assert(this: object, a: string, two: string): asserts two;
function assert(
  this: object,
  a: string,
  assertee: string,
  c: bigint,
  d: object,
): asserts assertee;
function assert(...args: any[]): void;

function assert(...args: any[]) {
  throw new Error('lol');
}

declare const nullableString: string | null;
assert(3 as any, nullableString);
      `,
    },
    // Intentional TS error - A rest parameter must be last in a parameter list.
    // This is just to test that we don't crash or falsely report.
    `
declare function assert(...a: boolean[], b: unknown): asserts b;
declare const nullableString: string | null;
declare const boo: boolean;
assert(boo, nullableString);
    `,
    // Intentional TS error - A type predicate cannot reference a rest parameter.
    // This is just to test that we don't crash or falsely report.
    `
declare function assert(a: boolean, ...b: unknown[]): asserts b;
declare const nullableString: string | null;
declare const boo: boolean;
assert(boo, nullableString);
    `,
    // Intentional TS error - An assertion function must have a parameter to assert.
    // This is just to test that we don't crash or falsely report.
    `
declare function assert(): asserts x;
declare const nullableString: string | null;
assert(nullableString);
    `,
    `
function assert(one: unknown): asserts one;
function assert(one: unknown, two: unknown): asserts two;
function assert(...args: unknown[]) {
  throw new Error('not implemented');
}
declare const nullableString: string | null;
assert(nullableString);
assert('one', nullableString);
    `,
    // Intentional use of `any` to test a function call with no call signatures.
    `
declare const assert: any;
declare const nullableString: string | null;
assert(nullableString);
    `,
    // Coverage for absent "test expression".
    // Ensure that no crash or false positive occurs
    `
      for (let x = 0; ; x++) {
        break;
      }
>>>>>>> 64b4e431
    `,
  ],

  invalid: [
    // non-boolean in RHS of test expression
    ...batchedSingleLineTests<MessageId, Options>({
      options: [
        { allowString: false, allowNumber: false, allowNullableObject: false },
      ],
      code: noFormat`
        if (true && (1 + 1)) {}
        while (false || "a" + "b") {}
        (x: object) => true || false || x ? true : false;
      `,
      errors: [
        {
          messageId: 'conditionErrorNumber',
          line: 2,
          column: 14,
          suggestions: [
            {
              messageId: 'conditionFixCompareZero',
              output: 'if (true && ((1 + 1) !== 0)) {}',
            },
            {
              messageId: 'conditionFixCompareNaN',
              output: 'if (true && (!Number.isNaN((1 + 1)))) {}',
            },
            {
              messageId: 'conditionFixCastBoolean',
              output: 'if (true && (Boolean((1 + 1)))) {}',
            },
          ],
        },
        {
          messageId: 'conditionErrorString',
          line: 3,
          column: 25,
          suggestions: [
            {
              messageId: 'conditionFixCompareStringLength',
              output: '        while (false || (("a" + "b").length > 0)) {}',
            },
            {
              messageId: 'conditionFixCompareEmptyString',
              output: '        while (false || (("a" + "b") !== "")) {}',
            },
            {
              messageId: 'conditionFixCastBoolean',
              output: '        while (false || (Boolean(("a" + "b")))) {}',
            },
          ],
        },
        { messageId: 'conditionErrorObject', line: 4, column: 41 },
      ],
    }),

    // check if all and only the outermost operands are checked
    {
      options: [
        { allowString: false, allowNumber: false, allowNullableObject: false },
      ],
      code: noFormat`if (('' && {}) || (0 && void 0)) { }`,
      output: null,
      errors: [
        {
          messageId: 'conditionErrorString',
          line: 1,
          column: 6,
          suggestions: [
            {
              messageId: 'conditionFixCompareStringLength',
              output: `if (((''.length > 0) && {}) || (0 && void 0)) { }`,
            },
            {
              messageId: 'conditionFixCompareEmptyString',
              output: `if ((('' !== "") && {}) || (0 && void 0)) { }`,
            },
            {
              messageId: 'conditionFixCastBoolean',
              output: `if (((Boolean('')) && {}) || (0 && void 0)) { }`,
            },
          ],
        },
        { messageId: 'conditionErrorObject', line: 1, column: 12 },
        {
          messageId: 'conditionErrorNumber',
          line: 1,
          column: 20,
          suggestions: [
            {
              messageId: 'conditionFixCompareZero',
              output: `if (('' && {}) || ((0 !== 0) && void 0)) { }`,
            },
            {
              messageId: 'conditionFixCompareNaN',
              output: `if (('' && {}) || ((!Number.isNaN(0)) && void 0)) { }`,
            },
            {
              messageId: 'conditionFixCastBoolean',
              output: `if (('' && {}) || ((Boolean(0)) && void 0)) { }`,
            },
          ],
        },
        { messageId: 'conditionErrorNullish', line: 1, column: 25 },
      ],
    },
    {
      options: [
        { allowString: false, allowNumber: false, allowNullableObject: false },
      ],
      code: noFormat`
declare const foo: true & { __BRAND: 'Foo' };
if (('' && foo) || (0 && void 0)) { }
      `,
      output: null,
      errors: [
        {
          messageId: 'conditionErrorString',
          line: 3,
          column: 6,
          suggestions: [
            {
              messageId: 'conditionFixCompareStringLength',
              output: `
declare const foo: true & { __BRAND: 'Foo' };
if (((''.length > 0) && foo) || (0 && void 0)) { }
      `,
            },
            {
              messageId: 'conditionFixCompareEmptyString',
              output: `
declare const foo: true & { __BRAND: 'Foo' };
if ((('' !== "") && foo) || (0 && void 0)) { }
      `,
            },
            {
              messageId: 'conditionFixCastBoolean',
              output: `
declare const foo: true & { __BRAND: 'Foo' };
if (((Boolean('')) && foo) || (0 && void 0)) { }
      `,
            },
          ],
        },
        {
          messageId: 'conditionErrorNumber',
          line: 3,
          column: 21,
          suggestions: [
            {
              messageId: 'conditionFixCompareZero',
              output: `
declare const foo: true & { __BRAND: 'Foo' };
if (('' && foo) || ((0 !== 0) && void 0)) { }
      `,
            },
            {
              messageId: 'conditionFixCompareNaN',
              output: `
declare const foo: true & { __BRAND: 'Foo' };
if (('' && foo) || ((!Number.isNaN(0)) && void 0)) { }
      `,
            },
            {
              messageId: 'conditionFixCastBoolean',
              output: `
declare const foo: true & { __BRAND: 'Foo' };
if (('' && foo) || ((Boolean(0)) && void 0)) { }
      `,
            },
          ],
        },
        { messageId: 'conditionErrorNullish', line: 3, column: 26 },
      ],
    },
    {
      options: [
        { allowString: false, allowNumber: false, allowNullableObject: false },
      ],
      code: noFormat`
declare const foo: false & { __BRAND: 'Foo' };
if (('' && {}) || (foo && void 0)) { }
      `,
      output: null,
      errors: [
        {
          messageId: 'conditionErrorString',
          line: 3,
          column: 6,
          suggestions: [
            {
              messageId: 'conditionFixCompareStringLength',
              output: `
declare const foo: false & { __BRAND: 'Foo' };
if (((''.length > 0) && {}) || (foo && void 0)) { }
      `,
            },
            {
              messageId: 'conditionFixCompareEmptyString',
              output: `
declare const foo: false & { __BRAND: 'Foo' };
if ((('' !== "") && {}) || (foo && void 0)) { }
      `,
            },
            {
              messageId: 'conditionFixCastBoolean',
              output: `
declare const foo: false & { __BRAND: 'Foo' };
if (((Boolean('')) && {}) || (foo && void 0)) { }
      `,
            },
          ],
        },
        { messageId: 'conditionErrorObject', line: 3, column: 12 },
        { messageId: 'conditionErrorNullish', line: 3, column: 27 },
      ],
    },

    // shouldn't check last logical operand when used for control flow
    {
      options: [{ allowString: false, allowNumber: false }],
      code: "'asd' && 123 && [] && null;",
      output: null,
      errors: [
        {
          messageId: 'conditionErrorString',
          line: 1,
          column: 1,
          suggestions: [
            {
              messageId: 'conditionFixCompareStringLength',
              output: "('asd'.length > 0) && 123 && [] && null;",
            },
            {
              messageId: 'conditionFixCompareEmptyString',
              output: '(\'asd\' !== "") && 123 && [] && null;',
            },
            {
              messageId: 'conditionFixCastBoolean',
              output: "(Boolean('asd')) && 123 && [] && null;",
            },
          ],
        },
        {
          messageId: 'conditionErrorNumber',
          line: 1,
          column: 10,
          suggestions: [
            {
              messageId: 'conditionFixCompareZero',
              output: "'asd' && (123 !== 0) && [] && null;",
            },
            {
              messageId: 'conditionFixCompareNaN',
              output: "'asd' && (!Number.isNaN(123)) && [] && null;",
            },
            {
              messageId: 'conditionFixCastBoolean',
              output: "'asd' && (Boolean(123)) && [] && null;",
            },
          ],
        },
        {
          messageId: 'conditionErrorObject',
          line: 1,
          column: 17,
        },
      ],
    },
    {
      options: [{ allowString: false, allowNumber: false }],
      code: "'asd' || 123 || [] || null;",
      output: null,
      errors: [
        {
          messageId: 'conditionErrorString',
          line: 1,
          column: 1,
          suggestions: [
            {
              messageId: 'conditionFixCompareStringLength',
              output: "('asd'.length > 0) || 123 || [] || null;",
            },
            {
              messageId: 'conditionFixCompareEmptyString',
              output: '(\'asd\' !== "") || 123 || [] || null;',
            },
            {
              messageId: 'conditionFixCastBoolean',
              output: "(Boolean('asd')) || 123 || [] || null;",
            },
          ],
        },
        {
          messageId: 'conditionErrorNumber',
          line: 1,
          column: 10,
          suggestions: [
            {
              messageId: 'conditionFixCompareZero',
              output: "'asd' || (123 !== 0) || [] || null;",
            },
            {
              messageId: 'conditionFixCompareNaN',
              output: "'asd' || (!Number.isNaN(123)) || [] || null;",
            },
            {
              messageId: 'conditionFixCastBoolean',
              output: "'asd' || (Boolean(123)) || [] || null;",
            },
          ],
        },
        {
          messageId: 'conditionErrorObject',
          line: 1,
          column: 17,
        },
      ],
    },
    {
      options: [{ allowString: false, allowNumber: false }],
      code: "let x = (1 && 'a' && null) || 0 || '' || {};",
      output: null,
      errors: [
        {
          messageId: 'conditionErrorNumber',
          line: 1,
          column: 10,
          suggestions: [
            {
              messageId: 'conditionFixCompareZero',
              output: "let x = ((1 !== 0) && 'a' && null) || 0 || '' || {};",
            },
            {
              messageId: 'conditionFixCompareNaN',
              output:
                "let x = ((!Number.isNaN(1)) && 'a' && null) || 0 || '' || {};",
            },
            {
              messageId: 'conditionFixCastBoolean',
              output: "let x = ((Boolean(1)) && 'a' && null) || 0 || '' || {};",
            },
          ],
        },
        {
          messageId: 'conditionErrorString',
          line: 1,
          column: 15,
          suggestions: [
            {
              messageId: 'conditionFixCompareStringLength',
              output:
                "let x = (1 && ('a'.length > 0) && null) || 0 || '' || {};",
            },
            {
              messageId: 'conditionFixCompareEmptyString',
              output: "let x = (1 && ('a' !== \"\") && null) || 0 || '' || {};",
            },
            {
              messageId: 'conditionFixCastBoolean',
              output: "let x = (1 && (Boolean('a')) && null) || 0 || '' || {};",
            },
          ],
        },
        {
          messageId: 'conditionErrorNullish',
          line: 1,
          column: 22,
        },
        {
          messageId: 'conditionErrorNumber',
          line: 1,
          column: 31,
          suggestions: [
            {
              messageId: 'conditionFixCompareZero',
              output: "let x = (1 && 'a' && null) || (0 !== 0) || '' || {};",
            },
            {
              messageId: 'conditionFixCompareNaN',
              output:
                "let x = (1 && 'a' && null) || (!Number.isNaN(0)) || '' || {};",
            },
            {
              messageId: 'conditionFixCastBoolean',
              output: "let x = (1 && 'a' && null) || (Boolean(0)) || '' || {};",
            },
          ],
        },
        {
          messageId: 'conditionErrorString',
          line: 1,
          column: 36,
          suggestions: [
            {
              messageId: 'conditionFixCompareStringLength',
              output:
                "let x = (1 && 'a' && null) || 0 || (''.length > 0) || {};",
            },
            {
              messageId: 'conditionFixCompareEmptyString',
              output: "let x = (1 && 'a' && null) || 0 || ('' !== \"\") || {};",
            },
            {
              messageId: 'conditionFixCastBoolean',
              output: "let x = (1 && 'a' && null) || 0 || (Boolean('')) || {};",
            },
          ],
        },
      ],
    },
    {
      options: [{ allowString: false, allowNumber: false }],
      code: "return (1 || 'a' || null) && 0 && '' && {};",
      output: null,
      errors: [
        {
          messageId: 'conditionErrorNumber',
          line: 1,
          column: 9,
          suggestions: [
            {
              messageId: 'conditionFixCompareZero',
              output: "return ((1 !== 0) || 'a' || null) && 0 && '' && {};",
            },
            {
              messageId: 'conditionFixCompareNaN',
              output:
                "return ((!Number.isNaN(1)) || 'a' || null) && 0 && '' && {};",
            },
            {
              messageId: 'conditionFixCastBoolean',
              output: "return ((Boolean(1)) || 'a' || null) && 0 && '' && {};",
            },
          ],
        },
        {
          messageId: 'conditionErrorString',
          line: 1,
          column: 14,
          suggestions: [
            {
              messageId: 'conditionFixCompareStringLength',
              output:
                "return (1 || ('a'.length > 0) || null) && 0 && '' && {};",
            },
            {
              messageId: 'conditionFixCompareEmptyString',
              output: "return (1 || ('a' !== \"\") || null) && 0 && '' && {};",
            },
            {
              messageId: 'conditionFixCastBoolean',
              output: "return (1 || (Boolean('a')) || null) && 0 && '' && {};",
            },
          ],
        },
        {
          messageId: 'conditionErrorNullish',
          line: 1,
          column: 21,
        },
        {
          messageId: 'conditionErrorNumber',
          line: 1,
          column: 30,
          suggestions: [
            {
              messageId: 'conditionFixCompareZero',
              output: "return (1 || 'a' || null) && (0 !== 0) && '' && {};",
            },
            {
              messageId: 'conditionFixCompareNaN',
              output:
                "return (1 || 'a' || null) && (!Number.isNaN(0)) && '' && {};",
            },
            {
              messageId: 'conditionFixCastBoolean',
              output: "return (1 || 'a' || null) && (Boolean(0)) && '' && {};",
            },
          ],
        },
        {
          messageId: 'conditionErrorString',
          line: 1,
          column: 35,
          suggestions: [
            {
              messageId: 'conditionFixCompareStringLength',
              output:
                "return (1 || 'a' || null) && 0 && (''.length > 0) && {};",
            },
            {
              messageId: 'conditionFixCompareEmptyString',
              output: "return (1 || 'a' || null) && 0 && ('' !== \"\") && {};",
            },
            {
              messageId: 'conditionFixCastBoolean',
              output: "return (1 || 'a' || null) && 0 && (Boolean('')) && {};",
            },
          ],
        },
      ],
    },
    {
      options: [{ allowString: false, allowNumber: false }],
      code: "console.log((1 && []) || ('a' && {}));",
      output: null,
      errors: [
        {
          messageId: 'conditionErrorNumber',
          line: 1,
          column: 14,
          suggestions: [
            {
              messageId: 'conditionFixCompareZero',
              output: "console.log(((1 !== 0) && []) || ('a' && {}));",
            },
            {
              messageId: 'conditionFixCompareNaN',
              output: "console.log(((!Number.isNaN(1)) && []) || ('a' && {}));",
            },
            {
              messageId: 'conditionFixCastBoolean',
              output: "console.log(((Boolean(1)) && []) || ('a' && {}));",
            },
          ],
        },
        {
          messageId: 'conditionErrorObject',
          line: 1,
          column: 19,
        },
        {
          messageId: 'conditionErrorString',
          line: 1,
          column: 27,
          suggestions: [
            {
              messageId: 'conditionFixCompareStringLength',
              output: "console.log((1 && []) || (('a'.length > 0) && {}));",
            },
            {
              messageId: 'conditionFixCompareEmptyString',
              output: 'console.log((1 && []) || ((\'a\' !== "") && {}));',
            },
            {
              messageId: 'conditionFixCastBoolean',
              output: "console.log((1 && []) || ((Boolean('a')) && {}));",
            },
          ],
        },
      ],
    },

    // should check all logical operands when used in a condition
    {
      options: [{ allowString: false, allowNumber: false }],
      code: "if ((1 && []) || ('a' && {})) void 0;",
      output: null,
      errors: [
        {
          messageId: 'conditionErrorNumber',
          line: 1,
          column: 6,
          suggestions: [
            {
              messageId: 'conditionFixCompareZero',
              output: "if (((1 !== 0) && []) || ('a' && {})) void 0;",
            },
            {
              messageId: 'conditionFixCompareNaN',
              output: "if (((!Number.isNaN(1)) && []) || ('a' && {})) void 0;",
            },
            {
              messageId: 'conditionFixCastBoolean',
              output: "if (((Boolean(1)) && []) || ('a' && {})) void 0;",
            },
          ],
        },
        {
          messageId: 'conditionErrorObject',
          line: 1,
          column: 11,
        },
        {
          messageId: 'conditionErrorString',
          line: 1,
          column: 19,
          suggestions: [
            {
              messageId: 'conditionFixCompareStringLength',
              output: "if ((1 && []) || (('a'.length > 0) && {})) void 0;",
            },
            {
              messageId: 'conditionFixCompareEmptyString',
              output: 'if ((1 && []) || ((\'a\' !== "") && {})) void 0;',
            },
            {
              messageId: 'conditionFixCastBoolean',
              output: "if ((1 && []) || ((Boolean('a')) && {})) void 0;",
            },
          ],
        },
        {
          messageId: 'conditionErrorObject',
          line: 1,
          column: 26,
        },
      ],
    },
    {
      options: [{ allowString: false, allowNumber: false }],
      code: "let x = null || 0 || 'a' || [] ? {} : undefined;",
      output: null,
      errors: [
        {
          messageId: 'conditionErrorNullish',
          line: 1,
          column: 9,
        },
        {
          messageId: 'conditionErrorNumber',
          line: 1,
          column: 17,
          suggestions: [
            {
              messageId: 'conditionFixCompareZero',
              output:
                "let x = null || (0 !== 0) || 'a' || [] ? {} : undefined;",
            },
            {
              messageId: 'conditionFixCompareNaN',
              output:
                "let x = null || (!Number.isNaN(0)) || 'a' || [] ? {} : undefined;",
            },
            {
              messageId: 'conditionFixCastBoolean',
              output:
                "let x = null || (Boolean(0)) || 'a' || [] ? {} : undefined;",
            },
          ],
        },
        {
          messageId: 'conditionErrorString',
          line: 1,
          column: 22,
          suggestions: [
            {
              messageId: 'conditionFixCompareStringLength',
              output:
                "let x = null || 0 || ('a'.length > 0) || [] ? {} : undefined;",
            },
            {
              messageId: 'conditionFixCompareEmptyString',
              output:
                'let x = null || 0 || (\'a\' !== "") || [] ? {} : undefined;',
            },
            {
              messageId: 'conditionFixCastBoolean',
              output:
                "let x = null || 0 || (Boolean('a')) || [] ? {} : undefined;",
            },
          ],
        },
        {
          messageId: 'conditionErrorObject',
          line: 1,
          column: 29,
        },
      ],
    },
    {
      options: [{ allowString: false, allowNumber: false }],
      code: "return !(null || 0 || 'a' || []);",
      output: null,
      errors: [
        {
          messageId: 'conditionErrorNullish',
          line: 1,
          column: 10,
        },
        {
          messageId: 'conditionErrorNumber',
          line: 1,
          column: 18,
          suggestions: [
            {
              messageId: 'conditionFixCompareZero',
              output: "return !(null || (0 !== 0) || 'a' || []);",
            },
            {
              messageId: 'conditionFixCompareNaN',
              output: "return !(null || (!Number.isNaN(0)) || 'a' || []);",
            },
            {
              messageId: 'conditionFixCastBoolean',
              output: "return !(null || (Boolean(0)) || 'a' || []);",
            },
          ],
        },
        {
          messageId: 'conditionErrorString',
          line: 1,
          column: 23,
          suggestions: [
            {
              messageId: 'conditionFixCompareStringLength',
              output: "return !(null || 0 || ('a'.length > 0) || []);",
            },
            {
              messageId: 'conditionFixCompareEmptyString',
              output: 'return !(null || 0 || (\'a\' !== "") || []);',
            },
            {
              messageId: 'conditionFixCastBoolean',
              output: "return !(null || 0 || (Boolean('a')) || []);",
            },
          ],
        },
        {
          messageId: 'conditionErrorObject',
          line: 1,
          column: 30,
        },
      ],
    },

    // nullish in boolean context
    ...batchedSingleLineTests<MessageId, Options>({
      code: noFormat`
        null || {};
        undefined && [];
        declare const x: null; if (x) {}
        (x: undefined) => !x;
        <T extends null | undefined>(x: T) => x ? 1 : 0;
        <T extends null>(x: T) => x ? 1 : 0;
        <T extends undefined>(x: T) => x ? 1 : 0;
      `,
      errors: [
        { messageId: 'conditionErrorNullish', line: 2, column: 1 },
        { messageId: 'conditionErrorNullish', line: 3, column: 9 },
        { messageId: 'conditionErrorNullish', line: 4, column: 36 },
        { messageId: 'conditionErrorNullish', line: 5, column: 28 },
        { messageId: 'conditionErrorNullish', line: 6, column: 47 },
        { messageId: 'conditionErrorNullish', line: 7, column: 35 },
        { messageId: 'conditionErrorNullish', line: 8, column: 40 },
      ],
    }),

    // object in boolean context
    ...batchedSingleLineTests<MessageId, Options>({
      code: noFormat`
        [] || 1;
        ({}) && "a";
        declare const x: symbol; if (x) {}
        (x: () => void) => !x;
        <T extends object>(x: T) => x ? 1 : 0;
        <T extends Object | Function>(x: T) => x ? 1 : 0;
        <T extends { a: number }>(x: T) => x ? 1 : 0;
        <T extends () => void>(x: T) => x ? 1 : 0;
      `,
      errors: [
        { messageId: 'conditionErrorObject', line: 2, column: 1 },
        { messageId: 'conditionErrorObject', line: 3, column: 10 },
        { messageId: 'conditionErrorObject', line: 4, column: 38 },
        { messageId: 'conditionErrorObject', line: 5, column: 29 },
        { messageId: 'conditionErrorObject', line: 6, column: 37 },
        { messageId: 'conditionErrorObject', line: 7, column: 48 },
        { messageId: 'conditionErrorObject', line: 8, column: 44 },
        { messageId: 'conditionErrorObject', line: 9, column: 41 },
      ],
    }),

    // string in boolean context
    ...batchedSingleLineTests<MessageId, Options>({
      options: [{ allowString: false }],
      code: noFormat`
        while ("") {}
        for (; "foo";) {}
        declare const x: string; if (x) {}
        (x: string) => (!x);
        <T extends string>(x: T) => x ? 1 : 0;
      `,
      errors: [
        {
          messageId: 'conditionErrorString',
          line: 2,
          column: 8,
          suggestions: [
            {
              messageId: 'conditionFixCompareStringLength',
              output: `while ("".length > 0) {}`,
            },
            {
              messageId: 'conditionFixCompareEmptyString',
              output: `while ("" !== "") {}`,
            },
            {
              messageId: 'conditionFixCastBoolean',
              output: `while (Boolean("")) {}`,
            },
          ],
        },
        {
          messageId: 'conditionErrorString',
          line: 3,
          column: 16,
          suggestions: [
            {
              messageId: 'conditionFixCompareStringLength',
              output: `        for (; "foo".length > 0;) {}`,
            },
            {
              messageId: 'conditionFixCompareEmptyString',
              output: `        for (; "foo" !== "";) {}`,
            },
            {
              messageId: 'conditionFixCastBoolean',
              output: `        for (; Boolean("foo");) {}`,
            },
          ],
        },
        {
          messageId: 'conditionErrorString',
          line: 4,
          column: 38,
          suggestions: [
            {
              messageId: 'conditionFixCompareStringLength',
              output: `        declare const x: string; if (x.length > 0) {}`,
            },
            {
              messageId: 'conditionFixCompareEmptyString',
              output: `        declare const x: string; if (x !== "") {}`,
            },
            {
              messageId: 'conditionFixCastBoolean',
              output: `        declare const x: string; if (Boolean(x)) {}`,
            },
          ],
        },
        {
          messageId: 'conditionErrorString',
          line: 5,
          column: 26,
          suggestions: [
            {
              messageId: 'conditionFixCompareStringLength',
              output: `        (x: string) => (x.length === 0);`,
            },
            {
              messageId: 'conditionFixCompareEmptyString',
              output: `        (x: string) => (x === "");`,
            },
            {
              messageId: 'conditionFixCastBoolean',
              output: `        (x: string) => (!Boolean(x));`,
            },
          ],
        },
        {
          messageId: 'conditionErrorString',
          line: 6,
          column: 37,
          suggestions: [
            {
              messageId: 'conditionFixCompareStringLength',
              output: `        <T extends string>(x: T) => (x.length > 0) ? 1 : 0;`,
            },
            {
              messageId: 'conditionFixCompareEmptyString',
              output: `        <T extends string>(x: T) => (x !== "") ? 1 : 0;`,
            },
            {
              messageId: 'conditionFixCastBoolean',
              output: `        <T extends string>(x: T) => (Boolean(x)) ? 1 : 0;`,
            },
          ],
        },
      ],
    }),

    // number in boolean context
    ...batchedSingleLineTests<MessageId, Options>({
      options: [{ allowNumber: false }],
      code: noFormat`
        while (0n) {}
        for (; 123;) {}
        declare const x: number; if (x) {}
        (x: bigint) => !x;
        <T extends number>(x: T) => (x) ? 1 : 0;
        ![]["length"]; // doesn't count as array.length when computed
        declare const a: any[] & { notLength: number }; if (a.notLength) {}
      `,
      errors: [
        {
          messageId: 'conditionErrorNumber',
          line: 2,
          column: 8,
          suggestions: [
            {
              messageId: 'conditionFixCompareZero',
              // TODO: fix compare zero suggestion for bigint
              output: `while (0n !== 0) {}`,
            },
            {
              // TODO: remove check NaN suggestion for bigint
              messageId: 'conditionFixCompareNaN',
              output: `while (!Number.isNaN(0n)) {}`,
            },
            {
              messageId: 'conditionFixCastBoolean',
              output: `while (Boolean(0n)) {}`,
            },
          ],
        },
        {
          messageId: 'conditionErrorNumber',
          line: 3,
          column: 16,
          suggestions: [
            {
              messageId: 'conditionFixCompareZero',
              output: `        for (; 123 !== 0;) {}`,
            },
            {
              messageId: 'conditionFixCompareNaN',
              output: `        for (; !Number.isNaN(123);) {}`,
            },
            {
              messageId: 'conditionFixCastBoolean',
              output: `        for (; Boolean(123);) {}`,
            },
          ],
        },
        {
          messageId: 'conditionErrorNumber',
          line: 4,
          column: 38,
          suggestions: [
            {
              messageId: 'conditionFixCompareZero',
              output: `        declare const x: number; if (x !== 0) {}`,
            },
            {
              messageId: 'conditionFixCompareNaN',
              output: `        declare const x: number; if (!Number.isNaN(x)) {}`,
            },
            {
              messageId: 'conditionFixCastBoolean',
              output: `        declare const x: number; if (Boolean(x)) {}`,
            },
          ],
        },
        {
          messageId: 'conditionErrorNumber',
          line: 5,
          column: 25,
          suggestions: [
            {
              messageId: 'conditionFixCompareZero',
              // TODO: fix compare zero suggestion for bigint
              output: `        (x: bigint) => x === 0;`,
            },
            {
              // TODO: remove check NaN suggestion for bigint
              messageId: 'conditionFixCompareNaN',
              output: `        (x: bigint) => Number.isNaN(x);`,
            },
            {
              messageId: 'conditionFixCastBoolean',
              output: `        (x: bigint) => !Boolean(x);`,
            },
          ],
        },
        {
          messageId: 'conditionErrorNumber',
          line: 6,
          column: 38,
          suggestions: [
            {
              messageId: 'conditionFixCompareZero',
              output: `        <T extends number>(x: T) => (x !== 0) ? 1 : 0;`,
            },
            {
              messageId: 'conditionFixCompareNaN',
              output: `        <T extends number>(x: T) => (!Number.isNaN(x)) ? 1 : 0;`,
            },
            {
              messageId: 'conditionFixCastBoolean',
              output: `        <T extends number>(x: T) => (Boolean(x)) ? 1 : 0;`,
            },
          ],
        },
        {
          messageId: 'conditionErrorNumber',
          line: 7,
          column: 10,
          suggestions: [
            {
              messageId: 'conditionFixCompareZero',
              output: `        []["length"] === 0; // doesn't count as array.length when computed`,
            },
            {
              messageId: 'conditionFixCompareNaN',
              output: `        Number.isNaN([]["length"]); // doesn't count as array.length when computed`,
            },
            {
              messageId: 'conditionFixCastBoolean',
              output: `        !Boolean([]["length"]); // doesn't count as array.length when computed`,
            },
          ],
        },
        {
          messageId: 'conditionErrorNumber',
          line: 8,
          column: 61,
          suggestions: [
            {
              messageId: 'conditionFixCompareZero',
              output: `        declare const a: any[] & { notLength: number }; if (a.notLength !== 0) {}`,
            },
            {
              messageId: 'conditionFixCompareNaN',
              output: `        declare const a: any[] & { notLength: number }; if (!Number.isNaN(a.notLength)) {}`,
            },
            {
              messageId: 'conditionFixCastBoolean',
              output: `        declare const a: any[] & { notLength: number }; if (Boolean(a.notLength)) {}`,
            },
          ],
        },
      ],
    }),

    // number (array.length) in boolean context
    ...batchedSingleLineTests<MessageId, Options>({
      options: [{ allowNumber: false }],
      code: noFormat`
        if (![].length) {}
        (a: number[]) => a.length && "..."
        <T extends unknown[]>(...a: T) => a.length || "empty";
      `,
      errors: [
        { messageId: 'conditionErrorNumber', line: 2, column: 6 },
        { messageId: 'conditionErrorNumber', line: 3, column: 26 },
        { messageId: 'conditionErrorNumber', line: 4, column: 43 },
      ],
      output: `
        if ([].length === 0) {}
        (a: number[]) => (a.length > 0) && "..."
        <T extends unknown[]>(...a: T) => (a.length > 0) || "empty";
      `,
    }),

    // mixed `string | number` value in boolean context
    ...batchedSingleLineTests<MessageId, Options>({
      options: [{ allowString: true, allowNumber: true }],
      code: noFormat`
        declare const x: string | number; if (x) {}
        (x: bigint | string) => !x;
        <T extends number | bigint | string>(x: T) => x ? 1 : 0;
      `,
      errors: [
        { messageId: 'conditionErrorOther', line: 2, column: 39 },
        { messageId: 'conditionErrorOther', line: 3, column: 34 },
        { messageId: 'conditionErrorOther', line: 4, column: 55 },
      ],
    }),

    // nullable boolean in boolean context
    ...batchedSingleLineTests<MessageId, Options>({
      options: [{ allowNullableBoolean: false }],
      code: noFormat`
        declare const x: boolean | null; if (x) {}
        (x?: boolean) => !x;
        <T extends boolean | null | undefined>(x: T) => x ? 1 : 0;
      `,
      errors: [
        {
          messageId: 'conditionErrorNullableBoolean',
          line: 2,
          column: 38,
          suggestions: [
            {
              messageId: 'conditionFixDefaultFalse',
              output: `declare const x: boolean | null; if (x ?? false) {}`,
            },
            {
              messageId: 'conditionFixCompareTrue',
              output: `declare const x: boolean | null; if (x === true) {}`,
            },
          ],
        },
        {
          messageId: 'conditionErrorNullableBoolean',
          line: 3,
          column: 27,
          suggestions: [
            {
              messageId: 'conditionFixDefaultFalse',
              output: `        (x?: boolean) => !(x ?? false);`,
            },
            {
              messageId: 'conditionFixCompareFalse',
              output: `        (x?: boolean) => x === false;`,
            },
          ],
        },
        {
          messageId: 'conditionErrorNullableBoolean',
          line: 4,
          column: 57,
          suggestions: [
            {
              messageId: 'conditionFixDefaultFalse',
              output: `        <T extends boolean | null | undefined>(x: T) => (x ?? false) ? 1 : 0;`,
            },
            {
              messageId: 'conditionFixCompareTrue',
              output: `        <T extends boolean | null | undefined>(x: T) => (x === true) ? 1 : 0;`,
            },
          ],
        },
      ],
    }),

    // nullable object in boolean context
    ...batchedSingleLineTests<MessageId, Options>({
      options: [{ allowNullableObject: false }],
      code: noFormat`
        declare const x: object | null; if (x) {}
        (x?: { a: number }) => !x;
        <T extends {} | null | undefined>(x: T) => x ? 1 : 0;
      `,
      errors: [
        {
          messageId: 'conditionErrorNullableObject',
          line: 2,
          column: 37,
          suggestions: [
            {
              messageId: 'conditionFixCompareNullish',
              output: 'declare const x: object | null; if (x != null) {}',
            },
          ],
        },
        {
          messageId: 'conditionErrorNullableObject',
          line: 3,
          column: 33,
          suggestions: [
            {
              messageId: 'conditionFixCompareNullish',
              output: `        (x?: { a: number }) => x == null;`,
            },
          ],
        },
        {
          messageId: 'conditionErrorNullableObject',
          line: 4,
          column: 52,
          suggestions: [
            {
              messageId: 'conditionFixCompareNullish',
              output: `        <T extends {} | null | undefined>(x: T) => (x != null) ? 1 : 0;`,
            },
          ],
        },
      ],
    }),

    // nullable string in boolean context
    ...batchedSingleLineTests<MessageId, Options>({
      code: noFormat`
        declare const x: string | null; if (x) {}
        (x?: string) => !x;
        <T extends string | null | undefined>(x: T) => x ? 1 : 0;
        function foo(x: '' | 'bar' | null) { if (!x) {} }
      `,
      errors: [
        {
          messageId: 'conditionErrorNullableString',
          line: 2,
          column: 37,
          suggestions: [
            {
              messageId: 'conditionFixCompareNullish',
              output: 'declare const x: string | null; if (x != null) {}',
            },
            {
              messageId: 'conditionFixDefaultEmptyString',
              output: 'declare const x: string | null; if (x ?? "") {}',
            },
            {
              messageId: 'conditionFixCastBoolean',
              output: 'declare const x: string | null; if (Boolean(x)) {}',
            },
          ],
        },
        {
          messageId: 'conditionErrorNullableString',
          line: 3,
          column: 26,
          suggestions: [
            {
              messageId: 'conditionFixCompareNullish',
              output: '        (x?: string) => x == null;',
            },
            {
              messageId: 'conditionFixDefaultEmptyString',
              output: '        (x?: string) => !(x ?? "");',
            },
            {
              messageId: 'conditionFixCastBoolean',
              output: '        (x?: string) => !Boolean(x);',
            },
          ],
        },
        {
          messageId: 'conditionErrorNullableString',
          line: 4,
          column: 56,
          suggestions: [
            {
              messageId: 'conditionFixCompareNullish',
              output:
                '        <T extends string | null | undefined>(x: T) => (x != null) ? 1 : 0;',
            },
            {
              messageId: 'conditionFixDefaultEmptyString',
              output:
                '        <T extends string | null | undefined>(x: T) => (x ?? "") ? 1 : 0;',
            },
            {
              messageId: 'conditionFixCastBoolean',
              output:
                '        <T extends string | null | undefined>(x: T) => (Boolean(x)) ? 1 : 0;',
            },
          ],
        },
        {
          messageId: 'conditionErrorNullableString',
          line: 5,
          column: 51,
          suggestions: [
            {
              messageId: 'conditionFixCompareNullish',
              output:
                "        function foo(x: '' | 'bar' | null) { if (x == null) {} }",
            },
            {
              messageId: 'conditionFixDefaultEmptyString',
              output:
                "        function foo(x: '' | 'bar' | null) { if (!(x ?? \"\")) {} }",
            },
            {
              messageId: 'conditionFixCastBoolean',
              output:
                "        function foo(x: '' | 'bar' | null) { if (!Boolean(x)) {} }",
            },
          ],
        },
      ],
    }),

    // nullable number in boolean context
    ...batchedSingleLineTests<MessageId, Options>({
      code: noFormat`
        declare const x: number | null; if (x) {}
        (x?: number) => !x;
        <T extends number | null | undefined>(x: T) => x ? 1 : 0;
        function foo(x: 0 | 1 | null) { if (!x) {} }
      `,
      errors: [
        {
          messageId: 'conditionErrorNullableNumber',
          line: 2,
          column: 37,
          suggestions: [
            {
              messageId: 'conditionFixCompareNullish',
              output: 'declare const x: number | null; if (x != null) {}',
            },
            {
              messageId: 'conditionFixDefaultZero',
              output: 'declare const x: number | null; if (x ?? 0) {}',
            },
            {
              messageId: 'conditionFixCastBoolean',
              output: 'declare const x: number | null; if (Boolean(x)) {}',
            },
          ],
        },
        {
          messageId: 'conditionErrorNullableNumber',
          line: 3,
          column: 26,
          suggestions: [
            {
              messageId: 'conditionFixCompareNullish',
              output: '        (x?: number) => x == null;',
            },
            {
              messageId: 'conditionFixDefaultZero',
              output: '        (x?: number) => !(x ?? 0);',
            },
            {
              messageId: 'conditionFixCastBoolean',
              output: '        (x?: number) => !Boolean(x);',
            },
          ],
        },
        {
          messageId: 'conditionErrorNullableNumber',
          line: 4,
          column: 56,
          suggestions: [
            {
              messageId: 'conditionFixCompareNullish',
              output:
                '        <T extends number | null | undefined>(x: T) => (x != null) ? 1 : 0;',
            },
            {
              messageId: 'conditionFixDefaultZero',
              output:
                '        <T extends number | null | undefined>(x: T) => (x ?? 0) ? 1 : 0;',
            },
            {
              messageId: 'conditionFixCastBoolean',
              output:
                '        <T extends number | null | undefined>(x: T) => (Boolean(x)) ? 1 : 0;',
            },
          ],
        },
        {
          messageId: 'conditionErrorNullableNumber',
          line: 5,
          column: 46,
          suggestions: [
            {
              messageId: 'conditionFixCompareNullish',
              output:
                '        function foo(x: 0 | 1 | null) { if (x == null) {} }',
            },
            {
              messageId: 'conditionFixDefaultZero',
              output:
                '        function foo(x: 0 | 1 | null) { if (!(x ?? 0)) {} }',
            },
            {
              messageId: 'conditionFixCastBoolean',
              output:
                '        function foo(x: 0 | 1 | null) { if (!Boolean(x)) {} }',
            },
          ],
        },
      ],
    }),

    // nullable enum in boolean context
    {
      options: [{ allowNullableEnum: false }],
      code: `
        enum ExampleEnum {
          This = 0,
          That = 1,
        }
        const theEnum = Math.random() < 0.3 ? ExampleEnum.This : null;
        if (theEnum) {
        }
      `,
      errors: [
        {
          line: 7,
          column: 13,
          messageId: 'conditionErrorNullableEnum',
          endLine: 7,
          endColumn: 20,
        },
      ],
      output: `
        enum ExampleEnum {
          This = 0,
          That = 1,
        }
        const theEnum = Math.random() < 0.3 ? ExampleEnum.This : null;
        if (theEnum != null) {
        }
      `,
    },
    {
      options: [{ allowNullableEnum: false }],
      code: `
        enum ExampleEnum {
          This = 0,
          That = 1,
        }
        const theEnum = Math.random() < 0.3 ? ExampleEnum.This : null;
        if (!theEnum) {
        }
      `,
      errors: [
        {
          line: 7,
          column: 14,
          messageId: 'conditionErrorNullableEnum',
          endLine: 7,
          endColumn: 21,
        },
      ],
      output: `
        enum ExampleEnum {
          This = 0,
          That = 1,
        }
        const theEnum = Math.random() < 0.3 ? ExampleEnum.This : null;
        if (theEnum == null) {
        }
      `,
    },
    {
      options: [{ allowNullableEnum: false }],
      code: `
        enum ExampleEnum {
          This,
          That,
        }
        const theEnum = Math.random() < 0.3 ? ExampleEnum.This : null;
        if (!theEnum) {
        }
      `,
      errors: [
        {
          line: 7,
          column: 14,
          messageId: 'conditionErrorNullableEnum',
          endLine: 7,
          endColumn: 21,
        },
      ],
      output: `
        enum ExampleEnum {
          This,
          That,
        }
        const theEnum = Math.random() < 0.3 ? ExampleEnum.This : null;
        if (theEnum == null) {
        }
      `,
    },
    {
      options: [{ allowNullableEnum: false }],
      code: `
        enum ExampleEnum {
          This = '',
          That = 'a',
        }
        const theEnum = Math.random() < 0.3 ? ExampleEnum.This : null;
        if (!theEnum) {
        }
      `,
      errors: [
        {
          line: 7,
          column: 14,
          messageId: 'conditionErrorNullableEnum',
          endLine: 7,
          endColumn: 21,
        },
      ],
      output: `
        enum ExampleEnum {
          This = '',
          That = 'a',
        }
        const theEnum = Math.random() < 0.3 ? ExampleEnum.This : null;
        if (theEnum == null) {
        }
      `,
    },
    {
      options: [{ allowNullableEnum: false }],
      code: `
        enum ExampleEnum {
          This = '',
          That = 0,
        }
        const theEnum = Math.random() < 0.3 ? ExampleEnum.This : null;
        if (!theEnum) {
        }
      `,
      errors: [
        {
          line: 7,
          column: 14,
          messageId: 'conditionErrorNullableEnum',
          endLine: 7,
          endColumn: 21,
        },
      ],
      output: `
        enum ExampleEnum {
          This = '',
          That = 0,
        }
        const theEnum = Math.random() < 0.3 ? ExampleEnum.This : null;
        if (theEnum == null) {
        }
      `,
    },
    {
      options: [{ allowNullableEnum: false }],
      code: `
        enum ExampleEnum {
          This = 'one',
          That = 'two',
        }
        const theEnum = Math.random() < 0.3 ? ExampleEnum.This : null;
        if (!theEnum) {
        }
      `,
      errors: [
        {
          line: 7,
          column: 14,
          messageId: 'conditionErrorNullableEnum',
          endLine: 7,
          endColumn: 21,
        },
      ],
      output: `
        enum ExampleEnum {
          This = 'one',
          That = 'two',
        }
        const theEnum = Math.random() < 0.3 ? ExampleEnum.This : null;
        if (theEnum == null) {
        }
      `,
    },
    {
      options: [{ allowNullableEnum: false }],
      code: `
        enum ExampleEnum {
          This = 1,
          That = 2,
        }
        const theEnum = Math.random() < 0.3 ? ExampleEnum.This : null;
        if (!theEnum) {
        }
      `,
      errors: [
        {
          line: 7,
          column: 14,
          messageId: 'conditionErrorNullableEnum',
          endLine: 7,
          endColumn: 21,
        },
      ],
      output: `
        enum ExampleEnum {
          This = 1,
          That = 2,
        }
        const theEnum = Math.random() < 0.3 ? ExampleEnum.This : null;
        if (theEnum == null) {
        }
      `,
    },

    // nullable mixed enum in boolean context
    {
      // falsy number and truthy string
      options: [{ allowNullableEnum: false }],
      code: `
        enum ExampleEnum {
          This = 0,
          That = 'one',
        }
        (value?: ExampleEnum) => (value ? 1 : 0);
      `,
      errors: [
        {
          line: 6,
          column: 35,
          messageId: 'conditionErrorNullableEnum',
          endLine: 6,
          endColumn: 40,
        },
      ],
      output: `
        enum ExampleEnum {
          This = 0,
          That = 'one',
        }
        (value?: ExampleEnum) => ((value != null) ? 1 : 0);
      `,
    },
    {
      // falsy string and truthy number
      options: [{ allowNullableEnum: false }],
      code: `
        enum ExampleEnum {
          This = '',
          That = 1,
        }
        (value?: ExampleEnum) => (!value ? 1 : 0);
      `,
      errors: [
        {
          line: 6,
          column: 36,
          messageId: 'conditionErrorNullableEnum',
          endLine: 6,
          endColumn: 41,
        },
      ],
      output: `
        enum ExampleEnum {
          This = '',
          That = 1,
        }
        (value?: ExampleEnum) => ((value == null) ? 1 : 0);
      `,
    },
    {
      // truthy string and truthy number
      options: [{ allowNullableEnum: false }],
      code: `
        enum ExampleEnum {
          This = 'this',
          That = 1,
        }
        (value?: ExampleEnum) => (!value ? 1 : 0);
      `,
      errors: [
        {
          line: 6,
          column: 36,
          messageId: 'conditionErrorNullableEnum',
          endLine: 6,
          endColumn: 41,
        },
      ],
      output: `
        enum ExampleEnum {
          This = 'this',
          That = 1,
        }
        (value?: ExampleEnum) => ((value == null) ? 1 : 0);
      `,
    },
    {
      // falsy string and falsy number
      options: [{ allowNullableEnum: false }],
      code: `
        enum ExampleEnum {
          This = '',
          That = 0,
        }
        (value?: ExampleEnum) => (!value ? 1 : 0);
      `,
      errors: [
        {
          line: 6,
          column: 36,
          messageId: 'conditionErrorNullableEnum',
          endLine: 6,
          endColumn: 41,
        },
      ],
      output: `
        enum ExampleEnum {
          This = '',
          That = 0,
        }
        (value?: ExampleEnum) => ((value == null) ? 1 : 0);
      `,
    },

    // any in boolean context
    ...batchedSingleLineTests<MessageId, Options>({
      code: noFormat`
        if (x) {}
        x => !x;
        <T extends any>(x: T) => x ? 1 : 0;
        <T>(x: T) => x ? 1 : 0;
      `,
      errors: [
        {
          messageId: 'conditionErrorAny',
          line: 2,
          column: 5,
          suggestions: [
            {
              messageId: 'conditionFixCastBoolean',
              output: 'if (Boolean(x)) {}',
            },
          ],
        },
        {
          messageId: 'conditionErrorAny',
          line: 3,
          column: 15,
          suggestions: [
            {
              messageId: 'conditionFixCastBoolean',
              output: '        x => !(Boolean(x));',
            },
          ],
        },
        {
          messageId: 'conditionErrorAny',
          line: 4,
          column: 34,
          suggestions: [
            {
              messageId: 'conditionFixCastBoolean',
              output: '        <T extends any>(x: T) => (Boolean(x)) ? 1 : 0;',
            },
          ],
        },
        {
          messageId: 'conditionErrorAny',
          line: 5,
          column: 22,
          suggestions: [
            {
              messageId: 'conditionFixCastBoolean',
              output: '        <T>(x: T) => (Boolean(x)) ? 1 : 0;',
            },
          ],
        },
      ],
    }),

    // noStrictNullCheck
    {
      code: `
declare const x: string[] | null;
if (x) {
}
      `,
      output: null,
      errors: [
        {
          messageId: 'noStrictNullCheck',
          line: 0,
          column: 1,
        },
        {
          messageId: 'conditionErrorObject',
          line: 3,
          column: 5,
        },
      ],
      parserOptions: {
        tsconfigRootDir: path.join(rootPath, 'unstrict'),
      },
    },

    // automatic semicolon insertion test
    {
      options: [{ allowNullableObject: false }],
      code: noFormat`
        declare const obj: { x: number } | null;
        !obj ? 1 : 0
        !obj
        obj || 0
        obj && 1 || 0
      `,
      output: null,
      errors: [
        {
          messageId: 'conditionErrorNullableObject',
          line: 3,
          column: 10,
          suggestions: [
            {
              messageId: 'conditionFixCompareNullish',
              output: `
        declare const obj: { x: number } | null;
        (obj == null) ? 1 : 0
        !obj
        obj || 0
        obj && 1 || 0
      `,
            },
          ],
        },
        {
          messageId: 'conditionErrorNullableObject',
          line: 4,
          column: 10,
          suggestions: [
            {
              messageId: 'conditionFixCompareNullish',
              output: `
        declare const obj: { x: number } | null;
        !obj ? 1 : 0
        obj == null
        obj || 0
        obj && 1 || 0
      `,
            },
          ],
        },
        {
          messageId: 'conditionErrorNullableObject',
          line: 5,
          column: 9,
          suggestions: [
            {
              messageId: 'conditionFixCompareNullish',
              output: `
        declare const obj: { x: number } | null;
        !obj ? 1 : 0
        !obj
        ;(obj != null) || 0
        obj && 1 || 0
      `,
            },
          ],
        },
        {
          messageId: 'conditionErrorNullableObject',
          line: 6,
          column: 9,
          suggestions: [
            {
              messageId: 'conditionFixCompareNullish',
              output: `
        declare const obj: { x: number } | null;
        !obj ? 1 : 0
        !obj
        obj || 0
        ;(obj != null) && 1 || 0
      `,
            },
          ],
        },
      ],
    },
    {
      code: `
declare function assert(x: unknown): asserts x;
declare const nullableString: string | null;
assert(nullableString);
      `,
      output: null,
      errors: [
        {
          messageId: 'conditionErrorNullableString',
          line: 4,
          column: 8,
          suggestions: [
            {
              messageId: 'conditionFixCompareNullish',
              output: `
declare function assert(x: unknown): asserts x;
declare const nullableString: string | null;
assert(nullableString != null);
      `,
            },
            {
              messageId: 'conditionFixDefaultEmptyString',
              output: `
declare function assert(x: unknown): asserts x;
declare const nullableString: string | null;
assert(nullableString ?? "");
      `,
            },
            {
              messageId: 'conditionFixCastBoolean',
              output: `
declare function assert(x: unknown): asserts x;
declare const nullableString: string | null;
assert(Boolean(nullableString));
      `,
            },
          ],
        },
      ],
    },
    {
      code: `
declare function assert(a: number, b: unknown): asserts b;
declare const nullableString: string | null;
assert(foo, nullableString);
      `,
      output: null,
      errors: [
        {
          messageId: 'conditionErrorNullableString',
          line: 4,
          column: 13,
          suggestions: [
            {
              messageId: 'conditionFixCompareNullish',
              output: `
declare function assert(a: number, b: unknown): asserts b;
declare const nullableString: string | null;
assert(foo, nullableString != null);
      `,
            },
            {
              messageId: 'conditionFixDefaultEmptyString',
              output: `
declare function assert(a: number, b: unknown): asserts b;
declare const nullableString: string | null;
assert(foo, nullableString ?? "");
      `,
            },
            {
              messageId: 'conditionFixCastBoolean',
              output: `
declare function assert(a: number, b: unknown): asserts b;
declare const nullableString: string | null;
assert(foo, Boolean(nullableString));
      `,
            },
          ],
        },
      ],
    },
    {
      code: `
declare function assert(a: number, b: unknown): asserts b;
declare function assert(one: number, two: unknown): asserts two;
declare const nullableString: string | null;
assert(foo, nullableString);
      `,
      output: null,
      errors: [
        {
          messageId: 'conditionErrorNullableString',
          line: 5,
          column: 13,
          suggestions: [
            {
              messageId: 'conditionFixCompareNullish',
              output: `
declare function assert(a: number, b: unknown): asserts b;
declare function assert(one: number, two: unknown): asserts two;
declare const nullableString: string | null;
assert(foo, nullableString != null);
      `,
            },
            {
              messageId: 'conditionFixDefaultEmptyString',
              output: `
declare function assert(a: number, b: unknown): asserts b;
declare function assert(one: number, two: unknown): asserts two;
declare const nullableString: string | null;
assert(foo, nullableString ?? "");
      `,
            },
            {
              messageId: 'conditionFixCastBoolean',
              output: `
declare function assert(a: number, b: unknown): asserts b;
declare function assert(one: number, two: unknown): asserts two;
declare const nullableString: string | null;
assert(foo, Boolean(nullableString));
      `,
            },
          ],
        },
      ],
    },
    {
      code: `
declare function assert(this: object, a: number, b: unknown): asserts b;
declare const nullableString: string | null;
assert(foo, nullableString);
      `,
      output: null,
      errors: [
        {
          messageId: 'conditionErrorNullableString',
          line: 4,
          column: 13,
          suggestions: [
            {
              messageId: 'conditionFixCompareNullish',
              output: `
declare function assert(this: object, a: number, b: unknown): asserts b;
declare const nullableString: string | null;
assert(foo, nullableString != null);
      `,
            },
            {
              messageId: 'conditionFixDefaultEmptyString',
              output: `
declare function assert(this: object, a: number, b: unknown): asserts b;
declare const nullableString: string | null;
assert(foo, nullableString ?? "");
      `,
            },
            {
              messageId: 'conditionFixCastBoolean',
              output: `
declare function assert(this: object, a: number, b: unknown): asserts b;
declare const nullableString: string | null;
assert(foo, Boolean(nullableString));
      `,
            },
          ],
        },
      ],
    },
    {
      code: `
function asserts1(x: string | number | undefined): asserts x {}
function asserts2(x: string | number | undefined): asserts x {}

const maybeString = Math.random() ? 'string'.slice() : undefined;

const someAssert: typeof asserts1 | typeof asserts2 =
  Math.random() > 0.5 ? asserts1 : asserts2;

someAssert(maybeString);
      `,
      output: null,
      errors: [
        {
          messageId: 'conditionErrorNullableString',
          suggestions: [
            {
              messageId: 'conditionFixCompareNullish',
              output: `
function asserts1(x: string | number | undefined): asserts x {}
function asserts2(x: string | number | undefined): asserts x {}

const maybeString = Math.random() ? 'string'.slice() : undefined;

const someAssert: typeof asserts1 | typeof asserts2 =
  Math.random() > 0.5 ? asserts1 : asserts2;

someAssert(maybeString != null);
      `,
            },
            {
              messageId: 'conditionFixDefaultEmptyString',
              output: `
function asserts1(x: string | number | undefined): asserts x {}
function asserts2(x: string | number | undefined): asserts x {}

const maybeString = Math.random() ? 'string'.slice() : undefined;

const someAssert: typeof asserts1 | typeof asserts2 =
  Math.random() > 0.5 ? asserts1 : asserts2;

someAssert(maybeString ?? "");
      `,
            },
            {
              messageId: 'conditionFixCastBoolean',
              output: `
function asserts1(x: string | number | undefined): asserts x {}
function asserts2(x: string | number | undefined): asserts x {}

const maybeString = Math.random() ? 'string'.slice() : undefined;

const someAssert: typeof asserts1 | typeof asserts2 =
  Math.random() > 0.5 ? asserts1 : asserts2;

someAssert(Boolean(maybeString));
      `,
            },
          ],
        },
      ],
    },
    {
      // The implementation signature doesn't count towards the call signatures
      code: `
function assert(this: object, a: number, b: unknown): asserts b;
function assert(a: bigint, b: unknown): asserts b;
function assert(this: object, a: string, two: string): asserts two;
function assert(
  this: object,
  a: string,
  assertee: string,
  c: bigint,
  d: object,
): asserts assertee;

function assert(...args: any[]) {
  throw new Error('lol');
}

declare const nullableString: string | null;
assert(3 as any, nullableString);
      `,
      output: null,
      errors: [
        {
          messageId: 'conditionErrorNullableString',
          line: 18,
          column: 18,
          suggestions: [
            {
              messageId: 'conditionFixCompareNullish',
              output: `
function assert(this: object, a: number, b: unknown): asserts b;
function assert(a: bigint, b: unknown): asserts b;
function assert(this: object, a: string, two: string): asserts two;
function assert(
  this: object,
  a: string,
  assertee: string,
  c: bigint,
  d: object,
): asserts assertee;

function assert(...args: any[]) {
  throw new Error('lol');
}

declare const nullableString: string | null;
assert(3 as any, nullableString != null);
      `,
            },
            {
              messageId: 'conditionFixDefaultEmptyString',
              output: `
function assert(this: object, a: number, b: unknown): asserts b;
function assert(a: bigint, b: unknown): asserts b;
function assert(this: object, a: string, two: string): asserts two;
function assert(
  this: object,
  a: string,
  assertee: string,
  c: bigint,
  d: object,
): asserts assertee;

function assert(...args: any[]) {
  throw new Error('lol');
}

declare const nullableString: string | null;
assert(3 as any, nullableString ?? "");
      `,
            },
            {
              messageId: 'conditionFixCastBoolean',
              output: `
function assert(this: object, a: number, b: unknown): asserts b;
function assert(a: bigint, b: unknown): asserts b;
function assert(this: object, a: string, two: string): asserts two;
function assert(
  this: object,
  a: string,
  assertee: string,
  c: bigint,
  d: object,
): asserts assertee;

function assert(...args: any[]) {
  throw new Error('lol');
}

declare const nullableString: string | null;
assert(3 as any, Boolean(nullableString));
      `,
            },
          ],
        },
      ],
    },
    {
      // The implementation signature doesn't count towards the call signatures
      code: `
function assert(this: object, a: number, b: unknown): asserts b;
function assert(a: bigint, b: unknown): asserts b;
function assert(this: object, a: string, two: string): asserts two;
function assert(
  this: object,
  a: string,
  assertee: string,
  c: bigint,
  d: object,
): asserts assertee;
function assert(a: any, two: unknown, ...rest: any[]): asserts two;

function assert(...args: any[]) {
  throw new Error('lol');
}

declare const nullableString: string | null;
assert(3 as any, nullableString, 'more', 'args', 'afterwards');
      `,
      output: null,
      errors: [
        {
          messageId: 'conditionErrorNullableString',
          line: 19,
          column: 18,
          suggestions: [
            {
              messageId: 'conditionFixCompareNullish',
              output: `
function assert(this: object, a: number, b: unknown): asserts b;
function assert(a: bigint, b: unknown): asserts b;
function assert(this: object, a: string, two: string): asserts two;
function assert(
  this: object,
  a: string,
  assertee: string,
  c: bigint,
  d: object,
): asserts assertee;
function assert(a: any, two: unknown, ...rest: any[]): asserts two;

function assert(...args: any[]) {
  throw new Error('lol');
}

declare const nullableString: string | null;
assert(3 as any, nullableString != null, 'more', 'args', 'afterwards');
      `,
            },
            {
              messageId: 'conditionFixDefaultEmptyString',
              output: `
function assert(this: object, a: number, b: unknown): asserts b;
function assert(a: bigint, b: unknown): asserts b;
function assert(this: object, a: string, two: string): asserts two;
function assert(
  this: object,
  a: string,
  assertee: string,
  c: bigint,
  d: object,
): asserts assertee;
function assert(a: any, two: unknown, ...rest: any[]): asserts two;

function assert(...args: any[]) {
  throw new Error('lol');
}

declare const nullableString: string | null;
assert(3 as any, nullableString ?? "", 'more', 'args', 'afterwards');
      `,
            },
            {
              messageId: 'conditionFixCastBoolean',
              output: `
function assert(this: object, a: number, b: unknown): asserts b;
function assert(a: bigint, b: unknown): asserts b;
function assert(this: object, a: string, two: string): asserts two;
function assert(
  this: object,
  a: string,
  assertee: string,
  c: bigint,
  d: object,
): asserts assertee;
function assert(a: any, two: unknown, ...rest: any[]): asserts two;

function assert(...args: any[]) {
  throw new Error('lol');
}

declare const nullableString: string | null;
assert(3 as any, Boolean(nullableString), 'more', 'args', 'afterwards');
      `,
            },
          ],
        },
      ],
    },
    {
      code: `
declare function assert(a: boolean, b: unknown): asserts b;
declare function assert({ a }: { a: boolean }, b: unknown): asserts b;
declare const nullableString: string | null;
declare const boo: boolean;
assert(boo, nullableString);
      `,
      output: null,
      errors: [
        {
          line: 6,
          messageId: 'conditionErrorNullableString',
          suggestions: [
            {
              messageId: 'conditionFixCompareNullish',
              output: `
declare function assert(a: boolean, b: unknown): asserts b;
declare function assert({ a }: { a: boolean }, b: unknown): asserts b;
declare const nullableString: string | null;
declare const boo: boolean;
assert(boo, nullableString != null);
      `,
            },
            {
              messageId: 'conditionFixDefaultEmptyString',
              output: `
declare function assert(a: boolean, b: unknown): asserts b;
declare function assert({ a }: { a: boolean }, b: unknown): asserts b;
declare const nullableString: string | null;
declare const boo: boolean;
assert(boo, nullableString ?? "");
      `,
            },

            {
              messageId: 'conditionFixCastBoolean',
              output: `
declare function assert(a: boolean, b: unknown): asserts b;
declare function assert({ a }: { a: boolean }, b: unknown): asserts b;
declare const nullableString: string | null;
declare const boo: boolean;
assert(boo, Boolean(nullableString));
      `,
            },
          ],
        },
      ],
    },
  ],
});<|MERGE_RESOLUTION|>--- conflicted
+++ resolved
@@ -411,7 +411,6 @@
       ],
     },
     `
-<<<<<<< HEAD
 declare const foo: boolean & { __BRAND: 'Foo' };
 if (foo) {
 }
@@ -425,7 +424,8 @@
 declare const foo: false & { __BRAND: 'Foo' };
 if (foo) {
 }
-=======
+    `,
+    `
 declare function assert(a: number, b: unknown): asserts a;
 declare const nullableString: string | null;
 declare const boo: boolean;
@@ -557,7 +557,6 @@
       for (let x = 0; ; x++) {
         break;
       }
->>>>>>> 64b4e431
     `,
   ],
 
