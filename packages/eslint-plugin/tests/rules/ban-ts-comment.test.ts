import { noFormat, RuleTester } from '@typescript-eslint/rule-tester';

import rule from '../../src/rules/ban-ts-comment';

const ruleTester = new RuleTester();

ruleTester.run('ts-expect-error', rule, {
  valid: [
    '// just a comment containing @ts-expect-error somewhere',
    `
/*
 @ts-expect-error running with long description in a block
*/
    `,
    `
/* @ts-expect-error not on the last line
 */
    `,
    `
/**
 * @ts-expect-error not on the last line
 */
    `,
    `
/* not on the last line
 * @ts-expect-error
 */
    `,
    `
/* @ts-expect-error
 * not on the last line */
    `,
    {
      code: '// @ts-expect-error',
      options: [{ 'ts-expect-error': false }],
    },
    {
      code: '// @ts-expect-error here is why the error is expected',
      options: [
        {
          'ts-expect-error': 'allow-with-description',
        },
      ],
    },
    {
      code: `
/*
 * @ts-expect-error here is why the error is expected */
      `,
      options: [
        {
          'ts-expect-error': 'allow-with-description',
        },
      ],
    },
    {
      code: '// @ts-expect-error exactly 21 characters',
      options: [
        {
          minimumDescriptionLength: 21,
          'ts-expect-error': 'allow-with-description',
        },
      ],
    },
    {
      code: `
/*
 * @ts-expect-error exactly 21 characters*/
      `,
      options: [
        {
          minimumDescriptionLength: 21,
          'ts-expect-error': 'allow-with-description',
        },
      ],
    },
    {
      code: '// @ts-expect-error: TS1234 because xyz',
      options: [
        {
          minimumDescriptionLength: 10,
          'ts-expect-error': {
            descriptionFormat: '^: TS\\d+ because .+$',
          },
        },
      ],
    },
    {
      code: `
/*
 * @ts-expect-error: TS1234 because xyz */
      `,
      options: [
        {
          minimumDescriptionLength: 10,
          'ts-expect-error': {
            descriptionFormat: '^: TS\\d+ because .+$',
          },
        },
      ],
    },
    {
      code: '// @ts-expect-error 👨‍👩‍👧‍👦👨‍👩‍👧‍👦👨‍👩‍👧‍👦',
      options: [
        {
          'ts-expect-error': 'allow-with-description',
        },
      ],
    },
  ],
  invalid: [
    {
      code: '// @ts-expect-error',
      errors: [
        {
          column: 1,
          data: { directive: 'expect-error' },
          line: 1,
          messageId: 'tsDirectiveComment',
        },
      ],
      options: [{ 'ts-expect-error': true }],
    },
    {
      code: '/* @ts-expect-error */',
      errors: [
        {
          column: 1,
          data: { directive: 'expect-error' },
          line: 1,
          messageId: 'tsDirectiveComment',
        },
      ],
      options: [{ 'ts-expect-error': true }],
    },
    {
      code: `
/*
@ts-expect-error */
      `,
      errors: [
        {
          column: 1,
          data: { directive: 'expect-error' },
          line: 2,
          messageId: 'tsDirectiveComment',
        },
      ],
      options: [{ 'ts-expect-error': true }],
    },
    {
      code: `
/** on the last line
  @ts-expect-error */
      `,
      errors: [
        {
          column: 1,
          data: { directive: 'expect-error' },
          line: 2,
          messageId: 'tsDirectiveComment',
        },
      ],
      options: [{ 'ts-expect-error': true }],
    },
    {
      code: `
/** on the last line
 * @ts-expect-error */
      `,
      errors: [
        {
          column: 1,
          data: { directive: 'expect-error' },
          line: 2,
          messageId: 'tsDirectiveComment',
        },
      ],
      options: [{ 'ts-expect-error': true }],
    },
    {
      code: `
/**
 * @ts-expect-error: TODO */
      `,
      errors: [
        {
          column: 1,
          data: { directive: 'expect-error', minimumDescriptionLength: 10 },
          line: 2,
          messageId: 'tsDirectiveCommentRequiresDescription',
        },
      ],
      options: [
        {
          minimumDescriptionLength: 10,
          'ts-expect-error': 'allow-with-description',
        },
      ],
    },
    {
      code: `
/**
 * @ts-expect-error: TS1234 because xyz */
      `,
      errors: [
        {
          column: 1,
          data: { directive: 'expect-error', minimumDescriptionLength: 25 },
          line: 2,
          messageId: 'tsDirectiveCommentRequiresDescription',
        },
      ],
      options: [
        {
          minimumDescriptionLength: 25,
          'ts-expect-error': {
            descriptionFormat: '^: TS\\d+ because .+$',
          },
        },
      ],
    },
    {
      code: `
/**
 * @ts-expect-error: TS1234 */
      `,
      errors: [
        {
          column: 1,
          data: { directive: 'expect-error', format: '^: TS\\d+ because .+$' },
          line: 2,
          messageId: 'tsDirectiveCommentDescriptionNotMatchPattern',
        },
      ],
      options: [
        {
          'ts-expect-error': {
            descriptionFormat: '^: TS\\d+ because .+$',
          },
        },
      ],
    },
    {
      code: `
/**
 * @ts-expect-error    : TS1234 */
      `,
      errors: [
        {
          column: 1,
          data: { directive: 'expect-error', format: '^: TS\\d+ because .+$' },
          line: 2,
          messageId: 'tsDirectiveCommentDescriptionNotMatchPattern',
        },
      ],
      options: [
        {
          'ts-expect-error': {
            descriptionFormat: '^: TS\\d+ because .+$',
          },
        },
      ],
    },
    {
      code: `
/**
 * @ts-expect-error 👨‍👩‍👧‍👦 */
      `,
      errors: [
        {
          column: 1,
          data: { directive: 'expect-error', minimumDescriptionLength: 3 },
          line: 2,
          messageId: 'tsDirectiveCommentRequiresDescription',
        },
      ],
      options: [
        {
          'ts-expect-error': 'allow-with-description',
        },
      ],
    },
    {
      code: '/** @ts-expect-error */',
      errors: [
        {
          column: 1,
          data: { directive: 'expect-error' },
          line: 1,
          messageId: 'tsDirectiveComment',
        },
      ],
      options: [{ 'ts-expect-error': true }],
    },
    {
      code: '// @ts-expect-error: Suppress next line',
      errors: [
        {
          column: 1,
          data: { directive: 'expect-error' },
          line: 1,
          messageId: 'tsDirectiveComment',
        },
      ],
      options: [{ 'ts-expect-error': true }],
    },
    {
      code: '/////@ts-expect-error: Suppress next line',
      errors: [
        {
          column: 1,
          data: { directive: 'expect-error' },
          line: 1,
          messageId: 'tsDirectiveComment',
        },
      ],
      options: [{ 'ts-expect-error': true }],
    },
    {
      code: `
if (false) {
  // @ts-expect-error: Unreachable code error
  console.log('hello');
}
      `,
      errors: [
        {
          column: 3,
          data: { directive: 'expect-error' },
          line: 3,
          messageId: 'tsDirectiveComment',
        },
      ],
      options: [{ 'ts-expect-error': true }],
    },
    {
      code: '// @ts-expect-error',
      errors: [
        {
          column: 1,
          data: { directive: 'expect-error', minimumDescriptionLength: 3 },
          line: 1,
          messageId: 'tsDirectiveCommentRequiresDescription',
        },
      ],
      options: [
        {
          'ts-expect-error': 'allow-with-description',
        },
      ],
    },
    {
      code: '// @ts-expect-error: TODO',
      errors: [
        {
          column: 1,
          data: { directive: 'expect-error', minimumDescriptionLength: 10 },
          line: 1,
          messageId: 'tsDirectiveCommentRequiresDescription',
        },
      ],
      options: [
        {
          minimumDescriptionLength: 10,
          'ts-expect-error': 'allow-with-description',
        },
      ],
    },
    {
      code: '// @ts-expect-error: TS1234 because xyz',
      errors: [
        {
          column: 1,
          data: { directive: 'expect-error', minimumDescriptionLength: 25 },
          line: 1,
          messageId: 'tsDirectiveCommentRequiresDescription',
        },
      ],
      options: [
        {
          minimumDescriptionLength: 25,
          'ts-expect-error': {
            descriptionFormat: '^: TS\\d+ because .+$',
          },
        },
      ],
    },
    {
      code: '// @ts-expect-error: TS1234',
      errors: [
        {
          column: 1,
          data: { directive: 'expect-error', format: '^: TS\\d+ because .+$' },
          line: 1,
          messageId: 'tsDirectiveCommentDescriptionNotMatchPattern',
        },
      ],
<<<<<<< HEAD
=======
    },
    {
      code: '// @ts-expect-error    : TS1234 because xyz',
>>>>>>> f8982489
      options: [
        {
          'ts-expect-error': {
            descriptionFormat: '^: TS\\d+ because .+$',
          },
        },
      ],
    },
    {
      code: noFormat`// @ts-expect-error    : TS1234 because xyz`,
      errors: [
        {
          column: 1,
          data: { directive: 'expect-error', format: '^: TS\\d+ because .+$' },
          line: 1,
          messageId: 'tsDirectiveCommentDescriptionNotMatchPattern',
        },
      ],
<<<<<<< HEAD
=======
    },
    {
      code: '// @ts-expect-error 👨‍👩‍👧‍👦',
>>>>>>> f8982489
      options: [
        {
          'ts-expect-error': {
            descriptionFormat: '^: TS\\d+ because .+$',
          },
        },
      ],
    },
    {
      code: noFormat`// @ts-expect-error 👨‍👩‍👧‍👦`,
      errors: [
        {
          column: 1,
          data: { directive: 'expect-error', minimumDescriptionLength: 3 },
          line: 1,
          messageId: 'tsDirectiveCommentRequiresDescription',
        },
      ],
      options: [
        {
          'ts-expect-error': 'allow-with-description',
        },
      ],
    },
  ],
});

ruleTester.run('ts-ignore', rule, {
  valid: [
    '// just a comment containing @ts-ignore somewhere',
    {
      code: '// @ts-ignore',
      options: [{ 'ts-ignore': false }],
    },
    {
      code: '// @ts-ignore I think that I am exempted from any need to follow the rules!',
      options: [{ 'ts-ignore': 'allow-with-description' }],
    },
    {
      code: `
/*
 @ts-ignore running with long description in a block
*/
      `,
      options: [
        {
          minimumDescriptionLength: 21,
          'ts-ignore': 'allow-with-description',
        },
      ],
    },
    `
/*
 @ts-ignore
*/
    `,
    `
/* @ts-ignore not on the last line
 */
    `,
    `
/**
 * @ts-ignore not on the last line
 */
    `,
    `
/* not on the last line
 * @ts-expect-error
 */
    `,
    `
/* @ts-ignore
 * not on the last line */
    `,
    {
      code: '// @ts-ignore: TS1234 because xyz',
      options: [
        {
          minimumDescriptionLength: 10,
          'ts-ignore': {
            descriptionFormat: '^: TS\\d+ because .+$',
          },
        },
      ],
    },
    {
      code: '// @ts-ignore 👨‍👩‍👧‍👦👨‍👩‍👧‍👦👨‍👩‍👧‍👦',
      options: [
        {
          'ts-ignore': 'allow-with-description',
        },
      ],
    },
    {
      code: `
/*
 * @ts-ignore here is why the error is expected */
      `,
      options: [
        {
          'ts-ignore': 'allow-with-description',
        },
      ],
    },
    {
      code: '// @ts-ignore exactly 21 characters',
      options: [
        {
          minimumDescriptionLength: 21,
          'ts-ignore': 'allow-with-description',
        },
      ],
    },
    {
      code: `
/*
 * @ts-ignore exactly 21 characters*/
      `,
      options: [
        {
          minimumDescriptionLength: 21,
          'ts-ignore': 'allow-with-description',
        },
      ],
    },
    {
      code: `
/*
 * @ts-ignore: TS1234 because xyz */
      `,
      options: [
        {
          minimumDescriptionLength: 10,
          'ts-ignore': {
            descriptionFormat: '^: TS\\d+ because .+$',
          },
        },
      ],
    },
  ],
  invalid: [
    {
      code: '// @ts-ignore',
      errors: [
        {
          column: 1,
          line: 1,
          messageId: 'tsIgnoreInsteadOfExpectError',
          suggestions: [
            {
              messageId: 'replaceTsIgnoreWithTsExpectError',
              output: '// @ts-expect-error',
            },
          ],
        },
      ],
      options: [{ 'ts-expect-error': true, 'ts-ignore': true }],
    },
    {
      code: '// @ts-ignore',
      errors: [
        {
          column: 1,
          line: 1,
          messageId: 'tsIgnoreInsteadOfExpectError',
          suggestions: [
            {
              messageId: 'replaceTsIgnoreWithTsExpectError',
              output: '// @ts-expect-error',
            },
          ],
        },
      ],
      options: [
        { 'ts-expect-error': 'allow-with-description', 'ts-ignore': true },
      ],
    },
    {
      code: '// @ts-ignore',
      errors: [
        {
          column: 1,
          line: 1,
          messageId: 'tsIgnoreInsteadOfExpectError',
          suggestions: [
            {
              messageId: 'replaceTsIgnoreWithTsExpectError',
              output: '// @ts-expect-error',
            },
          ],
        },
      ],
    },
    {
      code: '/* @ts-ignore */',
      errors: [
        {
          column: 1,
          line: 1,
          messageId: 'tsIgnoreInsteadOfExpectError',
          suggestions: [
            {
              messageId: 'replaceTsIgnoreWithTsExpectError',
              output: '/* @ts-expect-error */',
            },
          ],
        },
      ],
      options: [{ 'ts-ignore': true }],
    },
    {
      code: `
/*
 @ts-ignore */
      `,
      errors: [
        {
          column: 1,
          line: 2,
          messageId: 'tsIgnoreInsteadOfExpectError',
          suggestions: [
            {
              messageId: 'replaceTsIgnoreWithTsExpectError',
              output: `
/*
 @ts-expect-error */
      `,
            },
          ],
        },
      ],
      options: [{ 'ts-ignore': true }],
    },
    {
      code: `
/** on the last line
  @ts-ignore */
      `,
      errors: [
        {
          column: 1,
          line: 2,
          messageId: 'tsIgnoreInsteadOfExpectError',
          suggestions: [
            {
              messageId: 'replaceTsIgnoreWithTsExpectError',
              output: `
/** on the last line
  @ts-expect-error */
      `,
            },
          ],
        },
      ],
      options: [{ 'ts-ignore': true }],
    },
    {
      code: `
/** on the last line
 * @ts-ignore */
      `,
      errors: [
        {
          column: 1,
          line: 2,
          messageId: 'tsIgnoreInsteadOfExpectError',
          suggestions: [
            {
              messageId: 'replaceTsIgnoreWithTsExpectError',
              output: `
/** on the last line
 * @ts-expect-error */
      `,
            },
          ],
        },
      ],
      options: [{ 'ts-ignore': true }],
    },
    {
      code: '/** @ts-ignore */',
      errors: [
        {
          column: 1,
          line: 1,
          messageId: 'tsIgnoreInsteadOfExpectError',
          suggestions: [
            {
              messageId: 'replaceTsIgnoreWithTsExpectError',
              output: '/** @ts-expect-error */',
            },
          ],
        },
      ],
      options: [{ 'ts-expect-error': false, 'ts-ignore': true }],
    },
    {
      code: `
/**
 * @ts-ignore: TODO */
      `,
      errors: [
        {
          column: 1,
          line: 2,
          messageId: 'tsIgnoreInsteadOfExpectError',
          suggestions: [
            {
              messageId: 'replaceTsIgnoreWithTsExpectError',
              output: `
/**
 * @ts-expect-error: TODO */
      `,
            },
          ],
        },
      ],
      options: [
        {
          minimumDescriptionLength: 10,
          'ts-expect-error': 'allow-with-description',
        },
      ],
    },
    {
      code: `
/**
 * @ts-ignore: TS1234 because xyz */
      `,
      errors: [
        {
          column: 1,
          line: 2,
          messageId: 'tsIgnoreInsteadOfExpectError',
          suggestions: [
            {
              messageId: 'replaceTsIgnoreWithTsExpectError',
              output: `
/**
 * @ts-expect-error: TS1234 because xyz */
      `,
            },
          ],
        },
      ],
      options: [
        {
          minimumDescriptionLength: 25,
          'ts-expect-error': {
            descriptionFormat: '^: TS\\d+ because .+$',
          },
        },
      ],
    },
    {
      code: '// @ts-ignore: Suppress next line',
      errors: [
        {
          column: 1,
          line: 1,
          messageId: 'tsIgnoreInsteadOfExpectError',
          suggestions: [
            {
              messageId: 'replaceTsIgnoreWithTsExpectError',
              output: '// @ts-expect-error: Suppress next line',
            },
          ],
        },
      ],
    },
    {
      code: '/////@ts-ignore: Suppress next line',
      errors: [
        {
          column: 1,
          line: 1,
          messageId: 'tsIgnoreInsteadOfExpectError',
          suggestions: [
            {
              messageId: 'replaceTsIgnoreWithTsExpectError',
              output: '/////@ts-expect-error: Suppress next line',
            },
          ],
        },
      ],
    },
    {
      code: `
if (false) {
  // @ts-ignore: Unreachable code error
  console.log('hello');
}
      `,
      errors: [
        {
          column: 3,
          line: 3,
          messageId: 'tsIgnoreInsteadOfExpectError',
          suggestions: [
            {
              messageId: 'replaceTsIgnoreWithTsExpectError',
              output: `
if (false) {
  // @ts-expect-error: Unreachable code error
  console.log('hello');
}
      `,
            },
          ],
        },
      ],
    },
    {
      code: '// @ts-ignore',
      errors: [
        {
          column: 1,
          data: { directive: 'ignore', minimumDescriptionLength: 3 },
          line: 1,
          messageId: 'tsDirectiveCommentRequiresDescription',
        },
      ],
      options: [{ 'ts-ignore': 'allow-with-description' }],
    },
    {
      code: noFormat`// @ts-ignore         `,
      errors: [
        {
          column: 1,
          data: { directive: 'ignore', minimumDescriptionLength: 3 },
          line: 1,
          messageId: 'tsDirectiveCommentRequiresDescription',
        },
      ],
      options: [{ 'ts-ignore': 'allow-with-description' }],
    },
    {
      code: '// @ts-ignore    .',
      errors: [
        {
          column: 1,
          data: { directive: 'ignore', minimumDescriptionLength: 3 },
          line: 1,
          messageId: 'tsDirectiveCommentRequiresDescription',
        },
      ],
      options: [{ 'ts-ignore': 'allow-with-description' }],
    },
    {
      code: '// @ts-ignore: TS1234 because xyz',
      errors: [
        {
          column: 1,
          data: { directive: 'ignore', minimumDescriptionLength: 25 },
          line: 1,
          messageId: 'tsDirectiveCommentRequiresDescription',
        },
      ],
      options: [
        {
          minimumDescriptionLength: 25,
          'ts-ignore': {
            descriptionFormat: '^: TS\\d+ because .+$',
          },
        },
      ],
    },
    {
      code: '// @ts-ignore: TS1234',
      errors: [
        {
          column: 1,
          data: { directive: 'ignore', format: '^: TS\\d+ because .+$' },
          line: 1,
          messageId: 'tsDirectiveCommentDescriptionNotMatchPattern',
        },
      ],
<<<<<<< HEAD
=======
    },
    {
      code: '// @ts-ignore    : TS1234 because xyz',
>>>>>>> f8982489
      options: [
        {
          'ts-ignore': {
            descriptionFormat: '^: TS\\d+ because .+$',
          },
        },
      ],
    },
    {
      code: noFormat`// @ts-ignore    : TS1234 because xyz`,
      errors: [
        {
          column: 1,
          data: { directive: 'ignore', format: '^: TS\\d+ because .+$' },
          line: 1,
          messageId: 'tsDirectiveCommentDescriptionNotMatchPattern',
        },
      ],
<<<<<<< HEAD
=======
    },
    {
      code: '// @ts-ignore 👨‍👩‍👧‍👦',
>>>>>>> f8982489
      options: [
        {
          'ts-ignore': {
            descriptionFormat: '^: TS\\d+ because .+$',
          },
        },
      ],
    },
    {
      code: noFormat`// @ts-ignore 👨‍👩‍👧‍👦`,
      errors: [
        {
          column: 1,
          data: { directive: 'ignore', minimumDescriptionLength: 3 },
          line: 1,
          messageId: 'tsDirectiveCommentRequiresDescription',
        },
      ],
      options: [
        {
          'ts-ignore': 'allow-with-description',
        },
      ],
    },
  ],
});

ruleTester.run('ts-nocheck', rule, {
  valid: [
    '// just a comment containing @ts-nocheck somewhere',
    {
      code: '// @ts-nocheck',
      options: [{ 'ts-nocheck': false }],
    },
    {
      code: '// @ts-nocheck no doubt, people will put nonsense here from time to time just to get the rule to stop reporting, perhaps even long messages with other nonsense in them like other // @ts-nocheck or // @ts-ignore things',
      options: [{ 'ts-nocheck': 'allow-with-description' }],
    },
    {
      code: `
/*
 @ts-nocheck running with long description in a block
*/
      `,
      options: [
        {
          minimumDescriptionLength: 21,
          'ts-nocheck': 'allow-with-description',
        },
      ],
    },
    {
      code: '// @ts-nocheck: TS1234 because xyz',
      options: [
        {
          minimumDescriptionLength: 10,
          'ts-nocheck': {
            descriptionFormat: '^: TS\\d+ because .+$',
          },
        },
      ],
    },
    {
      code: '// @ts-nocheck 👨‍👩‍👧‍👦👨‍👩‍👧‍👦👨‍👩‍👧‍👦',
      options: [
        {
          'ts-nocheck': 'allow-with-description',
        },
      ],
    },
    '//// @ts-nocheck - pragma comments may contain 2 or 3 leading slashes',
    `
/**
 @ts-nocheck
*/
    `,
    `
/*
 @ts-nocheck
*/
    `,
    '/** @ts-nocheck */',
    '/* @ts-nocheck */',
    `
const a = 1;

// @ts-nocheck - should not be reported

// TS error is not actually suppressed
const b: string = a;
    `,
  ],
  invalid: [
    {
      code: '// @ts-nocheck',
      errors: [
        {
          column: 1,
          data: { directive: 'nocheck' },
          line: 1,
          messageId: 'tsDirectiveComment',
        },
      ],
      options: [{ 'ts-nocheck': true }],
    },
    {
      code: '// @ts-nocheck',
      errors: [
        {
          column: 1,
          data: { directive: 'nocheck' },
          line: 1,
          messageId: 'tsDirectiveComment',
        },
      ],
    },
    {
      code: '// @ts-nocheck: Suppress next line',
      errors: [
        {
          column: 1,
          data: { directive: 'nocheck' },
          line: 1,
          messageId: 'tsDirectiveComment',
        },
      ],
    },
    {
<<<<<<< HEAD
      code: `
if (false) {
  // @ts-nocheck: Unreachable code error
  console.log('hello');
}
      `,
      errors: [
        {
          column: 3,
          data: { directive: 'nocheck' },
          line: 3,
          messageId: 'tsDirectiveComment',
        },
      ],
    },
    {
=======
>>>>>>> f8982489
      code: '// @ts-nocheck',
      errors: [
        {
          column: 1,
          data: { directive: 'nocheck', minimumDescriptionLength: 3 },
          line: 1,
          messageId: 'tsDirectiveCommentRequiresDescription',
        },
      ],
      options: [{ 'ts-nocheck': 'allow-with-description' }],
    },
    {
      code: '// @ts-nocheck: TS1234 because xyz',
      errors: [
        {
          column: 1,
          data: { directive: 'nocheck', minimumDescriptionLength: 25 },
          line: 1,
          messageId: 'tsDirectiveCommentRequiresDescription',
        },
      ],
      options: [
        {
          minimumDescriptionLength: 25,
          'ts-nocheck': {
            descriptionFormat: '^: TS\\d+ because .+$',
          },
        },
      ],
    },
    {
      code: '// @ts-nocheck: TS1234',
      errors: [
        {
          column: 1,
          data: { directive: 'nocheck', format: '^: TS\\d+ because .+$' },
          line: 1,
          messageId: 'tsDirectiveCommentDescriptionNotMatchPattern',
        },
      ],
<<<<<<< HEAD
=======
    },
    {
      code: '// @ts-nocheck    : TS1234 because xyz',
>>>>>>> f8982489
      options: [
        {
          'ts-nocheck': {
            descriptionFormat: '^: TS\\d+ because .+$',
          },
        },
      ],
    },
    {
      code: noFormat`// @ts-nocheck    : TS1234 because xyz`,
      errors: [
        {
          column: 1,
          data: { directive: 'nocheck', format: '^: TS\\d+ because .+$' },
          line: 1,
          messageId: 'tsDirectiveCommentDescriptionNotMatchPattern',
        },
      ],
<<<<<<< HEAD
=======
    },
    {
      code: '// @ts-nocheck 👨‍👩‍👧‍👦',
>>>>>>> f8982489
      options: [
        {
          'ts-nocheck': {
            descriptionFormat: '^: TS\\d+ because .+$',
          },
        },
      ],
    },
    {
      code: noFormat`// @ts-nocheck 👨‍👩‍👧‍👦`,
      errors: [
        {
          column: 1,
          data: { directive: 'nocheck', minimumDescriptionLength: 3 },
          line: 1,
          messageId: 'tsDirectiveCommentRequiresDescription',
        },
      ],
      options: [
        {
          'ts-nocheck': 'allow-with-description',
        },
      ],
    },
    {
      // comment's column > first statement's column
      // eslint-disable-next-line @typescript-eslint/internal/plugin-test-formatting
      code: `
 // @ts-nocheck
const a: true = false;
      `,
      errors: [
        {
          data: { directive: 'nocheck', minimumDescriptionLength: 3 },
          messageId: 'tsDirectiveComment',
          line: 2,
          column: 2,
        },
      ],
    },
  ],
});

ruleTester.run('ts-check', rule, {
  valid: [
    '// just a comment containing @ts-check somewhere',
    `
/*
 @ts-check running with long description in a block
*/
    `,
    {
      code: '// @ts-check',
      options: [{ 'ts-check': false }],
    },
    {
      code: '// @ts-check with a description and also with a no-op // @ts-ignore',
      options: [
        { minimumDescriptionLength: 3, 'ts-check': 'allow-with-description' },
      ],
    },
    {
      code: '// @ts-check: TS1234 because xyz',
      options: [
        {
          minimumDescriptionLength: 10,
          'ts-check': {
            descriptionFormat: '^: TS\\d+ because .+$',
          },
        },
      ],
    },
    {
      code: '// @ts-check 👨‍👩‍👧‍👦👨‍👩‍👧‍👦👨‍👩‍👧‍👦',
      options: [
        {
          'ts-check': 'allow-with-description',
        },
      ],
    },
    {
      code: '//// @ts-check - pragma comments may contain 2 or 3 leading slashes',
      options: [{ 'ts-check': true }],
    },
    {
      code: `
/**
 @ts-check
*/
      `,
      options: [{ 'ts-check': true }],
    },
    {
      code: `
/*
 @ts-check
*/
      `,
      options: [{ 'ts-check': true }],
    },
    {
      code: '/** @ts-check */',
      options: [{ 'ts-check': true }],
    },
    {
      code: '/* @ts-check */',
      options: [{ 'ts-check': true }],
    },
  ],
  invalid: [
    {
      code: '// @ts-check',
      errors: [
        {
          column: 1,
          data: { directive: 'check' },
          line: 1,
          messageId: 'tsDirectiveComment',
        },
      ],
      options: [{ 'ts-check': true }],
    },
    {
      code: '// @ts-check: Suppress next line',
      errors: [
        {
          column: 1,
          data: { directive: 'check' },
          line: 1,
          messageId: 'tsDirectiveComment',
        },
      ],
      options: [{ 'ts-check': true }],
    },
    {
      code: `
if (false) {
  // @ts-check: Unreachable code error
  console.log('hello');
}
      `,
      errors: [
        {
          column: 3,
          data: { directive: 'check' },
          line: 3,
          messageId: 'tsDirectiveComment',
        },
      ],
      options: [{ 'ts-check': true }],
    },
    {
      code: '// @ts-check',
      errors: [
        {
          column: 1,
          data: { directive: 'check', minimumDescriptionLength: 3 },
          line: 1,
          messageId: 'tsDirectiveCommentRequiresDescription',
        },
      ],
      options: [{ 'ts-check': 'allow-with-description' }],
    },
    {
      code: '// @ts-check: TS1234 because xyz',
      errors: [
        {
          column: 1,
          data: { directive: 'check', minimumDescriptionLength: 25 },
          line: 1,
          messageId: 'tsDirectiveCommentRequiresDescription',
        },
      ],
      options: [
        {
          minimumDescriptionLength: 25,
          'ts-check': {
            descriptionFormat: '^: TS\\d+ because .+$',
          },
        },
      ],
    },
    {
      code: '// @ts-check: TS1234',
      errors: [
        {
          column: 1,
          data: { directive: 'check', format: '^: TS\\d+ because .+$' },
          line: 1,
          messageId: 'tsDirectiveCommentDescriptionNotMatchPattern',
        },
      ],
<<<<<<< HEAD
=======
    },
    {
      code: '// @ts-check    : TS1234 because xyz',
>>>>>>> f8982489
      options: [
        {
          'ts-check': {
            descriptionFormat: '^: TS\\d+ because .+$',
          },
        },
      ],
    },
    {
      code: noFormat`// @ts-check    : TS1234 because xyz`,
      errors: [
        {
          column: 1,
          data: { directive: 'check', format: '^: TS\\d+ because .+$' },
          line: 1,
          messageId: 'tsDirectiveCommentDescriptionNotMatchPattern',
        },
      ],
<<<<<<< HEAD
=======
    },
    {
      code: '// @ts-check 👨‍👩‍👧‍👦',
>>>>>>> f8982489
      options: [
        {
          'ts-check': {
            descriptionFormat: '^: TS\\d+ because .+$',
          },
        },
      ],
    },
    {
      code: noFormat`// @ts-check 👨‍👩‍👧‍👦`,
      errors: [
        {
          column: 1,
          data: { directive: 'check', minimumDescriptionLength: 3 },
          line: 1,
          messageId: 'tsDirectiveCommentRequiresDescription',
        },
      ],
      options: [
        {
          'ts-check': 'allow-with-description',
        },
      ],
    },
  ],
});<|MERGE_RESOLUTION|>--- conflicted
+++ resolved
@@ -396,12 +396,24 @@
           messageId: 'tsDirectiveCommentDescriptionNotMatchPattern',
         },
       ],
-<<<<<<< HEAD
-=======
+      options: [
+        {
+          'ts-expect-error': {
+            descriptionFormat: '^: TS\\d+ because .+$',
+          },
+        },
+      ],
     },
     {
       code: '// @ts-expect-error    : TS1234 because xyz',
->>>>>>> f8982489
+      errors: [
+        {
+          column: 1,
+          data: { directive: 'expect-error', format: '^: TS\\d+ because .+$' },
+          line: 1,
+          messageId: 'tsDirectiveCommentDescriptionNotMatchPattern',
+        },
+      ],
       options: [
         {
           'ts-expect-error': {
@@ -411,31 +423,7 @@
       ],
     },
     {
-      code: noFormat`// @ts-expect-error    : TS1234 because xyz`,
-      errors: [
-        {
-          column: 1,
-          data: { directive: 'expect-error', format: '^: TS\\d+ because .+$' },
-          line: 1,
-          messageId: 'tsDirectiveCommentDescriptionNotMatchPattern',
-        },
-      ],
-<<<<<<< HEAD
-=======
-    },
-    {
       code: '// @ts-expect-error 👨‍👩‍👧‍👦',
->>>>>>> f8982489
-      options: [
-        {
-          'ts-expect-error': {
-            descriptionFormat: '^: TS\\d+ because .+$',
-          },
-        },
-      ],
-    },
-    {
-      code: noFormat`// @ts-expect-error 👨‍👩‍👧‍👦`,
       errors: [
         {
           column: 1,
@@ -903,12 +891,24 @@
           messageId: 'tsDirectiveCommentDescriptionNotMatchPattern',
         },
       ],
-<<<<<<< HEAD
-=======
+      options: [
+        {
+          'ts-ignore': {
+            descriptionFormat: '^: TS\\d+ because .+$',
+          },
+        },
+      ],
     },
     {
       code: '// @ts-ignore    : TS1234 because xyz',
->>>>>>> f8982489
+      errors: [
+        {
+          column: 1,
+          data: { directive: 'ignore', format: '^: TS\\d+ because .+$' },
+          line: 1,
+          messageId: 'tsDirectiveCommentDescriptionNotMatchPattern',
+        },
+      ],
       options: [
         {
           'ts-ignore': {
@@ -918,31 +918,7 @@
       ],
     },
     {
-      code: noFormat`// @ts-ignore    : TS1234 because xyz`,
-      errors: [
-        {
-          column: 1,
-          data: { directive: 'ignore', format: '^: TS\\d+ because .+$' },
-          line: 1,
-          messageId: 'tsDirectiveCommentDescriptionNotMatchPattern',
-        },
-      ],
-<<<<<<< HEAD
-=======
-    },
-    {
       code: '// @ts-ignore 👨‍👩‍👧‍👦',
->>>>>>> f8982489
-      options: [
-        {
-          'ts-ignore': {
-            descriptionFormat: '^: TS\\d+ because .+$',
-          },
-        },
-      ],
-    },
-    {
-      code: noFormat`// @ts-ignore 👨‍👩‍👧‍👦`,
       errors: [
         {
           column: 1,
@@ -1061,25 +1037,6 @@
       ],
     },
     {
-<<<<<<< HEAD
-      code: `
-if (false) {
-  // @ts-nocheck: Unreachable code error
-  console.log('hello');
-}
-      `,
-      errors: [
-        {
-          column: 3,
-          data: { directive: 'nocheck' },
-          line: 3,
-          messageId: 'tsDirectiveComment',
-        },
-      ],
-    },
-    {
-=======
->>>>>>> f8982489
       code: '// @ts-nocheck',
       errors: [
         {
@@ -1120,12 +1077,24 @@
           messageId: 'tsDirectiveCommentDescriptionNotMatchPattern',
         },
       ],
-<<<<<<< HEAD
-=======
+      options: [
+        {
+          'ts-nocheck': {
+            descriptionFormat: '^: TS\\d+ because .+$',
+          },
+        },
+      ],
     },
     {
       code: '// @ts-nocheck    : TS1234 because xyz',
->>>>>>> f8982489
+      errors: [
+        {
+          column: 1,
+          data: { directive: 'nocheck', format: '^: TS\\d+ because .+$' },
+          line: 1,
+          messageId: 'tsDirectiveCommentDescriptionNotMatchPattern',
+        },
+      ],
       options: [
         {
           'ts-nocheck': {
@@ -1135,31 +1104,7 @@
       ],
     },
     {
-      code: noFormat`// @ts-nocheck    : TS1234 because xyz`,
-      errors: [
-        {
-          column: 1,
-          data: { directive: 'nocheck', format: '^: TS\\d+ because .+$' },
-          line: 1,
-          messageId: 'tsDirectiveCommentDescriptionNotMatchPattern',
-        },
-      ],
-<<<<<<< HEAD
-=======
-    },
-    {
       code: '// @ts-nocheck 👨‍👩‍👧‍👦',
->>>>>>> f8982489
-      options: [
-        {
-          'ts-nocheck': {
-            descriptionFormat: '^: TS\\d+ because .+$',
-          },
-        },
-      ],
-    },
-    {
-      code: noFormat`// @ts-nocheck 👨‍👩‍👧‍👦`,
       errors: [
         {
           column: 1,
@@ -1183,10 +1128,10 @@
       `,
       errors: [
         {
+          column: 2,
           data: { directive: 'nocheck', minimumDescriptionLength: 3 },
-          messageId: 'tsDirectiveComment',
           line: 2,
-          column: 2,
+          messageId: 'tsDirectiveComment',
         },
       ],
     },
@@ -1342,12 +1287,24 @@
           messageId: 'tsDirectiveCommentDescriptionNotMatchPattern',
         },
       ],
-<<<<<<< HEAD
-=======
+      options: [
+        {
+          'ts-check': {
+            descriptionFormat: '^: TS\\d+ because .+$',
+          },
+        },
+      ],
     },
     {
       code: '// @ts-check    : TS1234 because xyz',
->>>>>>> f8982489
+      errors: [
+        {
+          column: 1,
+          data: { directive: 'check', format: '^: TS\\d+ because .+$' },
+          line: 1,
+          messageId: 'tsDirectiveCommentDescriptionNotMatchPattern',
+        },
+      ],
       options: [
         {
           'ts-check': {
@@ -1357,31 +1314,7 @@
       ],
     },
     {
-      code: noFormat`// @ts-check    : TS1234 because xyz`,
-      errors: [
-        {
-          column: 1,
-          data: { directive: 'check', format: '^: TS\\d+ because .+$' },
-          line: 1,
-          messageId: 'tsDirectiveCommentDescriptionNotMatchPattern',
-        },
-      ],
-<<<<<<< HEAD
-=======
-    },
-    {
       code: '// @ts-check 👨‍👩‍👧‍👦',
->>>>>>> f8982489
-      options: [
-        {
-          'ts-check': {
-            descriptionFormat: '^: TS\\d+ because .+$',
-          },
-        },
-      ],
-    },
-    {
-      code: noFormat`// @ts-check 👨‍👩‍👧‍👦`,
       errors: [
         {
           column: 1,
