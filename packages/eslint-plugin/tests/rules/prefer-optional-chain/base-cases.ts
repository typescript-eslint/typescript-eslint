import type { InvalidTestCase } from '@typescript-eslint/rule-tester';

import type {
  PreferOptionalChainMessageIds,
  PreferOptionalChainOptions,
} from '../../../src/rules/prefer-optional-chain-utils/PreferOptionalChainOptions';

<<<<<<< HEAD
export type MutateFn = (c: string) => string;
export type BaseCaseCreator = (args: {
  operator: '&&' | '||';
=======
type MutateFn = (c: string) => string;
type BaseCaseCreator = (args: {
>>>>>>> 07d0e0d4
  mutateCode?: MutateFn;
  mutateDeclaration?: MutateFn;
  mutateOutput?: MutateFn;
  operator: '&&' | '||';
  skipIds?: number[];
  useSuggestionFixer?: true;
}) => InvalidTestCase<
  PreferOptionalChainMessageIds,
  [PreferOptionalChainOptions]
>[];

const RawBaseCases = (operator: '&&' | '||') =>
  [
    // chained members
    {
      chain: `foo ${operator} foo.bar;`,
      declaration: 'declare const foo: {bar: number} | null | undefined;',
      id: 1,
      outputChain: 'foo?.bar;',
    },
    {
      chain: `foo.bar ${operator} foo.bar.baz;`,
      declaration:
        'declare const foo: {bar: {baz: number} | null | undefined};',
      id: 2,
      outputChain: 'foo.bar?.baz;',
    },
    {
      chain: `foo ${operator} foo();`,
      declaration: 'declare const foo: (() => number) | null | undefined;',
      id: 3,
      outputChain: 'foo?.();',
    },
    {
      chain: `foo.bar ${operator} foo.bar();`,
      declaration:
        'declare const foo: {bar: (() => number) | null | undefined};',
      id: 4,
      outputChain: 'foo.bar?.();',
    },
    {
      chain: `foo ${operator} foo.bar ${operator} foo.bar.baz ${operator} foo.bar.baz.buzz;`,
      declaration:
        'declare const foo: {bar: {baz: {buzz: number} | null | undefined} | null | undefined} | null | undefined;',
      id: 5,
      outputChain: 'foo?.bar?.baz?.buzz;',
    },
    {
      chain: `foo.bar ${operator} foo.bar.baz ${operator} foo.bar.baz.buzz;`,
      declaration:
        'declare const foo: {bar: {baz: {buzz: number} | null | undefined} | null | undefined};',
      id: 6,
      outputChain: 'foo.bar?.baz?.buzz;',
    },
    // case with a jump (i.e. a non-nullish prop)
    {
      chain: `foo ${operator} foo.bar ${operator} foo.bar.baz.buzz;`,
      declaration:
        'declare const foo: {bar: {baz: {buzz: number}} | null | undefined} | null | undefined;',
      id: 7,
      outputChain: 'foo?.bar?.baz.buzz;',
    },
    {
      chain: `foo.bar ${operator} foo.bar.baz.buzz;`,
      declaration:
        'declare const foo: {bar: {baz: {buzz: number}} | null | undefined};',
      id: 8,
      outputChain: 'foo.bar?.baz.buzz;',
    },
    // case where for some reason there is a doubled up expression
    {
      chain: `foo ${operator} foo.bar ${operator} foo.bar.baz ${operator} foo.bar.baz ${operator} foo.bar.baz.buzz;`,
      declaration:
        'declare const foo: {bar: {baz: {buzz: number} | null | undefined} | null | undefined} | null | undefined;',
      id: 9,
      outputChain: 'foo?.bar?.baz?.buzz;',
    },
    {
      chain: `foo.bar ${operator} foo.bar.baz ${operator} foo.bar.baz ${operator} foo.bar.baz.buzz;`,
      declaration:
        'declare const foo: {bar: {baz: {buzz: number} | null | undefined} | null | undefined} | null | undefined;',
      id: 10,
      outputChain: 'foo.bar?.baz?.buzz;',
    },
    // chained members with element access
    {
      chain: `foo ${operator} foo[bar] ${operator} foo[bar].baz ${operator} foo[bar].baz.buzz;`,
      declaration: [
        'declare const bar: string;',
        'declare const foo: {[k: string]: {baz: {buzz: number} | null | undefined} | null | undefined} | null | undefined;',
      ].join('\n'),
      id: 11,
      outputChain: 'foo?.[bar]?.baz?.buzz;',
    },
    {
      id: 12,
      // case with a jump (i.e. a non-nullish prop)
      chain: `foo ${operator} foo[bar].baz ${operator} foo[bar].baz.buzz;`,
      declaration: [
        'declare const bar: string;',
        'declare const foo: {[k: string]: {baz: {buzz: number} | null | undefined} | null | undefined} | null | undefined;',
      ].join('\n'),
      outputChain: 'foo?.[bar].baz?.buzz;',
    },
    // case with a property access in computed property
    {
      chain: `foo ${operator} foo[bar.baz] ${operator} foo[bar.baz].buzz;`,
      declaration: [
        'declare const bar: {baz: string};',
        'declare const foo: {[k: string]: {buzz: number} | null | undefined} | null | undefined;',
      ].join('\n'),
      id: 13,
      outputChain: 'foo?.[bar.baz]?.buzz;',
    },
    // chained calls
    {
      chain: `foo ${operator} foo.bar ${operator} foo.bar.baz ${operator} foo.bar.baz.buzz();`,
      declaration:
        'declare const foo: {bar: {baz: {buzz: () => number} | null | undefined} | null | undefined} | null | undefined;',
      id: 14,
      outputChain: 'foo?.bar?.baz?.buzz();',
    },
    {
      chain: `foo ${operator} foo.bar ${operator} foo.bar.baz ${operator} foo.bar.baz.buzz ${operator} foo.bar.baz.buzz();`,
      declaration:
        'declare const foo: {bar: {baz: {buzz: (() => number) | null | undefined} | null | undefined} | null | undefined} | null | undefined;',
      id: 15,
      outputChain: 'foo?.bar?.baz?.buzz?.();',
    },
    {
      chain: `foo.bar ${operator} foo.bar.baz ${operator} foo.bar.baz.buzz ${operator} foo.bar.baz.buzz();`,
      declaration:
        'declare const foo: {bar: {baz: {buzz: (() => number) | null | undefined} | null | undefined} | null | undefined};',
      id: 16,
      outputChain: 'foo.bar?.baz?.buzz?.();',
    },
    // case with a jump (i.e. a non-nullish prop)
    {
      chain: `foo ${operator} foo.bar ${operator} foo.bar.baz.buzz();`,
      declaration:
        'declare const foo: {bar: {baz: {buzz: () => number}} | null | undefined} | null | undefined;',
      id: 17,
      outputChain: 'foo?.bar?.baz.buzz();',
    },
    {
      chain: `foo.bar ${operator} foo.bar.baz.buzz();`,
      declaration:
        'declare const foo: {bar: {baz: {buzz: () => number}} | null | undefined};',
      id: 18,
      outputChain: 'foo.bar?.baz.buzz();',
    },
    {
      id: 19,
      // case with a jump (i.e. a non-nullish prop)
      chain: `foo ${operator} foo.bar ${operator} foo.bar.baz.buzz ${operator} foo.bar.baz.buzz();`,
      declaration:
        'declare const foo: {bar: {baz: {buzz: (() => number) | null | undefined}} | null | undefined} | null | undefined;',
      outputChain: 'foo?.bar?.baz.buzz?.();',
    },
    {
      id: 20,
      // case with a call expr inside the chain for some inefficient reason
      chain: `foo.bar ${operator} foo.bar() ${operator} foo.bar().baz ${operator} foo.bar().baz.buzz ${operator} foo.bar().baz.buzz();`,
      declaration:
        'declare const foo: {bar: () => ({baz: {buzz: (() => number) | null | undefined} | null | undefined}) | null | undefined};',
      outputChain: 'foo.bar?.()?.baz?.buzz?.();',
    },
    // chained calls with element access
    {
      chain: `foo ${operator} foo.bar ${operator} foo.bar.baz ${operator} foo.bar.baz[buzz]();`,
      declaration: [
        'declare const buzz: string;',
        'declare const foo: {bar: {baz: {[k: string]: () => number} | null | undefined} | null | undefined} | null | undefined;',
      ].join('\n'),
      id: 21,
      outputChain: 'foo?.bar?.baz?.[buzz]();',
    },
    {
      chain: `foo ${operator} foo.bar ${operator} foo.bar.baz ${operator} foo.bar.baz[buzz] ${operator} foo.bar.baz[buzz]();`,
      declaration: [
        'declare const buzz: string;',
        'declare const foo: {bar: {baz: {[k: string]: (() => number) | null | undefined} | null | undefined} | null | undefined} | null | undefined;',
      ].join('\n'),
      id: 22,
      outputChain: 'foo?.bar?.baz?.[buzz]?.();',
    },
    // (partially) pre-optional chained
    {
      chain: `foo ${operator} foo?.bar ${operator} foo?.bar.baz ${operator} foo?.bar.baz[buzz] ${operator} foo?.bar.baz[buzz]();`,
      declaration: [
        'declare const buzz: string;',
        'declare const foo: {bar: {baz: {[k: string]: (() => number) | null | undefined} | null | undefined} | null | undefined} | null | undefined;',
      ].join('\n'),
      id: 23,
      outputChain: 'foo?.bar?.baz?.[buzz]?.();',
    },
    {
      chain: `foo ${operator} foo?.bar.baz ${operator} foo?.bar.baz[buzz];`,
      declaration: [
        'declare const buzz: string;',
        'declare const foo: {bar: {baz: {[k: string]: number} | null | undefined}} | null | undefined;',
      ].join('\n'),
      id: 24,
      outputChain: 'foo?.bar.baz?.[buzz];',
    },
    {
      chain: `foo ${operator} foo?.() ${operator} foo?.().bar;`,
      declaration:
        'declare const foo: (() => ({bar: number} | null | undefined)) | null | undefined;',
      id: 25,
      outputChain: 'foo?.()?.bar;',
    },
    {
      chain: `foo.bar ${operator} foo.bar?.() ${operator} foo.bar?.().baz;`,
      declaration:
        'declare const foo: {bar: () => ({baz: number} | null | undefined)};',
      id: 26,
      outputChain: 'foo.bar?.()?.baz;',
    },
  ] as const;

export const identity: MutateFn = c => c;
export const BaseCases: BaseCaseCreator = ({
  mutateCode = identity,
  mutateDeclaration = identity,
  mutateOutput = mutateCode,
  operator,
  skipIds = [],
  useSuggestionFixer = false,
}) => {
  const skipIdsSet = new Set(skipIds);
  const skipSpecifiedIds: (
    arg: ReturnType<typeof RawBaseCases>[number],
  ) => boolean =
    skipIds.length === 0
      ? (): boolean => true
      : ({ id }): boolean => !skipIdsSet.has(id);

  return RawBaseCases(operator)
    .filter(skipSpecifiedIds)
    .map(
      ({
        chain,
        declaration: originalDeclaration,
        id,
        outputChain,
      }): InvalidTestCase<
        PreferOptionalChainMessageIds,
        [PreferOptionalChainOptions]
      > => {
        const declaration = mutateDeclaration(originalDeclaration);
        const code = `// ${id}\n${declaration}\n${mutateCode(chain)}`;
        const output = `// ${id}\n${declaration}\n${mutateOutput(outputChain)}`;

        return {
          code,
          errors: [
            {
              messageId: 'preferOptionalChain',
              suggestions: !useSuggestionFixer
                ? null
                : [
                    {
                      messageId: 'optionalChainSuggest',
                      output,
                    },
                  ],
            },
          ],
          output: useSuggestionFixer ? null : output,
        };
      },
    );
};<|MERGE_RESOLUTION|>--- conflicted
+++ resolved
@@ -5,14 +5,8 @@
   PreferOptionalChainOptions,
 } from '../../../src/rules/prefer-optional-chain-utils/PreferOptionalChainOptions';
 
-<<<<<<< HEAD
-export type MutateFn = (c: string) => string;
-export type BaseCaseCreator = (args: {
-  operator: '&&' | '||';
-=======
 type MutateFn = (c: string) => string;
 type BaseCaseCreator = (args: {
->>>>>>> 07d0e0d4
   mutateCode?: MutateFn;
   mutateDeclaration?: MutateFn;
   mutateOutput?: MutateFn;
