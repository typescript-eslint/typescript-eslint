--- conflicted
+++ resolved
@@ -1,15 +1,12 @@
+import type { InvalidTestCase } from '@typescript-eslint/rule-tester';
 import { noFormat, RuleTester } from '@typescript-eslint/rule-tester';
 
+import type {
+  TMessageIds,
+  TOptions,
+} from '../../../src/rules/prefer-optional-chain';
 import rule from '../../../src/rules/prefer-optional-chain';
-<<<<<<< HEAD
-import type {
-  InferMessageIdsTypeFromRule,
-  InferOptionsTypeFromRule,
-} from '../../../src/util';
-import type { InvalidTestCase } from '../../RuleTester';
-import { getFixturesRootDir, noFormat, RuleTester } from '../../RuleTester';
-=======
->>>>>>> 832e359a
+import { getFixturesRootDir } from '../../RuleTester';
 import * as BaseCases from './base-cases';
 
 const ruleTester = new RuleTester({
@@ -23,10 +20,7 @@
 function tempRemoveFixerTODO({
   output: _,
   ...invalid
-}: InvalidTestCase<string, unknown[]>): InvalidTestCase<
-  InferMessageIdsTypeFromRule<typeof rule>,
-  InferOptionsTypeFromRule<typeof rule>
-> {
+}: InvalidTestCase<string, unknown[]>): InvalidTestCase<TMessageIds, TOptions> {
   return {
     ...invalid,
     output: null,
