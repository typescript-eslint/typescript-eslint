import rule from '../../src/rules/no-unused-vars';
import { RuleTester } from '../RuleTester';

const ruleTester = new RuleTester({
  parserOptions: {
    ecmaVersion: 6,
    sourceType: 'module',
    ecmaFeatures: {},
  },
  parser: '@typescript-eslint/parser',
});

ruleTester.run('no-unused-vars', rule, {
  valid: [
    `
import { ClassDecoratorFactory } from 'decorators';
@ClassDecoratorFactory()
export class Foo {}
    `,
    `
import { ClassDecorator } from 'decorators';
@ClassDecorator
export class Foo {}
    `,
    `
import { AccessorDecoratorFactory } from 'decorators';
export class Foo {
  @AccessorDecoratorFactory(true)
  get bar() {}
}
    `,
    `
import { AccessorDecorator } from 'decorators';
export class Foo {
  @AccessorDecorator
  set bar() {}
}
    `,
    `
import { MethodDecoratorFactory } from 'decorators';
export class Foo {
  @MethodDecoratorFactory(false)
  bar() {}
}
    `,
    `
import { MethodDecorator } from 'decorators';
export class Foo {
  @MethodDecorator
  static bar() {}
}
    `,
    `
import { ConstructorParameterDecoratorFactory } from 'decorators';
export class Service {
  constructor(
    @ConstructorParameterDecoratorFactory(APP_CONFIG) config: AppConfig,
  ) {
    this.title = config.title;
  }
}
    `,
    `
import { ConstructorParameterDecorator } from 'decorators';
export class Foo {
  constructor(@ConstructorParameterDecorator bar) {
    this.bar = bar;
  }
}
    `,
    `
import { ParameterDecoratorFactory } from 'decorators';
export class Qux {
  bar(@ParameterDecoratorFactory(true) baz: number) {
    console.log(baz);
  }
}
    `,
    `
import { ParameterDecorator } from 'decorators';
export class Foo {
  static greet(@ParameterDecorator name: string) {
    return name;
  }
}
    `,
    `
import { Input, Output, EventEmitter } from 'decorators';
export class SomeComponent {
  @Input() data;
  @Output()
  click = new EventEmitter();
}
    `,
    `
import { configurable } from 'decorators';
export class A {
  @configurable(true) static prop1;

  @configurable(false)
  static prop2;
}
    `,
    `
import { foo, bar } from 'decorators';
export class B {
  @foo x;

  @bar
  y;
}
    `,
    `
interface Base {}
class Thing implements Base {}
new Thing();
    `,
    `
interface Base {}
const a: Base = {};
console.log(a);
    `,
    `
import { Foo } from 'foo';
function bar<T>(): T {}
bar<Foo>();
    `,
    `
import { Foo } from 'foo';
const bar = function <T>(): T {};
bar<Foo>();
    `,
    `
import { Foo } from 'foo';
const bar = <T>(): T => {};
bar<Foo>();
    `,
    `
import { Foo } from 'foo';
<Foo>(<T>(): T => {})();
    `,
    `
import { Nullable } from 'nullable';
const a: Nullable<string> = 'hello';
console.log(a);
    `,
    `
import { Nullable } from 'nullable';
import { SomeOther } from 'other';
const a: Nullable<SomeOther> = 'hello';
console.log(a);
    `,
    `
import { Nullable } from 'nullable';
const a: Nullable | undefined = 'hello';
console.log(a);
    `,
    `
import { Nullable } from 'nullable';
const a: Nullable & undefined = 'hello';
console.log(a);
    `,
    `
import { Nullable } from 'nullable';
import { SomeOther } from 'other';
const a: Nullable<SomeOther[]> = 'hello';
console.log(a);
    `,
    `
import { Nullable } from 'nullable';
import { SomeOther } from 'other';
const a: Nullable<Array<SomeOther>> = 'hello';
console.log(a);
    `,
    `
import { Nullable } from 'nullable';
const a: Array<Nullable> = 'hello';
console.log(a);
    `,
    `
import { Nullable } from 'nullable';
const a: Nullable[] = 'hello';
console.log(a);
    `,
    `
import { Nullable } from 'nullable';
const a: Array<Nullable[]> = 'hello';
console.log(a);
    `,
    `
import { Nullable } from 'nullable';
const a: Array<Array<Nullable>> = 'hello';
console.log(a);
    `,
    `
import { Nullable } from 'nullable';
import { SomeOther } from 'other';
const a: Array<Nullable<SomeOther>> = 'hello';
console.log(a);
    `,
    `
import { Nullable } from 'nullable';
import { Component } from 'react';
class Foo implements Component<Nullable> {}

new Foo();
    `,
    `
import { Nullable } from 'nullable';
import { Component } from 'react';
class Foo extends Component<Nullable, {}> {}
new Foo();
    `,
    `
import { Nullable } from 'nullable';
import { SomeOther } from 'some';
import { Component } from 'react';
class Foo extends Component<Nullable<SomeOther>, {}> {}
new Foo();
    `,
    `
import { Nullable } from 'nullable';
import { SomeOther } from 'some';
import { Component } from 'react';
class Foo implements Component<Nullable<SomeOther>, {}> {}
new Foo();
    `,
    `
import { Nullable } from 'nullable';
import { SomeOther } from 'some';
import { Component, Component2 } from 'react';
class Foo implements Component<Nullable<SomeOther>, {}>, Component2 {}
new Foo();
    `,
    `
import { Nullable } from 'nullable';
import { Another } from 'some';
class A {
  do = (a: Nullable<Another>) => {
    console.log(a);
  };
}
new A();
    `,
    `
import { Nullable } from 'nullable';
import { Another } from 'some';
class A {
  do(a: Nullable<Another>) {
    console.log(a);
  }
}
new A();
    `,
    `
import { Nullable } from 'nullable';
import { Another } from 'some';
class A {
  do(): Nullable<Another> {
    return null;
  }
}
new A();
    `,
    `
import { Nullable } from 'nullable';
import { Another } from 'some';
export interface A {
  do(a: Nullable<Another>);
}
    `,
    `
import { Nullable } from 'nullable';
import { Another } from 'some';
export interface A {
  other: Nullable<Another>;
}
    `,
    `
import { Nullable } from 'nullable';
function foo(a: Nullable) {
  console.log(a);
}
foo();
    `,
    `
import { Nullable } from 'nullable';
function foo(): Nullable {
  return null;
}
foo();
    `,
    `
import { Nullable } from 'nullable';
import { SomeOther } from 'some';
class A extends Nullable<SomeOther> {
  other: Nullable<Another>;
}
new A();
    `,
    `
import { Nullable } from 'nullable';
import { SomeOther } from 'some';
import { Another } from 'some';
class A extends Nullable<SomeOther> {
  do(a: Nullable<Another>) {
    console.log(a);
  }
}
new A();
    `,
    `
import { Nullable } from 'nullable';
import { SomeOther } from 'some';
import { Another } from 'some';
export interface A extends Nullable<SomeOther> {
  other: Nullable<Another>;
}
    `,
    `
import { Nullable } from 'nullable';
import { SomeOther } from 'some';
import { Another } from 'some';
export interface A extends Nullable<SomeOther> {
  do(a: Nullable<Another>);
}
    `,
    `
import { Foo } from './types';

class Bar<T extends Foo> {
  prop: T;
}

new Bar<number>();
    `,
    `
import { Foo, Bar } from './types';

class Baz<T extends Foo & Bar> {
  prop: T;
}

new Baz<any>();
    `,
    `
import { Foo } from './types';

class Bar<T = Foo> {
  prop: T;
}

new Bar<number>();
    `,
    `
import { Foo } from './types';

class Foo<T = any> {
  prop: T;
}

new Foo();
    `,
    `
import { Foo } from './types';

class Foo<T = {}> {
  prop: T;
}

new Foo();
    `,
    `
import { Foo } from './types';

class Foo<T extends {} = {}> {
  prop: T;
}

new Foo();
    `,
    `
type Foo = 'a' | 'b' | 'c';
type Bar = number;

export const map: { [name in Foo]: Bar } = {
  a: 1,
  b: 2,
  c: 3,
};
    `,
    `
import { Nullable } from 'nullable';
class A<T> {
  bar: T;
}
new A<Nullable>();
    `,
    `
import { Nullable } from 'nullable';
import { SomeOther } from 'other';
function foo<T extends Nullable>(): T {}
foo<SomeOther>();
    `,
    `
import { Nullable } from 'nullable';
import { SomeOther } from 'other';
class A<T extends Nullable> {
  bar: T;
}
new A<SomeOther>();
    `,
    `
import { Nullable } from 'nullable';
import { SomeOther } from 'other';
interface A<T extends Nullable> {
  bar: T;
}
export const a: A<SomeOther> = {
  foo: 'bar',
};
    `,
    // https://github.com/bradzacher/eslint-plugin-typescript/issues/150
    `
export class App {
  constructor(private logger: Logger) {
    console.log(this.logger);
  }
}
    `,
    `
export class App {
  constructor(bar: string);
  constructor(private logger: Logger) {
    console.log(this.logger);
  }
}
    `,
    `
export class App {
  constructor(baz: string, private logger: Logger) {
    console.log(baz);
    console.log(this.logger);
  }
}
    `,
    `
export class App {
  constructor(baz: string, private logger: Logger, private bar: () => void) {
    console.log(this.logger);
    this.bar();
  }
}
    `,
    `
export class App {
  constructor(private logger: Logger) {}
  meth() {
    console.log(this.logger);
  }
}
    `,
    // https://github.com/bradzacher/eslint-plugin-typescript/issues/126
    `
import { Component, Vue } from 'vue-property-decorator';
import HelloWorld from './components/HelloWorld.vue';

@Component({
  components: {
    HelloWorld,
  },
})
export default class App extends Vue {}
    `,
    // https://github.com/bradzacher/eslint-plugin-typescript/issues/189
    `
import firebase, { User } from 'firebase/app';
// initialize firebase project
firebase.initializeApp({});
export function authenticated(cb: (user: User | null) => void): void {
  firebase.auth().onAuthStateChanged(user => cb(user));
}
    `,
    // https://github.com/bradzacher/eslint-plugin-typescript/issues/33
    `
import { Foo } from './types';
export class Bar<T extends Foo> {
  prop: T;
}
    `,
    `
import webpack from 'webpack';
export default function webpackLoader(this: webpack.loader.LoaderContext) {}
    `,
    `
import execa, { Options as ExecaOptions } from 'execa';
export function foo(options: ExecaOptions): execa {
  options();
}
    `,
    `
import { Foo, Bar } from './types';
export class Baz<F = Foo & Bar> {
  prop: F;
}
    `,
    `
// warning 'B' is defined but never used
export const a: Array<{ b: B }> = [];
    `,
    `
export enum FormFieldIds {
  PHONE = 'phone',
  EMAIL = 'email',
}
    `,
    `
enum FormFieldIds {
  PHONE = 'phone',
  EMAIL = 'email',
}
export interface IFoo {
  fieldName: FormFieldIds;
}
    `,
    `
enum FormFieldIds {
  PHONE = 'phone',
  EMAIL = 'email',
}
export interface IFoo {
  fieldName: FormFieldIds.EMAIL;
}
    `,
    // https://github.com/typescript-eslint/typescript-eslint/issues/25
    `
import * as fastify from 'fastify';
import { Server, IncomingMessage, ServerResponse } from 'http';
const server: fastify.FastifyInstance<
  Server,
  IncomingMessage,
  ServerResponse
> = fastify({});
server.get('/ping');
    `,
    // https://github.com/typescript-eslint/typescript-eslint/issues/61
    `
declare namespace Foo {
  function bar(line: string, index: number | null, tabSize: number): number;
  var baz: string;
}
console.log(Foo);
    `,
    // https://github.com/typescript-eslint/typescript-eslint/issues/61
    `
declare var Foo: {
  new (value?: any): Object;
  foo(): string;
};
    `,
    // https://github.com/typescript-eslint/typescript-eslint/issues/106
    `
declare class Foo {
  constructor(value?: any): Object;
  foo(): string;
}
    `,
    `
import foo from 'foo';
export interface Bar extends foo.i18n {}
    `,
    `
import foo from 'foo';
import bar from 'foo';
export interface Bar extends foo.i18n<bar> {}
    `,
    {
      // https://github.com/typescript-eslint/typescript-eslint/issues/141
      filename: 'test.tsx',
      code: `
import { TypeA } from './interface';
export const a = <GenericComponent<TypeA> />;
      `,
      parserOptions: {
        ecmaFeatures: {
          jsx: true,
        },
      },
    },
    {
      // https://github.com/typescript-eslint/typescript-eslint/issues/160
      filename: 'test.tsx',
      code: `
const text = 'text';
export function Foo() {
  return (
    <div>
      <input type="search" size={30} placeholder={text} />
    </div>
  );
}
      `,
    },
    // https://github.com/eslint/typescript-eslint-parser/issues/535
    `
import { observable } from 'mobx';
export default class ListModalStore {
  @observable
  orderList: IObservableArray<BizPurchaseOrderTO> = observable([]);
}
    `,
    // https://github.com/typescript-eslint/typescript-eslint/issues/122#issuecomment-462008078
    `
import { Dec, TypeA, Class } from 'test';
export default class Foo {
  constructor(
    @Dec(Class)
    private readonly prop: TypeA<Class>,
  ) {}
}
    `,
    `
import { Dec, TypeA, Class } from 'test';
export default class Foo {
  constructor(
    @Dec(Class)
    ...prop: TypeA<Class>
  ) {
    prop();
  }
}
    `,
    `
declare function foo(a: number): void;
    `,
    `
export function foo(): void;
export function foo(): void;
export function foo(): void {}
    `,
    `
export function foo(a: number): number;
export function foo(a: string): string;
export function foo(a: number | string): number | string {
  return a;
}
    `,
    `
export function foo<T>(a: number): T;
export function foo<T>(a: string): T;
export function foo<T>(a: number | string): T {
  return a;
}
    `,
    `
export type T = {
  new (): T;
  new (arg: number): T;
  new <T>(arg: number): T;
};
    `,
    `
export type T = new () => T;
export type T = new (arg: number) => T;
export type T = new <T>(arg: number) => T;
    `,
    `
enum Foo {
  a,
}
export type T = {
  [Foo.a]: 1;
};
    `,
    `
namespace Foo {
  export const Foo = 1;
}

export { Foo };
    `,
    `
export namespace Foo {
  export const item: Foo = 1;
}
    `,
    // exported self-referencing types
    `
export interface Foo {
  bar: string;
  baz: Foo['bar'];
}
    `,
    `
export type Bar = Array<Bar>;
    `,
    // declaration merging
    `
function Foo() {}

namespace Foo {
  export const x = 1;
}

export { Foo };
    `,
    `
class Foo {}

namespace Foo {
  export const x = 1;
}

export { Foo };
    `,
    `
namespace Foo {}

const Foo = 1;

export { Foo };
    `,
    `
type Foo = {
  error: Error | null;
};

export function foo() {
  return new Promise<Foo>();
}
    `,
    // https://github.com/typescript-eslint/typescript-eslint/issues/2331
    {
      code: `
export interface Event<T> {
  (
    listener: (e: T) => any,
    thisArgs?: any,
    disposables?: Disposable[],
  ): Disposable;
}
      `,
      options: [
        {
          args: 'after-used',
          argsIgnorePattern: '^_',
          ignoreRestSiblings: true,
          varsIgnorePattern: '^_$',
        },
      ],
    },
    // https://github.com/typescript-eslint/typescript-eslint/issues/2369
    `
export default function (@Optional() value = []) {
  return value;
}

function Optional() {
  return () => {};
}
    `,
    // https://github.com/typescript-eslint/typescript-eslint/issues/2417
    `
import { FooType } from './fileA';

export abstract class Foo {
  protected abstract readonly type: FooType;
}
    `,
<<<<<<< HEAD
    // https://github.com/typescript-eslint/typescript-eslint/issues/2452
    `
type StyledPaymentProps = {
  isValid: boolean;
};

export const StyledPayment = styled.div<StyledPaymentProps>\`\`;
=======
    // https://github.com/typescript-eslint/typescript-eslint/issues/2449
    `
export type F<A extends unknown[]> = (...a: A) => unknown;
    `,
    `
import { Foo } from './bar';
export type F<A extends unknown[]> = (...a: Foo<A>) => unknown;
>>>>>>> 9d8b4c47
    `,
  ],

  invalid: [
    {
      code: `
import { ClassDecoratorFactory } from 'decorators';
export class Foo {}
      `,
      errors: [
        {
          messageId: 'unusedVar',
          data: {
            varName: 'ClassDecoratorFactory',
            action: 'defined',
            additional: '',
          },
          line: 2,
          column: 10,
        },
      ],
    },
    {
      code: `
import { Foo, Bar } from 'foo';
function baz<Foo>(): Foo {}
baz<Bar>();
      `,
      errors: [
        {
          messageId: 'unusedVar',
          data: {
            varName: 'Foo',
            action: 'defined',
            additional: '',
          },
          line: 2,
          column: 10,
        },
      ],
    },
    {
      code: `
import { Nullable } from 'nullable';
const a: string = 'hello';
console.log(a);
      `,
      errors: [
        {
          messageId: 'unusedVar',
          data: {
            varName: 'Nullable',
            action: 'defined',
            additional: '',
          },
          line: 2,
          column: 10,
        },
      ],
    },
    {
      code: `
import { Nullable } from 'nullable';
import { SomeOther } from 'other';
const a: Nullable<string> = 'hello';
console.log(a);
      `,
      errors: [
        {
          messageId: 'unusedVar',
          data: {
            varName: 'SomeOther',
            action: 'defined',
            additional: '',
          },
          line: 3,
          column: 10,
        },
      ],
    },

    {
      code: `
import { Nullable } from 'nullable';
import { Another } from 'some';
class A {
  do = (a: Nullable) => {
    console.log(a);
  };
}
new A();
      `,
      errors: [
        {
          messageId: 'unusedVar',
          data: {
            varName: 'Another',
            action: 'defined',
            additional: '',
          },
          line: 3,
          column: 10,
        },
      ],
    },
    {
      code: `
import { Nullable } from 'nullable';
import { Another } from 'some';
class A {
  do(a: Nullable) {
    console.log(a);
  }
}
new A();
      `,
      errors: [
        {
          messageId: 'unusedVar',
          data: {
            varName: 'Another',
            action: 'defined',
            additional: '',
          },
          line: 3,
          column: 10,
        },
      ],
    },
    {
      code: `
import { Nullable } from 'nullable';
import { Another } from 'some';
class A {
  do(): Nullable {
    return null;
  }
}
new A();
      `,
      errors: [
        {
          messageId: 'unusedVar',
          data: {
            varName: 'Another',
            action: 'defined',
            additional: '',
          },
          line: 3,
          column: 10,
        },
      ],
    },
    {
      code: `
import { Nullable } from 'nullable';
import { Another } from 'some';
export interface A {
  do(a: Nullable);
}
      `,
      errors: [
        {
          messageId: 'unusedVar',
          data: {
            varName: 'Another',
            action: 'defined',
            additional: '',
          },
          line: 3,
          column: 10,
        },
      ],
    },
    {
      code: `
import { Nullable } from 'nullable';
import { Another } from 'some';
export interface A {
  other: Nullable;
}
      `,
      errors: [
        {
          messageId: 'unusedVar',
          data: {
            varName: 'Another',
            action: 'defined',
            additional: '',
          },
          line: 3,
          column: 10,
        },
      ],
    },
    {
      code: `
import { Nullable } from 'nullable';
function foo(a: string) {
  console.log(a);
}
foo();
      `,
      errors: [
        {
          messageId: 'unusedVar',
          data: {
            varName: 'Nullable',
            action: 'defined',
            additional: '',
          },
          line: 2,
          column: 10,
        },
      ],
    },
    {
      code: `
import { Nullable } from 'nullable';
function foo(): string | null {
  return null;
}
foo();
      `,
      errors: [
        {
          messageId: 'unusedVar',
          data: {
            varName: 'Nullable',
            action: 'defined',
            additional: '',
          },
          line: 2,
          column: 10,
        },
      ],
    },
    {
      code: `
import { Nullable } from 'nullable';
import { SomeOther } from 'some';
import { Another } from 'some';
class A extends Nullable {
  other: Nullable<Another>;
}
new A();
      `,
      errors: [
        {
          messageId: 'unusedVar',
          data: {
            varName: 'SomeOther',
            action: 'defined',
            additional: '',
          },
          line: 3,
          column: 10,
        },
      ],
    },
    {
      code: `
import { Nullable } from 'nullable';
import { SomeOther } from 'some';
import { Another } from 'some';
abstract class A extends Nullable {
  other: Nullable<Another>;
}
new A();
      `,
      errors: [
        {
          messageId: 'unusedVar',
          data: {
            varName: 'SomeOther',
            action: 'defined',
            additional: '',
          },
          line: 3,
          column: 10,
        },
      ],
    },
    {
      code: `
enum FormFieldIds {
  PHONE = 'phone',
  EMAIL = 'email',
}
      `,
      errors: [
        {
          messageId: 'unusedVar',
          data: {
            varName: 'FormFieldIds',
            action: 'defined',
            additional: '',
          },
          line: 2,
          column: 6,
        },
      ],
    },
    {
      code: `
import test from 'test';
import baz from 'baz';
export interface Bar extends baz.test {}
      `,
      errors: [
        {
          messageId: 'unusedVar',
          data: {
            varName: 'test',
            action: 'defined',
            additional: '',
          },
          line: 2,
          column: 8,
        },
      ],
    },
    {
      code: `
import test from 'test';
import baz from 'baz';
export interface Bar extends baz().test {}
      `,
      errors: [
        {
          messageId: 'unusedVar',
          data: {
            varName: 'test',
            action: 'defined',
            additional: '',
          },
          line: 2,
          column: 8,
        },
      ],
    },
    {
      code: `
import test from 'test';
import baz from 'baz';
export class Bar implements baz.test {}
      `,
      errors: [
        {
          messageId: 'unusedVar',
          data: {
            varName: 'test',
            action: 'defined',
            additional: '',
          },
          line: 2,
          column: 8,
        },
      ],
    },
    {
      code: `
import test from 'test';
import baz from 'baz';
export class Bar implements baz().test {}
      `,
      errors: [
        {
          messageId: 'unusedVar',
          data: {
            varName: 'test',
            action: 'defined',
            additional: '',
          },
          line: 2,
          column: 8,
        },
      ],
    },
    {
      code: `
namespace Foo {}
      `,
      errors: [
        {
          messageId: 'unusedVar',
          data: {
            varName: 'Foo',
            action: 'defined',
            additional: '',
          },
          line: 2,
          column: 11,
        },
      ],
    },
    {
      code: `
namespace Foo {
  export const Foo = 1;
}
      `,
      errors: [
        {
          messageId: 'unusedVar',
          data: {
            varName: 'Foo',
            action: 'defined',
            additional: '',
          },
          line: 2,
          column: 11,
        },
      ],
    },
    {
      code: `
namespace Foo {
  const Foo = 1;
  console.log(Foo);
}
      `,
      errors: [
        {
          messageId: 'unusedVar',
          data: {
            varName: 'Foo',
            action: 'defined',
            additional: '',
          },
          line: 2,
          column: 11,
        },
      ],
    },
    {
      code: `
namespace Foo {
  export const Bar = 1;
  console.log(Foo.Bar);
}
      `,
      errors: [
        {
          messageId: 'unusedVar',
          data: {
            varName: 'Foo',
            action: 'defined',
            additional: '',
          },
          line: 2,
          column: 11,
        },
      ],
    },
    {
      code: `
namespace Foo {
  namespace Foo {
    export const Bar = 1;
    console.log(Foo.Bar);
  }
}
      `,
      errors: [
        {
          messageId: 'unusedVar',
          data: {
            varName: 'Foo',
            action: 'defined',
            additional: '',
          },
          line: 2,
          column: 11,
        },
        {
          messageId: 'unusedVar',
          data: {
            varName: 'Foo',
            action: 'defined',
            additional: '',
          },
          line: 3,
          column: 13,
        },
      ],
    },
    // self-referencing types
    {
      code: `
interface Foo {
  bar: string;
  baz: Foo['bar'];
}
      `,
      errors: [
        {
          messageId: 'unusedVar',
          line: 2,
          data: {
            varName: 'Foo',
            action: 'defined',
            additional: '',
          },
        },
      ],
    },
    {
      code: `
type Foo = Array<Foo>;
      `,
      errors: [
        {
          messageId: 'unusedVar',
          line: 2,
          data: {
            varName: 'Foo',
            action: 'defined',
            additional: '',
          },
        },
      ],
    },
  ],
});<|MERGE_RESOLUTION|>--- conflicted
+++ resolved
@@ -767,7 +767,14 @@
   protected abstract readonly type: FooType;
 }
     `,
-<<<<<<< HEAD
+    // https://github.com/typescript-eslint/typescript-eslint/issues/2449
+    `
+export type F<A extends unknown[]> = (...a: A) => unknown;
+    `,
+    `
+import { Foo } from './bar';
+export type F<A extends unknown[]> = (...a: Foo<A>) => unknown;
+    `,
     // https://github.com/typescript-eslint/typescript-eslint/issues/2452
     `
 type StyledPaymentProps = {
@@ -775,15 +782,6 @@
 };
 
 export const StyledPayment = styled.div<StyledPaymentProps>\`\`;
-=======
-    // https://github.com/typescript-eslint/typescript-eslint/issues/2449
-    `
-export type F<A extends unknown[]> = (...a: A) => unknown;
-    `,
-    `
-import { Foo } from './bar';
-export type F<A extends unknown[]> = (...a: Foo<A>) => unknown;
->>>>>>> 9d8b4c47
     `,
   ],
 
