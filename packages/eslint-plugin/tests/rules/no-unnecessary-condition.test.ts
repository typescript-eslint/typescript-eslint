import type {
  InvalidTestCase,
  TestCaseError,
} from '@typescript-eslint/rule-tester';

import { noFormat, RuleTester } from '@typescript-eslint/rule-tester';
import * as path from 'node:path';

import type {
  MessageId,
  Options,
} from '../../src/rules/no-unnecessary-condition';

import rule from '../../src/rules/no-unnecessary-condition';
import { getFixturesRootDir } from '../RuleTester';

const rootPath = getFixturesRootDir();

const ruleTester = new RuleTester({
  languageOptions: {
    parserOptions: {
      project: './tsconfig.json',
      tsconfigRootDir: rootPath,
    },
  },
});

const optionsWithExactOptionalPropertyTypes = {
  project: './tsconfig.exactOptionalPropertyTypes.json',
  tsconfigRootDir: rootPath,
};

const ruleError = (
  line: number,
  column: number,
  messageId: MessageId,
): TestCaseError<MessageId> => ({
  column,
  line,
  messageId,
});

const necessaryConditionTest = (condition: string): string => `
declare const b1: ${condition};
declare const b2: boolean;
const t1 = b1 && b2;
`;

const unnecessaryConditionTest = (
  condition: string,
  messageId: MessageId,
): InvalidTestCase<MessageId, Options> => ({
  code: necessaryConditionTest(condition),
  errors: [ruleError(4, 12, messageId)],
});

ruleTester.run('no-unnecessary-condition', rule, {
  valid: [
    `
declare const b1: boolean;
declare const b2: boolean;
const t1 = b1 && b2;
const t2 = b1 || b2;
if (b1 && b2) {
}
while (b1 && b2) {}
for (let i = 0; b1 && b2; i++) {
  break;
}
const t1 = b1 && b2 ? 'yes' : 'no';
if (b1 && b2) {
}
while (b1 && b2) {}
for (let i = 0; b1 && b2; i++) {
  break;
}
const t1 = b1 && b2 ? 'yes' : 'no';
for (;;) {}
switch (b1) {
  case true:
  default:
}
    `,
    `
declare function foo(): number | void;
const result1 = foo() === undefined;
const result2 = foo() == null;
    `,
    necessaryConditionTest('false | 5'), // Truthy literal and falsy literal
    necessaryConditionTest('boolean | "foo"'), // boolean and truthy literal
    necessaryConditionTest('0 | boolean'), // boolean and falsy literal
    necessaryConditionTest('boolean | object'), // boolean and always-truthy type
    necessaryConditionTest('false | object'), // always truthy type and falsy literal
    // always falsy type and always truthy type
    necessaryConditionTest('null | object'),
    necessaryConditionTest('undefined | true'),
    necessaryConditionTest('void | true'),
    // "branded" type
    necessaryConditionTest('string & {}'),
    necessaryConditionTest('string & { __brand: string }'),
    necessaryConditionTest('number & { __brand: string }'),
    necessaryConditionTest('boolean & { __brand: string }'),
    necessaryConditionTest('bigint & { __brand: string }'),
    necessaryConditionTest('string & {} & { __brand: string }'),
    necessaryConditionTest(
      'string & { __brandA: string } & { __brandB: string }',
    ),
    necessaryConditionTest('string & { __brand: string } | number'),
    necessaryConditionTest('(string | number) & { __brand: string }'),
    necessaryConditionTest('string & ({ __brand: string } | number)'),
    necessaryConditionTest('("" | "foo") & { __brand: string }'),
    necessaryConditionTest(
      '(string & { __brandA: string }) | (number & { __brandB: string })',
    ),
    necessaryConditionTest(
      '((string & { __brandA: string }) | (number & { __brandB: string }) & ("" | "foo"))',
    ),
    necessaryConditionTest(
      '{ __brandA: string} & (({ __brandB: string } & string) | ({ __brandC: string } & number))',
    ),
    necessaryConditionTest(
      '(string | number) & ("foo" | 123 | { __brandA: string })',
    ),

    necessaryConditionTest('string & string'),

    necessaryConditionTest('any'), // any
    necessaryConditionTest('unknown'), // unknown

    // Generic type params
    `
function test<T extends string>(t: T) {
  return t ? 'yes' : 'no';
}
    `,
    `
// Naked type param
function test<T>(t: T) {
  return t ? 'yes' : 'no';
}
    `,
    `
// Naked type param in union
function test<T>(t: T | []) {
  return t ? 'yes' : 'no';
}
    `,

    // Boolean expressions
    `
function test(a: string) {
  const t1 = a === 'a';
  const t2 = 'a' === a;
}
    `,
    `
function test(a?: string) {
  const t1 = a === undefined;
  const t2 = undefined === a;
  const t1 = a !== undefined;
  const t2 = undefined !== a;
}
    `,
    `
function test(a: null | string) {
  const t1 = a === null;
  const t2 = null === a;
  const t1 = a !== null;
  const t2 = null !== a;
}
    `,
    `
function test(a?: null | string) {
  const t1 = a == null;
  const t2 = null == a;
  const t3 = a != null;
  const t4 = null != a;
  const t5 = a == undefined;
  const t6 = undefined == a;
  const t7 = a != undefined;
  const t8 = undefined != a;
}
    `,
    `
function test(a?: string) {
  const t1 = a == null;
  const t2 = null == a;
  const t3 = a != null;
  const t4 = null != a;
  const t5 = a == undefined;
  const t6 = undefined == a;
  const t7 = a != undefined;
  const t8 = undefined != a;
}
    `,
    `
function test(a: null | string) {
  const t1 = a == null;
  const t2 = null == a;
  const t3 = a != null;
  const t4 = null != a;
  const t5 = a == undefined;
  const t6 = undefined == a;
  const t7 = a != undefined;
  const t8 = undefined != a;
}
    `,
    `
function test(a: any) {
  const t1 = a == null;
  const t2 = null == a;
  const t3 = a != null;
  const t4 = null != a;
  const t5 = a == undefined;
  const t6 = undefined == a;
  const t7 = a != undefined;
  const t8 = undefined != a;
  const t9 = a === null;
  const t10 = null === a;
  const t11 = a !== null;
  const t12 = null !== a;
  const t13 = a === undefined;
  const t14 = undefined === a;
  const t15 = a !== undefined;
  const t16 = undefined !== a;
}
    `,
    `
function test(a: unknown) {
  const t1 = a == null;
  const t2 = null == a;
  const t3 = a != null;
  const t4 = null != a;
  const t5 = a == undefined;
  const t6 = undefined == a;
  const t7 = a != undefined;
  const t8 = undefined != a;
  const t9 = a === null;
  const t10 = null === a;
  const t11 = a !== null;
  const t12 = null !== a;
  const t13 = a === undefined;
  const t14 = undefined === a;
  const t15 = a !== undefined;
  const t16 = undefined !== a;
}
    `,
    `
function test<T>(a: T) {
  const t1 = a == null;
  const t2 = null == a;
  const t3 = a != null;
  const t4 = null != a;
  const t5 = a == undefined;
  const t6 = undefined == a;
  const t7 = a != undefined;
  const t8 = undefined != a;
  const t9 = a === null;
  const t10 = null === a;
  const t11 = a !== null;
  const t12 = null !== a;
  const t13 = a === undefined;
  const t14 = undefined === a;
  const t15 = a !== undefined;
  const t16 = undefined !== a;
}
    `,
    `
function foo<T extends object>(arg: T, key: keyof T): void {
  arg[key] == null;
}
    `,

    // Predicate functions
    `
// with literal arrow function
[0, 1, 2].filter(x => x);

// filter with named function
function length(x: string) {
  return x.length;
}
['a', 'b', ''].filter(length);

// with non-literal array
function nonEmptyStrings(x: string[]) {
  return x.filter(length);
}

// filter-like predicate
function count(
  list: string[],
  predicate: (value: string, index: number, array: string[]) => unknown,
) {
  return list.filter(predicate).length;
}
    `,
    // Ignores non-array methods of the same name
    `
const notArray = {
  filter: (func: () => boolean) => func(),
  find: (func: () => boolean) => func(),
};
notArray.filter(() => true);
notArray.find(() => true);
    `,

    // Nullish coalescing operator
    `
function test(a: string | null) {
  return a ?? 'default';
}
    `,
    `
function test(a: string | undefined) {
  return a ?? 'default';
}
    `,
    `
function test(a: string | null | undefined) {
  return a ?? 'default';
}
    `,
    `
function test(a: unknown) {
  return a ?? 'default';
}
    `,
    `
function test<T>(a: T) {
  return a ?? 'default';
}
    `,
    `
function test<T extends string | null>(a: T) {
  return a ?? 'default';
}
    `,
    `
function foo<T extends object>(arg: T, key: keyof T): void {
  arg[key] ?? 'default';
}
    `,
    // Indexing cases
    `
declare const arr: object[];
if (arr[42]) {
} // looks unnecessary from the types, but isn't

const tuple = [{}] as [object];
declare const n: number;
if (tuple[n]) {
}
    `,
    // Optional-chaining indexing
    `
declare const arr: Array<{ value: string } & (() => void)>;
if (arr[42]?.value) {
}
arr[41]?.();

// An array access can "infect" deeper into the chain
declare const arr2: Array<{ x: { y: { z: object } } }>;
arr2[42]?.x?.y?.z;

const tuple = ['foo'] as const;
declare const n: number;
tuple[n]?.toUpperCase();
    `,
    `
if (arr?.[42]) {
}
    `,
    `
type ItemA = { bar: string; baz: string };
type ItemB = { bar: string; qux: string };
declare const foo: ItemA[] | ItemB[];
foo[0]?.bar;
    `,
    `
type TupleA = [string, number];
type TupleB = [string, number];

declare const foo: TupleA | TupleB;
declare const index: number;
foo[index]?.toString();
    `,
    `
declare const returnsArr: undefined | (() => string[]);
if (returnsArr?.()[42]) {
}
returnsArr?.()[42]?.toUpperCase();
    `,
    // nullish + array index
    `
declare const arr: string[][];
arr[x] ?? [];
    `,
    // nullish + optional array index
    `
declare const arr: { foo: number }[];
const bar = arr[42]?.foo ?? 0;
    `,
    // Doesn't check the right-hand side of a logical expression
    //  in a non-conditional context
    {
      code: `
declare const b1: boolean;
declare const b2: true;
const x = b1 && b2;
      `,
    },
    {
      code: `
while (true) {}
for (; true; ) {}
do {} while (true);
      `,
      options: [{ allowConstantLoopConditions: true }],
    },
    `
let variable = 'abc' as string | void;
variable?.[0];
    `,
    `
let foo: undefined | { bar: true };
foo?.bar;
    `,
    `
let foo: null | { bar: true };
foo?.bar;
    `,
    `
let foo: undefined;
foo?.bar;
    `,
    `
let foo: undefined;
foo?.bar.baz;
    `,
    `
let foo: null;
foo?.bar;
    `,
    `
let anyValue: any;
anyValue?.foo;
    `,
    `
let unknownValue: unknown;
unknownValue?.foo;
    `,
    `
let foo: undefined | (() => {});
foo?.();
    `,
    `
let foo: null | (() => {});
foo?.();
    `,
    `
let foo: undefined;
foo?.();
    `,
    `
let foo: undefined;
foo?.().bar;
    `,
    `
let foo: null;
foo?.();
    `,
    `
let anyValue: any;
anyValue?.();
    `,
    `
let unknownValue: unknown;
unknownValue?.();
    `,
    'const foo = [1, 2, 3][0];',
    `
declare const foo: { bar?: { baz: { c: string } } } | null;
foo?.bar?.baz;
    `,
    `
foo?.bar?.baz?.qux;
    `,
    `
declare const foo: { bar: { baz: string } };
foo.bar.qux?.();
    `,
    `
type Foo = { baz: number } | null;
type Bar = { baz: null | string | { qux: string } };
declare const foo: { fooOrBar: Foo | Bar } | null;
foo?.fooOrBar?.baz?.qux;
    `,
    `
type Foo = { [key: string]: string } | null;
declare const foo: Foo;

const key = '1';
foo?.[key]?.trim();
    `,
    `
type Foo = { [key: string]: string; foo: 'foo'; bar: 'bar' } | null;
type Key = 'bar' | 'foo';
declare const foo: Foo;
declare const key: Key;

foo?.[key].trim();
    `,
    `
interface Outer {
  inner?: {
    [key: string]: string | undefined;
  };
}

function Foo(outer: Outer, key: string): number | undefined {
  return outer.inner?.[key]?.charCodeAt(0);
}
    `,
    `
interface Outer {
  inner?: {
    [key: string]: string | undefined;
    bar: 'bar';
  };
}
type Foo = 'foo';

function Foo(outer: Outer, key: Foo): number | undefined {
  return outer.inner?.[key]?.charCodeAt(0);
}
    `,
    `
type Foo = { [key: string]: string; foo: 'foo'; bar: 'bar' } | null;
type Key = 'bar' | 'foo' | 'baz';
declare const foo: Foo;
declare const key: Key;

foo?.[key]?.trim();
    `,
    // https://github.com/typescript-eslint/typescript-eslint/issues/7700
    `
type BrandedKey = string & { __brand: string };
type Foo = { [key: BrandedKey]: string } | null;
declare const foo: Foo;
const key = '1' as BrandedKey;
foo?.[key]?.trim();
    `,
    `
type BrandedKey<S extends string> = S & { __brand: string };
type Foo = { [key: string]: string; foo: 'foo'; bar: 'bar' } | null;
type Key = BrandedKey<'bar'> | BrandedKey<'foo'>;
declare const foo: Foo;
declare const key: Key;
foo?.[key].trim();
    `,
    `
type BrandedKey = string & { __brand: string };
interface Outer {
  inner?: {
    [key: BrandedKey]: string | undefined;
  };
}
function Foo(outer: Outer, key: BrandedKey): number | undefined {
  return outer.inner?.[key]?.charCodeAt(0);
}
    `,
    `
interface Outer {
  inner?: {
    [key: string & { __brand: string }]: string | undefined;
    bar: 'bar';
  };
}
type Foo = 'foo' & { __brand: string };
function Foo(outer: Outer, key: Foo): number | undefined {
  return outer.inner?.[key]?.charCodeAt(0);
}
    `,
    `
type BrandedKey<S extends string> = S & { __brand: string };
type Foo = { [key: string]: string; foo: 'foo'; bar: 'bar' } | null;
type Key = BrandedKey<'bar'> | BrandedKey<'foo'> | BrandedKey<'baz'>;
declare const foo: Foo;
declare const key: Key;
foo?.[key]?.trim();
    `,
    {
      code: `
type BrandedKey = string & { __brand: string };
type Foo = { [key: BrandedKey]: string } | null;
declare const foo: Foo;
const key = '1' as BrandedKey;
foo?.[key]?.trim();
      `,
      languageOptions: {
        parserOptions: {
          project: './tsconfig.noUncheckedIndexedAccess.json',
          projectService: false,
          tsconfigRootDir: getFixturesRootDir(),
        },
      },
    },
    {
      code: `
type BrandedKey<S extends string> = S & { __brand: string };
type Foo = { [key: string]: string; foo: 'foo'; bar: 'bar' } | null;
type Key = BrandedKey<'bar'> | BrandedKey<'foo'>;
declare const foo: Foo;
declare const key: Key;
foo?.[key].trim();
      `,
      languageOptions: {
        parserOptions: {
          project: './tsconfig.noUncheckedIndexedAccess.json',
          projectService: false,
          tsconfigRootDir: getFixturesRootDir(),
        },
      },
    },
    {
      code: `
type BrandedKey = string & { __brand: string };
interface Outer {
  inner?: {
    [key: BrandedKey]: string | undefined;
  };
}
function Foo(outer: Outer, key: BrandedKey): number | undefined {
  return outer.inner?.[key]?.charCodeAt(0);
}
      `,
      languageOptions: {
        parserOptions: {
          project: './tsconfig.noUncheckedIndexedAccess.json',
          projectService: false,
          tsconfigRootDir: getFixturesRootDir(),
        },
      },
    },
    {
      code: `
interface Outer {
  inner?: {
    [key: string & { __brand: string }]: string | undefined;
    bar: 'bar';
  };
}
type Foo = 'foo' & { __brand: string };
function Foo(outer: Outer, key: Foo): number | undefined {
  return outer.inner?.[key]?.charCodeAt(0);
}
      `,
      languageOptions: {
        parserOptions: {
          project: './tsconfig.noUncheckedIndexedAccess.json',
          projectService: false,
          tsconfigRootDir: getFixturesRootDir(),
        },
      },
    },
    {
      code: `
type BrandedKey<S extends string> = S & { __brand: string };
type Foo = { [key: string]: string; foo: 'foo'; bar: 'bar' } | null;
type Key = BrandedKey<'bar'> | BrandedKey<'foo'> | BrandedKey<'baz'>;
declare const foo: Foo;
declare const key: Key;
foo?.[key]?.trim();
      `,
      languageOptions: {
        parserOptions: {
          project: './tsconfig.noUncheckedIndexedAccess.json',
          projectService: false,
          tsconfigRootDir: getFixturesRootDir(),
        },
      },
    },
    `
let latencies: number[][] = [];

function recordData(): void {
  if (!latencies[0]) latencies[0] = [];
  latencies[0].push(4);
}

recordData();
    `,
    `
let latencies: number[][] = [];

function recordData(): void {
  if (latencies[0]) latencies[0] = [];
  latencies[0].push(4);
}

recordData();
    `,
    `
function test(testVal?: boolean) {
  if (testVal ?? true) {
    console.log('test');
  }
}
    `,
    `
declare const x: string[];
if (!x[0]) {
}
    `,
    // https://github.com/typescript-eslint/typescript-eslint/issues/2421
    `
const isEven = (val: number) => val % 2 === 0;
if (!isEven(1)) {
}
    `,
    `
declare const booleanTyped: boolean;
declare const unknownTyped: unknown;

if (!(booleanTyped || unknownTyped)) {
}
    `,
    {
      code: `
declare const x: string[] | null;
// eslint-disable-next-line
if (x) {
}
      `,
      languageOptions: {
        parserOptions: {
          tsconfigRootDir: path.join(rootPath, 'unstrict'),
        },
      },
      options: [
        {
          allowRuleToRunWithoutStrictNullChecksIKnowWhatIAmDoing: true,
        },
      ],
    },
    `
interface Foo {
  [key: string]: [string] | undefined;
}

type OptionalFoo = Foo | undefined;
declare const foo: OptionalFoo;
foo?.test?.length;
    `,
    `
interface Foo {
  [key: number]: [string] | undefined;
}

type OptionalFoo = Foo | undefined;
declare const foo: OptionalFoo;
foo?.[1]?.length;
    `,
    `
declare let foo: number | null;
foo ??= 1;
    `,
    `
declare let foo: number;
foo ||= 1;
    `,
    `
declare const foo: { bar: { baz?: number; qux: number } };
type Key = 'baz' | 'qux';
declare const key: Key;
foo.bar[key] ??= 1;
    `,
    `
enum Keys {
  A = 'A',
  B = 'B',
}
type Foo = {
  [Keys.A]: number | null;
  [Keys.B]: number;
};
declare const foo: Foo;
declare const key: Keys;
foo[key] ??= 1;
    `,
    {
      code: `
declare const foo: { bar?: number };
foo.bar ??= 1;
      `,
      languageOptions: { parserOptions: optionsWithExactOptionalPropertyTypes },
    },
    {
      code: `
declare const foo: { bar: { baz?: number } };
foo['bar'].baz ??= 1;
      `,
      languageOptions: { parserOptions: optionsWithExactOptionalPropertyTypes },
    },
    {
      code: `
declare const foo: { bar: { baz?: number; qux: number } };
type Key = 'baz' | 'qux';
declare const key: Key;
foo.bar[key] ??= 1;
      `,
      languageOptions: { parserOptions: optionsWithExactOptionalPropertyTypes },
    },
    `
declare let foo: number;
foo &&= 1;
    `,
    `
function foo<T extends object>(arg: T, key: keyof T): void {
  arg[key] ??= 'default';
}
    `,
    // https://github.com/typescript-eslint/typescript-eslint/issues/6264
    `
function get<Obj, Key extends keyof Obj>(obj: Obj, key: Key) {
  const value = obj[key];
  if (value) {
    return value;
  }
  throw new Error('BOOM!');
}

get({ foo: null }, 'foo');
    `,
    {
      code: `
function getElem(dict: Record<string, { foo: string }>, key: string) {
  if (dict[key]) {
    return dict[key].foo;
  } else {
    return '';
  }
}
      `,
      languageOptions: {
        parserOptions: {
          project: './tsconfig.noUncheckedIndexedAccess.json',
          projectService: false,
          tsconfigRootDir: getFixturesRootDir(),
        },
      },
    },
    `
type Foo = { bar: () => number | undefined } | null;
declare const foo: Foo;
foo?.bar()?.toExponential();
    `,
    `
type Foo = (() => number | undefined) | null;
declare const foo: Foo;
foo?.()?.toExponential();
    `,
    `
type FooUndef = () => undefined;
type FooNum = () => number;
type Foo = FooUndef | FooNum | null;
declare const foo: Foo;
foo?.()?.toExponential();
    `,
    `
type Foo = { [key: string]: () => number | undefined } | null;
declare const foo: Foo;
foo?.['bar']()?.toExponential();
    `,
    `
declare function foo(): void | { key: string };
const bar = foo()?.key;
    `,
    `
type fn = () => void;
declare function foo(): void | fn;
const bar = foo()?.();
    `,
    {
      code: `
class ConsistentRand {
  #rand?: number;

  getCachedRand() {
    this.#rand ??= Math.random();
    return this.#rand;
  }
}
      `,
      languageOptions: { parserOptions: optionsWithExactOptionalPropertyTypes },
    },
    {
      code: `
declare function assert(x: unknown): asserts x;

assert(Math.random() > 0.5);
      `,
      options: [{ checkTypePredicates: true }],
    },
    {
      code: `
declare function assert(x: unknown, y: unknown): asserts x;

assert(Math.random() > 0.5, true);
      `,
      options: [{ checkTypePredicates: true }],
    },
    {
      // should not report because option is disabled.
      code: `
declare function assert(x: unknown): asserts x;
assert(true);
      `,
      options: [{ checkTypePredicates: false }],
    },
    {
      // could be argued that this should report since `thisAsserter` is truthy.
      code: `
class ThisAsserter {
  assertThis(this: unknown, arg2: unknown): asserts this {}
}

const thisAsserter: ThisAsserter = new ThisAsserter();
thisAsserter.assertThis(true);
      `,
      options: [{ checkTypePredicates: true }],
    },
    {
      // could be argued that this should report since `thisAsserter` is truthy.
      code: `
class ThisAsserter {
  assertThis(this: unknown, arg2: unknown): asserts this {}
}

const thisAsserter: ThisAsserter = new ThisAsserter();
thisAsserter.assertThis(Math.random());
      `,
      options: [{ checkTypePredicates: true }],
    },
    {
      code: `
declare function assert(x: unknown): asserts x;
assert(...[]);
      `,
      options: [{ checkTypePredicates: true }],
    },
    {
      // ok to report if we start unpacking spread params one day.
      code: `
declare function assert(x: unknown): asserts x;
assert(...[], {});
      `,
      options: [{ checkTypePredicates: true }],
    },
    {
      code: `
declare function assertString(x: unknown): asserts x is string;
declare const a: string;
assertString(a);
      `,
      options: [{ checkTypePredicates: false }],
    },
    {
      code: `
declare function isString(x: unknown): x is string;
declare const a: string;
isString(a);
      `,
      options: [{ checkTypePredicates: false }],
    },
    {
      // Technically, this has type 'falafel' and not string.
      code: `
declare function assertString(x: unknown): asserts x is string;
assertString('falafel');
      `,
      options: [{ checkTypePredicates: true }],
    },
    {
      // Technically, this has type 'falafel' and not string.
      code: `
declare function isString(x: unknown): x is string;
isString('falafel');
      `,
      options: [{ checkTypePredicates: true }],
    },
  ],

  invalid: [
    // Ensure that it's checking in all the right places
    {
      code: `
const b1 = true;
declare const b2: boolean;
const t1 = b1 && b2;
const t2 = b1 || b2;
if (b1 && b2) {
}
if (b2 && b1) {
}
while (b1 && b2) {}
while (b2 && b1) {}
for (let i = 0; b1 && b2; i++) {
  break;
}
const t1 = b1 && b2 ? 'yes' : 'no';
const t1 = b2 && b1 ? 'yes' : 'no';
switch (b1) {
  case true:
  default:
}
      `,
      errors: [
        ruleError(4, 12, 'alwaysTruthy'),
        ruleError(5, 12, 'alwaysTruthy'),
        ruleError(6, 5, 'alwaysTruthy'),
        ruleError(8, 11, 'alwaysTruthy'),
        ruleError(10, 8, 'alwaysTruthy'),
        ruleError(11, 14, 'alwaysTruthy'),
        ruleError(12, 17, 'alwaysTruthy'),
        ruleError(15, 12, 'alwaysTruthy'),
        ruleError(16, 18, 'alwaysTruthy'),
        ruleError(18, 8, 'literalBooleanExpression'),
      ],
      output: null,
    },
    // Ensure that it's complaining about the right things
    unnecessaryConditionTest('object', 'alwaysTruthy'),
    unnecessaryConditionTest('object | true', 'alwaysTruthy'),
    unnecessaryConditionTest('"" | false', 'alwaysFalsy'), // Two falsy literals
    unnecessaryConditionTest('"always truthy"', 'alwaysTruthy'),
    unnecessaryConditionTest(`undefined`, 'alwaysFalsy'),
    unnecessaryConditionTest('null', 'alwaysFalsy'),
    unnecessaryConditionTest('void', 'alwaysFalsy'),
    unnecessaryConditionTest('never', 'never'),
    unnecessaryConditionTest('string & number', 'never'),

    // More complex logical expressions
    {
      code: `
declare const b1: boolean;
declare const b2: boolean;
if (true && b1 && b2) {
}
if (b1 && false && b2) {
}
if (b1 || b2 || true) {
}
      `,
      errors: [
        ruleError(4, 5, 'alwaysTruthy'),
        ruleError(6, 11, 'alwaysFalsy'),
        ruleError(8, 17, 'alwaysTruthy'),
      ],
      output: null,
    },

    // Generic type params
    {
      code: `
function test<T extends object>(t: T) {
  return t ? 'yes' : 'no';
}
      `,
      errors: [ruleError(3, 10, 'alwaysTruthy')],
      output: null,
    },
    {
      code: `
function test<T extends false>(t: T) {
  return t ? 'yes' : 'no';
}
      `,
      errors: [ruleError(3, 10, 'alwaysFalsy')],
      output: null,
    },
    {
      code: `
function test<T extends 'a' | 'b'>(t: T) {
  return t ? 'yes' : 'no';
}
      `,
      errors: [ruleError(3, 10, 'alwaysTruthy')],
      output: null,
    },

    // Boolean expressions
    {
      code: `
function test(a: 'a') {
  return a === 'a';
}
      `,
      errors: [ruleError(3, 10, 'literalBooleanExpression')],
      output: null,
    },
    {
      code: `
const y = 1;
if (y === 0) {
}
      `,
      errors: [ruleError(3, 5, 'literalBooleanExpression')],
      output: null,
    },
    {
      code: `
enum Foo {
  a = 1,
  b = 2,
}

const x = Foo.a;
if (x === Foo.a) {
}
      `,
      errors: [ruleError(8, 5, 'literalBooleanExpression')],
      output: null,
    },
    // Workaround https://github.com/microsoft/TypeScript/issues/37160
    {
      code: `
function test(a: string) {
  const t1 = a === undefined;
  const t2 = undefined === a;
  const t3 = a !== undefined;
  const t4 = undefined !== a;
  const t5 = a === null;
  const t6 = null === a;
  const t7 = a !== null;
  const t8 = null !== a;
}
      `,
      errors: [
        ruleError(3, 14, 'noOverlapBooleanExpression'),
        ruleError(4, 14, 'noOverlapBooleanExpression'),
        ruleError(5, 14, 'noOverlapBooleanExpression'),
        ruleError(6, 14, 'noOverlapBooleanExpression'),
        ruleError(7, 14, 'noOverlapBooleanExpression'),
        ruleError(8, 14, 'noOverlapBooleanExpression'),
        ruleError(9, 14, 'noOverlapBooleanExpression'),
        ruleError(10, 14, 'noOverlapBooleanExpression'),
      ],
      output: null,
    },
    {
      code: `
function test(a?: string) {
  const t1 = a === undefined;
  const t2 = undefined === a;
  const t3 = a !== undefined;
  const t4 = undefined !== a;
  const t5 = a === null;
  const t6 = null === a;
  const t7 = a !== null;
  const t8 = null !== a;
}
      `,
      errors: [
        ruleError(7, 14, 'noOverlapBooleanExpression'),
        ruleError(8, 14, 'noOverlapBooleanExpression'),
        ruleError(9, 14, 'noOverlapBooleanExpression'),
        ruleError(10, 14, 'noOverlapBooleanExpression'),
      ],
      output: null,
    },
    {
      code: `
function test(a: null | string) {
  const t1 = a === undefined;
  const t2 = undefined === a;
  const t3 = a !== undefined;
  const t4 = undefined !== a;
  const t5 = a === null;
  const t6 = null === a;
  const t7 = a !== null;
  const t8 = null !== a;
}
      `,
      errors: [
        ruleError(3, 14, 'noOverlapBooleanExpression'),
        ruleError(4, 14, 'noOverlapBooleanExpression'),
        ruleError(5, 14, 'noOverlapBooleanExpression'),
        ruleError(6, 14, 'noOverlapBooleanExpression'),
      ],
      output: null,
    },
    {
      code: `
function test<T extends object>(a: T) {
  const t1 = a == null;
  const t2 = null == a;
  const t3 = a != null;
  const t4 = null != a;
  const t5 = a == undefined;
  const t6 = undefined == a;
  const t7 = a != undefined;
  const t8 = undefined != a;
  const t9 = a === null;
  const t10 = null === a;
  const t11 = a !== null;
  const t12 = null !== a;
  const t13 = a === undefined;
  const t14 = undefined === a;
  const t15 = a !== undefined;
  const t16 = undefined !== a;
}
      `,
      errors: [
        ruleError(3, 14, 'noOverlapBooleanExpression'),
        ruleError(4, 14, 'noOverlapBooleanExpression'),
        ruleError(5, 14, 'noOverlapBooleanExpression'),
        ruleError(6, 14, 'noOverlapBooleanExpression'),
        ruleError(7, 14, 'noOverlapBooleanExpression'),
        ruleError(8, 14, 'noOverlapBooleanExpression'),
        ruleError(9, 14, 'noOverlapBooleanExpression'),
        ruleError(10, 14, 'noOverlapBooleanExpression'),
        ruleError(11, 14, 'noOverlapBooleanExpression'),
        ruleError(12, 15, 'noOverlapBooleanExpression'),
        ruleError(13, 15, 'noOverlapBooleanExpression'),
        ruleError(14, 15, 'noOverlapBooleanExpression'),
        ruleError(15, 15, 'noOverlapBooleanExpression'),
        ruleError(16, 15, 'noOverlapBooleanExpression'),
        ruleError(17, 15, 'noOverlapBooleanExpression'),
        ruleError(18, 15, 'noOverlapBooleanExpression'),
      ],
      output: null,
    },
    // Nullish coalescing operator
    {
      code: `
function test(a: string) {
  return a ?? 'default';
}
      `,
      errors: [ruleError(3, 10, 'neverNullish')],
      output: null,
    },
    {
      code: `
function test(a: string | false) {
  return a ?? 'default';
}
      `,
      errors: [ruleError(3, 10, 'neverNullish')],
      output: null,
    },
    {
      code: `
function test<T extends string>(a: T) {
  return a ?? 'default';
}
      `,
      errors: [ruleError(3, 10, 'neverNullish')],
      output: null,
    },
    // nullish + array index without optional chaining
    {
      code: `
function test(a: { foo: string }[]) {
  return a[0].foo ?? 'default';
}
      `,
      errors: [ruleError(3, 10, 'neverNullish')],
      output: null,
    },
    {
      code: `
function test(a: null) {
  return a ?? 'default';
}
      `,
      errors: [ruleError(3, 10, 'alwaysNullish')],
      output: null,
    },
    {
      code: `
function test(a: null[]) {
  return a[0] ?? 'default';
}
      `,
      errors: [ruleError(3, 10, 'alwaysNullish')],
      output: null,
    },
    {
      code: `
function test<T extends null>(a: T) {
  return a ?? 'default';
}
      `,
      errors: [ruleError(3, 10, 'alwaysNullish')],
      output: null,
    },
    {
      code: `
function test(a: never) {
  return a ?? 'default';
}
      `,
      errors: [ruleError(3, 10, 'never')],
      output: null,
    },
    {
      code: `
function test<T extends { foo: number }, K extends 'foo'>(num: T[K]) {
  num ?? 'default';
}
      `,
      errors: [ruleError(3, 3, 'neverNullish')],
      output: null,
    },
    // Predicate functions
    {
      code: `
[1, 3, 5].filter(() => true);
[1, 2, 3].find(() => {
  return false;
});

// with non-literal array
function nothing(x: string[]) {
  return x.filter(() => false);
}
// with readonly array
function nothing2(x: readonly string[]) {
  return x.filter(() => false);
}
// with tuple
function nothing3(x: [string, string]) {
  return x.filter(() => false);
}
      `,
      errors: [
        ruleError(2, 24, 'alwaysTruthy'),
        ruleError(4, 10, 'alwaysFalsy'),
        ruleError(9, 25, 'alwaysFalsy'),
        ruleError(13, 25, 'alwaysFalsy'),
        ruleError(17, 25, 'alwaysFalsy'),
      ],
      output: null,
    },
    // Indexing cases
    {
      // This is an error because 'dict' doesn't represent
      //  the potential for undefined in its types
      code: `
declare const dict: Record<string, object>;
if (dict['mightNotExist']) {
}
      `,
      errors: [ruleError(3, 5, 'alwaysTruthy')],
      output: null,
    },
    {
      // Should still check tuples when accessed with literal numbers, since they don't have
      //   unsound index signatures
      code: `
const x = [{}] as [{ foo: string }];
if (x[0]) {
}
if (x[0]?.foo) {
}
      `,
      errors: [
        ruleError(3, 5, 'alwaysTruthy'),
        ruleError(5, 9, 'neverOptionalChain'),
      ],
      output: `
const x = [{}] as [{ foo: string }];
if (x[0]) {
}
if (x[0].foo) {
}
      `,
    },
    {
      // Shouldn't mistake this for an array indexing case
      code: `
declare const arr: object[];
if (arr.filter) {
}
      `,
      errors: [ruleError(3, 5, 'alwaysTruthy')],
      output: null,
    },
    {
      code: `
function truthy() {
  return [];
}
function falsy() {}
[1, 3, 5].filter(truthy);
[1, 2, 3].find(falsy);
[1, 2, 3].findLastIndex(falsy);
      `,
      errors: [
        ruleError(6, 18, 'alwaysTruthyFunc'),
        ruleError(7, 16, 'alwaysFalsyFunc'),
        ruleError(8, 25, 'alwaysFalsyFunc'),
      ],
      output: null,
    },
    // Supports generics
    // TODO: fix this
    //     {
    //       code: `
    // const isTruthy = <T>(t: T) => T;
    // // Valid: numbers can be truthy or falsy (0).
    // [0,1,2,3].filter(isTruthy);
    // // Invalid: arrays are always falsy.
    // [[1,2], [3,4]].filter(isTruthy);
    // `,
    //       errors: [ruleError(6, 23, 'alwaysTruthyFunc')],
    //     },
    {
      code: `
while (true) {}
for (; true; ) {}
do {} while (true);
      `,
      errors: [
        ruleError(2, 8, 'alwaysTruthy'),
        ruleError(3, 8, 'alwaysTruthy'),
        ruleError(4, 14, 'alwaysTruthy'),
      ],
      options: [{ allowConstantLoopConditions: false }],
      output: null,
    },
    {
      code: noFormat`
let foo = { bar: true };
foo?.bar;
foo ?. bar;
foo ?.
  bar;
foo
  ?. bar;
      `,
      errors: [
        {
          column: 4,
          endColumn: 6,
          endLine: 3,
          line: 3,
          messageId: 'neverOptionalChain',
        },
        {
          column: 5,
          endColumn: 7,
          endLine: 4,
          line: 4,
          messageId: 'neverOptionalChain',
        },
        {
          column: 5,
          endColumn: 7,
          endLine: 5,
          line: 5,
          messageId: 'neverOptionalChain',
        },
        {
          column: 3,
          endColumn: 5,
          endLine: 8,
          line: 8,
          messageId: 'neverOptionalChain',
        },
      ],
      output: `
let foo = { bar: true };
foo.bar;
foo . bar;
foo .
  bar;
foo
  . bar;
      `,
    },
    {
      code: noFormat`
let foo = () => {};
foo?.();
foo ?. ();
foo ?.
  ();
foo
  ?. ();
      `,
      errors: [
        {
          column: 4,
          endColumn: 6,
          endLine: 3,
          line: 3,
          messageId: 'neverOptionalChain',
        },
        {
          column: 5,
          endColumn: 7,
          endLine: 4,
          line: 4,
          messageId: 'neverOptionalChain',
        },
        {
          column: 5,
          endColumn: 7,
          endLine: 5,
          line: 5,
          messageId: 'neverOptionalChain',
        },
        {
          column: 3,
          endColumn: 5,
          endLine: 8,
          line: 8,
          messageId: 'neverOptionalChain',
        },
      ],
      output: noFormat`
let foo = () => {};
foo();
foo  ();
foo${' '}
  ();
foo
   ();
      `,
    },
    {
      code: noFormat`
let foo = () => {};
foo?.(bar);
foo ?. (bar);
foo ?.
  (bar);
foo
  ?. (bar);
      `,
      errors: [
        {
          column: 4,
          endColumn: 6,
          endLine: 3,
          line: 3,
          messageId: 'neverOptionalChain',
        },
        {
          column: 5,
          endColumn: 7,
          endLine: 4,
          line: 4,
          messageId: 'neverOptionalChain',
        },
        {
          column: 5,
          endColumn: 7,
          endLine: 5,
          line: 5,
          messageId: 'neverOptionalChain',
        },
        {
          column: 3,
          endColumn: 5,
          endLine: 8,
          line: 8,
          messageId: 'neverOptionalChain',
        },
      ],
      output: noFormat`
let foo = () => {};
foo(bar);
foo  (bar);
foo${' '}
  (bar);
foo
   (bar);
      `,
    },
    {
      code: 'const foo = [1, 2, 3]?.[0];',
      errors: [
        {
          column: 22,
          endColumn: 24,
          endLine: 1,
          line: 1,
          messageId: 'neverOptionalChain',
        },
      ],
      output: 'const foo = [1, 2, 3][0];',
    },
    {
      code: `
declare const x: { a?: { b: string } };
x?.a?.b;
      `,
      errors: [
        {
          column: 2,
          endColumn: 4,
          endLine: 3,
          line: 3,
          messageId: 'neverOptionalChain',
        },
      ],
      output: `
declare const x: { a?: { b: string } };
x.a?.b;
      `,
    },
    {
      code: `
declare const x: { a: { b?: { c: string } } };
x.a?.b?.c;
      `,
      errors: [
        {
          column: 4,
          endColumn: 6,
          endLine: 3,
          line: 3,
          messageId: 'neverOptionalChain',
        },
      ],
      output: `
declare const x: { a: { b?: { c: string } } };
x.a.b?.c;
      `,
    },
    {
      code: `
let x: { a?: string };
x?.a;
      `,
      errors: [
        {
          column: 2,
          endColumn: 4,
          endLine: 3,
          line: 3,
          messageId: 'neverOptionalChain',
        },
      ],
      output: `
let x: { a?: string };
x.a;
      `,
    },
    {
      code: `
declare const foo: { bar: { baz: { c: string } } } | null;
foo?.bar?.baz;
      `,
      errors: [
        {
          column: 9,
          endColumn: 11,
          endLine: 3,
          line: 3,
          messageId: 'neverOptionalChain',
        },
      ],
      output: `
declare const foo: { bar: { baz: { c: string } } } | null;
foo?.bar.baz;
      `,
    },
    {
      code: `
declare const foo: { bar?: { baz: { qux: string } } } | null;
foo?.bar?.baz?.qux;
      `,
      errors: [
        {
          column: 14,
          endColumn: 16,
          endLine: 3,
          line: 3,
          messageId: 'neverOptionalChain',
        },
      ],
      output: `
declare const foo: { bar?: { baz: { qux: string } } } | null;
foo?.bar?.baz.qux;
      `,
    },
    {
      code: `
declare const foo: { bar: { baz: { qux?: () => {} } } } | null;
foo?.bar?.baz?.qux?.();
      `,
      errors: [
        {
          column: 9,
          endColumn: 11,
          endLine: 3,
          line: 3,
          messageId: 'neverOptionalChain',
        },
        {
          column: 14,
          endColumn: 16,
          endLine: 3,
          line: 3,
          messageId: 'neverOptionalChain',
        },
      ],
      output: `
declare const foo: { bar: { baz: { qux?: () => {} } } } | null;
foo?.bar.baz.qux?.();
      `,
    },
    {
      code: `
declare const foo: { bar: { baz: { qux: () => {} } } } | null;
foo?.bar?.baz?.qux?.();
      `,
      errors: [
        {
          column: 9,
          endColumn: 11,
          endLine: 3,
          line: 3,
          messageId: 'neverOptionalChain',
        },
        {
          column: 14,
          endColumn: 16,
          endLine: 3,
          line: 3,
          messageId: 'neverOptionalChain',
        },
        {
          column: 19,
          endColumn: 21,
          endLine: 3,
          line: 3,
          messageId: 'neverOptionalChain',
        },
      ],
      output: `
declare const foo: { bar: { baz: { qux: () => {} } } } | null;
foo?.bar.baz.qux();
      `,
    },
    {
      code: `
type baz = () => { qux: () => {} };
declare const foo: { bar: { baz: baz } } | null;
foo?.bar?.baz?.().qux?.();
      `,
      errors: [
        {
          column: 9,
          endColumn: 11,
          endLine: 4,
          line: 4,
          messageId: 'neverOptionalChain',
        },
        {
          column: 14,
          endColumn: 16,
          endLine: 4,
          line: 4,
          messageId: 'neverOptionalChain',
        },
        {
          column: 22,
          endColumn: 24,
          endLine: 4,
          line: 4,
          messageId: 'neverOptionalChain',
        },
      ],
      output: `
type baz = () => { qux: () => {} };
declare const foo: { bar: { baz: baz } } | null;
foo?.bar.baz().qux();
      `,
    },
    {
      code: `
type baz = null | (() => { qux: () => {} });
declare const foo: { bar: { baz: baz } } | null;
foo?.bar?.baz?.().qux?.();
      `,
      errors: [
        {
          column: 9,
          endColumn: 11,
          endLine: 4,
          line: 4,
          messageId: 'neverOptionalChain',
        },
        {
          column: 22,
          endColumn: 24,
          endLine: 4,
          line: 4,
          messageId: 'neverOptionalChain',
        },
      ],
      output: `
type baz = null | (() => { qux: () => {} });
declare const foo: { bar: { baz: baz } } | null;
foo?.bar.baz?.().qux();
      `,
    },
    {
      code: `
type baz = null | (() => { qux: () => {} } | null);
declare const foo: { bar: { baz: baz } } | null;
foo?.bar?.baz?.()?.qux?.();
      `,
      errors: [
        {
          column: 9,
          endColumn: 11,
          endLine: 4,
          line: 4,
          messageId: 'neverOptionalChain',
        },
        {
          column: 23,
          endColumn: 25,
          endLine: 4,
          line: 4,
          messageId: 'neverOptionalChain',
        },
      ],
      output: `
type baz = null | (() => { qux: () => {} } | null);
declare const foo: { bar: { baz: baz } } | null;
foo?.bar.baz?.()?.qux();
      `,
    },
    {
      code: `
type Foo = { baz: number };
type Bar = { baz: null | string | { qux: string } };
declare const foo: { fooOrBar: Foo | Bar } | null;
foo?.fooOrBar?.baz?.qux;
      `,
      errors: [
        {
          column: 14,
          endColumn: 16,
          endLine: 5,
          line: 5,
          messageId: 'neverOptionalChain',
        },
      ],
      output: `
type Foo = { baz: number };
type Bar = { baz: null | string | { qux: string } };
declare const foo: { fooOrBar: Foo | Bar } | null;
foo?.fooOrBar.baz?.qux;
      `,
    },
    {
      code: `
declare const x: { a: { b: number } }[];
x[0].a?.b;
      `,
      errors: [ruleError(3, 7, 'neverOptionalChain')],
      output: `
declare const x: { a: { b: number } }[];
x[0].a.b;
      `,
    },
    {
      code: `
type Foo = { [key: string]: string; foo: 'foo'; bar: 'bar' } | null;
type Key = 'bar' | 'foo';
declare const foo: Foo;
declare const key: Key;

foo?.[key]?.trim();
      `,
      errors: [
        {
          column: 11,
          endColumn: 13,
          endLine: 7,
          line: 7,
          messageId: 'neverOptionalChain',
        },
      ],
      output: `
type Foo = { [key: string]: string; foo: 'foo'; bar: 'bar' } | null;
type Key = 'bar' | 'foo';
declare const foo: Foo;
declare const key: Key;

foo?.[key].trim();
      `,
    },
    {
      code: `
type Foo = { [key: string]: string; foo: 'foo'; bar: 'bar' } | null;
declare const foo: Foo;
const key = 'bar';
foo?.[key]?.trim();
      `,
      errors: [
        {
          column: 11,
          endColumn: 13,
          endLine: 5,
          line: 5,
          messageId: 'neverOptionalChain',
        },
      ],
      output: `
type Foo = { [key: string]: string; foo: 'foo'; bar: 'bar' } | null;
declare const foo: Foo;
const key = 'bar';
foo?.[key].trim();
      `,
    },
    {
      code: `
interface Outer {
  inner?: {
    [key: string]: string | undefined;
    bar: 'bar';
  };
}

export function test(outer: Outer): number | undefined {
  const key = 'bar';
  return outer.inner?.[key]?.charCodeAt(0);
}
      `,
      errors: [
        {
          column: 28,
          endColumn: 30,
          endLine: 11,
          line: 11,
          messageId: 'neverOptionalChain',
        },
      ],
      output: `
interface Outer {
  inner?: {
    [key: string]: string | undefined;
    bar: 'bar';
  };
}

export function test(outer: Outer): number | undefined {
  const key = 'bar';
  return outer.inner?.[key].charCodeAt(0);
}
      `,
    },
    {
      code: `
interface Outer {
  inner?: {
    [key: string]: string | undefined;
    bar: 'bar';
  };
}
type Bar = 'bar';

function Foo(outer: Outer, key: Bar): number | undefined {
  return outer.inner?.[key]?.charCodeAt(0);
}
      `,
      errors: [
        {
          column: 28,
          endColumn: 30,
          endLine: 11,
          line: 11,
          messageId: 'neverOptionalChain',
        },
      ],
      output: `
interface Outer {
  inner?: {
    [key: string]: string | undefined;
    bar: 'bar';
  };
}
type Bar = 'bar';

function Foo(outer: Outer, key: Bar): number | undefined {
  return outer.inner?.[key].charCodeAt(0);
}
      `,
    },
    // https://github.com/typescript-eslint/typescript-eslint/issues/2384
    {
      code: `
function test(testVal?: true) {
  if (testVal ?? true) {
    console.log('test');
  }
}
      `,
      errors: [
        {
          column: 7,
          endColumn: 22,
          endLine: 3,
          line: 3,
          messageId: 'alwaysTruthy',
        },
      ],
      output: null,
    },
    // https://github.com/typescript-eslint/typescript-eslint/issues/2255
    {
      code: `
const a = null;
if (!a) {
}
      `,
<<<<<<< HEAD
      errors: [ruleError(3, 6, 'alwaysTruthy')],
      output: null,
=======
      output: null,
      errors: [ruleError(3, 5, 'alwaysTruthy')],
>>>>>>> f8982489
    },
    {
      code: `
const a = true;
if (!a) {
}
      `,
<<<<<<< HEAD
      errors: [ruleError(3, 6, 'alwaysFalsy')],
      output: null,
=======
      output: null,
      errors: [ruleError(3, 5, 'alwaysFalsy')],
>>>>>>> f8982489
    },
    {
      code: `
function sayHi(): void {
  console.log('Hi!');
}

let speech: never = sayHi();
if (!speech) {
}
      `,
<<<<<<< HEAD
      errors: [ruleError(7, 6, 'never')],
      output: null,
=======
      output: null,
      errors: [ruleError(7, 5, 'never')],
>>>>>>> f8982489
    },
    {
      code: `
declare const x: string[] | null;
if (x) {
}
      `,
      errors: [
        {
          column: 1,
          line: 0,
          messageId: 'noStrictNullCheck',
        },
        {
          column: 5,
          line: 3,
          messageId: 'alwaysTruthy',
        },
      ],
      languageOptions: {
        parserOptions: {
          tsconfigRootDir: path.join(rootPath, 'unstrict'),
        },
      },
      output: null,
    },
    {
      code: `
interface Foo {
  test: string;
  [key: string]: [string] | undefined;
}

type OptionalFoo = Foo | undefined;
declare const foo: OptionalFoo;
foo?.test?.length;
      `,
      errors: [
        {
          column: 10,
          endColumn: 12,
          endLine: 9,
          line: 9,
          messageId: 'neverOptionalChain',
        },
      ],
      output: `
interface Foo {
  test: string;
  [key: string]: [string] | undefined;
}

type OptionalFoo = Foo | undefined;
declare const foo: OptionalFoo;
foo?.test.length;
      `,
    },
    {
      code: `
function pick<Obj extends Record<string, 1 | 2 | 3>, Key extends keyof Obj>(
  obj: Obj,
  key: Key,
): Obj[Key] {
  const k = obj[key];
  if (obj[key]) {
    return obj[key];
  }
  throw new Error('Boom!');
}

pick({ foo: 1, bar: 2 }, 'bar');
      `,
      errors: [
        {
          column: 7,
          endColumn: 15,
          endLine: 7,
          line: 7,
          messageId: 'alwaysTruthy',
        },
      ],
      output: null,
    },
    {
      code: `
function getElem(dict: Record<string, { foo: string }>, key: string) {
  if (dict[key]) {
    return dict[key].foo;
  } else {
    return '';
  }
}
      `,
      errors: [
        {
          column: 7,
          endColumn: 16,
          endLine: 3,
          line: 3,
          messageId: 'alwaysTruthy',
        },
      ],
      output: null,
    },
    {
      code: `
declare let foo: {};
foo ??= 1;
      `,
      errors: [
        {
          column: 1,
          endColumn: 4,
          endLine: 3,
          line: 3,
          messageId: 'neverNullish',
        },
      ],
      output: null,
    },
    {
      code: `
declare let foo: number;
foo ??= 1;
      `,
      errors: [
        {
          column: 1,
          endColumn: 4,
          endLine: 3,
          line: 3,
          messageId: 'neverNullish',
        },
      ],
      output: null,
    },
    {
      code: `
declare let foo: null;
foo ??= null;
      `,
      errors: [
        {
          column: 1,
          endColumn: 4,
          endLine: 3,
          line: 3,
          messageId: 'alwaysNullish',
        },
      ],
      output: null,
    },
    {
      code: `
declare let foo: {};
foo ||= 1;
      `,
      errors: [
        {
          column: 1,
          endColumn: 4,
          endLine: 3,
          line: 3,
          messageId: 'alwaysTruthy',
        },
      ],
      output: null,
    },
    {
      code: `
declare let foo: null;
foo ||= null;
      `,
      errors: [
        {
          column: 1,
          endColumn: 4,
          endLine: 3,
          line: 3,
          messageId: 'alwaysFalsy',
        },
      ],
      output: null,
    },
    {
      code: `
declare let foo: {};
foo &&= 1;
      `,
      errors: [
        {
          column: 1,
          endColumn: 4,
          endLine: 3,
          line: 3,
          messageId: 'alwaysTruthy',
        },
      ],
      output: null,
    },
    {
      code: `
declare let foo: null;
foo &&= null;
      `,
      errors: [
        {
          column: 1,
          endColumn: 4,
          endLine: 3,
          line: 3,
          messageId: 'alwaysFalsy',
        },
      ],
      output: null,
    },
    {
      code: `
declare const foo: { bar: number };
foo.bar ??= 1;
      `,
      errors: [
        {
          column: 1,
          endColumn: 8,
          endLine: 3,
          line: 3,
          messageId: 'neverNullish',
        },
      ],
      languageOptions: { parserOptions: optionsWithExactOptionalPropertyTypes },
      output: null,
    },
    {
      code: `
type Foo = { bar: () => number } | null;
declare const foo: Foo;
foo?.bar()?.toExponential();
      `,
      errors: [
        {
          column: 11,
          endColumn: 13,
          endLine: 4,
          line: 4,
          messageId: 'neverOptionalChain',
        },
      ],
      output: noFormat`
type Foo = { bar: () => number } | null;
declare const foo: Foo;
foo?.bar().toExponential();
      `,
    },
    {
      code: `
type Foo = { bar: null | { baz: () => { qux: number } } } | null;
declare const foo: Foo;
foo?.bar?.baz()?.qux?.toExponential();
      `,
      errors: [
        {
          column: 16,
          endColumn: 18,
          endLine: 4,
          line: 4,
          messageId: 'neverOptionalChain',
        },
        {
          column: 21,
          endColumn: 23,
          endLine: 4,
          line: 4,
          messageId: 'neverOptionalChain',
        },
      ],
      output: noFormat`
type Foo = { bar: null | { baz: () => { qux: number } } } | null;
declare const foo: Foo;
foo?.bar?.baz().qux.toExponential();
      `,
    },
    {
      code: `
type Foo = (() => number) | null;
declare const foo: Foo;
foo?.()?.toExponential();
      `,
      errors: [
        {
          column: 8,
          endColumn: 10,
          endLine: 4,
          line: 4,
          messageId: 'neverOptionalChain',
        },
      ],
      output: noFormat`
type Foo = (() => number) | null;
declare const foo: Foo;
foo?.().toExponential();
      `,
    },
    {
      code: `
type Foo = { [key: string]: () => number } | null;
declare const foo: Foo;
foo?.['bar']()?.toExponential();
      `,
      errors: [
        {
          column: 15,
          endColumn: 17,
          endLine: 4,
          line: 4,
          messageId: 'neverOptionalChain',
        },
      ],
      output: noFormat`
type Foo = { [key: string]: () => number } | null;
declare const foo: Foo;
foo?.['bar']().toExponential();
      `,
    },
    {
      code: `
type Foo = { [key: string]: () => number } | null;
declare const foo: Foo;
foo?.['bar']?.()?.toExponential();
      `,
      errors: [
        {
          column: 17,
          endColumn: 19,
          endLine: 4,
          line: 4,
          messageId: 'neverOptionalChain',
        },
      ],
      output: noFormat`
type Foo = { [key: string]: () => number } | null;
declare const foo: Foo;
foo?.['bar']?.().toExponential();
      `,
    },
    {
      code: `
        const a = true;
        if (!!a) {
        }
      `,
      errors: [ruleError(3, 13, 'alwaysTruthy')],
    },
    {
      code: `
declare function assert(x: unknown): asserts x;
assert(true);
      `,
      errors: [
        {
          line: 3,
          messageId: 'alwaysTruthy',
        },
      ],
      options: [{ checkTypePredicates: true }],
    },
    {
      code: `
declare function assert(x: unknown): asserts x;
assert(false);
      `,
      errors: [
        {
          line: 3,
          column: 8,
          messageId: 'alwaysFalsy',
        },
      ],
      options: [{ checkTypePredicates: true }],
    },
    {
      code: `
declare function assert(x: unknown, y: unknown): asserts x;

assert(true, Math.random() > 0.5);
      `,
      options: [{ checkTypePredicates: true }],
      errors: [
        {
          messageId: 'alwaysTruthy',
          line: 4,
          column: 8,
        },
      ],
    },
    {
      code: `
declare function assert(x: unknown): asserts x;
assert({});
      `,
      options: [{ checkTypePredicates: true }],
      errors: [
        {
          messageId: 'alwaysTruthy',
          line: 3,
          column: 8,
        },
      ],
    },
    {
      code: `
declare function assertsString(x: unknown): asserts x is string;
declare const a: string;
assertsString(a);
      `,
      options: [{ checkTypePredicates: true }],
      errors: [
        {
          messageId: 'typeGuardAlreadyIsType',
          line: 4,
        },
      ],
    },
    {
      code: `
declare function isString(x: unknown): x is string;
declare const a: string;
isString(a);
      `,
      options: [{ checkTypePredicates: true }],
      errors: [
        {
          messageId: 'typeGuardAlreadyIsType',
          line: 4,
        },
      ],
    },
    {
      code: `
declare function isString(x: unknown): x is string;
declare const a: string;
isString('fa' + 'lafel');
      `,
      options: [{ checkTypePredicates: true }],
      errors: [
        {
          messageId: 'typeGuardAlreadyIsType',
          line: 4,
        },
      ],
    },

    // "branded" types
    unnecessaryConditionTest('"" & {}', 'alwaysFalsy'),
    unnecessaryConditionTest('"" & { __brand: string }', 'alwaysFalsy'),
    unnecessaryConditionTest(
      '("" | false) & { __brand: string }',
      'alwaysFalsy',
    ),
    unnecessaryConditionTest(
      '((string & { __brandA: string }) | (number & { __brandB: string })) & ""',
      'alwaysFalsy',
    ),
    unnecessaryConditionTest(
      '("foo" | "bar") & { __brand: string }',
      'alwaysTruthy',
    ),
    unnecessaryConditionTest(
      '(123 | true) & { __brand: string }',
      'alwaysTruthy',
    ),
    unnecessaryConditionTest(
      '(string | number) & ("foo" | 123) & { __brand: string }',
      'alwaysTruthy',
    ),
    unnecessaryConditionTest(
      '((string & { __brandA: string }) | (number & { __brandB: string })) & "foo"',
      'alwaysTruthy',
    ),
    unnecessaryConditionTest(
      '((string & { __brandA: string }) | (number & { __brandB: string })) & ("foo" | 123)',
      'alwaysTruthy',
    ),
  ],
});<|MERGE_RESOLUTION|>--- conflicted
+++ resolved
@@ -2025,13 +2025,8 @@
 if (!a) {
 }
       `,
-<<<<<<< HEAD
-      errors: [ruleError(3, 6, 'alwaysTruthy')],
-      output: null,
-=======
-      output: null,
       errors: [ruleError(3, 5, 'alwaysTruthy')],
->>>>>>> f8982489
+      output: null,
     },
     {
       code: `
@@ -2039,13 +2034,8 @@
 if (!a) {
 }
       `,
-<<<<<<< HEAD
-      errors: [ruleError(3, 6, 'alwaysFalsy')],
-      output: null,
-=======
-      output: null,
       errors: [ruleError(3, 5, 'alwaysFalsy')],
->>>>>>> f8982489
+      output: null,
     },
     {
       code: `
@@ -2057,13 +2047,8 @@
 if (!speech) {
 }
       `,
-<<<<<<< HEAD
-      errors: [ruleError(7, 6, 'never')],
-      output: null,
-=======
-      output: null,
       errors: [ruleError(7, 5, 'never')],
->>>>>>> f8982489
+      output: null,
     },
     {
       code: `
@@ -2437,8 +2422,8 @@
       `,
       errors: [
         {
-          line: 3,
           column: 8,
+          line: 3,
           messageId: 'alwaysFalsy',
         },
       ],
@@ -2450,28 +2435,28 @@
 
 assert(true, Math.random() > 0.5);
       `,
+      errors: [
+        {
+          column: 8,
+          line: 4,
+          messageId: 'alwaysTruthy',
+        },
+      ],
       options: [{ checkTypePredicates: true }],
-      errors: [
-        {
-          messageId: 'alwaysTruthy',
-          line: 4,
-          column: 8,
-        },
-      ],
     },
     {
       code: `
 declare function assert(x: unknown): asserts x;
 assert({});
       `,
+      errors: [
+        {
+          column: 8,
+          line: 3,
+          messageId: 'alwaysTruthy',
+        },
+      ],
       options: [{ checkTypePredicates: true }],
-      errors: [
-        {
-          messageId: 'alwaysTruthy',
-          line: 3,
-          column: 8,
-        },
-      ],
     },
     {
       code: `
@@ -2479,13 +2464,13 @@
 declare const a: string;
 assertsString(a);
       `,
+      errors: [
+        {
+          line: 4,
+          messageId: 'typeGuardAlreadyIsType',
+        },
+      ],
       options: [{ checkTypePredicates: true }],
-      errors: [
-        {
-          messageId: 'typeGuardAlreadyIsType',
-          line: 4,
-        },
-      ],
     },
     {
       code: `
@@ -2493,13 +2478,13 @@
 declare const a: string;
 isString(a);
       `,
+      errors: [
+        {
+          line: 4,
+          messageId: 'typeGuardAlreadyIsType',
+        },
+      ],
       options: [{ checkTypePredicates: true }],
-      errors: [
-        {
-          messageId: 'typeGuardAlreadyIsType',
-          line: 4,
-        },
-      ],
     },
     {
       code: `
@@ -2507,13 +2492,13 @@
 declare const a: string;
 isString('fa' + 'lafel');
       `,
+      errors: [
+        {
+          line: 4,
+          messageId: 'typeGuardAlreadyIsType',
+        },
+      ],
       options: [{ checkTypePredicates: true }],
-      errors: [
-        {
-          messageId: 'typeGuardAlreadyIsType',
-          line: 4,
-        },
-      ],
     },
 
     // "branded" types
