--- conflicted
+++ resolved
@@ -114,21 +114,6 @@
      * Predicate functions
      **/
     `
-<<<<<<< HEAD
-=======
-[1, 3, 5].filter(() => true);
-[1, 2, 3].find(() => false);
-function truthy() {
-  return [];
-}
-function falsy() {}
-[1, 3, 5].filter(truthy);
-[1, 2, 3].find(falsy);
-    `,
-    {
-      options: [{ checkArrayPredicates: true }],
-      code: `
->>>>>>> e27b7400
 // with literal arrow function
 [0, 1, 2].filter(x => x);
 
@@ -141,13 +126,8 @@
 // with non-literal array
 function nonEmptyStrings(x: string[]) {
   return x.filter(length);
-<<<<<<< HEAD
-}`,
-=======
-}
-      `,
-    },
->>>>>>> e27b7400
+}
+    `,
     // Ignores non-array methods of the same name
     `
 const notArray = {
@@ -156,13 +136,8 @@
 };
 notArray.filter(() => true);
 notArray.find(() => true);
-<<<<<<< HEAD
-`,
-=======
-      `,
-    },
-
->>>>>>> e27b7400
+    `,
+
     // Nullish coalescing operator
     `
 function test(a: string | null) {
@@ -532,8 +507,6 @@
       ],
     },
     {
-<<<<<<< HEAD
-=======
       // Shouldn't mistake this for an array indexing case
       code: `
 declare const arr: object[];
@@ -543,8 +516,6 @@
       errors: [ruleError(3, 5, 'alwaysTruthy')],
     },
     {
-      options: [{ checkArrayPredicates: true }],
->>>>>>> e27b7400
       code: `
 function truthy() {
   return [];
