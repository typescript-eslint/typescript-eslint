--- conflicted
+++ resolved
@@ -445,7 +445,6 @@
 
 foo?.[key]?.trim();
     `,
-<<<<<<< HEAD
     `
 let latencies: number[][] = [];
 
@@ -465,15 +464,13 @@
 }
 
 recordData();
-=======
-    // https://github.com/typescript-eslint/typescript-eslint/issues/2384
+    `,
     `
 function test(testVal?: boolean) {
   if (testVal ?? true) {
     console.log('test');
   }
 }
->>>>>>> 6f397df4
     `,
   ],
   invalid: [
