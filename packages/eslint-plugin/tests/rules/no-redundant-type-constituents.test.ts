--- conflicted
+++ resolved
@@ -156,33 +156,15 @@
       type B = string;
       type T = B & null;
     `,
-<<<<<<< HEAD
+    'type T = `${string}` & null;',
+    `
+      type B = \`\${string}\`;
+      type T = B & null;
+    `,
     `
       type T = 'a' | 1;
       type U = T & string;
     `,
-    {
-      code: 'type T = `${string}` & null;',
-      dependencyConstraints: {
-        typescript: '4.1',
-      },
-    },
-    {
-      code: `
-        type B = \`\${string}\`;
-        type T = B & null;
-      `,
-      dependencyConstraints: {
-        typescript: '4.1',
-      },
-    },
-=======
-    'type T = `${string}` & null;',
-    `
-      type B = \`\${string}\`;
-      type T = B & null;
-    `,
->>>>>>> 025e8929
   ],
 
   invalid: [
