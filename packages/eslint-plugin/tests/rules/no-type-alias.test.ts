import rule from '../../src/rules/no-type-alias';
import { RuleTester } from '../RuleTester';

const ruleTester = new RuleTester({
  parser: '@typescript-eslint/parser',
});

ruleTester.run('no-type-alias', rule, {
  valid: [
    {
      code: "type Foo = 'a';",
      options: [{ allowAliases: 'always' }],
    },
    {
      code: "type Foo = 'a' | 'b';",
      options: [{ allowAliases: 'always' }],
    },
    {
      code: "type Foo = 'a' | 'b';",
      options: [{ allowAliases: 'in-unions-and-intersections' }],
    },
    {
      code: "type Foo = 'a' | 'b';",
      options: [{ allowAliases: 'in-unions' }],
    },
    {
      code: "type Foo = 'a' | 'b' | 'c';",
      options: [{ allowAliases: 'always' }],
    },
    {
      code: "type Foo = 'a' | 'b' | 'c';",
      options: [{ allowAliases: 'in-unions-and-intersections' }],
    },
    {
      code: "type Foo = 'a' | 'b' | 'c';",
      options: [{ allowAliases: 'in-unions' }],
    },
    {
      code: "type Foo = 'a' & 'b';",
      options: [{ allowAliases: 'always' }],
    },
    {
      code: "type Foo = 'a' & 'b';",
      options: [{ allowAliases: 'in-unions-and-intersections' }],
    },
    {
      code: "type Foo = 'a' & 'b';",
      options: [{ allowAliases: 'in-intersections' }],
    },
    {
      code: "type Foo = 'a' & 'b' & 'c';",
      options: [{ allowAliases: 'always' }],
    },
    {
      code: "type Foo = 'a' & 'b' & 'c';",
      options: [{ allowAliases: 'in-unions-and-intersections' }],
    },
    {
      code: "type Foo = 'a' & 'b' & 'c';",
      options: [{ allowAliases: 'in-intersections' }],
    },
    {
      code: "type Foo = 'a' | 'b' & 'c';",
      options: [{ allowAliases: 'always' }],
    },
    {
      code: "type Foo = 'a' | 'b' & 'c';",
      options: [{ allowAliases: 'in-unions-and-intersections' }],
    },
    {
      code: 'type Foo = 1;',
      options: [{ allowAliases: 'always' }],
    },
    {
      code: 'type Foo = 1 | 2;',
      options: [{ allowAliases: 'always' }],
    },
    {
      code: 'type Foo = 1 | 2;',
      options: [{ allowAliases: 'in-unions-and-intersections' }],
    },
    {
      code: 'type Foo = 1 | 2;',
      options: [{ allowAliases: 'in-unions' }],
    },
    {
      code: 'type Foo = 1 | 2 | 3;',
      options: [{ allowAliases: 'always' }],
    },
    {
      code: 'type Foo = 1 | 2 | 3;',
      options: [{ allowAliases: 'in-unions-and-intersections' }],
    },
    {
      code: 'type Foo = 1 | 2 | 3;',
      options: [{ allowAliases: 'in-unions' }],
    },
    {
      code: 'type Foo = 1 & 2;',
      options: [{ allowAliases: 'always' }],
    },
    {
      code: 'type Foo = 1 & 2;',
      options: [{ allowAliases: 'in-unions-and-intersections' }],
    },
    {
      code: 'type Foo = 1 & 2;',
      options: [{ allowAliases: 'in-intersections' }],
    },
    {
      code: 'type Foo = 1 & 2 & 3;',
      options: [{ allowAliases: 'always' }],
    },
    {
      code: 'type Foo = 1 & 2 & 3;',
      options: [{ allowAliases: 'in-unions-and-intersections' }],
    },
    {
      code: 'type Foo = 1 & 2 & 3;',
      options: [{ allowAliases: 'in-intersections' }],
    },
    {
      code: 'type Foo = 1 | 2 & 3;',
      options: [{ allowAliases: 'always' }],
    },
    {
      code: 'type Foo = 1 | 2 & 3;',
      options: [{ allowAliases: 'in-unions-and-intersections' }],
    },
    {
      code: 'type Foo = true;',
      options: [{ allowAliases: 'always' }],
    },
    {
      code: 'type Foo = true | false;',
      options: [{ allowAliases: 'always' }],
    },
    {
      code: 'type Foo = true | false;',
      options: [{ allowAliases: 'in-unions-and-intersections' }],
    },
    {
      code: 'type Foo = true | false;',
      options: [{ allowAliases: 'in-unions' }],
    },
    {
      code: 'type Foo = true & false;',
      options: [{ allowAliases: 'always' }],
    },
    {
      code: 'type Foo = true & false;',
      options: [{ allowAliases: 'in-unions-and-intersections' }],
    },
    {
      code: 'type Foo = true & false;',
      options: [{ allowAliases: 'in-intersections' }],
    },
    {
      code: `
interface Bar {}
type Foo = Bar | string;
            `,
      options: [{ allowAliases: 'always' }],
    },
    {
      code: `
interface Bar {}
type Foo = Bar | string;
            `,
      options: [{ allowAliases: 'in-unions-and-intersections' }],
    },
    {
      code: `
interface Bar {}
type Foo = Bar | string;
            `,
      options: [{ allowAliases: 'in-unions' }],
    },
    {
      code: `
interface Bar {}
type Foo = Bar & string;
            `,
      options: [{ allowAliases: 'always' }],
    },
    {
      code: `
interface Bar {}
type Foo = Bar & string;
            `,
      options: [{ allowAliases: 'in-unions-and-intersections' }],
    },
    {
      code: `
interface Bar {}
type Foo = Bar & string;
            `,
      options: [{ allowAliases: 'in-intersections' }],
    },
    {
      code: 'type Foo = string;',
      options: [{ allowAliases: 'always' }],
    },
    {
      code: 'type Foo = string | string[];',
      options: [{ allowAliases: 'always' }],
    },
    {
      code: 'type Foo = string | string[];',
      options: [{ allowAliases: 'in-unions-and-intersections' }],
    },
    {
      code: 'type Foo = string | string[];',
      options: [{ allowAliases: 'in-unions' }],
    },
    {
      code: 'type Foo = string | string[] | number;',
      options: [{ allowAliases: 'always' }],
    },
    {
      code: 'type Foo = string | string[] | number;',
      options: [{ allowAliases: 'in-unions-and-intersections' }],
    },
    {
      code: 'type Foo = string | string[] | number;',
      options: [{ allowAliases: 'in-unions' }],
    },
    {
      code: 'type Foo = string & string[];',
      options: [{ allowAliases: 'always' }],
    },
    {
      code: 'type Foo = string & string[];',
      options: [{ allowAliases: 'in-unions-and-intersections' }],
    },
    {
      code: 'type Foo = string & string[];',
      options: [{ allowAliases: 'in-intersections' }],
    },
    {
      code: 'type Foo = string & string[] & number;',
      options: [{ allowAliases: 'always' }],
    },
    {
      code: 'type Foo = string & string[] & number;',
      options: [{ allowAliases: 'in-unions-and-intersections' }],
    },
    {
      code: 'type Foo = string & string[] & number;',
      options: [{ allowAliases: 'in-intersections' }],
    },
    {
      code: 'type Foo = () => void;',
      options: [{ allowCallbacks: 'always' }],
    },
    {
      code: 'type Foo = () => void | string;',
      options: [{ allowCallbacks: 'always' }],
    },
    {
      code: 'type Foo = {};',
      options: [{ allowLiterals: 'always' }],
    },
    {
      code: 'type Foo = {} | {};',
      options: [{ allowLiterals: 'always' }],
    },
    {
      code: 'type Foo = {} | {};',
      options: [{ allowLiterals: 'in-unions-and-intersections' }],
    },
    {
      code: 'type Foo = {} | {};',
      options: [{ allowLiterals: 'in-unions' }],
    },
    {
      code: 'type Foo = {} & {};',
      options: [{ allowLiterals: 'always' }],
    },
    {
      code: 'type Foo = {} & {};',
      options: [{ allowLiterals: 'in-unions-and-intersections' }],
    },
    {
      code: 'type Foo = {} & {};',
      options: [{ allowLiterals: 'in-intersections' }],
    },
    {
      code: `
type Foo<T> = {
    readonly [P in keyof T] : T[P]
};
            `,
      options: [{ allowMappedTypes: 'always' }],
    },
    {
      code: `
type Foo<T> = {
    readonly [P in keyof T] : T[P]
} | {
    readonly [P in keyof T] : T[P]
};
            `,
      options: [{ allowMappedTypes: 'always' }],
    },
    {
      code: `
type Foo<T> = {
    readonly [P in keyof T] : T[P]
} | {
    readonly [P in keyof T] : T[P]
};
            `,
      options: [{ allowMappedTypes: 'in-unions-and-intersections' }],
    },
    {
      code: `
type Foo<T> = {
    readonly [P in keyof T] : T[P]
} | {
    readonly [P in keyof T] : T[P]
};
            `,
      options: [{ allowMappedTypes: 'in-unions' }],
    },
    {
      code: `
type Foo<T> = {
    readonly [P in keyof T] : T[P]
} & {
    readonly [P in keyof T] : T[P]
};
            `,
      options: [{ allowMappedTypes: 'always' }],
    },
    {
      code: `
type Foo<T> = {
    readonly [P in keyof T] : T[P]
} & {
    readonly [P in keyof T] : T[P]
};
            `,
      options: [{ allowMappedTypes: 'in-unions-and-intersections' }],
    },
    {
      code: `
type Foo<T> = {
    readonly [P in keyof T] : T[P]
} & {
    readonly [P in keyof T] : T[P]
};
            `,
      options: [{ allowMappedTypes: 'in-intersections' }],
    },
    {
      code: `export type ClassValue = string | number | ClassDictionary | ClassArray | undefined | null | false;`,
      options: [
        {
          allowAliases: 'in-unions-and-intersections',
          allowCallbacks: 'always',
          allowLiterals: 'in-unions-and-intersections',
          allowMappedTypes: 'in-unions-and-intersections',
        },
      ],
    },
  ],
  invalid: [
    {
      code: "type Foo = 'a'",
      errors: [
        {
          messageId: 'noTypeAlias',
          data: {
            alias: 'aliases',
          },
          line: 1,
          column: 12,
        },
      ],
    },
    {
      code: "type Foo = 'a'",
      options: [{ allowAliases: 'never' }],
      errors: [
        {
          messageId: 'noTypeAlias',
          data: {
            alias: 'aliases',
          },
          line: 1,
          column: 12,
        },
      ],
    },
    {
      code: "type Foo = 'a' | 'b';",
      errors: [
        {
          messageId: 'noCompositionAlias',
          data: {
            typeName: 'Aliases',
            compositionType: 'union',
          },
          line: 1,
          column: 12,
        },
        {
          messageId: 'noCompositionAlias',
          data: {
            typeName: 'Aliases',
            compositionType: 'union',
          },
          line: 1,
          column: 18,
        },
      ],
    },
    {
      code: "type Foo = 'a' | 'b';",
      options: [{ allowLiterals: 'in-unions' }],
      errors: [
        {
          messageId: 'noCompositionAlias',
          data: {
            typeName: 'Aliases',
            compositionType: 'union',
          },
          line: 1,
          column: 12,
        },
        {
          messageId: 'noCompositionAlias',
          data: {
            typeName: 'Aliases',
            compositionType: 'union',
          },
          line: 1,
          column: 18,
        },
      ],
    },
    {
      code: "type Foo = 'a' | 'b';",
      options: [{ allowAliases: 'never' }],
      errors: [
        {
          messageId: 'noCompositionAlias',
          data: {
            typeName: 'Aliases',
            compositionType: 'union',
          },
          line: 1,
          column: 12,
        },
        {
          messageId: 'noCompositionAlias',
          data: {
            typeName: 'Aliases',
            compositionType: 'union',
          },
          line: 1,
          column: 18,
        },
      ],
    },
    {
      code: "type Foo = 'a' | 'b';",
      options: [{ allowAliases: 'never', allowLiterals: 'in-unions' }],
      errors: [
        {
          messageId: 'noCompositionAlias',
          data: {
            typeName: 'Aliases',
            compositionType: 'union',
          },
          line: 1,
          column: 12,
        },
        {
          messageId: 'noCompositionAlias',
          data: {
            typeName: 'Aliases',
            compositionType: 'union',
          },
          line: 1,
          column: 18,
        },
      ],
    },
    {
      code: "type Foo = 'a' | 'b';",
      options: [
        {
          allowAliases: 'in-intersections',
          allowLiterals: 'in-unions',
        },
      ],
      errors: [
        {
          messageId: 'noCompositionAlias',
          data: {
            typeName: 'Aliases',
            compositionType: 'union',
          },
          line: 1,
          column: 12,
        },
        {
          messageId: 'noCompositionAlias',
          data: {
            typeName: 'Aliases',
            compositionType: 'union',
          },
          line: 1,
          column: 18,
        },
      ],
    },
    {
      code: "type Foo = 'a' | 'b' | 'c';",
      errors: [
        {
          messageId: 'noCompositionAlias',
          data: {
            typeName: 'Aliases',
            compositionType: 'union',
          },
          line: 1,
          column: 12,
        },
        {
          messageId: 'noCompositionAlias',
          data: {
            typeName: 'Aliases',
            compositionType: 'union',
          },
          line: 1,
          column: 18,
        },
        {
          messageId: 'noCompositionAlias',
          data: {
            typeName: 'Aliases',
            compositionType: 'union',
          },
          line: 1,
          column: 24,
        },
      ],
    },
    {
      code: "type Foo = 'a' | 'b' | 'c';",
      options: [{ allowLiterals: 'in-unions' }],
      errors: [
        {
          messageId: 'noCompositionAlias',
          data: {
            typeName: 'Aliases',
            compositionType: 'union',
          },
          line: 1,
          column: 12,
        },
        {
          messageId: 'noCompositionAlias',
          data: {
            typeName: 'Aliases',
            compositionType: 'union',
          },
          line: 1,
          column: 18,
        },
        {
          messageId: 'noCompositionAlias',
          data: {
            typeName: 'Aliases',
            compositionType: 'union',
          },
          line: 1,
          column: 24,
        },
      ],
    },
    {
      code: "type Foo = 'a' | 'b' | 'c';",
      options: [{ allowAliases: 'never' }],
      errors: [
        {
          messageId: 'noCompositionAlias',
          data: {
            typeName: 'Aliases',
            compositionType: 'union',
          },
          line: 1,
          column: 12,
        },
        {
          messageId: 'noCompositionAlias',
          data: {
            typeName: 'Aliases',
            compositionType: 'union',
          },
          line: 1,
          column: 18,
        },
        {
          messageId: 'noCompositionAlias',
          data: {
            typeName: 'Aliases',
            compositionType: 'union',
          },
          line: 1,
          column: 24,
        },
      ],
    },
    {
      code: "type Foo = 'a' | 'b' | 'c';",
      options: [{ allowAliases: 'never', allowLiterals: 'in-unions' }],
      errors: [
        {
          messageId: 'noCompositionAlias',
          data: {
            typeName: 'Aliases',
            compositionType: 'union',
          },
          line: 1,
          column: 12,
        },
        {
          messageId: 'noCompositionAlias',
          data: {
            typeName: 'Aliases',
            compositionType: 'union',
          },
          line: 1,
          column: 18,
        },
        {
          messageId: 'noCompositionAlias',
          data: {
            typeName: 'Aliases',
            compositionType: 'union',
          },
          line: 1,
          column: 24,
        },
      ],
    },
    {
      code: "type Foo = 'a' | 'b' | 'c';",
      options: [{ allowAliases: 'in-intersections' }],
      errors: [
        {
          messageId: 'noCompositionAlias',
          data: {
            typeName: 'Aliases',
            compositionType: 'union',
          },
          line: 1,
          column: 12,
        },
        {
          messageId: 'noCompositionAlias',
          data: {
            typeName: 'Aliases',
            compositionType: 'union',
          },
          line: 1,
          column: 18,
        },
        {
          messageId: 'noCompositionAlias',
          data: {
            typeName: 'Aliases',
            compositionType: 'union',
          },
          line: 1,
          column: 24,
        },
      ],
    },
    {
      code: "type Foo = 'a' | 'b' | 'c';",
      options: [
        {
          allowAliases: 'in-intersections',
          allowLiterals: 'in-unions',
        },
      ],
      errors: [
        {
          messageId: 'noCompositionAlias',
          data: {
            typeName: 'Aliases',
            compositionType: 'union',
          },
          line: 1,
          column: 12,
        },
        {
          messageId: 'noCompositionAlias',
          data: {
            typeName: 'Aliases',
            compositionType: 'union',
          },
          line: 1,
          column: 18,
        },
        {
          messageId: 'noCompositionAlias',
          data: {
            typeName: 'Aliases',
            compositionType: 'union',
          },
          line: 1,
          column: 24,
        },
      ],
    },
    {
      code: "type Foo = 'a' & 'b';",
      errors: [
        {
          messageId: 'noCompositionAlias',
          data: {
            typeName: 'Aliases',
            compositionType: 'intersection',
          },
          line: 1,
          column: 12,
        },
        {
          messageId: 'noCompositionAlias',
          data: {
            typeName: 'Aliases',
            compositionType: 'intersection',
          },
          line: 1,
          column: 18,
        },
      ],
    },
    {
      code: "type Foo = 'a' & 'b';",
      options: [{ allowLiterals: 'in-intersections' }],
      errors: [
        {
          messageId: 'noCompositionAlias',
          data: {
            typeName: 'Aliases',
            compositionType: 'intersection',
          },
          line: 1,
          column: 12,
        },
        {
          messageId: 'noCompositionAlias',
          data: {
            typeName: 'Aliases',
            compositionType: 'intersection',
          },
          line: 1,
          column: 18,
        },
      ],
    },
    {
      code: "type Foo = 'a' & 'b';",
      options: [{ allowAliases: 'never' }],
      errors: [
        {
          messageId: 'noCompositionAlias',
          data: {
            typeName: 'Aliases',
            compositionType: 'intersection',
          },
          line: 1,
          column: 12,
        },
        {
          messageId: 'noCompositionAlias',
          data: {
            typeName: 'Aliases',
            compositionType: 'intersection',
          },
          line: 1,
          column: 18,
        },
      ],
    },
    {
      code: "type Foo = 'a' & 'b';",
      options: [{ allowAliases: 'never', allowLiterals: 'in-intersections' }],
      errors: [
        {
          messageId: 'noCompositionAlias',
          data: {
            typeName: 'Aliases',
            compositionType: 'intersection',
          },
          line: 1,
          column: 12,
        },
        {
          messageId: 'noCompositionAlias',
          data: {
            typeName: 'Aliases',
            compositionType: 'intersection',
          },
          line: 1,
          column: 18,
        },
      ],
    },
    {
      code: "type Foo = 'a' & 'b';",
      options: [{ allowAliases: 'in-unions' }],
      errors: [
        {
          messageId: 'noCompositionAlias',
          data: {
            typeName: 'Aliases',
            compositionType: 'intersection',
          },
          line: 1,
          column: 12,
        },
        {
          messageId: 'noCompositionAlias',
          data: {
            typeName: 'Aliases',
            compositionType: 'intersection',
          },
          line: 1,
          column: 18,
        },
      ],
    },
    {
      code: "type Foo = 'a' & 'b';",
      options: [
        {
          allowAliases: 'in-unions',
          allowLiterals: 'in-intersections',
        },
      ],
      errors: [
        {
          messageId: 'noCompositionAlias',
          data: {
            typeName: 'Aliases',
            compositionType: 'intersection',
          },
          line: 1,
          column: 12,
        },
        {
          messageId: 'noCompositionAlias',
          data: {
            typeName: 'Aliases',
            compositionType: 'intersection',
          },
          line: 1,
          column: 18,
        },
      ],
    },
    {
      code: "type Foo = 'a' & 'b' & 'c';",
      errors: [
        {
          messageId: 'noCompositionAlias',
          data: {
            typeName: 'Aliases',
            compositionType: 'intersection',
          },
          line: 1,
          column: 12,
        },
        {
          messageId: 'noCompositionAlias',
          data: {
            typeName: 'Aliases',
            compositionType: 'intersection',
          },
          line: 1,
          column: 18,
        },
        {
          messageId: 'noCompositionAlias',
          data: {
            typeName: 'Aliases',
            compositionType: 'intersection',
          },
          line: 1,
          column: 24,
        },
      ],
    },
    {
      code: "type Foo = 'a' & 'b' & 'c';",
      options: [{ allowLiterals: 'in-intersections' }],
      errors: [
        {
          messageId: 'noCompositionAlias',
          data: {
            typeName: 'Aliases',
            compositionType: 'intersection',
          },
          line: 1,
          column: 12,
        },
        {
          messageId: 'noCompositionAlias',
          data: {
            typeName: 'Aliases',
            compositionType: 'intersection',
          },
          line: 1,
          column: 18,
        },
        {
          messageId: 'noCompositionAlias',
          data: {
            typeName: 'Aliases',
            compositionType: 'intersection',
          },
          line: 1,
          column: 24,
        },
      ],
    },
    {
      code: "type Foo = 'a' & 'b' & 'c';",
      options: [{ allowAliases: 'never' }],
      errors: [
        {
          messageId: 'noCompositionAlias',
          data: {
            typeName: 'Aliases',
            compositionType: 'intersection',
          },
          line: 1,
          column: 12,
        },
        {
          messageId: 'noCompositionAlias',
          data: {
            typeName: 'Aliases',
            compositionType: 'intersection',
          },
          line: 1,
          column: 18,
        },
        {
          messageId: 'noCompositionAlias',
          data: {
            typeName: 'Aliases',
            compositionType: 'intersection',
          },
          line: 1,
          column: 24,
        },
      ],
    },
    {
      code: "type Foo = 'a' & 'b' & 'c';",
      options: [{ allowAliases: 'never', allowLiterals: 'in-intersections' }],
      errors: [
        {
          messageId: 'noCompositionAlias',
          data: {
            typeName: 'Aliases',
            compositionType: 'intersection',
          },
          line: 1,
          column: 12,
        },
        {
          messageId: 'noCompositionAlias',
          data: {
            typeName: 'Aliases',
            compositionType: 'intersection',
          },
          line: 1,
          column: 18,
        },
        {
          messageId: 'noCompositionAlias',
          data: {
            typeName: 'Aliases',
            compositionType: 'intersection',
          },
          line: 1,
          column: 24,
        },
      ],
    },
    {
      code: "type Foo = 'a' & 'b' & 'c';",
      options: [{ allowAliases: 'in-unions' }],
      errors: [
        {
          messageId: 'noCompositionAlias',
          data: {
            typeName: 'Aliases',
            compositionType: 'intersection',
          },
          line: 1,
          column: 12,
        },
        {
          messageId: 'noCompositionAlias',
          data: {
            typeName: 'Aliases',
            compositionType: 'intersection',
          },
          line: 1,
          column: 18,
        },
        {
          messageId: 'noCompositionAlias',
          data: {
            typeName: 'Aliases',
            compositionType: 'intersection',
          },
          line: 1,
          column: 24,
        },
      ],
    },
    {
      code: "type Foo = 'a' & 'b' & 'c';",
      options: [
        {
          allowAliases: 'in-unions',
          allowLiterals: 'in-intersections',
        },
      ],
      errors: [
        {
          messageId: 'noCompositionAlias',
          data: {
            typeName: 'Aliases',
            compositionType: 'intersection',
          },
          line: 1,
          column: 12,
        },
        {
          messageId: 'noCompositionAlias',
          data: {
            typeName: 'Aliases',
            compositionType: 'intersection',
          },
          line: 1,
          column: 18,
        },
        {
          messageId: 'noCompositionAlias',
          data: {
            typeName: 'Aliases',
            compositionType: 'intersection',
          },
          line: 1,
          column: 24,
        },
      ],
    },
    {
      code: "type Foo = 'a' | 'b' & 'c';",
      errors: [
        {
          messageId: 'noCompositionAlias',
          data: {
            typeName: 'Aliases',
            compositionType: 'union',
          },
          line: 1,
          column: 12,
        },
        {
          messageId: 'noCompositionAlias',
          data: {
            typeName: 'Aliases',
            compositionType: 'intersection',
          },
          line: 1,
          column: 18,
        },
        {
          messageId: 'noCompositionAlias',
          data: {
            typeName: 'Aliases',
            compositionType: 'intersection',
          },
          line: 1,
          column: 24,
        },
      ],
    },
    {
      code: "type Foo = 'a' | 'b' & 'c';",
      options: [{ allowLiterals: 'in-intersections' }],
      errors: [
        {
          messageId: 'noCompositionAlias',
          data: {
            typeName: 'Aliases',
            compositionType: 'union',
          },
          line: 1,
          column: 12,
        },
        {
          messageId: 'noCompositionAlias',
          data: {
            typeName: 'Aliases',
            compositionType: 'intersection',
          },
          line: 1,
          column: 18,
        },
        {
          messageId: 'noCompositionAlias',
          data: {
            typeName: 'Aliases',
            compositionType: 'intersection',
          },
          line: 1,
          column: 24,
        },
      ],
    },
    {
      code: "type Foo = 'a' | 'b' & 'c';",
      options: [{ allowAliases: 'never' }],
      errors: [
        {
          messageId: 'noCompositionAlias',
          data: {
            typeName: 'Aliases',
            compositionType: 'union',
          },
          line: 1,
          column: 12,
        },
        {
          messageId: 'noCompositionAlias',
          data: {
            typeName: 'Aliases',
            compositionType: 'intersection',
          },
          line: 1,
          column: 18,
        },
        {
          messageId: 'noCompositionAlias',
          data: {
            typeName: 'Aliases',
            compositionType: 'intersection',
          },
          line: 1,
          column: 24,
        },
      ],
    },
    {
      code: "type Foo = 'a' | 'b' & 'c';",
      options: [{ allowAliases: 'never', allowLiterals: 'in-intersections' }],
      errors: [
        {
          messageId: 'noCompositionAlias',
          data: {
            typeName: 'Aliases',
            compositionType: 'union',
          },
          line: 1,
          column: 12,
        },
        {
          messageId: 'noCompositionAlias',
          data: {
            typeName: 'Aliases',
            compositionType: 'intersection',
          },
          line: 1,
          column: 18,
        },
        {
          messageId: 'noCompositionAlias',
          data: {
            typeName: 'Aliases',
            compositionType: 'intersection',
          },
          line: 1,
          column: 24,
        },
      ],
    },
    {
      code: "type Foo = 'a' | 'b' & 'c';",
      options: [{ allowAliases: 'in-unions' }],
      errors: [
        {
          messageId: 'noCompositionAlias',
          data: {
            typeName: 'Aliases',
            compositionType: 'intersection',
          },
          line: 1,
          column: 18,
        },
        {
          messageId: 'noCompositionAlias',
          data: {
            typeName: 'Aliases',
            compositionType: 'intersection',
          },
          line: 1,
          column: 24,
        },
      ],
    },
    {
      code: "type Foo = 'a' | 'b' & 'c';",
      options: [
        {
          allowAliases: 'in-unions',
          allowLiterals: 'in-intersections',
        },
      ],
      errors: [
        {
          messageId: 'noCompositionAlias',
          data: {
            typeName: 'Aliases',
            compositionType: 'intersection',
          },
          line: 1,
          column: 18,
        },
        {
          messageId: 'noCompositionAlias',
          data: {
            typeName: 'Aliases',
            compositionType: 'intersection',
          },
          line: 1,
          column: 24,
        },
      ],
    },
    {
      code: "type Foo = 'a' | 'b' & 'c';",
      options: [{ allowAliases: 'in-intersections' }],
      errors: [
        {
          messageId: 'noCompositionAlias',
          data: {
            typeName: 'Aliases',
            compositionType: 'union',
          },
          line: 1,
          column: 12,
        },
      ],
    },
    {
      code: "type Foo = 'a' | 'b' & 'c';",
      options: [
        {
          allowAliases: 'in-intersections',
          allowLiterals: 'in-intersections',
        },
      ],
      errors: [
        {
          messageId: 'noCompositionAlias',
          data: {
            typeName: 'Aliases',
            compositionType: 'union',
          },
          line: 1,
          column: 12,
        },
      ],
    },
    {
      code: 'type Foo = string;',
      errors: [
        {
          messageId: 'noTypeAlias',
          data: {
            alias: 'aliases',
          },
          line: 1,
          column: 12,
        },
      ],
    },
    {
      code: 'type Foo = string;',
      options: [{ allowAliases: 'never' }],
      errors: [
        {
          messageId: 'noTypeAlias',
          data: {
            alias: 'aliases',
          },
          line: 1,
          column: 12,
        },
      ],
    },
    {
      code: 'type Foo = string;',
      options: [{ allowAliases: 'in-unions' }],
      errors: [
        {
          messageId: 'noTypeAlias',
          data: {
            alias: 'aliases',
          },
          line: 1,
          column: 12,
        },
      ],
    },
    {
      code: 'type Foo = string;',
      options: [{ allowAliases: 'in-intersections' }],
      errors: [
        {
          messageId: 'noTypeAlias',
          data: {
            alias: 'aliases',
          },
          line: 1,
          column: 12,
        },
      ],
    },
    {
      code: 'type Foo = string;',
      options: [{ allowAliases: 'in-unions-and-intersections' }],
      errors: [
        {
          messageId: 'noTypeAlias',
          data: {
            alias: 'aliases',
          },
          line: 1,
          column: 12,
        },
      ],
    },
    {
      code: 'type Foo = string | string[];',
      errors: [
        {
          messageId: 'noCompositionAlias',
          data: {
            typeName: 'Aliases',
            compositionType: 'union',
          },
          line: 1,
          column: 12,
        },
        {
          messageId: 'noCompositionAlias',
          data: {
            typeName: 'Aliases',
            compositionType: 'union',
          },
          line: 1,
          column: 21,
        },
      ],
    },
    {
      code: 'type Foo = string | string[];',
      options: [{ allowLiterals: 'in-unions' }],
      errors: [
        {
          messageId: 'noCompositionAlias',
          data: {
            typeName: 'Aliases',
            compositionType: 'union',
          },
          line: 1,
          column: 12,
        },
        {
          messageId: 'noCompositionAlias',
          data: {
            typeName: 'Aliases',
            compositionType: 'union',
          },
          line: 1,
          column: 21,
        },
      ],
    },
    {
      code: 'type Foo = string | string[];',
      options: [{ allowAliases: 'never' }],
      errors: [
        {
          messageId: 'noCompositionAlias',
          data: {
            typeName: 'Aliases',
            compositionType: 'union',
          },
          line: 1,
          column: 12,
        },
        {
          messageId: 'noCompositionAlias',
          data: {
            typeName: 'Aliases',
            compositionType: 'union',
          },
          line: 1,
          column: 21,
        },
      ],
    },
    {
      code: 'type Foo = string | string[];',
      options: [{ allowAliases: 'never', allowLiterals: 'in-unions' }],
      errors: [
        {
          messageId: 'noCompositionAlias',
          data: {
            typeName: 'Aliases',
            compositionType: 'union',
          },
          line: 1,
          column: 12,
        },
        {
          messageId: 'noCompositionAlias',
          data: {
            typeName: 'Aliases',
            compositionType: 'union',
          },
          line: 1,
          column: 21,
        },
      ],
    },
    {
      code: 'type Foo = string | string[];',
      options: [{ allowAliases: 'in-intersections' }],
      errors: [
        {
          messageId: 'noCompositionAlias',
          data: {
            typeName: 'Aliases',
            compositionType: 'union',
          },
          line: 1,
          column: 12,
        },
        {
          messageId: 'noCompositionAlias',
          data: {
            typeName: 'Aliases',
            compositionType: 'union',
          },
          line: 1,
          column: 21,
        },
      ],
    },
    {
      code: 'type Foo = string | string[];',
      options: [
        {
          allowAliases: 'in-intersections',
          allowLiterals: 'in-unions',
        },
      ],
      errors: [
        {
          messageId: 'noCompositionAlias',
          data: {
            typeName: 'Aliases',
            compositionType: 'union',
          },
          line: 1,
          column: 12,
        },
        {
          messageId: 'noCompositionAlias',
          data: {
            typeName: 'Aliases',
            compositionType: 'union',
          },
          line: 1,
          column: 21,
        },
      ],
    },
    {
      code: 'type Foo = string | string[] | number;',
      errors: [
        {
          messageId: 'noCompositionAlias',
          data: {
            typeName: 'Aliases',
            compositionType: 'union',
          },
          line: 1,
          column: 12,
        },
        {
          messageId: 'noCompositionAlias',
          data: {
            typeName: 'Aliases',
            compositionType: 'union',
          },
          line: 1,
          column: 21,
        },
        {
          messageId: 'noCompositionAlias',
          data: {
            typeName: 'Aliases',
            compositionType: 'union',
          },
          line: 1,
          column: 32,
        },
      ],
    },
    {
      code: 'type Foo = string | string[] | number;',
      options: [{ allowLiterals: 'in-unions' }],
      errors: [
        {
          messageId: 'noCompositionAlias',
          data: {
            typeName: 'Aliases',
            compositionType: 'union',
          },
          line: 1,
          column: 12,
        },
        {
          messageId: 'noCompositionAlias',
          data: {
            typeName: 'Aliases',
            compositionType: 'union',
          },
          line: 1,
          column: 21,
        },
        {
          messageId: 'noCompositionAlias',
          data: {
            typeName: 'Aliases',
            compositionType: 'union',
          },
          line: 1,
          column: 32,
        },
      ],
    },
    {
      code: 'type Foo = string | string[] | number;',
      options: [{ allowAliases: 'never' }],
      errors: [
        {
          messageId: 'noCompositionAlias',
          data: {
            typeName: 'Aliases',
            compositionType: 'union',
          },
          line: 1,
          column: 12,
        },
        {
          messageId: 'noCompositionAlias',
          data: {
            typeName: 'Aliases',
            compositionType: 'union',
          },
          line: 1,
          column: 21,
        },
        {
          messageId: 'noCompositionAlias',
          data: {
            typeName: 'Aliases',
            compositionType: 'union',
          },
          line: 1,
          column: 32,
        },
      ],
    },
    {
      code: 'type Foo = string | string[] | number;',
      options: [{ allowAliases: 'never', allowLiterals: 'in-unions' }],
      errors: [
        {
          messageId: 'noCompositionAlias',
          data: {
            typeName: 'Aliases',
            compositionType: 'union',
          },
          line: 1,
          column: 12,
        },
        {
          messageId: 'noCompositionAlias',
          data: {
            typeName: 'Aliases',
            compositionType: 'union',
          },
          line: 1,
          column: 21,
        },
        {
          messageId: 'noCompositionAlias',
          data: {
            typeName: 'Aliases',
            compositionType: 'union',
          },
          line: 1,
          column: 32,
        },
      ],
    },
    {
      code: 'type Foo = string | string[] | number;',
      options: [{ allowAliases: 'in-intersections' }],
      errors: [
        {
          messageId: 'noCompositionAlias',
          data: {
            typeName: 'Aliases',
            compositionType: 'union',
          },
          line: 1,
          column: 12,
        },
        {
          messageId: 'noCompositionAlias',
          data: {
            typeName: 'Aliases',
            compositionType: 'union',
          },
          line: 1,
          column: 21,
        },
        {
          messageId: 'noCompositionAlias',
          data: {
            typeName: 'Aliases',
            compositionType: 'union',
          },
          line: 1,
          column: 32,
        },
      ],
    },
    {
      code: 'type Foo = string | string[] | number;',
      options: [
        {
          allowAliases: 'in-intersections',
          allowLiterals: 'in-unions',
        },
      ],
      errors: [
        {
          messageId: 'noCompositionAlias',
          data: {
            typeName: 'Aliases',
            compositionType: 'union',
          },
          line: 1,
          column: 12,
        },
        {
          messageId: 'noCompositionAlias',
          data: {
            typeName: 'Aliases',
            compositionType: 'union',
          },
          line: 1,
          column: 21,
        },
        {
          messageId: 'noCompositionAlias',
          data: {
            typeName: 'Aliases',
            compositionType: 'union',
          },
          line: 1,
          column: 32,
        },
      ],
    },
    {
      code: 'type Foo = string | string[] & number;',
      errors: [
        {
          messageId: 'noCompositionAlias',
          data: {
            typeName: 'Aliases',
            compositionType: 'union',
          },
          line: 1,
          column: 12,
        },
        {
          messageId: 'noCompositionAlias',
          data: {
            typeName: 'Aliases',
            compositionType: 'intersection',
          },
          line: 1,
          column: 21,
        },
        {
          messageId: 'noCompositionAlias',
          data: {
            typeName: 'Aliases',
            compositionType: 'intersection',
          },
          line: 1,
          column: 32,
        },
      ],
    },
    {
      code: 'type Foo = string | string[] & number;',
      options: [{ allowLiterals: 'in-unions' }],
      errors: [
        {
          messageId: 'noCompositionAlias',
          data: {
            typeName: 'Aliases',
            compositionType: 'union',
          },
          line: 1,
          column: 12,
        },
        {
          messageId: 'noCompositionAlias',
          data: {
            typeName: 'Aliases',
            compositionType: 'intersection',
          },
          line: 1,
          column: 21,
        },
        {
          messageId: 'noCompositionAlias',
          data: {
            typeName: 'Aliases',
            compositionType: 'intersection',
          },
          line: 1,
          column: 32,
        },
      ],
    },
    {
      code: 'type Foo = string | string[] & number;',
      options: [{ allowAliases: 'never' }],
      errors: [
        {
          messageId: 'noCompositionAlias',
          data: {
            typeName: 'Aliases',
            compositionType: 'union',
          },
          line: 1,
          column: 12,
        },
        {
          messageId: 'noCompositionAlias',
          data: {
            typeName: 'Aliases',
            compositionType: 'intersection',
          },
          line: 1,
          column: 21,
        },
        {
          messageId: 'noCompositionAlias',
          data: {
            typeName: 'Aliases',
            compositionType: 'intersection',
          },
          line: 1,
          column: 32,
        },
      ],
    },
    {
      code: 'type Foo = string | string[] & number;',
      options: [{ allowAliases: 'never', allowLiterals: 'in-unions' }],
      errors: [
        {
          messageId: 'noCompositionAlias',
          data: {
            typeName: 'Aliases',
            compositionType: 'union',
          },
          line: 1,
          column: 12,
        },
        {
          messageId: 'noCompositionAlias',
          data: {
            typeName: 'Aliases',
            compositionType: 'intersection',
          },
          line: 1,
          column: 21,
        },
        {
          messageId: 'noCompositionAlias',
          data: {
            typeName: 'Aliases',
            compositionType: 'intersection',
          },
          line: 1,
          column: 32,
        },
      ],
    },
    {
      code: 'type Foo = string | string[] & number;',
      options: [{ allowAliases: 'in-unions' }],
      errors: [
        {
          messageId: 'noCompositionAlias',
          data: {
            typeName: 'Aliases',
            compositionType: 'intersection',
          },
          line: 1,
          column: 21,
        },
        {
          messageId: 'noCompositionAlias',
          data: {
            typeName: 'Aliases',
            compositionType: 'intersection',
          },
          line: 1,
          column: 32,
        },
      ],
    },
    {
      code: 'type Foo = string | string[] & number;',
      options: [{ allowAliases: 'in-unions', allowLiterals: 'in-unions' }],
      errors: [
        {
          messageId: 'noCompositionAlias',
          data: {
            typeName: 'Aliases',
            compositionType: 'intersection',
          },
          line: 1,
          column: 21,
        },
        {
          messageId: 'noCompositionAlias',
          data: {
            typeName: 'Aliases',
            compositionType: 'intersection',
          },
          line: 1,
          column: 32,
        },
      ],
    },
    {
      code: 'type Foo = string | string[] & number;',
      options: [{ allowAliases: 'in-intersections' }],
      errors: [
        {
          messageId: 'noCompositionAlias',
          data: {
            typeName: 'Aliases',
            compositionType: 'union',
          },
          line: 1,
          column: 12,
        },
      ],
    },
    {
      code: 'type Foo = string | string[] & number;',
      options: [
        {
          allowAliases: 'in-intersections',
          allowLiterals: 'in-unions',
        },
      ],
      errors: [
        {
          messageId: 'noCompositionAlias',
          data: {
            typeName: 'Aliases',
            compositionType: 'union',
          },
          line: 1,
          column: 12,
        },
      ],
    },
    {
      code: `
interface Bar {}
type Foo = Bar;
            `,
      errors: [
        {
          messageId: 'noTypeAlias',
          data: {
            alias: 'aliases',
          },
          line: 3,
          column: 12,
        },
      ],
    },
    {
      code: `
interface Bar {}
type Foo = Bar;
            `,
      options: [{ allowAliases: 'never' }],
      errors: [
        {
          messageId: 'noTypeAlias',
          data: {
            alias: 'aliases',
          },
          line: 3,
          column: 12,
        },
      ],
    },
    {
      code: `
interface Bar {}
type Foo = Bar;
            `,
      options: [{ allowAliases: 'in-unions' }],
      errors: [
        {
          messageId: 'noTypeAlias',
          data: {
            alias: 'aliases',
          },
          line: 3,
          column: 12,
        },
      ],
    },
    {
      code: `
interface Bar {}
type Foo = Bar;
            `,
      options: [{ allowAliases: 'in-intersections' }],
      errors: [
        {
          messageId: 'noTypeAlias',
          data: {
            alias: 'aliases',
          },
          line: 3,
          column: 12,
        },
      ],
    },
    {
      code: `
interface Bar {}
type Foo = Bar;
            `,
      options: [{ allowAliases: 'in-unions-and-intersections' }],
      errors: [
        {
          messageId: 'noTypeAlias',
          data: {
            alias: 'aliases',
          },
          line: 3,
          column: 12,
        },
      ],
    },
    {
      code: `
interface Bar {}
type Foo = Bar | {};
            `,
      errors: [
        {
          messageId: 'noCompositionAlias',
          data: {
            typeName: 'Aliases',
            compositionType: 'union',
          },
          line: 3,
          column: 12,
        },
        {
          messageId: 'noCompositionAlias',
          data: {
            typeName: 'Literals',
            compositionType: 'union',
          },
          line: 3,
          column: 18,
        },
      ],
    },
    {
      code: `
interface Bar {}
type Foo = Bar | {};
            `,
      options: [{ allowAliases: 'never' }],
      errors: [
        {
          messageId: 'noCompositionAlias',
          data: {
            typeName: 'Aliases',
            compositionType: 'union',
          },
          line: 3,
          column: 12,
        },
        {
          messageId: 'noCompositionAlias',
          data: {
            typeName: 'Literals',
            compositionType: 'union',
          },
          line: 3,
          column: 18,
        },
      ],
    },
    {
      code: `
interface Bar {}
type Foo = Bar | {};
            `,
      options: [{ allowAliases: 'in-unions' }],
      errors: [
        {
          messageId: 'noCompositionAlias',
          data: {
            typeName: 'Literals',
            compositionType: 'union',
          },
          line: 3,
          column: 18,
        },
      ],
    },
    {
      code: `
interface Bar {}
type Foo = Bar | {};
            `,
      options: [{ allowAliases: 'in-intersections' }],
      errors: [
        {
          messageId: 'noCompositionAlias',
          data: {
            typeName: 'Aliases',
            compositionType: 'union',
          },
          line: 3,
          column: 12,
        },
        {
          messageId: 'noCompositionAlias',
          data: {
            typeName: 'Literals',
            compositionType: 'union',
          },
          line: 3,
          column: 18,
        },
      ],
    },
    {
      code: `
interface Bar {}
type Foo = Bar | {};
            `,
      options: [{ allowAliases: 'in-unions-and-intersections' }],
      errors: [
        {
          messageId: 'noCompositionAlias',
          data: {
            typeName: 'Literals',
            compositionType: 'union',
          },
          line: 3,
          column: 18,
        },
      ],
    },
    {
      code: `
interface Bar {}
type Foo = Bar & {};
            `,
      errors: [
        {
          messageId: 'noCompositionAlias',
          data: {
            typeName: 'Aliases',
            compositionType: 'intersection',
          },
          line: 3,
          column: 12,
        },
        {
          messageId: 'noCompositionAlias',
          data: {
            typeName: 'Literals',
            compositionType: 'intersection',
          },
          line: 3,
          column: 18,
        },
      ],
    },
    {
      code: `
interface Bar {}
type Foo = Bar & {};
            `,
      options: [{ allowAliases: 'never' }],
      errors: [
        {
          messageId: 'noCompositionAlias',
          data: {
            typeName: 'Aliases',
            compositionType: 'intersection',
          },
          line: 3,
          column: 12,
        },
        {
          messageId: 'noCompositionAlias',
          data: {
            typeName: 'Literals',
            compositionType: 'intersection',
          },
          line: 3,
          column: 18,
        },
      ],
    },
    {
      code: `
interface Bar {}
type Foo = Bar & {};
            `,
      options: [{ allowAliases: 'in-unions' }],
      errors: [
        {
          messageId: 'noCompositionAlias',
          data: {
            typeName: 'Aliases',
            compositionType: 'intersection',
          },
          line: 3,
          column: 12,
        },
        {
          messageId: 'noCompositionAlias',
          data: {
            typeName: 'Literals',
            compositionType: 'intersection',
          },
          line: 3,
          column: 18,
        },
      ],
    },
    {
      code: `
interface Bar {}
type Foo = Bar & {};
            `,
      options: [{ allowAliases: 'in-intersections' }],
      errors: [
        {
          messageId: 'noCompositionAlias',
          data: {
            typeName: 'Literals',
            compositionType: 'intersection',
          },
          line: 3,
          column: 18,
        },
      ],
    },
    {
      code: `
interface Bar {}
type Foo = Bar & {};
            `,
      options: [{ allowAliases: 'in-unions-and-intersections' }],
      errors: [
        {
          messageId: 'noCompositionAlias',
          data: {
            typeName: 'Literals',
            compositionType: 'intersection',
          },
          line: 3,
          column: 18,
        },
      ],
    },
    {
      code: 'type Foo = () => void;',
      errors: [
        {
          messageId: 'noTypeAlias',
          data: {
            alias: 'callbacks',
          },
          line: 1,
          column: 12,
        },
      ],
    },
    {
      code: 'type Foo = () => void;',
      options: [{ allowCallbacks: 'never' }],
      errors: [
        {
          messageId: 'noTypeAlias',
          data: {
            alias: 'callbacks',
          },
          line: 1,
          column: 12,
        },
      ],
    },
    {
      code: 'type Foo = {};',
      errors: [
        {
          messageId: 'noTypeAlias',
          data: {
            alias: 'literals',
          },
          line: 1,
          column: 12,
        },
      ],
    },
    {
      code: 'type Foo = {};',
      options: [{ allowLiterals: 'never' }],
      errors: [
        {
          messageId: 'noTypeAlias',
          data: {
            alias: 'literals',
          },
          line: 1,
          column: 12,
        },
      ],
    },
    {
      code: 'type Foo = {};',
      options: [{ allowLiterals: 'in-unions' }],
      errors: [
        {
          messageId: 'noTypeAlias',
          data: {
            alias: 'literals',
          },
          line: 1,
          column: 12,
        },
      ],
    },
    {
      code: 'type Foo = {};',
      options: [{ allowLiterals: 'in-intersections' }],
      errors: [
        {
          messageId: 'noTypeAlias',
          data: {
            alias: 'literals',
          },
          line: 1,
          column: 12,
        },
      ],
    },
    {
      code: 'type Foo = {};',
      options: [{ allowLiterals: 'in-unions-and-intersections' }],
      errors: [
        {
          messageId: 'noTypeAlias',
          data: {
            alias: 'literals',
          },
          line: 1,
          column: 12,
        },
      ],
    },
    {
      code: 'type Foo = {};',
      options: [{ allowAliases: 'in-intersections' }],
      errors: [
        {
          messageId: 'noTypeAlias',
          data: {
            alias: 'literals',
          },
          line: 1,
          column: 12,
        },
      ],
    },
    {
      code: 'type Foo = {};',
      options: [{ allowLiterals: 'never', allowAliases: 'in-intersections' }],
      errors: [
        {
          messageId: 'noTypeAlias',
          data: {
            alias: 'literals',
          },
          line: 1,
          column: 12,
        },
      ],
    },
    {
      code: 'type Foo = {};',
      options: [
        {
          allowLiterals: 'in-unions',
          allowAliases: 'in-intersections',
        },
      ],
      errors: [
        {
          messageId: 'noTypeAlias',
          data: {
            alias: 'literals',
          },
          line: 1,
          column: 12,
        },
      ],
    },
    {
      code: 'type Foo = {};',
      options: [
        {
          allowLiterals: 'in-intersections',
          allowAliases: 'in-intersections',
        },
      ],
      errors: [
        {
          messageId: 'noTypeAlias',
          data: {
            alias: 'literals',
          },
          line: 1,
          column: 12,
        },
      ],
    },
    {
      code: 'type Foo = {};',
      options: [
        {
          allowLiterals: 'in-unions-and-intersections',
          allowAliases: 'in-intersections',
        },
      ],
      errors: [
        {
          messageId: 'noTypeAlias',
          data: {
            alias: 'literals',
          },
          line: 1,
          column: 12,
        },
      ],
    },
    {
      code: 'type Foo = {} | {};',
      errors: [
        {
          messageId: 'noCompositionAlias',
          data: {
            typeName: 'Literals',
            compositionType: 'union',
          },
          line: 1,
          column: 12,
        },
        {
          messageId: 'noCompositionAlias',
          data: {
            typeName: 'Literals',
            compositionType: 'union',
          },
          line: 1,
          column: 17,
        },
      ],
    },
    {
      code: 'type Foo = {} | {};',
      options: [{ allowLiterals: 'never' }],
      errors: [
        {
          messageId: 'noCompositionAlias',
          data: {
            typeName: 'Literals',
            compositionType: 'union',
          },
          line: 1,
          column: 12,
        },
        {
          messageId: 'noCompositionAlias',
          data: {
            typeName: 'Literals',
            compositionType: 'union',
          },
          line: 1,
          column: 17,
        },
      ],
    },
    {
      code: 'type Foo = {} | {};',
      options: [{ allowLiterals: 'in-intersections' }],
      errors: [
        {
          messageId: 'noCompositionAlias',
          data: {
            typeName: 'Literals',
            compositionType: 'union',
          },
          line: 1,
          column: 12,
        },
        {
          messageId: 'noCompositionAlias',
          data: {
            typeName: 'Literals',
            compositionType: 'union',
          },
          line: 1,
          column: 17,
        },
      ],
    },
    {
      code: 'type Foo = {} & {};',
      errors: [
        {
          messageId: 'noCompositionAlias',
          data: {
            typeName: 'Literals',
            compositionType: 'intersection',
          },
          line: 1,
          column: 12,
        },
        {
          messageId: 'noCompositionAlias',
          data: {
            typeName: 'Literals',
            compositionType: 'intersection',
          },
          line: 1,
          column: 17,
        },
      ],
    },
    {
      code: 'type Foo = {} & {};',
      options: [{ allowLiterals: 'never' }],
      errors: [
        {
          messageId: 'noCompositionAlias',
          data: {
            typeName: 'Literals',
            compositionType: 'intersection',
          },
          line: 1,
          column: 12,
        },
        {
          messageId: 'noCompositionAlias',
          data: {
            typeName: 'Literals',
            compositionType: 'intersection',
          },
          line: 1,
          column: 17,
        },
      ],
    },
    {
      code: 'type Foo = {} & {};',
      options: [{ allowLiterals: 'in-unions' }],
      errors: [
        {
          messageId: 'noCompositionAlias',
          data: {
            typeName: 'Literals',
            compositionType: 'intersection',
          },
          line: 1,
          column: 12,
        },
        {
          messageId: 'noCompositionAlias',
          data: {
            typeName: 'Literals',
            compositionType: 'intersection',
          },
          line: 1,
          column: 17,
        },
      ],
    },
    {
      code: "type Foo = string & {} | 'a' | 1;",
      options: [{ allowAliases: 'in-unions', allowLiterals: 'in-unions' }],
      errors: [
        {
          messageId: 'noCompositionAlias',
          data: {
            typeName: 'Aliases',
            compositionType: 'intersection',
          },
          line: 1,
          column: 12,
        },
        {
          messageId: 'noCompositionAlias',
          data: {
            typeName: 'Literals',
            compositionType: 'intersection',
          },
          line: 1,
          column: 21,
        },
      ],
    },
    {
      code: "type Foo = string & {} | 'a' | 1;",
      options: [
        {
          allowAliases: 'in-intersections',
          allowLiterals: 'in-unions',
        },
      ],
      errors: [
        {
          messageId: 'noCompositionAlias',
          data: {
            typeName: 'Literals',
            compositionType: 'intersection',
          },
          line: 1,
          column: 21,
        },
        {
          messageId: 'noCompositionAlias',
          data: {
            typeName: 'Aliases',
            compositionType: 'union',
          },
          line: 1,
          column: 26,
        },
        {
          messageId: 'noCompositionAlias',
          data: {
            typeName: 'Aliases',
            compositionType: 'union',
          },
          line: 1,
          column: 32,
        },
      ],
    },
    {
      code: `
type Foo<T> = {
    readonly [P in keyof T] : T[P]
};
            `,
      errors: [
        {
          messageId: 'noTypeAlias',
          data: {
            alias: 'mapped types',
          },
          line: 2,
          column: 15,
        },
      ],
    },
    {
      code: `
type Foo<T> = {
    readonly [P in keyof T] : T[P]
};
            `,
      options: [{ allowMappedTypes: 'never' }],
      errors: [
        {
          messageId: 'noTypeAlias',
          data: {
            alias: 'mapped types',
          },
          line: 2,
          column: 15,
        },
      ],
    },
    {
      code: `
type Foo<T> = {
    readonly [P in keyof T] : T[P]
};
            `,
      options: [{ allowMappedTypes: 'in-unions' }],
      errors: [
        {
          messageId: 'noTypeAlias',
          data: {
            alias: 'mapped types',
          },
          line: 2,
          column: 15,
        },
      ],
    },
    {
      code: `
type Foo<T> = {
    readonly [P in keyof T] : T[P]
};
            `,
      options: [{ allowMappedTypes: 'in-intersections' }],
      errors: [
        {
          messageId: 'noTypeAlias',
          data: {
            alias: 'mapped types',
          },
          line: 2,
          column: 15,
        },
      ],
    },
    {
      code: `
type Foo<T> = {
    readonly [P in keyof T] : T[P]
};
            `,
      options: [{ allowMappedTypes: 'in-unions-and-intersections' }],
      errors: [
        {
          messageId: 'noTypeAlias',
          data: {
            alias: 'mapped types',
          },
          line: 2,
          column: 15,
        },
      ],
    },
    {
      code: `
type Foo<T> = {
    readonly [P in keyof T] : T[P]
} | {
    readonly [P in keyof T] : T[P]
};
            `,
      errors: [
        {
          messageId: 'noCompositionAlias',
          data: {
            typeName: 'Mapped types',
            compositionType: 'union',
          },
          line: 2,
          column: 15,
        },
        {
          messageId: 'noCompositionAlias',
          data: {
            typeName: 'Mapped types',
            compositionType: 'union',
          },
          line: 4,
          column: 5,
        },
      ],
    },
    {
      code: `
type Foo<T> = {
    readonly [P in keyof T] : T[P]
} | {
    readonly [P in keyof T] : T[P]
};
            `,
      options: [{ allowMappedTypes: 'never' }],
      errors: [
        {
          messageId: 'noCompositionAlias',
          data: {
            typeName: 'Mapped types',
            compositionType: 'union',
          },
          line: 2,
          column: 15,
        },
        {
          messageId: 'noCompositionAlias',
          data: {
            typeName: 'Mapped types',
            compositionType: 'union',
          },
          line: 4,
          column: 5,
        },
      ],
    },
    {
      code: `
type Foo<T> = {
    readonly [P in keyof T] : T[P]
} | {
    readonly [P in keyof T] : T[P]
};
            `,
      options: [{ allowMappedTypes: 'in-intersections' }],
      errors: [
        {
          messageId: 'noCompositionAlias',
          data: {
            typeName: 'Mapped types',
            compositionType: 'union',
          },
          line: 2,
          column: 15,
        },
        {
          messageId: 'noCompositionAlias',
          data: {
            typeName: 'Mapped types',
            compositionType: 'union',
          },
          line: 4,
          column: 5,
        },
      ],
    },
    {
      code: `
type Foo<T> = {
    readonly [P in keyof T] : T[P]
} & {
    readonly [P in keyof T] : T[P]
};
            `,
      errors: [
        {
          messageId: 'noCompositionAlias',
          data: {
            typeName: 'Mapped types',
            compositionType: 'intersection',
          },
          line: 2,
          column: 15,
        },
        {
          messageId: 'noCompositionAlias',
          data: {
            typeName: 'Mapped types',
            compositionType: 'intersection',
          },
          line: 4,
          column: 5,
        },
      ],
    },
    {
      code: `
type Foo<T> = {
    readonly [P in keyof T] : T[P]
} & {
    readonly [P in keyof T] : T[P]
};
            `,
      options: [{ allowMappedTypes: 'never' }],
      errors: [
        {
          messageId: 'noCompositionAlias',
          data: {
            typeName: 'Mapped types',
            compositionType: 'intersection',
          },
          line: 2,
          column: 15,
        },
        {
          messageId: 'noCompositionAlias',
          data: {
            typeName: 'Mapped types',
            compositionType: 'intersection',
          },
          line: 4,
          column: 5,
        },
      ],
    },
    {
      code: `
type Foo<T> = {
    readonly [P in keyof T] : T[P]
} & {
    readonly [P in keyof T] : T[P]
};
            `,
      options: [{ allowMappedTypes: 'in-unions' }],
      errors: [
        {
          messageId: 'noCompositionAlias',
          data: {
            typeName: 'Mapped types',
            compositionType: 'intersection',
          },
          line: 2,
          column: 15,
        },
        {
          messageId: 'noCompositionAlias',
          data: {
            typeName: 'Mapped types',
            compositionType: 'intersection',
          },
          line: 4,
<<<<<<< HEAD
          column: 5,
        },
      ],
    },
  ],
=======
          column: 5
        }
      ]
    },
    {
      // https://github.com/typescript-eslint/typescript-eslint/issues/270
      code: `export type ButtonProps = JSX.IntrinsicElements['button'];`,
      errors: [
        {
          messageId: 'noTypeAlias',
          data: {
            alias: 'aliases'
          },
          line: 1,
          column: 27
        }
      ]
    }
  ]
>>>>>>> 14646964
});<|MERGE_RESOLUTION|>--- conflicted
+++ resolved
@@ -2885,16 +2885,9 @@
             compositionType: 'intersection',
           },
           line: 4,
-<<<<<<< HEAD
           column: 5,
         },
       ],
-    },
-  ],
-=======
-          column: 5
-        }
-      ]
     },
     {
       // https://github.com/typescript-eslint/typescript-eslint/issues/270
@@ -2903,13 +2896,12 @@
         {
           messageId: 'noTypeAlias',
           data: {
-            alias: 'aliases'
-          },
-          line: 1,
-          column: 27
-        }
-      ]
-    }
-  ]
->>>>>>> 14646964
+            alias: 'aliases',
+          },
+          line: 1,
+          column: 27,
+        },
+      ],
+    },
+  ],
 });