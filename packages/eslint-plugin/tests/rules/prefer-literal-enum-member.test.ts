--- conflicted
+++ resolved
@@ -417,74 +417,39 @@
       `,
       errors: [
         {
-<<<<<<< HEAD
-          messageId: 'notLiteralOrBitwiseExpression',
+          column: 3,
           line: 4,
-=======
->>>>>>> 4cafe05f
-          column: 3,
-          line: 4,
-          messageId: 'notLiteral',
-        },
-        {
-<<<<<<< HEAD
-          messageId: 'notLiteralOrBitwiseExpression',
-          line: 5,
-=======
->>>>>>> 4cafe05f
-          column: 3,
-          line: 5,
-          messageId: 'notLiteral',
-        },
-        {
-<<<<<<< HEAD
-          messageId: 'notLiteralOrBitwiseExpression',
+          messageId: 'notLiteralOrBitwiseExpression',
+        },
+        {
+          column: 3,
+          line: 5,
+          messageId: 'notLiteralOrBitwiseExpression',
+        },
+        {
+          column: 3,
           line: 6,
-=======
->>>>>>> 4cafe05f
-          column: 3,
-          line: 6,
-          messageId: 'notLiteral',
-        },
-        {
-<<<<<<< HEAD
-          messageId: 'notLiteralOrBitwiseExpression',
+          messageId: 'notLiteralOrBitwiseExpression',
+        },
+        {
+          column: 3,
           line: 7,
-=======
->>>>>>> 4cafe05f
-          column: 3,
-          line: 7,
-          messageId: 'notLiteral',
-        },
-        {
-<<<<<<< HEAD
-          messageId: 'notLiteralOrBitwiseExpression',
+          messageId: 'notLiteralOrBitwiseExpression',
+        },
+        {
+          column: 3,
           line: 8,
-=======
->>>>>>> 4cafe05f
-          column: 3,
-          line: 8,
-          messageId: 'notLiteral',
-        },
-        {
-<<<<<<< HEAD
-          messageId: 'notLiteralOrBitwiseExpression',
+          messageId: 'notLiteralOrBitwiseExpression',
+        },
+        {
+          column: 3,
           line: 9,
-=======
->>>>>>> 4cafe05f
-          column: 3,
-          line: 9,
-          messageId: 'notLiteral',
-        },
-        {
-<<<<<<< HEAD
-          messageId: 'notLiteralOrBitwiseExpression',
+          messageId: 'notLiteralOrBitwiseExpression',
+        },
+        {
+          column: 3,
           line: 10,
-=======
->>>>>>> 4cafe05f
-          column: 3,
-          line: 10,
-          messageId: 'notLiteral',
+          messageId: 'notLiteralOrBitwiseExpression',
         },
       ],
       options: [{ allowBitwiseExpressions: true }],
@@ -500,24 +465,14 @@
       `,
       errors: [
         {
-<<<<<<< HEAD
-          messageId: 'notLiteralOrBitwiseExpression',
-          line: 5,
-=======
->>>>>>> 4cafe05f
-          column: 3,
-          line: 5,
-          messageId: 'notLiteral',
-        },
-        {
-<<<<<<< HEAD
-          messageId: 'notLiteralOrBitwiseExpression',
+          column: 3,
+          line: 5,
+          messageId: 'notLiteralOrBitwiseExpression',
+        },
+        {
+          column: 3,
           line: 6,
-=======
->>>>>>> 4cafe05f
-          column: 3,
-          line: 6,
-          messageId: 'notLiteral',
+          messageId: 'notLiteralOrBitwiseExpression',
         },
       ],
       options: [{ allowBitwiseExpressions: true }],
