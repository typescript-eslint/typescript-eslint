import { RuleTester } from '@typescript-eslint/rule-tester';

import rule from '../../src/rules/no-duplicate-type-constituents';
import { getFixturesRootDir } from '../RuleTester';

const rootPath = getFixturesRootDir();

const ruleTester = new RuleTester({
  parser: '@typescript-eslint/parser',
  parserOptions: {
    tsconfigRootDir: rootPath,
    project: './tsconfig.json',
  },
});

ruleTester.run('no-duplicate-type-constituents', rule, {
  valid: [
    {
      code: 'type T = 1 | 2;',
    },
    {
      code: "type T = 1 | '1';",
    },
    {
      code: 'type T = true & boolean;',
    },
    {
      code: 'type T = null | undefined;',
    },
    {
      code: 'type T = any | unknown;',
    },
    {
      code: 'type T = { a: string } | { b: string };',
    },
    {
      code: 'type T = { a: string; b: number } | { b: number; a: string };',
    },
    {
      code: 'type T = { a: string | number };',
    },
    {
      code: 'type T = Set<string> | Set<number>;',
    },
    {
      code: 'type T = Class<string> | Class<number>;',
    },
    {
      code: 'type T = string[] | number[];',
    },
    {
      code: 'type T = string[][] | string[];',
    },
    {
      code: 'type T = [1, 2, 3] | [1, 2, 4];',
    },
    {
      code: 'type T = [1, 2, 3] | [1, 2, 3, 4];',
    },
    {
      code: "type T = 'A' | string[];",
    },
    {
      code: 'type T = (() => string) | (() => void);',
    },
    {
      code: 'type T = () => string | void;',
    },
    {
      code: 'type T = () => null | undefined;',
    },
    {
      code: 'type T = (arg: string | number) => void;',
    },
    {
      code: 'type T = A | A;',
    },
    {
      code: `
type A = 'A';
type B = 'B';
type T = A | B;
      `,
    },
    {
      code: `
type A = 'A';
type B = 'B';
const a: A | B = 'A';
      `,
    },
    {
      code: `
type A = 'A';
type B = 'B';
type T = A | /* comment */ B;
      `,
    },
    {
      code: `
type A = 'A';
type B = 'B';
type T = 'A' | 'B';
      `,
    },
    {
      code: `
type A = 'A';
type B = 'B';
type C = 'C';
type T = A | B | C;
      `,
    },
    {
      code: 'type T = readonly string[] | string[];',
    },
    {
      code: `
type A = 'A';
type B = 'B';
type C = 'C';
type D = 'D';
type T = (A | B) | (C | D);
      `,
    },
    {
      code: `
type A = 'A';
type B = 'B';
type T = (A | B) | (A & B);
      `,
    },
    {
      code: `
type A = 'A';
type B = 'B';
type T = Record<string, A | B>;
      `,
    },
    {
      code: 'type T = A | A;',
      options: [
        {
          ignoreUnions: true,
        },
      ],
    },
    {
      code: 'type T = A & A;',
      options: [
        {
          ignoreIntersections: true,
        },
      ],
    },
<<<<<<< HEAD
    { code: '(a: string | undefined) => {};' },
=======
    {
      code: 'type T = Class<string> | Class<string>;',
    },
    {
      code: 'type T = A | A | string;',
    },
>>>>>>> 56bf0200
  ],
  invalid: [
    {
      code: 'type T = 1 | 1;',
      output: `type T = 1  ;`,
      errors: [
        {
          messageId: 'duplicate',
          data: {
            type: 'Union',
            previous: '1',
          },
        },
      ],
    },
    {
      code: 'type T = true & true;',
      output: `type T = true  ;`,
      errors: [
        {
          messageId: 'duplicate',
          data: {
            type: 'Intersection',
            previous: 'true',
          },
        },
      ],
    },
    {
      code: 'type T = null | null;',
      output: `type T = null  ;`,
      errors: [
        {
          messageId: 'duplicate',
          data: {
            type: 'Union',
            previous: 'null',
          },
        },
      ],
    },
    {
      code: 'type T = any | any;',
      output: `type T = any  ;`,
      errors: [
        {
          messageId: 'duplicate',
          data: {
            type: 'Union',
            previous: 'any',
          },
        },
      ],
    },
    {
      code: 'type T = { a: string | string };',
      output: `type T = { a: string   };`,
      errors: [
        {
          messageId: 'duplicate',
          data: {
            type: 'Union',
            previous: 'string',
          },
        },
      ],
    },
    {
      code: 'type T = { a: string } | { a: string };',
      output: `type T = { a: string }  ;`,
      errors: [
        {
          messageId: 'duplicate',
          data: {
            type: 'Union',
            previous: '{ a: string }',
          },
        },
      ],
    },
    {
      code: 'type T = { a: string; b: number } | { a: string; b: number };',
      output: `type T = { a: string; b: number }  ;`,
      errors: [
        {
          messageId: 'duplicate',
          data: {
            type: 'Union',
            previous: '{ a: string; b: number }',
          },
        },
      ],
    },
    {
      code: 'type T = Set<string> | Set<string>;',
      output: `type T = Set<string>  ;`,
      errors: [
        {
          messageId: 'duplicate',
          data: {
            type: 'Union',
            previous: 'Set<string>',
          },
        },
      ],
    },
    {
      code: `
type IsArray<T> = T extends any[] ? true : false;
type ActuallyDuplicated = IsArray<number> | IsArray<string>;
      `,
      output: `
type IsArray<T> = T extends any[] ? true : false;
type ActuallyDuplicated = IsArray<number>  ;
      `,
      errors: [
        {
          messageId: 'duplicate',
          data: {
            type: 'Union',
            previous: 'IsArray<number>',
          },
        },
      ],
    },
    {
      code: 'type T = string[] | string[];',
      output: `type T = string[]  ;`,
      errors: [
        {
          messageId: 'duplicate',
          data: {
            type: 'Union',
            previous: 'string[]',
          },
        },
      ],
    },
    {
      code: 'type T = string[][] | string[][];',
      output: `type T = string[][]  ;`,
      errors: [
        {
          messageId: 'duplicate',
          data: {
            type: 'Union',
            previous: 'string[][]',
          },
        },
      ],
    },
    {
      code: 'type T = [1, 2, 3] | [1, 2, 3];',
      output: `type T = [1, 2, 3]  ;`,
      errors: [
        {
          messageId: 'duplicate',
          data: {
            type: 'Union',
            previous: '[1, 2, 3]',
          },
        },
      ],
    },
    {
      code: 'type T = () => string | string;',
      output: `type T = () => string  ;`,
      errors: [
        {
          messageId: 'duplicate',
          data: {
            type: 'Union',
            previous: 'string',
          },
        },
      ],
    },
    {
      code: 'type T = () => null | null;',
      output: `type T = () => null  ;`,
      errors: [
        {
          messageId: 'duplicate',
          data: {
            type: 'Union',
            previous: 'null',
          },
        },
      ],
    },
    {
      code: 'type T = (arg: string | string) => void;',
      output: `type T = (arg: string  ) => void;`,
      errors: [
        {
          messageId: 'duplicate',
          data: {
            type: 'Union',
            previous: 'string',
          },
        },
      ],
    },
    {
      code: "type T = 'A' | 'A';",
      output: `type T = 'A'  ;`,
      errors: [
        {
          messageId: 'duplicate',
          data: {
            type: 'Union',
            previous: "'A'",
          },
        },
      ],
    },
    {
      code: `
type A = 'A';
type T = A | A;
      `,
      output: `
type A = 'A';
type T = A  ;
      `,
      errors: [
        {
          messageId: 'duplicate',
          data: {
            type: 'Union',
            previous: 'A',
          },
        },
      ],
    },
    {
      code: `
type A = 'A';
const a: A | A = 'A';
      `,
      output: `
type A = 'A';
const a: A   = 'A';
      `,
      errors: [
        {
          messageId: 'duplicate',
          data: {
            type: 'Union',
            previous: 'A',
          },
        },
      ],
    },
    {
      code: `
type A = 'A';
type T = A | /* comment */ A;
      `,
      output: `
type A = 'A';
type T = A  /* comment */ ;
      `,
      errors: [
        {
          messageId: 'duplicate',
          data: {
            type: 'Union',
            previous: 'A',
          },
        },
      ],
    },
    {
      code: `
type A1 = 'A';
type A2 = 'A';
type A3 = 'A';
type T = A1 | A2 | A3;
      `,
      output: `
type A1 = 'A';
type A2 = 'A';
type A3 = 'A';
type T = A1    ;
      `,
      errors: [
        {
          messageId: 'duplicate',
          data: {
            type: 'Union',
            previous: 'A1',
          },
        },
        {
          messageId: 'duplicate',
          data: {
            type: 'Union',
            previous: 'A1',
          },
        },
      ],
    },
    {
      code: `
type A = 'A';
type B = 'B';
type T = A | B | A;
      `,
      output: `
type A = 'A';
type B = 'B';
type T = A | B  ;
      `,
      errors: [
        {
          messageId: 'duplicate',
          data: {
            type: 'Union',
            previous: 'A',
          },
        },
      ],
    },
    {
      code: `
type A = 'A';
type B = 'B';
type T = A | B | A | B;
      `,
      output: `
type A = 'A';
type B = 'B';
type T = A | B    ;
      `,
      errors: [
        {
          messageId: 'duplicate',
          data: {
            type: 'Union',
            previous: 'A',
          },
        },
        {
          messageId: 'duplicate',
          data: {
            type: 'Union',
            previous: 'B',
          },
        },
      ],
    },
    {
      code: `
type A = 'A';
type B = 'B';
type T = A | B | A | A;
      `,
      output: `
type A = 'A';
type B = 'B';
type T = A | B    ;
      `,
      errors: [
        {
          messageId: 'duplicate',
          data: {
            type: 'Union',
            previous: 'A',
          },
        },
        {
          messageId: 'duplicate',
          data: {
            type: 'Union',
            previous: 'A',
          },
        },
      ],
    },
    {
      code: `
type A = 'A';
type B = 'B';
type C = 'C';
type T = A | B | A | C;
      `,
      output: `
type A = 'A';
type B = 'B';
type C = 'C';
type T = A | B   | C;
      `,
      errors: [
        {
          messageId: 'duplicate',
          data: {
            type: 'Union',
            previous: 'A',
          },
        },
      ],
    },
    {
      code: `
type A = 'A';
type B = 'B';
type T = (A | B) | (A | B);
      `,
      output: `
type A = 'A';
type B = 'B';
type T = (A | B)  ;
      `,
      errors: [
        {
          messageId: 'duplicate',
          data: {
            type: 'Union',
            previous: 'A | B',
          },
        },
      ],
    },
    {
      code: `
type A = 'A';
type T = A | (A | A);
      `,
      output: `
type A = 'A';
type T = A  ;
      `,
      errors: [
        {
          messageId: 'duplicate',
          data: {
            type: 'Union',
            previous: `A`,
          },
        },
        {
          messageId: 'duplicate',
          data: {
            type: 'Union',
            previous: 'A',
          },
        },
      ],
    },
    {
      code: `
type A = 'A';
type B = 'B';
type C = 'C';
type D = 'D';
type F = (A | B) | (A | B) | ((C | D) & (A | B)) | (A | B);
      `,
      output: `
type A = 'A';
type B = 'B';
type C = 'C';
type D = 'D';
type F = (A | B)   | ((C | D) & (A | B))  ;
      `,
      errors: [
        {
          messageId: 'duplicate',
          data: {
            type: 'Union',
            previous: 'A | B',
          },
        },
        {
          messageId: 'duplicate',
          data: {
            type: 'Union',
            previous: 'A | B',
          },
        },
      ],
    },
    {
      code: `
type A = 'A';
type T = Record<string, A | A>;
      `,
      output: `
type A = 'A';
type T = Record<string, A  >;
      `,
      errors: [
        {
          messageId: 'duplicate',
          data: {
            type: 'Union',
            previous: 'A',
          },
        },
      ],
    },
    {
<<<<<<< HEAD
      code: '(a?: string | undefined) => {};',
      errors: [{ messageId: 'unnecessary' }],
      output: '(a?: string  ) => {};',
    },
    {
      code: `
        type T = undefined;
        (arg?: T | string) => {};
      `,
      errors: [{ messageId: 'unnecessary' }],
      output: `
        type T = undefined;
        (arg?:   string) => {};
      `,
=======
      code: 'type T = A | A | string | string;',
      output: 'type T = A | A | string  ;',
      errors: [
        {
          messageId: 'duplicate',
          data: {
            type: 'Union',
            previous: 'string',
          },
        },
      ],
>>>>>>> 56bf0200
    },
  ],
});<|MERGE_RESOLUTION|>--- conflicted
+++ resolved
@@ -153,16 +153,13 @@
         },
       ],
     },
-<<<<<<< HEAD
+    {
+      code: 'type T = Class<string> | Class<string>;',
+    },
+    {
+      code: 'type T = A | A | string;',
+    },
     { code: '(a: string | undefined) => {};' },
-=======
-    {
-      code: 'type T = Class<string> | Class<string>;',
-    },
-    {
-      code: 'type T = A | A | string;',
-    },
->>>>>>> 56bf0200
   ],
   invalid: [
     {
@@ -665,7 +662,19 @@
       ],
     },
     {
-<<<<<<< HEAD
+      code: 'type T = A | A | string | string;',
+      output: 'type T = A | A | string  ;',
+      errors: [
+        {
+          messageId: 'duplicate',
+          data: {
+            type: 'Union',
+            previous: 'string',
+          },
+        },
+      ],
+    },
+    {
       code: '(a?: string | undefined) => {};',
       errors: [{ messageId: 'unnecessary' }],
       output: '(a?: string  ) => {};',
@@ -680,19 +689,6 @@
         type T = undefined;
         (arg?:   string) => {};
       `,
-=======
-      code: 'type T = A | A | string | string;',
-      output: 'type T = A | A | string  ;',
-      errors: [
-        {
-          messageId: 'duplicate',
-          data: {
-            type: 'Union',
-            previous: 'string',
-          },
-        },
-      ],
->>>>>>> 56bf0200
     },
   ],
 });