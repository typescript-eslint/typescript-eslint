--- conflicted
+++ resolved
@@ -46,10 +46,10 @@
 const a = function (a: Foo = new Foo<string>()) {};
     `,
     {
-<<<<<<< HEAD
       code: 'let a: Uint8Array<ArrayBufferLike> = new Uint8Array();',
       options: ['constructor', { ignore: ['Uint8Array'] }],
-=======
+    },
+    {
       code: `
 const foo: Foo<string> = new Foo();
       `,
@@ -58,7 +58,6 @@
           isolatedDeclarations: true,
         },
       },
->>>>>>> c1980522
     },
     // type-annotation
     {
