<<<<<<< HEAD
import fs from 'node:fs';
import * as path from 'node:path';
=======
import * as fs from 'node:fs/promises';
import path from 'node:path';
>>>>>>> e7f5e36e

import rules from '../../src/rules';

describe('./src/rules/index.ts', async () => {
  const ruleNames = Object.keys(rules)
    .map(name => `${name}.ts`)
    .sort();
<<<<<<< HEAD
  const files = fs
    .readdirSync(path.join(__dirname, '..', '..', 'src', 'rules'))
    .filter(file => file !== 'index.ts' && file.endsWith('.ts'));
=======
  const files = (
    await fs.readdir(path.join(__dirname, '..', '..', 'src', 'rules'), {
      encoding: 'utf-8',
    })
  ).filter(file => file !== 'index.ts' && file.endsWith('.ts'));
>>>>>>> e7f5e36e

  it('imports all available rule modules', () => {
    expect(ruleNames).toStrictEqual(files);
  });
});<|MERGE_RESOLUTION|>--- conflicted
+++ resolved
@@ -1,10 +1,5 @@
-<<<<<<< HEAD
-import fs from 'node:fs';
-import * as path from 'node:path';
-=======
 import * as fs from 'node:fs/promises';
 import path from 'node:path';
->>>>>>> e7f5e36e
 
 import rules from '../../src/rules';
 
@@ -12,17 +7,11 @@
   const ruleNames = Object.keys(rules)
     .map(name => `${name}.ts`)
     .sort();
-<<<<<<< HEAD
-  const files = fs
-    .readdirSync(path.join(__dirname, '..', '..', 'src', 'rules'))
-    .filter(file => file !== 'index.ts' && file.endsWith('.ts'));
-=======
   const files = (
     await fs.readdir(path.join(__dirname, '..', '..', 'src', 'rules'), {
       encoding: 'utf-8',
     })
   ).filter(file => file !== 'index.ts' && file.endsWith('.ts'));
->>>>>>> e7f5e36e
 
   it('imports all available rule modules', () => {
     expect(ruleNames).toStrictEqual(files);
