--- conflicted
+++ resolved
@@ -618,29 +618,6 @@
       ],
     },
     {
-<<<<<<< HEAD
-      // has dangerous default case
-      options: [{ allowDefaultCase: false }],
-      code: `
-type MyUnion = 'foo' | 'bar' | 'baz';
-
-declare const myUnion: MyUnion;
-
-switch (myUnion) {
-  case 'foo':
-  case 'bar':
-  case 'baz': {
-    break;
-  }
-  default: {
-    break;
-  }
-}
-      `,
-      errors: [
-        {
-          messageId: 'dangerousDefaultCase',
-=======
       code: `
 const value: number = Math.floor(Math.random() * 3);
 switch (value) {
@@ -744,8 +721,33 @@
       `,
             },
           ],
->>>>>>> 705370ac
-        },
+        },
+      },
+        {
+      code: noFormat`
+
+
+      // has dangerous default case
+      options: [{ allowDefaultCase: false }],
+      code: `
+type MyUnion = 'foo' | 'bar' | 'baz';
+
+declare const myUnion: MyUnion;
+
+switch (myUnion) {
+  case 'foo':
+  case 'bar':
+  case 'baz': {
+    break;
+  }
+  default: {
+    break;
+  }
+}
+      `,
+      errors: [
+        {
+          messageId: 'dangerousDefaultCase',
       ],
     },
   ],
