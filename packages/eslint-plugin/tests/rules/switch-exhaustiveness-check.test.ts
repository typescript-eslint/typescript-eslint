--- conflicted
+++ resolved
@@ -813,49 +813,23 @@
     },
     {
       code: `
-<<<<<<< HEAD
-declare const value: number;
-
-switch (value) {
-  case 0:
-    break;
-  case 1:
-    break;
-
-  // no default
-=======
 declare const literal: 'a' | 'b';
 switch (literal) {
   case 'a':
     break;
   case 'b':
     break;
->>>>>>> ac187498
-}
-      `,
-      options: [
-        {
-<<<<<<< HEAD
-          requireDefaultForNonUnion: true,
-=======
+}
+      `,
+      options: [
+        {
+          requireDefaultForNonUnion: true,
           considerDefaultExhaustiveForUnions: true,
->>>>>>> ac187498
-        },
-      ],
-    },
-    {
-      code: `
-<<<<<<< HEAD
-declare const value: 'a' | 'b';
-
-switch (value) {
-  case 'a':
-    break;
-
-  // no default
-}
-      `,
-=======
+        },
+      ],
+    },
+  {
+      code:`
 declare const literal: 'a' | 'b';
 switch (literal) {
   case 'a':
@@ -935,7 +909,33 @@
           considerDefaultExhaustiveForUnions: true,
         },
       ],
->>>>>>> ac187498
+    },
+    {
+      code: `
+declare const value: number;
+switch (value) {
+  case 0:
+    break;
+  case 1:
+    break;
+  // no default
+}
+      `,
+      options: [
+        {
+          requireDefaultForNonUnion: true,
+        },
+      ],
+    },
+    {
+      code: `
+declare const value: 'a' | 'b';
+switch (value) {
+  case 'a':
+    break;
+  // no default
+}
+      `,
     },
   ],
   invalid: [
@@ -2502,268 +2502,271 @@
     },
     {
       code: `
-<<<<<<< HEAD
+declare const literal: 'a' | 'b';
+
+switch (literal) {
+  case 'a':
+    break;
+  default:
+    break;
+}
+      `,
+      errors: [
+        {
+          messageId: 'dangerousDefaultCase',
+          column: 9,
+          line: 4,
+          suggestions: [
+            {
+              messageId: 'addMissingCases',
+              output: `
+declare const literal: 'a' | 'b';
+
+switch (literal) {
+  case 'a':
+    break;
+  case "b": { throw new Error('Not implemented yet: "b" case') }
+  default:
+    break;
+}
+      `,
+            },
+          ],
+        },
+      ],
+      options: [
+        {
+          allowDefaultCaseForExhaustiveSwitch: false,
+          considerDefaultExhaustiveForUnions: true,
+        },
+      ],
+    },
+    {
+      code: `
+declare const literal: 'a' | 'b';
+
+switch (literal) {
+  case 'a':
+    break;
+}
+      `,
+      errors: [
+        {
+          column: 9,
+          line: 4,
+          messageId: 'switchIsNotExhaustive',
+          suggestions: [
+            {
+              messageId: 'addMissingCases',
+              output: `
+declare const literal: 'a' | 'b';
+
+switch (literal) {
+  case 'a':
+    break;
+  case "b": { throw new Error('Not implemented yet: "b" case') }
+}
+      `,
+            },
+          ],
+        },
+      ],
+      options: [
+        {
+          considerDefaultExhaustiveForUnions: true,
+        },
+      ],
+    },
+    {
+      code: `
+declare const literal: 'a' | 'b';
+
+switch (literal) {
+  default:
+  case 'a':
+    break;
+}
+      `,
+      errors: [
+        {
+          column: 9,
+          line: 4,
+          messageId: 'switchIsNotExhaustive',
+          suggestions: [
+            {
+              messageId: 'addMissingCases',
+              output: `
+declare const literal: 'a' | 'b';
+
+switch (literal) {
+  case "b": { throw new Error('Not implemented yet: "b" case') }
+  default:
+  case 'a':
+    break;
+}
+      `,
+            },
+          ],
+        },
+      ],
+      options: [
+        {
+          considerDefaultExhaustiveForUnions: true,
+        },
+      ],
+    },
+    {
+      code: `
+declare const literal: 'a' | 'b' | 'c';
+
+switch (literal) {
+  case 'a':
+    break;
+  default:
+    break;
+}
+      `,
+      errors: [
+        {
+          column: 9,
+          line: 4,
+          messageId: 'switchIsNotExhaustive',
+          suggestions: [
+            {
+              messageId: 'addMissingCases',
+              output: `
+declare const literal: 'a' | 'b' | 'c';
+
+switch (literal) {
+  case 'a':
+    break;
+  case "b": { throw new Error('Not implemented yet: "b" case') }
+  case "c": { throw new Error('Not implemented yet: "c" case') }
+  default:
+    break;
+}
+      `,
+            },
+          ],
+        },
+      ],
+      options: [
+        {
+          considerDefaultExhaustiveForUnions: true,
+        },
+      ],
+    },
+    {
+      code: `
+enum MyEnum {
+  Foo = 'Foo',
+  Bar = 'Bar',
+  Baz = 'Baz',
+}
+
+declare const myEnum: MyEnum;
+
+switch (myEnum) {
+  case MyEnum.Foo:
+    break;
+  default: {
+    break;
+  }
+}
+      `,
+      errors: [
+        {
+          column: 9,
+          line: 10,
+          messageId: 'switchIsNotExhaustive',
+          suggestions: [
+            {
+              messageId: 'addMissingCases',
+              output: `
+enum MyEnum {
+  Foo = 'Foo',
+  Bar = 'Bar',
+  Baz = 'Baz',
+}
+
+declare const myEnum: MyEnum;
+
+switch (myEnum) {
+  case MyEnum.Foo:
+    break;
+  case MyEnum.Bar: { throw new Error('Not implemented yet: MyEnum.Bar case') }
+  case MyEnum.Baz: { throw new Error('Not implemented yet: MyEnum.Baz case') }
+  default: {
+    break;
+  }
+}
+      `,
+            },
+          ],
+        },
+      ],
+      options: [
+        {
+          considerDefaultExhaustiveForUnions: true,
+        },
+      ],
+    },
+    {
+      code: `
+declare const value: boolean;
+switch (value) {
+  default: {
+    break;
+  }
+}
+      `,
+      errors: [
+        {
+          column: 9,
+          line: 3,
+          messageId: 'switchIsNotExhaustive',
+          suggestions: [
+            {
+              messageId: 'addMissingCases',
+              output: `
+declare const value: boolean;
+switch (value) {
+  case false: { throw new Error('Not implemented yet: false case') }
+  case true: { throw new Error('Not implemented yet: true case') }
+  default: {
+    break;
+  }
+}
+      `,
+            },
+          ],
+        },
+      ],
+      options: [
+        {
+          considerDefaultExhaustiveForUnions: true,
+        },
+      ],
+    },
+    {
+      code: `
 declare const myValue: 'a' | 'b';
-
 switch (myValue) {
   case 'a':
     return 'a';
   case 'b':
     return 'b';
-
   // no default
-=======
-declare const literal: 'a' | 'b';
-
-switch (literal) {
-  case 'a':
-    break;
-  default:
-    break;
-}
-      `,
-      errors: [
-        {
-          column: 9,
-          line: 4,
-          messageId: 'switchIsNotExhaustive',
-          suggestions: [
-            {
-              messageId: 'addMissingCases',
-              output: `
-declare const literal: 'a' | 'b';
-
-switch (literal) {
-  case 'a':
-    break;
-  case "b": { throw new Error('Not implemented yet: "b" case') }
-  default:
-    break;
-}
-      `,
-            },
-          ],
-        },
-      ],
-      options: [
-        {
-          considerDefaultExhaustiveForUnions: true,
-        },
-      ],
-    },
-    {
-      code: `
-declare const literal: 'a' | 'b';
-
-switch (literal) {
-  case 'a':
-    break;
-}
-      `,
-      errors: [
-        {
-          column: 9,
-          line: 4,
-          messageId: 'switchIsNotExhaustive',
-          suggestions: [
-            {
-              messageId: 'addMissingCases',
-              output: `
-declare const literal: 'a' | 'b';
-
-switch (literal) {
-  case 'a':
-    break;
-  case "b": { throw new Error('Not implemented yet: "b" case') }
-}
-      `,
-            },
-          ],
-        },
-      ],
-      options: [
-        {
-          considerDefaultExhaustiveForUnions: true,
-        },
-      ],
-    },
-    {
-      code: `
-declare const literal: 'a' | 'b';
-
-switch (literal) {
-  default:
-  case 'a':
-    break;
-}
-      `,
-      errors: [
-        {
-          column: 9,
-          line: 4,
-          messageId: 'switchIsNotExhaustive',
-          suggestions: [
-            {
-              messageId: 'addMissingCases',
-              output: `
-declare const literal: 'a' | 'b';
-
-switch (literal) {
-  case "b": { throw new Error('Not implemented yet: "b" case') }
-  default:
-  case 'a':
-    break;
-}
-      `,
-            },
-          ],
-        },
-      ],
-      options: [
-        {
-          considerDefaultExhaustiveForUnions: true,
-        },
-      ],
-    },
-    {
-      code: `
-declare const literal: 'a' | 'b' | 'c';
-
-switch (literal) {
-  case 'a':
-    break;
-  default:
-    break;
-}
-      `,
-      errors: [
-        {
-          column: 9,
-          line: 4,
-          messageId: 'switchIsNotExhaustive',
-          suggestions: [
-            {
-              messageId: 'addMissingCases',
-              output: `
-declare const literal: 'a' | 'b' | 'c';
-
-switch (literal) {
-  case 'a':
-    break;
-  case "b": { throw new Error('Not implemented yet: "b" case') }
-  case "c": { throw new Error('Not implemented yet: "c" case') }
-  default:
-    break;
-}
-      `,
-            },
-          ],
-        },
-      ],
-      options: [
-        {
-          considerDefaultExhaustiveForUnions: true,
-        },
-      ],
-    },
-    {
-      code: `
-enum MyEnum {
-  Foo = 'Foo',
-  Bar = 'Bar',
-  Baz = 'Baz',
-}
-
-declare const myEnum: MyEnum;
-
-switch (myEnum) {
-  case MyEnum.Foo:
-    break;
-  default: {
-    break;
-  }
-}
-      `,
-      errors: [
-        {
-          column: 9,
-          line: 10,
-          messageId: 'switchIsNotExhaustive',
-          suggestions: [
-            {
-              messageId: 'addMissingCases',
-              output: `
-enum MyEnum {
-  Foo = 'Foo',
-  Bar = 'Bar',
-  Baz = 'Baz',
-}
-
-declare const myEnum: MyEnum;
-
-switch (myEnum) {
-  case MyEnum.Foo:
-    break;
-  case MyEnum.Bar: { throw new Error('Not implemented yet: MyEnum.Bar case') }
-  case MyEnum.Baz: { throw new Error('Not implemented yet: MyEnum.Baz case') }
-  default: {
-    break;
-  }
-}
-      `,
-            },
-          ],
-        },
-      ],
-      options: [
-        {
-          considerDefaultExhaustiveForUnions: true,
-        },
-      ],
-    },
-    {
-      code: `
-declare const value: boolean;
-switch (value) {
-  default: {
-    break;
-  }
->>>>>>> ac187498
-}
-      `,
-      errors: [
-        {
-<<<<<<< HEAD
+}
+      `,
+      errors: [
+        {
           messageId: 'dangerousDefaultCase',
-=======
-          column: 9,
-          line: 3,
-          messageId: 'switchIsNotExhaustive',
-          suggestions: [
-            {
-              messageId: 'addMissingCases',
-              output: `
-declare const value: boolean;
-switch (value) {
-  case false: { throw new Error('Not implemented yet: false case') }
-  case true: { throw new Error('Not implemented yet: true case') }
-  default: {
-    break;
-  }
-}
-      `,
-            },
-          ],
->>>>>>> ac187498
-        },
-      ],
-      options: [
-        {
-<<<<<<< HEAD
-          allowDefaultCaseForExhaustiveSwitch: false,
-=======
-          considerDefaultExhaustiveForUnions: true,
->>>>>>> ac187498
+        },
+      ],
+      options: [
+        {
+          allowDefaultCaseForExhaustiveSwitch: false,
         },
       ],
     },
