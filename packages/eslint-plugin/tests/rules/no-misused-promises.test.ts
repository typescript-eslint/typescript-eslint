import rule from '../../src/rules/no-misused-promises';
import { RuleTester, getFixturesRootDir } from '../RuleTester';

const rootDir = getFixturesRootDir();

const ruleTester = new RuleTester({
  parserOptions: {
    ecmaVersion: 2018,
    tsconfigRootDir: rootDir,
    project: './tsconfig.json',
  },
  parser: '@typescript-eslint/parser',
});

ruleTester.run('no-misused-promises', rule, {
  valid: [
    `
if (true) {
}
    `,
    {
      code: `
if (Promise.resolve()) {
}
      `,
      options: [{ checksConditionals: false }],
    },
    `
if (true) {
} else if (false) {
} else {
}
    `,
    {
      code: `
if (Promise.resolve()) {
} else if (Promise.resolve()) {
} else {
}
      `,
      options: [{ checksConditionals: false }],
    },
    'for (;;) {}',
    'for (let i; i < 10; i++) {}',
    {
      code: 'for (let i; Promise.resolve(); i++) {}',
      options: [{ checksConditionals: false }],
    },
    'do {} while (true);',
    {
      code: 'do {} while (Promise.resolve());',
      options: [{ checksConditionals: false }],
    },
    'while (true) {}',
    {
      code: 'while (Promise.resolve()) {}',
      options: [{ checksConditionals: false }],
    },
    'true ? 123 : 456;',
    {
      code: 'Promise.resolve() ? 123 : 456;',
      options: [{ checksConditionals: false }],
    },
    `
if (!true) {
}
    `,
    {
      code: `
if (!Promise.resolve()) {
}
      `,
      options: [{ checksConditionals: false }],
    },
    '(await Promise.resolve()) || false;',
    {
      code: 'Promise.resolve() || false;',
      options: [{ checksConditionals: false }],
    },
    '(true && (await Promise.resolve())) || false;',
    {
      code: '(true && Promise.resolve()) || false;',
      options: [{ checksConditionals: false }],
    },
    'false || (true && Promise.resolve());',
    '(true && Promise.resolve()) || false;',
    `
async function test() {
  if (await Promise.resolve()) {
  }
}
    `,
    `
async function test() {
  const mixed: Promise | undefined = Promise.resolve();
  if (mixed) {
    await mixed;
  }
}
    `,
    `
if (~Promise.resolve()) {
}
    `,
    `
interface NotQuiteThenable {
  then(param: string): void;
  then(): void;
}
const value: NotQuiteThenable = { then() {} };
if (value) {
}
    `,
    '[1, 2, 3].forEach(val => {});',
    {
      code: '[1, 2, 3].forEach(async val => {});',
      options: [{ checksVoidReturn: false }],
    },
    'new Promise((resolve, reject) => resolve());',
    {
      code: 'new Promise(async (resolve, reject) => resolve());',
      options: [{ checksVoidReturn: false }],
    },
    `
Promise.all(
  ['abc', 'def'].map(async val => {
    await val;
  }),
);
    `,
    `
const fn: (arg: () => Promise<void> | void) => void = () => {};
fn(() => Promise.resolve());
    `,
    `
declare const returnsPromise: (() => Promise<void>) | null;
if (returnsPromise?.()) {
}
    `,
    `
declare const returnsPromise: { call: () => Promise<void> } | null;
if (returnsPromise?.call()) {
}
    `,
    'Promise.resolve() ?? false;',
    `
function test(a: Promise<void> | undefinded) {
  const foo = a ?? Promise.reject();
}
    `,
    `
function test(p: Promise<boolean> | undefined, bool: boolean) {
  if (p ?? bool) {
  }
}
    `,
    `
async function test(p: Promise<boolean | undefined>, bool: boolean) {
  if ((await p) ?? bool) {
  }
}
    `,
    `
async function test(p: Promise<boolean> | undefined) {
  if (await (p ?? Promise.reject())) {
  }
}
    `,
    `
let f;
f = async () => 10;
    `,
    `
let f: () => Promise<void>;
f = async () => 10;
const g = async () => 0;
const h: () => Promise<void> = async () => 10;
    `,
    `
const obj = {
  f: async () => 10,
};
    `,
    `
const f = async () => 123;
const obj = {
  f,
};
    `,
    `
const obj = {
  async f() {
    return 0;
  },
};
    `,
    `
type O = { f: () => Promise<void>; g: () => Promise<void> };
const g = async () => 0;
const obj: O = {
  f: async () => 10,
  g,
};
    `,
    `
type O = { f: () => Promise<void> };
const name = 'f';
const obj: O = {
  async [name]() {
    return 10;
  },
};
    `,
    `
const obj: number = {
  g() {
    return 10;
  },
};
    `,
    `
const obj = {
  f: async () => 'foo',
  async g() {
    return 0;
  },
};
    `,
    `
function f() {
  return async () => 0;
}
function g() {
  return;
}
    `,
    {
      code: `
type O = {
  bool: boolean;
  func: () => Promise<void>;
};
const Component = (obj: O) => null;
<Component bool func={async () => 10} />;
      `,
      filename: 'react.tsx',
    },
    {
      code: `
const Component: any = () => null;
<Component func={async () => 10} />;
      `,
      filename: 'react.tsx',
    },
    {
      code: `
<<<<<<< HEAD
type O = {
  func: () => void;
};
const Component = (obj: O) => null;
<Component func={async () => 0} />;
      `,
      filename: 'react.tsx',
      options: [{ checksVoidReturn: { attributes: false } }],
    },
    {
      code: `
[Promise.resolve(), Promise.reject()].forEach(async val => {
  await val;
});
      `,
      options: [{ checksVoidReturn: { arguments: false } }],
    },
    {
      code: `
type O = { f: () => void };
const obj: O = {
  f: async () => 'foo',
};
      `,
      options: [{ checksVoidReturn: { properties: false } }],
    },
    {
      code: `
function f(): () => void {
  return async () => 0;
}
      `,
      options: [{ checksVoidReturn: { returns: false } }],
    },
    {
      code: `
let f: () => void;
f = async () => {
  return 3;
};
      `,
      options: [{ checksVoidReturn: { variables: false } }],
=======
interface ItLike {
  (name: string, callback: () => Promise<void>): void;
  (name: string, callback: () => void): void;
}

declare const it: ItLike;

it('', async () => {});
      `,
    },
    {
      code: `
interface ItLike {
  (name: string, callback: () => void): void;
  (name: string, callback: () => Promise<void>): void;
}

declare const it: ItLike;

it('', async () => {});
      `,
    },
    {
      code: `
interface ItLike {
  (name: string, callback: () => void): void;
}
interface ItLike {
  (name: string, callback: () => Promise<void>): void;
}

declare const it: ItLike;

it('', async () => {});
      `,
    },
    {
      code: `
interface ItLike {
  (name: string, callback: () => Promise<void>): void;
}
interface ItLike {
  (name: string, callback: () => void): void;
}

declare const it: ItLike;

it('', async () => {});
      `,
>>>>>>> 56a09e98
    },
  ],

  invalid: [
    {
      code: `
if (Promise.resolve()) {
}
      `,
      errors: [
        {
          line: 2,
          messageId: 'conditional',
        },
      ],
    },
    {
      code: `
if (Promise.resolve()) {
} else if (Promise.resolve()) {
} else {
}
      `,
      errors: [
        {
          line: 2,
          messageId: 'conditional',
        },
        {
          line: 3,
          messageId: 'conditional',
        },
      ],
    },
    {
      code: 'for (let i; Promise.resolve(); i++) {}',
      errors: [
        {
          line: 1,
          messageId: 'conditional',
        },
      ],
    },
    {
      code: 'do {} while (Promise.resolve());',
      errors: [
        {
          line: 1,
          messageId: 'conditional',
        },
      ],
    },
    {
      code: 'while (Promise.resolve()) {}',
      errors: [
        {
          line: 1,
          messageId: 'conditional',
        },
      ],
    },
    {
      code: 'Promise.resolve() ? 123 : 456;',
      errors: [
        {
          line: 1,
          messageId: 'conditional',
        },
      ],
    },
    {
      code: `
if (!Promise.resolve()) {
}
      `,
      errors: [
        {
          line: 2,
          messageId: 'conditional',
        },
      ],
    },
    {
      code: 'Promise.resolve() || false;',
      errors: [
        {
          line: 1,
          messageId: 'conditional',
        },
      ],
    },
    {
      code: `
[Promise.resolve(), Promise.reject()].forEach(async val => {
  await val;
});
      `,
      errors: [
        {
          line: 2,
          messageId: 'voidReturnArgument',
        },
      ],
    },
    {
      code: `
[Promise.resolve(), Promise.reject()].forEach(async val => {
  await val;
});
      `,
      errors: [
        {
          line: 2,
          messageId: 'voidReturnArgument',
        },
      ],
      options: [{ checksVoidReturn: { arguments: true } }],
    },
    {
      code: `
new Promise(async (resolve, reject) => {
  await Promise.resolve();
  resolve();
});
      `,
      errors: [
        {
          line: 2,
          messageId: 'voidReturnArgument',
        },
      ],
    },
    {
      code: `
const fnWithCallback = (arg: string, cb: (err: any, res: string) => void) => {
  cb(null, arg);
};

fnWithCallback('val', async (err, res) => {
  await res;
});
      `,
      errors: [
        {
          line: 6,
          messageId: 'voidReturnArgument',
        },
      ],
    },
    {
      code: `
const fnWithCallback = (arg: string, cb: (err: any, res: string) => void) => {
  cb(null, arg);
};

fnWithCallback('val', (err, res) => Promise.resolve(res));
      `,
      errors: [
        {
          line: 6,
          messageId: 'voidReturnArgument',
        },
      ],
    },
    {
      code: `
const fnWithCallback = (arg: string, cb: (err: any, res: string) => void) => {
  cb(null, arg);
};

fnWithCallback('val', (err, res) => {
  if (err) {
    return 'abc';
  } else {
    return Promise.resolve(res);
  }
});
      `,
      errors: [
        {
          line: 6,
          messageId: 'voidReturnArgument',
        },
      ],
    },
    {
      code: `
const fnWithCallback:
  | ((arg: string, cb: (err: any, res: string) => void) => void)
  | null = (arg, cb) => {
  cb(null, arg);
};

fnWithCallback?.('val', (err, res) => Promise.resolve(res));
      `,
      errors: [
        {
          line: 8,
          messageId: 'voidReturnArgument',
        },
      ],
    },
    {
      code: `
const fnWithCallback:
  | ((arg: string, cb: (err: any, res: string) => void) => void)
  | null = (arg, cb) => {
  cb(null, arg);
};

fnWithCallback('val', (err, res) => {
  if (err) {
    return 'abc';
  } else {
    return Promise.resolve(res);
  }
});
      `,
      errors: [
        {
          line: 8,
          messageId: 'voidReturnArgument',
        },
      ],
    },
    {
      code: `
function test(bool: boolean, p: Promise<void>) {
  if (bool || p) {
  }
}
      `,
      errors: [
        {
          line: 3,
          messageId: 'conditional',
        },
      ],
    },
    {
      code: `
function test(bool: boolean, p: Promise<void>) {
  if (bool && p) {
  }
}
      `,
      errors: [
        {
          line: 3,
          messageId: 'conditional',
        },
      ],
    },
    {
      code: `
function test(a: any, p: Promise<void>) {
  if (a ?? p) {
  }
}
      `,
      errors: [
        {
          line: 3,
          messageId: 'conditional',
        },
      ],
    },
    {
      code: `
function test(p: Promise<void> | undefined) {
  if (p ?? Promise.reject()) {
  }
}
      `,
      errors: [
        {
          line: 3,
          messageId: 'conditional',
        },
      ],
    },
    {
      code: `
let f: () => void;
f = async () => {
  return 3;
};
      `,
      errors: [
        {
          line: 3,
          messageId: 'voidReturnVariable',
        },
      ],
    },
    {
      code: `
let f: () => void;
f = async () => {
  return 3;
};
      `,
      errors: [
        {
          line: 3,
          messageId: 'voidReturnVariable',
        },
      ],
      options: [{ checksVoidReturn: { variables: true } }],
    },
    {
      code: `
const f: () => void = async () => {
  return 0;
};
const g = async () => 1,
  h: () => void = async () => {};
      `,
      errors: [
        {
          line: 2,
          messageId: 'voidReturnVariable',
        },
        {
          line: 6,
          messageId: 'voidReturnVariable',
        },
      ],
    },
    {
      code: `
const obj: {
  f?: () => void;
} = {};
obj.f = async () => {
  return 0;
};
      `,
      errors: [
        {
          line: 5,
          messageId: 'voidReturnVariable',
        },
      ],
    },
    {
      code: `
type O = { f: () => void };
const obj: O = {
  f: async () => 'foo',
};
      `,
      errors: [
        {
          line: 4,
          messageId: 'voidReturnProperty',
        },
      ],
    },
    {
      code: `
type O = { f: () => void };
const obj: O = {
  f: async () => 'foo',
};
      `,
      errors: [
        {
          line: 4,
          messageId: 'voidReturnProperty',
        },
      ],
      options: [{ checksVoidReturn: { properties: true } }],
    },
    {
      code: `
type O = { f: () => void };
const f = async () => 0;
const obj: O = {
  f,
};
      `,
      errors: [
        {
          line: 5,
          messageId: 'voidReturnProperty',
        },
      ],
    },
    {
      code: `
type O = { f: () => void };
const obj: O = {
  async f() {
    return 0;
  },
};
      `,
      errors: [
        {
          line: 4,
          messageId: 'voidReturnProperty',
        },
      ],
    },
    {
      code: `
type O = { f: () => void; g: () => void; h: () => void };
function f(): O {
  const h = async () => 0;
  return {
    async f() {
      return 123;
    },
    g: async () => 0,
    h,
  };
}
      `,
      errors: [
        {
          line: 6,
          messageId: 'voidReturnProperty',
        },
        {
          line: 9,
          messageId: 'voidReturnProperty',
        },
        {
          line: 10,
          messageId: 'voidReturnProperty',
        },
      ],
    },
    {
      code: `
function f(): () => void {
  return async () => 0;
}
      `,
      errors: [
        {
          line: 3,
          messageId: 'voidReturnReturnValue',
        },
      ],
    },
    {
      code: `
function f(): () => void {
  return async () => 0;
}
      `,
      errors: [
        {
          line: 3,
          messageId: 'voidReturnReturnValue',
        },
      ],
      options: [{ checksVoidReturn: { returns: true } }],
    },
    {
      code: `
type O = {
  func: () => void;
};
const Component = (obj: O) => null;
<Component func={async () => 0} />;
      `,
      filename: 'react.tsx',
      errors: [
        {
          line: 6,
          messageId: 'voidReturnAttribute',
        },
      ],
    },
    {
      code: `
type O = {
  func: () => void;
};
const Component = (obj: O) => null;
<Component func={async () => 0} />;
      `,
      filename: 'react.tsx',
      errors: [
        {
          line: 6,
          messageId: 'voidReturnAttribute',
        },
      ],
      options: [{ checksVoidReturn: { attributes: true } }],
    },
    {
      code: `
type O = {
  func: () => void;
};
const g = async () => 'foo';
const Component = (obj: O) => null;
<Component func={g} />;
      `,
      filename: 'react.tsx',
      errors: [
        {
          line: 7,
          messageId: 'voidReturnAttribute',
        },
      ],
    },
    {
      code: `
interface ItLike {
  (name: string, callback: () => number): void;
  (name: string, callback: () => void): void;
}

declare const it: ItLike;

it('', async () => {});
      `,
      errors: [
        {
          line: 9,
          messageId: 'voidReturnArgument',
        },
      ],
    },
    {
      code: `
interface ItLike {
  (name: string, callback: () => number): void;
}
interface ItLike {
  (name: string, callback: () => void): void;
}

declare const it: ItLike;

it('', async () => {});
      `,
      errors: [
        {
          line: 11,
          messageId: 'voidReturnArgument',
        },
      ],
    },
    {
      code: `
interface ItLike {
  (name: string, callback: () => void): void;
}
interface ItLike {
  (name: string, callback: () => number): void;
}

declare const it: ItLike;

it('', async () => {});
      `,
      errors: [
        {
          line: 11,
          messageId: 'voidReturnArgument',
        },
      ],
    },
  ],
});<|MERGE_RESOLUTION|>--- conflicted
+++ resolved
@@ -254,7 +254,50 @@
     },
     {
       code: `
-<<<<<<< HEAD
+interface ItLike {
+  (name: string, callback: () => Promise<void>): void;
+  (name: string, callback: () => void): void;
+}
+declare const it: ItLike;
+it('', async () => {});
+      `,
+    },
+    {
+      code: `
+interface ItLike {
+  (name: string, callback: () => void): void;
+  (name: string, callback: () => Promise<void>): void;
+}
+declare const it: ItLike;
+it('', async () => {});
+      `,
+    },
+    {
+      code: `
+interface ItLike {
+  (name: string, callback: () => void): void;
+}
+interface ItLike {
+  (name: string, callback: () => Promise<void>): void;
+}
+declare const it: ItLike;
+it('', async () => {});
+      `,
+    },
+    {
+      code: `
+interface ItLike {
+  (name: string, callback: () => Promise<void>): void;
+}
+interface ItLike {
+  (name: string, callback: () => void): void;
+}
+declare const it: ItLike;
+it('', async () => {});
+      `,
+    },
+    {
+      code: `
 type O = {
   func: () => void;
 };
@@ -297,57 +340,6 @@
 };
       `,
       options: [{ checksVoidReturn: { variables: false } }],
-=======
-interface ItLike {
-  (name: string, callback: () => Promise<void>): void;
-  (name: string, callback: () => void): void;
-}
-
-declare const it: ItLike;
-
-it('', async () => {});
-      `,
-    },
-    {
-      code: `
-interface ItLike {
-  (name: string, callback: () => void): void;
-  (name: string, callback: () => Promise<void>): void;
-}
-
-declare const it: ItLike;
-
-it('', async () => {});
-      `,
-    },
-    {
-      code: `
-interface ItLike {
-  (name: string, callback: () => void): void;
-}
-interface ItLike {
-  (name: string, callback: () => Promise<void>): void;
-}
-
-declare const it: ItLike;
-
-it('', async () => {});
-      `,
-    },
-    {
-      code: `
-interface ItLike {
-  (name: string, callback: () => Promise<void>): void;
-}
-interface ItLike {
-  (name: string, callback: () => void): void;
-}
-
-declare const it: ItLike;
-
-it('', async () => {});
-      `,
->>>>>>> 56a09e98
     },
   ],
 
@@ -631,6 +623,58 @@
     },
     {
       code: `
+interface ItLike {
+  (name: string, callback: () => number): void;
+  (name: string, callback: () => void): void;
+}
+declare const it: ItLike;
+it('', async () => {});
+      `,
+      errors: [
+        {
+          line: 9,
+          messageId: 'voidReturnArgument',
+        },
+      ],
+    },
+    {
+      code: `
+interface ItLike {
+  (name: string, callback: () => number): void;
+}
+interface ItLike {
+  (name: string, callback: () => void): void;
+}
+declare const it: ItLike;
+it('', async () => {});
+      `,
+      errors: [
+        {
+          line: 11,
+          messageId: 'voidReturnArgument',
+        },
+      ],
+    },
+    {
+      code: `
+interface ItLike {
+  (name: string, callback: () => void): void;
+}
+interface ItLike {
+  (name: string, callback: () => number): void;
+}
+declare const it: ItLike;
+it('', async () => {});
+      `,
+      errors: [
+        {
+          line: 11,
+          messageId: 'voidReturnArgument',
+        },
+      ],
+    },
+    {
+      code: `
 let f: () => void;
 f = async () => {
   return 3;
@@ -859,63 +903,5 @@
         },
       ],
     },
-    {
-      code: `
-interface ItLike {
-  (name: string, callback: () => number): void;
-  (name: string, callback: () => void): void;
-}
-
-declare const it: ItLike;
-
-it('', async () => {});
-      `,
-      errors: [
-        {
-          line: 9,
-          messageId: 'voidReturnArgument',
-        },
-      ],
-    },
-    {
-      code: `
-interface ItLike {
-  (name: string, callback: () => number): void;
-}
-interface ItLike {
-  (name: string, callback: () => void): void;
-}
-
-declare const it: ItLike;
-
-it('', async () => {});
-      `,
-      errors: [
-        {
-          line: 11,
-          messageId: 'voidReturnArgument',
-        },
-      ],
-    },
-    {
-      code: `
-interface ItLike {
-  (name: string, callback: () => void): void;
-}
-interface ItLike {
-  (name: string, callback: () => number): void;
-}
-
-declare const it: ItLike;
-
-it('', async () => {});
-      `,
-      errors: [
-        {
-          line: 11,
-          messageId: 'voidReturnArgument',
-        },
-      ],
-    },
   ],
 });