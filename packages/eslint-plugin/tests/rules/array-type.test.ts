import * as parser from '@typescript-eslint/parser';
import { RuleTester } from '@typescript-eslint/rule-tester';
import { TSESLint } from '@typescript-eslint/utils';

import type { OptionString } from '../../src/rules/array-type';
import rule from '../../src/rules/array-type';
<<<<<<< HEAD
import { areOptionsValid } from '../areOptionsValid';
import { RuleTester } from '../RuleTester';
=======
>>>>>>> 832e359a

const ruleTester = new RuleTester({
  parser: '@typescript-eslint/parser',
});

ruleTester.run('array-type', rule, {
  valid: [
    // Base cases from https://github.com/typescript-eslint/typescript-eslint/issues/2323#issuecomment-663977655
    {
      code: 'let a: number[] = [];',
      options: [{ default: 'array' }],
    },
    {
      code: 'let a: (string | number)[] = [];',
      options: [{ default: 'array' }],
    },
    {
      code: 'let a: readonly number[] = [];',
      options: [{ default: 'array' }],
    },
    {
      code: 'let a: readonly (string | number)[] = [];',
      options: [{ default: 'array' }],
    },
    {
      code: 'let a: number[] = [];',
      options: [{ default: 'array', readonly: 'array' }],
    },
    {
      code: 'let a: (string | number)[] = [];',
      options: [{ default: 'array', readonly: 'array' }],
    },
    {
      code: 'let a: readonly number[] = [];',
      options: [{ default: 'array', readonly: 'array' }],
    },
    {
      code: 'let a: readonly (string | number)[] = [];',
      options: [{ default: 'array', readonly: 'array' }],
    },
    {
      code: 'let a: number[] = [];',
      options: [{ default: 'array', readonly: 'array-simple' }],
    },
    {
      code: 'let a: (string | number)[] = [];',
      options: [{ default: 'array', readonly: 'array-simple' }],
    },
    {
      code: 'let a: readonly number[] = [];',
      options: [{ default: 'array', readonly: 'array-simple' }],
    },
    {
      code: 'let a: ReadonlyArray<string | number> = [];',
      options: [{ default: 'array', readonly: 'array-simple' }],
    },
    {
      code: 'let a: number[] = [];',
      options: [{ default: 'array', readonly: 'generic' }],
    },
    {
      code: 'let a: (string | number)[] = [];',
      options: [{ default: 'array', readonly: 'generic' }],
    },
    {
      code: 'let a: ReadonlyArray<number> = [];',
      options: [{ default: 'array', readonly: 'generic' }],
    },
    {
      code: 'let a: ReadonlyArray<string | number> = [];',
      options: [{ default: 'array', readonly: 'generic' }],
    },
    {
      code: 'let a: number[] = [];',
      options: [{ default: 'array-simple' }],
    },
    {
      code: 'let a: Array<string | number> = [];',
      options: [{ default: 'array-simple' }],
    },
    {
      code: 'let a: readonly number[] = [];',
      options: [{ default: 'array-simple' }],
    },
    {
      code: 'let a: ReadonlyArray<string | number> = [];',
      options: [{ default: 'array-simple' }],
    },
    {
      code: 'let a: number[] = [];',
      options: [{ default: 'array-simple', readonly: 'array' }],
    },
    {
      code: 'let a: Array<string | number> = [];',
      options: [{ default: 'array-simple', readonly: 'array' }],
    },
    {
      code: 'let a: readonly number[] = [];',
      options: [{ default: 'array-simple', readonly: 'array' }],
    },
    {
      code: 'let a: readonly (string | number)[] = [];',
      options: [{ default: 'array-simple', readonly: 'array' }],
    },
    {
      code: 'let a: number[] = [];',
      options: [{ default: 'array-simple', readonly: 'array-simple' }],
    },
    {
      code: 'let a: Array<string | number> = [];',
      options: [{ default: 'array-simple', readonly: 'array-simple' }],
    },
    {
      code: 'let a: readonly number[] = [];',
      options: [{ default: 'array-simple', readonly: 'array-simple' }],
    },
    {
      code: 'let a: ReadonlyArray<string | number> = [];',
      options: [{ default: 'array-simple', readonly: 'array-simple' }],
    },
    {
      code: 'let a: number[] = [];',
      options: [{ default: 'array-simple', readonly: 'generic' }],
    },
    {
      code: 'let a: Array<string | number> = [];',
      options: [{ default: 'array-simple', readonly: 'generic' }],
    },
    {
      code: 'let a: ReadonlyArray<number> = [];',
      options: [{ default: 'array-simple', readonly: 'generic' }],
    },
    {
      code: 'let a: ReadonlyArray<string | number> = [];',
      options: [{ default: 'array-simple', readonly: 'generic' }],
    },
    {
      code: 'let a: Array<number> = [];',
      options: [{ default: 'generic' }],
    },
    {
      code: 'let a: Array<string | number> = [];',
      options: [{ default: 'generic' }],
    },
    {
      code: 'let a: ReadonlyArray<number> = [];',
      options: [{ default: 'generic' }],
    },
    {
      code: 'let a: ReadonlyArray<string | number> = [];',
      options: [{ default: 'generic' }],
    },
    {
      code: 'let a: Array<number> = [];',
      options: [{ default: 'generic', readonly: 'generic' }],
    },
    {
      code: 'let a: Array<string | number> = [];',
      options: [{ default: 'generic', readonly: 'generic' }],
    },
    {
      code: 'let a: ReadonlyArray<number> = [];',
      options: [{ default: 'generic', readonly: 'generic' }],
    },
    {
      code: 'let a: ReadonlyArray<string | number> = [];',
      options: [{ default: 'generic', readonly: 'generic' }],
    },
    {
      code: 'let a: Array<number> = [];',
      options: [{ default: 'generic', readonly: 'array' }],
    },
    {
      code: 'let a: Array<string | number> = [];',
      options: [{ default: 'generic', readonly: 'array' }],
    },
    {
      code: 'let a: readonly number[] = [];',
      options: [{ default: 'generic', readonly: 'array' }],
    },
    {
      code: 'let a: readonly (string | number)[] = [];',
      options: [{ default: 'generic', readonly: 'array' }],
    },
    {
      code: 'let a: Array<number> = [];',
      options: [{ default: 'generic', readonly: 'array-simple' }],
    },
    {
      code: 'let a: Array<string | number> = [];',
      options: [{ default: 'generic', readonly: 'array-simple' }],
    },
    {
      code: 'let a: readonly number[] = [];',
      options: [{ default: 'generic', readonly: 'array-simple' }],
    },
    {
      code: 'let a: ReadonlyArray<string | number> = [];',
      options: [{ default: 'generic', readonly: 'array-simple' }],
    },
    {
      code: 'let a: Array<bigint> = [];',
      options: [{ default: 'generic', readonly: 'array' }],
    },
    {
      code: 'let a: readonly bigint[] = [];',
      options: [{ default: 'generic', readonly: 'array' }],
    },
    {
      code: 'let a: readonly (string | bigint)[] = [];',
      options: [{ default: 'generic', readonly: 'array' }],
    },
    {
      code: 'let a: Array<bigint> = [];',
      options: [{ default: 'generic', readonly: 'array-simple' }],
    },
    {
      code: 'let a: Array<string | bigint> = [];',
      options: [{ default: 'generic', readonly: 'array-simple' }],
    },
    {
      code: 'let a: readonly bigint[] = [];',
      options: [{ default: 'generic', readonly: 'array-simple' }],
    },
    {
      code: 'let a: ReadonlyArray<string | bigint> = [];',
      options: [{ default: 'generic', readonly: 'array-simple' }],
    },

    // End of base cases

    {
      code: 'let a = new Array();',
      options: [{ default: 'array' }],
    },
    {
      code: 'let a: { foo: Bar[] }[] = [];',
      options: [{ default: 'array' }],
    },
    {
      code: 'function foo(a: Array<Bar>): Array<Bar> {}',
      options: [{ default: 'generic' }],
    },
    {
      code: 'let yy: number[][] = [[4, 5], [6]];',
      options: [{ default: 'array-simple' }],
    },
    {
      code: `
function fooFunction(foo: Array<ArrayClass<string>>) {
  return foo.map(e => e.foo);
}
      `,
      options: [{ default: 'array-simple' }],
    },
    {
      code: `
function bazFunction(baz: Arr<ArrayClass<String>>) {
  return baz.map(e => e.baz);
}
      `,
      options: [{ default: 'array-simple' }],
    },
    {
      code: 'let fooVar: Array<(c: number) => number>;',
      options: [{ default: 'array-simple' }],
    },
    {
      code: 'type fooUnion = Array<string | number | boolean>;',
      options: [{ default: 'array-simple' }],
    },
    {
      code: 'type fooIntersection = Array<string & number>;',
      options: [{ default: 'array-simple' }],
    },
    {
      code: `
namespace fooName {
  type BarType = { bar: string };
  type BazType<T> = Arr<T>;
}
      `,
      options: [{ default: 'array-simple' }],
    },
    {
      code: `
interface FooInterface {
  '.bar': { baz: string[] };
}
      `,
      options: [{ default: 'array-simple' }],
    },
    {
      code: 'let yy: number[][] = [[4, 5], [6]];',
      options: [{ default: 'array' }],
    },
    {
      code: "let ya = [[1, '2']] as [number, string][];",
      options: [{ default: 'array' }],
    },
    {
      code: `
function barFunction(bar: ArrayClass<String>[]) {
  return bar.map(e => e.bar);
}
      `,
      options: [{ default: 'array' }],
    },
    {
      code: `
function bazFunction(baz: Arr<ArrayClass<String>>) {
  return baz.map(e => e.baz);
}
      `,
      options: [{ default: 'array' }],
    },
    {
      code: 'let barVar: ((c: number) => number)[];',
      options: [{ default: 'array' }],
    },
    {
      code: 'type barUnion = (string | number | boolean)[];',
      options: [{ default: 'array' }],
    },
    {
      code: 'type barIntersection = (string & number)[];',
      options: [{ default: 'array' }],
    },
    {
      code: `
interface FooInterface {
  '.bar': { baz: string[] };
}
      `,
      options: [{ default: 'array' }],
    },
    {
      // https://github.com/typescript-eslint/typescript-eslint/issues/172
      code: 'type Unwrap<T> = T extends (infer E)[] ? E : T;',
      options: [{ default: 'array' }],
    },
    {
      code: 'let xx: Array<Array<number>> = [[1, 2], [3]];',
      options: [{ default: 'generic' }],
    },
    {
      code: 'type Arr<T> = Array<T>;',
      options: [{ default: 'generic' }],
    },
    {
      code: `
function fooFunction(foo: Array<ArrayClass<string>>) {
  return foo.map(e => e.foo);
}
      `,
      options: [{ default: 'generic' }],
    },
    {
      code: `
function bazFunction(baz: Arr<ArrayClass<String>>) {
  return baz.map(e => e.baz);
}
      `,
      options: [{ default: 'generic' }],
    },
    {
      code: 'let fooVar: Array<(c: number) => number>;',
      options: [{ default: 'generic' }],
    },
    {
      code: 'type fooUnion = Array<string | number | boolean>;',
      options: [{ default: 'generic' }],
    },
    {
      code: 'type fooIntersection = Array<string & number>;',
      options: [{ default: 'generic' }],
    },
    {
      // https://github.com/typescript-eslint/typescript-eslint/issues/172
      code: 'type Unwrap<T> = T extends Array<infer E> ? E : T;',
      options: [{ default: 'generic' }],
    },

    // nested readonly
    {
      code: 'let a: ReadonlyArray<number[]> = [[]];',
      options: [{ default: 'array', readonly: 'generic' }],
    },
    {
      code: 'let a: readonly Array<number>[] = [[]];',
      options: [{ default: 'generic', readonly: 'array' }],
    },
  ],
  invalid: [
    // Base cases from https://github.com/typescript-eslint/typescript-eslint/issues/2323#issuecomment-663977655
    {
      code: 'let a: Array<number> = [];',
      output: 'let a: number[] = [];',
      options: [{ default: 'array' }],
      errors: [
        {
          messageId: 'errorStringArray',
          data: { className: 'Array', readonlyPrefix: '', type: 'number' },
          line: 1,
          column: 8,
        },
      ],
    },
    {
      code: 'let a: Array<string | number> = [];',
      output: 'let a: (string | number)[] = [];',
      options: [{ default: 'array' }],
      errors: [
        {
          messageId: 'errorStringArray',
          data: { className: 'Array', readonlyPrefix: '', type: 'T' },
          line: 1,
          column: 8,
        },
      ],
    },
    {
      code: 'let a: ReadonlyArray<number> = [];',
      output: 'let a: readonly number[] = [];',
      options: [{ default: 'array' }],
      errors: [
        {
          messageId: 'errorStringArray',
          data: {
            className: 'ReadonlyArray',
            readonlyPrefix: 'readonly ',
            type: 'number',
          },
          line: 1,
          column: 8,
        },
      ],
    },
    {
      code: 'let a: ReadonlyArray<string | number> = [];',
      output: 'let a: readonly (string | number)[] = [];',
      options: [{ default: 'array' }],
      errors: [
        {
          messageId: 'errorStringArray',
          data: {
            className: 'ReadonlyArray',
            readonlyPrefix: 'readonly ',
            type: 'T',
          },
          line: 1,
          column: 8,
        },
      ],
    },
    {
      code: 'let a: Array<number> = [];',
      output: 'let a: number[] = [];',
      options: [{ default: 'array', readonly: 'array' }],
      errors: [
        {
          messageId: 'errorStringArray',
          data: { className: 'Array', readonlyPrefix: '', type: 'number' },
          line: 1,
          column: 8,
        },
      ],
    },
    {
      code: 'let a: Array<string | number> = [];',
      output: 'let a: (string | number)[] = [];',
      options: [{ default: 'array', readonly: 'array' }],
      errors: [
        {
          messageId: 'errorStringArray',
          data: { className: 'Array', readonlyPrefix: '', type: 'T' },
          line: 1,
          column: 8,
        },
      ],
    },
    {
      code: 'let a: ReadonlyArray<number> = [];',
      output: 'let a: readonly number[] = [];',
      options: [{ default: 'array', readonly: 'array' }],
      errors: [
        {
          messageId: 'errorStringArray',
          data: {
            className: 'ReadonlyArray',
            readonlyPrefix: 'readonly ',
            type: 'number',
          },
          line: 1,
          column: 8,
        },
      ],
    },
    {
      code: 'let a: ReadonlyArray<string | number> = [];',
      output: 'let a: readonly (string | number)[] = [];',
      options: [{ default: 'array', readonly: 'array' }],
      errors: [
        {
          messageId: 'errorStringArray',
          data: {
            className: 'ReadonlyArray',
            readonlyPrefix: 'readonly ',
            type: 'T',
          },
          line: 1,
          column: 8,
        },
      ],
    },
    {
      code: 'let a: Array<number> = [];',
      output: 'let a: number[] = [];',
      options: [{ default: 'array', readonly: 'array-simple' }],
      errors: [
        {
          messageId: 'errorStringArray',
          data: { className: 'Array', readonlyPrefix: '', type: 'number' },
          line: 1,
          column: 8,
        },
      ],
    },
    {
      code: 'let a: Array<string | number> = [];',
      output: 'let a: (string | number)[] = [];',
      options: [{ default: 'array', readonly: 'array-simple' }],
      errors: [
        {
          messageId: 'errorStringArray',
          data: { className: 'Array', readonlyPrefix: '', type: 'T' },
          line: 1,
          column: 8,
        },
      ],
    },
    {
      code: 'let a: ReadonlyArray<number> = [];',
      output: 'let a: readonly number[] = [];',
      options: [{ default: 'array', readonly: 'array-simple' }],
      errors: [
        {
          messageId: 'errorStringArraySimple',
          data: {
            className: 'ReadonlyArray',
            readonlyPrefix: 'readonly ',
            type: 'number',
          },
          line: 1,
          column: 8,
        },
      ],
    },
    {
      code: 'let a: readonly (string | number)[] = [];',
      output: 'let a: ReadonlyArray<string | number> = [];',
      options: [{ default: 'array', readonly: 'array-simple' }],
      errors: [
        {
          messageId: 'errorStringGenericSimple',
          data: {
            className: 'ReadonlyArray',
            readonlyPrefix: 'readonly ',
            type: 'T',
          },
          line: 1,
          column: 8,
        },
      ],
    },
    {
      code: 'let a: Array<number> = [];',
      output: 'let a: number[] = [];',
      options: [{ default: 'array', readonly: 'generic' }],
      errors: [
        {
          messageId: 'errorStringArray',
          data: { className: 'Array', readonlyPrefix: '', type: 'number' },
          line: 1,
          column: 8,
        },
      ],
    },
    {
      code: 'let a: Array<string | number> = [];',
      output: 'let a: (string | number)[] = [];',
      options: [{ default: 'array', readonly: 'generic' }],
      errors: [
        {
          messageId: 'errorStringArray',
          data: { className: 'Array', readonlyPrefix: '', type: 'T' },
          line: 1,
          column: 8,
        },
      ],
    },
    {
      code: 'let a: readonly number[] = [];',
      output: 'let a: ReadonlyArray<number> = [];',
      options: [{ default: 'array', readonly: 'generic' }],
      errors: [
        {
          messageId: 'errorStringGeneric',
          data: {
            className: 'ReadonlyArray',
            readonlyPrefix: 'readonly ',
            type: 'number',
          },
          line: 1,
          column: 8,
        },
      ],
    },
    {
      code: 'let a: readonly (string | number)[] = [];',
      output: 'let a: ReadonlyArray<string | number> = [];',
      options: [{ default: 'array', readonly: 'generic' }],
      errors: [
        {
          messageId: 'errorStringGeneric',
          data: {
            className: 'ReadonlyArray',
            readonlyPrefix: 'readonly ',
            type: 'T',
          },
          line: 1,
          column: 8,
        },
      ],
    },
    {
      code: 'let a: Array<number> = [];',
      output: 'let a: number[] = [];',
      options: [{ default: 'array-simple' }],
      errors: [
        {
          messageId: 'errorStringArraySimple',
          data: { className: 'Array', readonlyPrefix: '', type: 'number' },
          line: 1,
          column: 8,
        },
      ],
    },
    {
      code: 'let a: (string | number)[] = [];',
      output: 'let a: Array<string | number> = [];',
      options: [{ default: 'array-simple' }],
      errors: [
        {
          messageId: 'errorStringGenericSimple',
          data: { className: 'Array', readonlyPrefix: '', type: 'T' },
          line: 1,
          column: 8,
        },
      ],
    },
    {
      code: 'let a: ReadonlyArray<number> = [];',
      output: 'let a: readonly number[] = [];',
      options: [{ default: 'array-simple' }],
      errors: [
        {
          messageId: 'errorStringArraySimple',
          data: {
            className: 'ReadonlyArray',
            readonlyPrefix: 'readonly ',
            type: 'number',
          },
          line: 1,
          column: 8,
        },
      ],
    },
    {
      code: 'let a: readonly (string | number)[] = [];',
      output: 'let a: ReadonlyArray<string | number> = [];',
      options: [{ default: 'array-simple' }],
      errors: [
        {
          messageId: 'errorStringGenericSimple',
          data: {
            className: 'ReadonlyArray',
            readonlyPrefix: 'readonly ',
            type: 'T',
          },
          line: 1,
          column: 8,
        },
      ],
    },
    {
      code: 'let a: Array<number> = [];',
      output: 'let a: number[] = [];',
      options: [{ default: 'array-simple', readonly: 'array' }],
      errors: [
        {
          messageId: 'errorStringArraySimple',
          data: { className: 'Array', readonlyPrefix: '', type: 'number' },
          line: 1,
          column: 8,
        },
      ],
    },
    {
      code: 'let a: (string | number)[] = [];',
      output: 'let a: Array<string | number> = [];',
      options: [{ default: 'array-simple', readonly: 'array' }],
      errors: [
        {
          messageId: 'errorStringGenericSimple',
          data: { className: 'Array', readonlyPrefix: '', type: 'T' },
          line: 1,
          column: 8,
        },
      ],
    },
    {
      code: 'let a: ReadonlyArray<number> = [];',
      output: 'let a: readonly number[] = [];',
      options: [{ default: 'array-simple', readonly: 'array' }],
      errors: [
        {
          messageId: 'errorStringArray',
          data: {
            className: 'ReadonlyArray',
            readonlyPrefix: 'readonly ',
            type: 'number',
          },
          line: 1,
          column: 8,
        },
      ],
    },
    {
      code: 'let a: ReadonlyArray<string | number> = [];',
      output: 'let a: readonly (string | number)[] = [];',
      options: [{ default: 'array-simple', readonly: 'array' }],
      errors: [
        {
          messageId: 'errorStringArray',
          data: {
            className: 'ReadonlyArray',
            readonlyPrefix: 'readonly ',
            type: 'T',
          },
          line: 1,
          column: 8,
        },
      ],
    },
    {
      code: 'let a: Array<number> = [];',
      output: 'let a: number[] = [];',
      options: [{ default: 'array-simple', readonly: 'array-simple' }],
      errors: [
        {
          messageId: 'errorStringArraySimple',
          data: { className: 'Array', readonlyPrefix: '', type: 'number' },
          line: 1,
          column: 8,
        },
      ],
    },
    {
      code: 'let a: (string | number)[] = [];',
      output: 'let a: Array<string | number> = [];',
      options: [{ default: 'array-simple', readonly: 'array-simple' }],
      errors: [
        {
          messageId: 'errorStringGenericSimple',
          data: { className: 'Array', readonlyPrefix: '', type: 'T' },
          line: 1,
          column: 8,
        },
      ],
    },
    {
      code: 'let a: ReadonlyArray<number> = [];',
      output: 'let a: readonly number[] = [];',
      options: [{ default: 'array-simple', readonly: 'array-simple' }],
      errors: [
        {
          messageId: 'errorStringArraySimple',
          data: {
            className: 'ReadonlyArray',
            readonlyPrefix: 'readonly ',
            type: 'number',
          },
          line: 1,
          column: 8,
        },
      ],
    },
    {
      code: 'let a: readonly (string | number)[] = [];',
      output: 'let a: ReadonlyArray<string | number> = [];',
      options: [{ default: 'array-simple', readonly: 'array-simple' }],
      errors: [
        {
          messageId: 'errorStringGenericSimple',
          data: {
            className: 'ReadonlyArray',
            readonlyPrefix: 'readonly ',
            type: 'T',
          },
          line: 1,
          column: 8,
        },
      ],
    },
    {
      code: 'let a: Array<number> = [];',
      output: 'let a: number[] = [];',
      options: [{ default: 'array-simple', readonly: 'generic' }],
      errors: [
        {
          messageId: 'errorStringArraySimple',
          data: { className: 'Array', readonlyPrefix: '', type: 'number' },
          line: 1,
          column: 8,
        },
      ],
    },
    {
      code: 'let a: (string | number)[] = [];',
      output: 'let a: Array<string | number> = [];',
      options: [{ default: 'array-simple', readonly: 'generic' }],
      errors: [
        {
          messageId: 'errorStringGenericSimple',
          data: { className: 'Array', readonlyPrefix: '', type: 'T' },
          line: 1,
          column: 8,
        },
      ],
    },
    {
      code: 'let a: readonly number[] = [];',
      output: 'let a: ReadonlyArray<number> = [];',
      options: [{ default: 'array-simple', readonly: 'generic' }],
      errors: [
        {
          messageId: 'errorStringGeneric',
          data: {
            className: 'ReadonlyArray',
            readonlyPrefix: 'readonly ',
            type: 'number',
          },
          line: 1,
          column: 8,
        },
      ],
    },
    {
      code: 'let a: readonly (string | number)[] = [];',
      output: 'let a: ReadonlyArray<string | number> = [];',
      options: [{ default: 'array-simple', readonly: 'generic' }],
      errors: [
        {
          messageId: 'errorStringGeneric',
          data: {
            className: 'ReadonlyArray',
            readonlyPrefix: 'readonly ',
            type: 'T',
          },
          line: 1,
          column: 8,
        },
      ],
    },
    {
      code: 'let a: number[] = [];',
      output: 'let a: Array<number> = [];',
      options: [{ default: 'generic' }],
      errors: [
        {
          messageId: 'errorStringGeneric',
          data: { className: 'Array', readonlyPrefix: '', type: 'number' },
          line: 1,
          column: 8,
        },
      ],
    },
    {
      code: 'let a: (string | number)[] = [];',
      output: 'let a: Array<string | number> = [];',
      options: [{ default: 'generic' }],
      errors: [
        {
          messageId: 'errorStringGeneric',
          data: { className: 'Array', readonlyPrefix: '', type: 'T' },
          line: 1,
          column: 8,
        },
      ],
    },
    {
      code: 'let a: readonly number[] = [];',
      output: 'let a: ReadonlyArray<number> = [];',
      options: [{ default: 'generic' }],
      errors: [
        {
          messageId: 'errorStringGeneric',
          data: {
            className: 'ReadonlyArray',
            readonlyPrefix: 'readonly ',
            type: 'number',
          },
          line: 1,
          column: 8,
        },
      ],
    },
    {
      code: 'let a: readonly (string | number)[] = [];',
      output: 'let a: ReadonlyArray<string | number> = [];',
      options: [{ default: 'generic' }],
      errors: [
        {
          messageId: 'errorStringGeneric',
          data: {
            className: 'ReadonlyArray',
            readonlyPrefix: 'readonly ',
            type: 'T',
          },
          line: 1,
          column: 8,
        },
      ],
    },
    {
      code: 'let a: number[] = [];',
      output: 'let a: Array<number> = [];',
      options: [{ default: 'generic', readonly: 'array' }],
      errors: [
        {
          messageId: 'errorStringGeneric',
          data: { className: 'Array', readonlyPrefix: '', type: 'number' },
          line: 1,
          column: 8,
        },
      ],
    },
    {
      code: 'let a: (string | number)[] = [];',
      output: 'let a: Array<string | number> = [];',
      options: [{ default: 'generic', readonly: 'array' }],
      errors: [
        {
          messageId: 'errorStringGeneric',
          data: { className: 'Array', readonlyPrefix: '', type: 'T' },
          line: 1,
          column: 8,
        },
      ],
    },
    {
      code: 'let a: ReadonlyArray<number> = [];',
      output: 'let a: readonly number[] = [];',
      options: [{ default: 'generic', readonly: 'array' }],
      errors: [
        {
          messageId: 'errorStringArray',
          data: {
            className: 'ReadonlyArray',
            readonlyPrefix: 'readonly ',
            type: 'number',
          },
          line: 1,
          column: 8,
        },
      ],
    },
    {
      code: 'let a: ReadonlyArray<string | number> = [];',
      output: 'let a: readonly (string | number)[] = [];',
      options: [{ default: 'generic', readonly: 'array' }],
      errors: [
        {
          messageId: 'errorStringArray',
          data: {
            className: 'ReadonlyArray',
            readonlyPrefix: 'readonly ',
            type: 'T',
          },
          line: 1,
          column: 8,
        },
      ],
    },
    {
      code: 'let a: number[] = [];',
      output: 'let a: Array<number> = [];',
      options: [{ default: 'generic', readonly: 'array-simple' }],
      errors: [
        {
          messageId: 'errorStringGeneric',
          data: { className: 'Array', readonlyPrefix: '', type: 'number' },
          line: 1,
          column: 8,
        },
      ],
    },
    {
      code: 'let a: (string | number)[] = [];',
      output: 'let a: Array<string | number> = [];',
      options: [{ default: 'generic', readonly: 'array-simple' }],
      errors: [
        {
          messageId: 'errorStringGeneric',
          data: { className: 'Array', readonlyPrefix: '', type: 'T' },
          line: 1,
          column: 8,
        },
      ],
    },
    {
      code: 'let a: ReadonlyArray<number> = [];',
      output: 'let a: readonly number[] = [];',
      options: [{ default: 'generic', readonly: 'array-simple' }],
      errors: [
        {
          messageId: 'errorStringArraySimple',
          data: {
            className: 'ReadonlyArray',
            readonlyPrefix: 'readonly ',
            type: 'number',
          },
          line: 1,
          column: 8,
        },
      ],
    },
    {
      code: 'let a: readonly (string | number)[] = [];',
      output: 'let a: ReadonlyArray<string | number> = [];',
      options: [{ default: 'generic', readonly: 'array-simple' }],
      errors: [
        {
          messageId: 'errorStringGenericSimple',
          data: {
            className: 'ReadonlyArray',
            readonlyPrefix: 'readonly ',
            type: 'T',
          },
          line: 1,
          column: 8,
        },
      ],
    },
    {
      code: 'let a: number[] = [];',
      output: 'let a: Array<number> = [];',
      options: [{ default: 'generic', readonly: 'generic' }],
      errors: [
        {
          messageId: 'errorStringGeneric',
          data: { className: 'Array', readonlyPrefix: '', type: 'number' },
          line: 1,
          column: 8,
        },
      ],
    },
    {
      code: 'let a: (string | number)[] = [];',
      output: 'let a: Array<string | number> = [];',
      options: [{ default: 'generic', readonly: 'generic' }],
      errors: [
        {
          messageId: 'errorStringGeneric',
          data: { className: 'Array', readonlyPrefix: '', type: 'T' },
          line: 1,
          column: 8,
        },
      ],
    },
    {
      code: 'let a: readonly number[] = [];',
      output: 'let a: ReadonlyArray<number> = [];',
      options: [{ default: 'generic', readonly: 'generic' }],
      errors: [
        {
          messageId: 'errorStringGeneric',
          data: {
            className: 'ReadonlyArray',
            readonlyPrefix: 'readonly ',
            type: 'number',
          },
          line: 1,
          column: 8,
        },
      ],
    },
    {
      code: 'let a: readonly (string | number)[] = [];',
      output: 'let a: ReadonlyArray<string | number> = [];',
      options: [{ default: 'generic', readonly: 'generic' }],
      errors: [
        {
          messageId: 'errorStringGeneric',
          data: {
            className: 'ReadonlyArray',
            readonlyPrefix: 'readonly ',
            type: 'T',
          },
          line: 1,
          column: 8,
        },
      ],
    },
    {
      code: 'let a: bigint[] = [];',
      output: 'let a: Array<bigint> = [];',
      options: [{ default: 'generic', readonly: 'array-simple' }],
      errors: [
        {
          messageId: 'errorStringGeneric',
          data: { className: 'Array', readonlyPrefix: '', type: 'bigint' },
          line: 1,
          column: 8,
        },
      ],
    },
    {
      code: 'let a: (string | bigint)[] = [];',
      output: 'let a: Array<string | bigint> = [];',
      options: [{ default: 'generic', readonly: 'array-simple' }],
      errors: [
        {
          messageId: 'errorStringGeneric',
          data: { className: 'Array', readonlyPrefix: '', type: 'T' },
          line: 1,
          column: 8,
        },
      ],
    },
    {
      code: 'let a: ReadonlyArray<bigint> = [];',
      output: 'let a: readonly bigint[] = [];',
      options: [{ default: 'generic', readonly: 'array-simple' }],
      errors: [
        {
          messageId: 'errorStringArraySimple',
          data: {
            className: 'ReadonlyArray',
            readonlyPrefix: 'readonly ',
            type: 'bigint',
          },
          line: 1,
          column: 8,
        },
      ],
    },
    {
      code: 'let a: (string | bigint)[] = [];',
      output: 'let a: Array<string | bigint> = [];',
      options: [{ default: 'generic', readonly: 'generic' }],
      errors: [
        {
          messageId: 'errorStringGeneric',
          data: { className: 'Array', readonlyPrefix: '', type: 'T' },
          line: 1,
          column: 8,
        },
      ],
    },
    {
      code: 'let a: readonly bigint[] = [];',
      output: 'let a: ReadonlyArray<bigint> = [];',
      options: [{ default: 'generic', readonly: 'generic' }],
      errors: [
        {
          messageId: 'errorStringGeneric',
          data: {
            className: 'ReadonlyArray',
            readonlyPrefix: 'readonly ',
            type: 'bigint',
          },
          line: 1,
          column: 8,
        },
      ],
    },
    {
      code: 'let a: readonly (string | bigint)[] = [];',
      output: 'let a: ReadonlyArray<string | bigint> = [];',
      options: [{ default: 'generic', readonly: 'generic' }],
      errors: [
        {
          messageId: 'errorStringGeneric',
          data: {
            className: 'ReadonlyArray',
            readonlyPrefix: 'readonly ',
            type: 'T',
          },
          line: 1,
          column: 8,
        },
      ],
    },

    // End of base cases

    {
      code: 'let a: { foo: Array<Bar> }[] = [];',
      output: 'let a: { foo: Bar[] }[] = [];',
      options: [{ default: 'array' }],
      errors: [
        {
          messageId: 'errorStringArray',
          data: { className: 'Array', readonlyPrefix: '', type: 'Bar' },
          line: 1,
          column: 15,
        },
      ],
    },
    {
      code: 'let a: Array<{ foo: Bar[] }> = [];',
      output: 'let a: Array<{ foo: Array<Bar> }> = [];',
      options: [{ default: 'generic' }],
      errors: [
        {
          messageId: 'errorStringGeneric',
          data: { className: 'Array', readonlyPrefix: '', type: 'Bar' },
          line: 1,
          column: 21,
        },
      ],
    },
    {
      code: 'let a: Array<{ foo: Foo | Bar[] }> = [];',
      output: 'let a: Array<{ foo: Foo | Array<Bar> }> = [];',
      options: [{ default: 'generic' }],
      errors: [
        {
          messageId: 'errorStringGeneric',
          data: { className: 'Array', readonlyPrefix: '', type: 'Bar' },
          line: 1,
          column: 27,
        },
      ],
    },
    {
      code: 'function foo(a: Array<Bar>): Array<Bar> {}',
      output: 'function foo(a: Bar[]): Bar[] {}',
      options: [{ default: 'array' }],
      errors: [
        {
          messageId: 'errorStringArray',
          data: { className: 'Array', readonlyPrefix: '', type: 'Bar' },
          line: 1,
          column: 17,
        },
        {
          messageId: 'errorStringArray',
          data: { className: 'Array', readonlyPrefix: '', type: 'Bar' },
          line: 1,
          column: 30,
        },
      ],
    },
    {
      code: 'let x: Array<undefined> = [undefined] as undefined[];',
      output: 'let x: undefined[] = [undefined] as undefined[];',
      options: [{ default: 'array-simple' }],
      errors: [
        {
          messageId: 'errorStringArraySimple',
          data: { className: 'Array', readonlyPrefix: '', type: 'undefined' },
          line: 1,
          column: 8,
        },
      ],
    },
    {
      code: "let y: string[] = <Array<string>>['2'];",
      output: "let y: string[] = <string[]>['2'];",
      options: [{ default: 'array-simple' }],
      errors: [
        {
          messageId: 'errorStringArraySimple',
          data: { className: 'Array', readonlyPrefix: '', type: 'string' },
          line: 1,
          column: 20,
        },
      ],
    },
    {
      code: "let z: Array = [3, '4'];",
      output: "let z: any[] = [3, '4'];",
      options: [{ default: 'array-simple' }],
      errors: [
        {
          messageId: 'errorStringArraySimple',
          data: { className: 'Array', readonlyPrefix: '', type: 'any' },
          line: 1,
          column: 8,
        },
      ],
    },
    {
      code: "let ya = [[1, '2']] as [number, string][];",
      output: "let ya = [[1, '2']] as Array<[number, string]>;",
      options: [{ default: 'array-simple' }],
      errors: [
        {
          messageId: 'errorStringGenericSimple',
          data: { className: 'Array', readonlyPrefix: '', type: 'T' },
          line: 1,
          column: 24,
        },
      ],
    },
    {
      code: 'type Arr<T> = Array<T>;',
      output: 'type Arr<T> = T[];',
      options: [{ default: 'array-simple' }],
      errors: [
        {
          messageId: 'errorStringArraySimple',
          data: { className: 'Array', readonlyPrefix: '', type: 'T' },
          line: 1,
          column: 15,
        },
      ],
    },
    {
      code: `
// Ignore user defined aliases
let yyyy: Arr<Array<Arr<string>>[]> = [[[['2']]]];
      `,
      output: `
// Ignore user defined aliases
let yyyy: Arr<Array<Array<Arr<string>>>> = [[[['2']]]];
      `,
      options: [{ default: 'array-simple' }],
      errors: [
        {
          messageId: 'errorStringGenericSimple',
          data: { className: 'Array', readonlyPrefix: '', type: 'T' },
          line: 3,
          column: 15,
        },
      ],
    },
    {
      code: `
interface ArrayClass<T> {
  foo: Array<T>;
  bar: T[];
  baz: Arr<T>;
  xyz: this[];
}
      `,
      output: `
interface ArrayClass<T> {
  foo: T[];
  bar: T[];
  baz: Arr<T>;
  xyz: this[];
}
      `,
      options: [{ default: 'array-simple' }],
      errors: [
        {
          messageId: 'errorStringArraySimple',
          data: { className: 'Array', readonlyPrefix: '', type: 'T' },
          line: 3,
          column: 8,
        },
      ],
    },
    {
      code: `
function barFunction(bar: ArrayClass<String>[]) {
  return bar.map(e => e.bar);
}
      `,
      output: `
function barFunction(bar: Array<ArrayClass<String>>) {
  return bar.map(e => e.bar);
}
      `,
      options: [{ default: 'array-simple' }],
      errors: [
        {
          messageId: 'errorStringGenericSimple',
          data: { className: 'Array', readonlyPrefix: '', type: 'T' },
          line: 2,
          column: 27,
        },
      ],
    },
    {
      code: 'let barVar: ((c: number) => number)[];',
      output: 'let barVar: Array<(c: number) => number>;',
      options: [{ default: 'array-simple' }],
      errors: [
        {
          messageId: 'errorStringGenericSimple',
          data: { className: 'Array', readonlyPrefix: '', type: 'T' },
          line: 1,
          column: 13,
        },
      ],
    },
    {
      code: 'type barUnion = (string | number | boolean)[];',
      output: 'type barUnion = Array<string | number | boolean>;',
      options: [{ default: 'array-simple' }],
      errors: [
        {
          messageId: 'errorStringGenericSimple',
          data: { className: 'Array', readonlyPrefix: '', type: 'T' },
          line: 1,
          column: 17,
        },
      ],
    },
    {
      code: 'type barIntersection = (string & number)[];',
      output: 'type barIntersection = Array<string & number>;',
      options: [{ default: 'array-simple' }],
      errors: [
        {
          messageId: 'errorStringGenericSimple',
          data: { className: 'Array', readonlyPrefix: '', type: 'T' },
          line: 1,
          column: 24,
        },
      ],
    },
    {
      code: "let v: Array<fooName.BarType> = [{ bar: 'bar' }];",
      output: "let v: fooName.BarType[] = [{ bar: 'bar' }];",
      options: [{ default: 'array-simple' }],
      errors: [
        {
          messageId: 'errorStringArraySimple',
          data: {
            className: 'Array',
            readonlyPrefix: '',
            type: 'fooName.BarType',
          },
          line: 1,
          column: 8,
        },
      ],
    },
    {
      code: "let w: fooName.BazType<string>[] = [['baz']];",
      output: "let w: Array<fooName.BazType<string>> = [['baz']];",
      options: [{ default: 'array-simple' }],
      errors: [
        {
          messageId: 'errorStringGenericSimple',
          data: { className: 'Array', readonlyPrefix: '', type: 'T' },
          line: 1,
          column: 8,
        },
      ],
    },
    {
      code: 'let x: Array<undefined> = [undefined] as undefined[];',
      output: 'let x: undefined[] = [undefined] as undefined[];',
      options: [{ default: 'array' }],
      errors: [
        {
          messageId: 'errorStringArray',
          data: { className: 'Array', readonlyPrefix: '', type: 'undefined' },
          line: 1,
          column: 8,
        },
      ],
    },
    {
      code: "let y: string[] = <Array<string>>['2'];",
      output: "let y: string[] = <string[]>['2'];",
      options: [{ default: 'array' }],
      errors: [
        {
          messageId: 'errorStringArray',
          data: { className: 'Array', readonlyPrefix: '', type: 'string' },
          line: 1,
          column: 20,
        },
      ],
    },
    {
      code: "let z: Array = [3, '4'];",
      output: "let z: any[] = [3, '4'];",
      options: [{ default: 'array' }],
      errors: [
        {
          messageId: 'errorStringArray',
          data: { className: 'Array', readonlyPrefix: '', type: 'any' },
          line: 1,
          column: 8,
        },
      ],
    },
    {
      code: 'type Arr<T> = Array<T>;',
      output: 'type Arr<T> = T[];',
      options: [{ default: 'array' }],
      errors: [
        {
          messageId: 'errorStringArray',
          data: { className: 'Array', readonlyPrefix: '', type: 'T' },
          line: 1,
          column: 15,
        },
      ],
    },
    {
      code: `
// Ignore user defined aliases
let yyyy: Arr<Array<Arr<string>>[]> = [[[['2']]]];
      `,
      output: `
// Ignore user defined aliases
let yyyy: Arr<Arr<string>[][]> = [[[['2']]]];
      `,
      options: [{ default: 'array' }],
      errors: [
        {
          messageId: 'errorStringArray',
          data: { className: 'Array', readonlyPrefix: '', type: 'T' },
          line: 3,
          column: 15,
        },
      ],
    },
    {
      code: `
interface ArrayClass<T> {
  foo: Array<T>;
  bar: T[];
  baz: Arr<T>;
}
      `,
      output: `
interface ArrayClass<T> {
  foo: T[];
  bar: T[];
  baz: Arr<T>;
}
      `,
      options: [{ default: 'array' }],
      errors: [
        {
          messageId: 'errorStringArray',
          data: { className: 'Array', readonlyPrefix: '', type: 'T' },
          line: 3,
          column: 8,
        },
      ],
    },
    {
      code: `
function fooFunction(foo: Array<ArrayClass<string>>) {
  return foo.map(e => e.foo);
}
      `,
      output: `
function fooFunction(foo: ArrayClass<string>[]) {
  return foo.map(e => e.foo);
}
      `,
      options: [{ default: 'array' }],
      errors: [
        {
          messageId: 'errorStringArray',
          data: { className: 'Array', readonlyPrefix: '', type: 'T' },
          line: 2,
          column: 27,
        },
      ],
    },
    {
      code: 'let fooVar: Array<(c: number) => number>;',
      output: 'let fooVar: ((c: number) => number)[];',
      options: [{ default: 'array' }],
      errors: [
        {
          messageId: 'errorStringArray',
          data: { className: 'Array', readonlyPrefix: '', type: 'T' },
          line: 1,
          column: 13,
        },
      ],
    },
    {
      code: 'type fooUnion = Array<string | number | boolean>;',
      output: 'type fooUnion = (string | number | boolean)[];',
      options: [{ default: 'array' }],
      errors: [
        {
          messageId: 'errorStringArray',
          data: { className: 'Array', readonlyPrefix: '', type: 'T' },
          line: 1,
          column: 17,
        },
      ],
    },
    {
      code: 'type fooIntersection = Array<string & number>;',
      output: 'type fooIntersection = (string & number)[];',
      options: [{ default: 'array' }],
      errors: [
        {
          messageId: 'errorStringArray',
          data: { className: 'Array', readonlyPrefix: '', type: 'T' },
          line: 1,
          column: 24,
        },
      ],
    },
    {
      code: 'let x: Array;',
      output: 'let x: any[];',
      options: [{ default: 'array' }],
      errors: [
        {
          messageId: 'errorStringArray',
          data: { className: 'Array', readonlyPrefix: '', type: 'any' },
          line: 1,
          column: 8,
        },
      ],
    },
    {
      code: 'let x: Array<>;',
      output: 'let x: any[];',
      options: [{ default: 'array' }],
      errors: [
        {
          messageId: 'errorStringArray',
          data: { className: 'Array', readonlyPrefix: '', type: 'any' },
          line: 1,
          column: 8,
        },
      ],
    },
    {
      code: 'let x: Array;',
      output: 'let x: any[];',
      options: [{ default: 'array-simple' }],
      errors: [
        {
          messageId: 'errorStringArraySimple',
          data: { className: 'Array', readonlyPrefix: '', type: 'any' },
          line: 1,
          column: 8,
        },
      ],
    },
    {
      code: 'let x: Array<>;',
      output: 'let x: any[];',
      options: [{ default: 'array-simple' }],
      errors: [
        {
          messageId: 'errorStringArraySimple',
          line: 1,
          column: 8,
        },
      ],
    },
    {
      code: 'let x: Array<number> = [1] as number[];',
      output: 'let x: Array<number> = [1] as Array<number>;',
      options: [{ default: 'generic' }],
      errors: [
        {
          messageId: 'errorStringGeneric',
          data: { className: 'Array', readonlyPrefix: '', type: 'number' },
          line: 1,
          column: 31,
        },
      ],
    },
    {
      code: "let y: string[] = <Array<string>>['2'];",
      output: "let y: Array<string> = <Array<string>>['2'];",
      options: [{ default: 'generic' }],
      errors: [
        {
          messageId: 'errorStringGeneric',
          data: { className: 'Array', readonlyPrefix: '', type: 'string' },
          line: 1,
          column: 8,
        },
      ],
    },
    {
      code: "let ya = [[1, '2']] as [number, string][];",
      output: "let ya = [[1, '2']] as Array<[number, string]>;",
      options: [{ default: 'generic' }],
      errors: [
        {
          messageId: 'errorStringGeneric',
          data: { className: 'Array', readonlyPrefix: '', type: 'T' },
          line: 1,
          column: 24,
        },
      ],
    },
    {
      code: `
// Ignore user defined aliases
let yyyy: Arr<Array<Arr<string>>[]> = [[[['2']]]];
      `,
      output: `
// Ignore user defined aliases
let yyyy: Arr<Array<Array<Arr<string>>>> = [[[['2']]]];
      `,
      options: [{ default: 'generic' }],
      errors: [
        {
          messageId: 'errorStringGeneric',
          data: { className: 'Array', readonlyPrefix: '', type: 'T' },
          line: 3,
          column: 15,
        },
      ],
    },
    {
      code: `
interface ArrayClass<T> {
  foo: Array<T>;
  bar: T[];
  baz: Arr<T>;
}
      `,
      output: `
interface ArrayClass<T> {
  foo: Array<T>;
  bar: Array<T>;
  baz: Arr<T>;
}
      `,
      options: [{ default: 'generic' }],
      errors: [
        {
          messageId: 'errorStringGeneric',
          data: { className: 'Array', readonlyPrefix: '', type: 'T' },
          line: 4,
          column: 8,
        },
      ],
    },
    {
      code: `
function barFunction(bar: ArrayClass<String>[]) {
  return bar.map(e => e.bar);
}
      `,
      output: `
function barFunction(bar: Array<ArrayClass<String>>) {
  return bar.map(e => e.bar);
}
      `,
      options: [{ default: 'generic' }],
      errors: [
        {
          messageId: 'errorStringGeneric',
          data: { className: 'Array', readonlyPrefix: '', type: 'T' },
          line: 2,
          column: 27,
        },
      ],
    },
    {
      code: 'let barVar: ((c: number) => number)[];',
      output: 'let barVar: Array<(c: number) => number>;',
      options: [{ default: 'generic' }],
      errors: [
        {
          messageId: 'errorStringGeneric',
          data: { className: 'Array', readonlyPrefix: '', type: 'T' },
          line: 1,
          column: 13,
        },
      ],
    },
    {
      code: 'type barUnion = (string | number | boolean)[];',
      output: 'type barUnion = Array<string | number | boolean>;',
      options: [{ default: 'generic' }],
      errors: [
        {
          messageId: 'errorStringGeneric',
          data: { className: 'Array', readonlyPrefix: '', type: 'T' },
          line: 1,
          column: 17,
        },
      ],
    },
    {
      code: 'type barIntersection = (string & number)[];',
      output: 'type barIntersection = Array<string & number>;',
      options: [{ default: 'generic' }],
      errors: [
        {
          messageId: 'errorStringGeneric',
          data: { className: 'Array', readonlyPrefix: '', type: 'T' },
          line: 1,
          column: 24,
        },
      ],
    },
    {
      code: `
interface FooInterface {
  '.bar': { baz: string[] };
}
      `,
      output: `
interface FooInterface {
  '.bar': { baz: Array<string> };
}
      `,
      options: [{ default: 'generic' }],
      errors: [
        {
          messageId: 'errorStringGeneric',
          data: { className: 'Array', readonlyPrefix: '', type: 'string' },
          line: 3,
          column: 18,
        },
      ],
    },
    {
      // https://github.com/typescript-eslint/typescript-eslint/issues/172
      code: 'type Unwrap<T> = T extends Array<infer E> ? E : T;',
      output: 'type Unwrap<T> = T extends (infer E)[] ? E : T;',
      options: [{ default: 'array' }],
      errors: [
        {
          messageId: 'errorStringArray',
          data: { className: 'Array', readonlyPrefix: '', type: 'T' },
          line: 1,
          column: 28,
        },
      ],
    },
    {
      // https://github.com/typescript-eslint/typescript-eslint/issues/172
      code: 'type Unwrap<T> = T extends (infer E)[] ? E : T;',
      output: 'type Unwrap<T> = T extends Array<infer E> ? E : T;',
      options: [{ default: 'generic' }],
      errors: [
        {
          messageId: 'errorStringGeneric',
          data: { className: 'Array', readonlyPrefix: '', type: 'T' },
          line: 1,
          column: 28,
        },
      ],
    },
    {
      code: 'type Foo = ReadonlyArray<object>[];',
      output: 'type Foo = (readonly object[])[];',
      options: [{ default: 'array' }],
      errors: [
        {
          messageId: 'errorStringArray',
          data: {
            className: 'ReadonlyArray',
            readonlyPrefix: 'readonly ',
            type: 'object',
          },
          line: 1,
          column: 12,
        },
      ],
    },
    {
      code: 'const foo: Array<new (...args: any[]) => void> = [];',
      output: 'const foo: (new (...args: any[]) => void)[] = [];',
      options: [{ default: 'array' }],
      errors: [
        {
          messageId: 'errorStringArray',
          data: { className: 'Array', readonlyPrefix: '', type: 'T' },
          line: 1,
          column: 12,
        },
      ],
    },
    {
      code: 'const foo: ReadonlyArray<new (...args: any[]) => void> = [];',
      output: 'const foo: readonly (new (...args: any[]) => void)[] = [];',
      options: [{ default: 'array' }],
      errors: [
        {
          messageId: 'errorStringArray',
          data: {
            className: 'ReadonlyArray',
            readonlyPrefix: 'readonly ',
            type: 'T',
          },
          line: 1,
          column: 12,
        },
      ],
    },
  ],
});

// -- eslint rule tester is not working with multi-pass
// https://github.com/eslint/eslint/issues/11187
describe('array-type (nested)', () => {
  const linter = new TSESLint.Linter();
  linter.defineRule('array-type', rule);
  linter.defineParser('@typescript-eslint/parser', parser);

  describe('should deeply fix correctly', () => {
    function testOutput(
      defaultOption: OptionString,
      code: string,
      output: string,
      readonlyOption?: OptionString,
    ): void {
      it(code, () => {
        const result = linter.verifyAndFix(
          code,
          {
            rules: {
              'array-type': [
                2,
                { default: defaultOption, readonly: readonlyOption },
              ],
            },
            parser: '@typescript-eslint/parser',
          },
          {
            fix: true,
          },
        );

        expect(result.messages).toHaveLength(0);
        expect(result.output).toBe(output);
      });
    }

    testOutput(
      'array',
      'let a: ({ foo: Array<Array<Bar> | Array<any>> })[] = []',
      'let a: ({ foo: (Bar[] | any[])[] })[] = []',
    );
    testOutput(
      'array',
      `
class Foo<T = Array<Array<Bar>>> extends Bar<T, Array<T>> implements Baz<Array<T>> {
    private s: Array<T>

    constructor (p: Array<T>) {
        return new Array()
    }
}
      `,
      `
class Foo<T = Bar[][]> extends Bar<T, T[]> implements Baz<T[]> {
    private s: T[]

    constructor (p: T[]) {
        return new Array()
    }
}
      `,
    );
    testOutput(
      'array',
      `
interface WorkingArray {
  outerProperty: Array<
    { innerPropertyOne: string } & { innerPropertyTwo: string }
  >;
}

interface BrokenArray {
  outerProperty: Array<
    ({ innerPropertyOne: string } & { innerPropertyTwo: string })
  >;
}
      `,
      `
interface WorkingArray {
  outerProperty: ({ innerPropertyOne: string } & { innerPropertyTwo: string })[];
}

interface BrokenArray {
  outerProperty: ({ innerPropertyOne: string } & { innerPropertyTwo: string })[];
}
      `,
    );
    testOutput(
      'array',
      `
type WorkingArray = {
  outerProperty: Array<
    { innerPropertyOne: string } & { innerPropertyTwo: string }
  >;
}

type BrokenArray = {
  outerProperty: Array<
    ({ innerPropertyOne: string } & { innerPropertyTwo: string })
  >;
}
      `,
      `
type WorkingArray = {
  outerProperty: ({ innerPropertyOne: string } & { innerPropertyTwo: string })[];
}

type BrokenArray = {
  outerProperty: ({ innerPropertyOne: string } & { innerPropertyTwo: string })[];
}
      `,
    );
    testOutput(
      'array',
      'const a: Array<(string|number)>;',
      'const a: (string|number)[];',
    );
    testOutput(
      'array-simple',
      'let xx: Array<Array<number>> = [[1, 2], [3]];',
      'let xx: number[][] = [[1, 2], [3]];',
    );
    testOutput(
      'array',
      'let xx: Array<Array<number>> = [[1, 2], [3]];',
      'let xx: number[][] = [[1, 2], [3]];',
    );
    testOutput(
      'generic',
      'let yy: number[][] = [[4, 5], [6]];',
      'let yy: Array<Array<number>> = [[4, 5], [6]];',
    );
    testOutput('array', 'let a: Array<>[] = [];', 'let a: any[][] = [];');
    testOutput('array', 'let a: Array<any[]> = [];', 'let a: any[][] = [];');
    testOutput(
      'array',
      'let a: Array<any[]>[] = [];',
      'let a: any[][][] = [];',
    );

    testOutput(
      'generic',
      'let a: Array<>[] = [];',
      'let a: Array<Array<>> = [];',
    );
    testOutput(
      'generic',
      'let a: Array<any[]> = [];',
      'let a: Array<Array<any>> = [];',
    );
    testOutput(
      'generic',
      'let a: Array<any[]>[] = [];',
      'let a: Array<Array<Array<any>>> = [];',
    );
    testOutput(
      'generic',
      'let a: Array<Array>[] = [];',
      'let a: Array<Array<Array>> = [];',
    );
    testOutput(
      'generic',
      'let a: Array<Array[]>[] = [];',
      'let a: Array<Array<Array<Array>>> = [];',
    );

    // readonly
    testOutput(
      'generic',
      'let x: readonly number[][]',
      'let x: ReadonlyArray<Array<number>>',
    );
    testOutput(
      'generic',
      'let x: readonly (readonly number[])[]',
      'let x: ReadonlyArray<ReadonlyArray<number>>',
    );
    testOutput(
      'array',
      'let x: ReadonlyArray<Array<number>>',
      'let x: readonly number[][]',
    );
    testOutput(
      'array',
      'let x: ReadonlyArray<ReadonlyArray<number>>',
      'let x: readonly (readonly number[])[]',
    );
    testOutput(
      'array',
      'let x: ReadonlyArray<readonly number[]>',
      'let x: readonly (readonly number[])[]',
    );
    testOutput(
      'array',
      'let a: readonly number[][] = []',
      'let a: ReadonlyArray<number[]> = []',
      'generic',
    );
    testOutput(
      'generic',
      'let a: readonly number[][] = []',
      'let a: readonly Array<number>[] = []',
      'array',
    );
    testOutput(
      'generic',
      'type T = readonly(string)[]',
      'type T = ReadonlyArray<string>',
      'generic',
    );
    testOutput(
      'generic',
      'let a: readonly(readonly string[])[] = []',
      'let a: ReadonlyArray<ReadonlyArray<string>> = []',
      'generic',
    );
    testOutput(
      'generic',
      'type T = readonly(readonly string[])[]',
      'type T = ReadonlyArray<ReadonlyArray<string>>',
      'generic',
    );
    testOutput(
      'generic',
      'type T = readonly (readonly string[])[]',
      'type T = ReadonlyArray<ReadonlyArray<string>>',
      'generic',
    );
    testOutput(
      'generic',
      'type T = readonly    (readonly string[])[]',
      'type T = ReadonlyArray<ReadonlyArray<string>>',
      'generic',
    );
  });
});

describe('schema validation', () => {
  // https://github.com/typescript-eslint/typescript-eslint/issues/6852
  test("array-type does not accept 'simple-array' option", () => {
    if (areOptionsValid(rule, [{ default: 'simple-array' }])) {
      throw new Error(`Options succeeded validation for bad options`);
    }
  });

  // https://github.com/typescript-eslint/typescript-eslint/issues/6892
  test('array-type does not accept non object option', () => {
    if (areOptionsValid(rule, ['array'])) {
      throw new Error(`Options succeeded validation for bad options`);
    }
  });
});<|MERGE_RESOLUTION|>--- conflicted
+++ resolved
@@ -4,11 +4,7 @@
 
 import type { OptionString } from '../../src/rules/array-type';
 import rule from '../../src/rules/array-type';
-<<<<<<< HEAD
 import { areOptionsValid } from '../areOptionsValid';
-import { RuleTester } from '../RuleTester';
-=======
->>>>>>> 832e359a
 
 const ruleTester = new RuleTester({
   parser: '@typescript-eslint/parser',
