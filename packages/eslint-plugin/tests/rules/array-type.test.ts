import { TSESLint } from '@typescript-eslint/experimental-utils';
import * as parser from '@typescript-eslint/parser';
import rule, { OptionString } from '../../src/rules/array-type';
import { RuleTester } from '../RuleTester';

const ruleTester = new RuleTester({
  parser: '@typescript-eslint/parser',
});

ruleTester.run('array-type', rule, {
  valid: [
    {
      code: 'let a: readonly any[] = []',
      options: [{ default: 'array' }],
    },
    {
      code: 'let a = new Array()',
      options: [{ default: 'array' }],
    },
    {
      code: 'let a: string[] = []',
      options: [{ default: 'array' }],
    },
    {
      code: 'let a: (string | number)[] = []',
      options: [{ default: 'array' }],
    },
    {
      code: 'let a: ({ foo: Bar[] })[] = []',
      options: [{ default: 'array' }],
    },
    {
      code: 'let a: Array<string> = []',
      options: [{ default: 'generic' }],
    },
    {
      code: 'let a: Array<string | number> = []',
      options: [{ default: 'generic' }],
    },
    {
      code: 'let a: Array<{ foo: Array<Bar> }> = []',
      options: [{ default: 'generic' }],
    },
    {
      code: `let fooVar: Array;`,
      options: [{ default: 'generic' }],
    },
    {
      code: `function foo (a: Array<Bar>): Array<Bar> {}`,
      options: [{ default: 'generic' }],
    },
    {
      code: `let yy: number[][] = [[4, 5], [6]];`,
      options: [{ default: 'array-simple' }],
    },
    {
      code: `function fooFunction(foo: Array<ArrayClass<string>>) {
    return foo.map(e => e.foo);
}`,
      options: [{ default: 'array-simple' }],
    },
    {
      code: `function bazFunction(baz: Arr<ArrayClass<String>>) {
    return baz.map(e => e.baz);
}`,
      options: [{ default: 'array-simple' }],
    },
    {
      code: `let fooVar: Array<(c: number) => number>;`,
      options: [{ default: 'array-simple' }],
    },
    {
      code: `type fooUnion = Array<string | number | boolean>;`,
      options: [{ default: 'array-simple' }],
    },
    {
      code: `type fooIntersection = Array<string & number>;`,
      options: [{ default: 'array-simple' }],
    },
    {
      code: `namespace fooName {
    type BarType = { bar: string };
    type BazType<T> = Arr<T>;
}`,
      options: [{ default: 'array-simple' }],
    },
    {
      code: `interface FooInterface {
    '.bar': {baz: string[];};
}`,
      options: [{ default: 'array-simple' }],
    },
    {
      code: `let yy: number[][] = [[4, 5], [6]];`,
      options: [{ default: 'array' }],
    },
    {
      code: `let ya = [[1, "2"]] as[number, string][];`,
      options: [{ default: 'array' }],
    },
    {
      code: `function barFunction(bar: ArrayClass<String>[]) {
    return bar.map(e => e.bar);
}`,
      options: [{ default: 'array' }],
    },
    {
      code: `function bazFunction(baz: Arr<ArrayClass<String>>) {
    return baz.map(e => e.baz);
}`,
      options: [{ default: 'array' }],
    },
    {
      code: `let barVar: ((c: number) => number)[];`,
      options: [{ default: 'array' }],
    },
    {
      code: `type barUnion = (string|number|boolean)[];`,
      options: [{ default: 'array' }],
    },
    {
      code: `type barIntersection = (string & number)[];`,
      options: [{ default: 'array' }],
    },
    {
      code: `interface FooInterface {
    '.bar': {baz: string[];};
}`,
      options: [{ default: 'array' }],
    },
    {
      // https://github.com/typescript-eslint/typescript-eslint/issues/172
      code: 'type Unwrap<T> = T extends (infer E)[] ? E : T',
      options: [{ default: 'array' }],
    },
    {
      code: `let z: Array = [3, "4"];`,
      options: [{ default: 'generic' }],
    },
    {
      code: `let xx: Array<Array<number>> = [[1, 2], [3]];`,
      options: [{ default: 'generic' }],
    },
    {
      code: `type Arr<T> = Array<T>;`,
      options: [{ default: 'generic' }],
    },
    {
      code: `function fooFunction(foo: Array<ArrayClass<string>>) {
    return foo.map(e => e.foo);
}`,
      options: [{ default: 'generic' }],
    },
    {
      code: `function bazFunction(baz: Arr<ArrayClass<String>>) {
    return baz.map(e => e.baz);
}`,
      options: [{ default: 'generic' }],
    },
    {
      code: `let fooVar: Array<(c: number) => number>;`,
      options: [{ default: 'generic' }],
    },
    {
      code: `type fooUnion = Array<string|number|boolean>;`,
      options: [{ default: 'generic' }],
    },
    {
      code: `type fooIntersection = Array<string & number>;`,
      options: [{ default: 'generic' }],
    },
    {
      // https://github.com/typescript-eslint/typescript-eslint/issues/172
      code: 'type Unwrap<T> = T extends Array<infer E> ? E : T',
      options: [{ default: 'generic' }],
    },

    // readonly
    {
      code: 'let a: string[] = []',
      options: [{ default: 'array', readonly: 'generic' }],
    },
    {
      code: 'let a: ReadonlyArray<number> = []',
      options: [{ default: 'array', readonly: 'generic' }],
    },
    {
      code: 'let a: ReadonlyArray<number[]> = [[]]',
      options: [{ default: 'array', readonly: 'generic' }],
    },
    {
      code: `let a: Array<string> = []`,
      options: [{ default: 'generic', readonly: 'array' }],
    },
    {
      code: `let a: readonly number[] = []`,
      options: [{ default: 'generic', readonly: 'array' }],
    },
    {
      code: `let a: readonly Array<number>[] = [[]]`,
      options: [{ default: 'generic', readonly: 'array' }],
    },
  ],
  invalid: [
    {
      code: 'let a: Array<string> = []',
      output: 'let a: string[] = []',
      options: [{ default: 'array' }],
      errors: [
        {
          messageId: 'errorStringArray',
          data: { type: 'string' },
          line: 1,
          column: 8,
        },
      ],
    },
    {
      code: 'let a: Array<string | number> = []',
      output: 'let a: (string | number)[] = []',
      options: [{ default: 'array' }],
      errors: [
        {
          messageId: 'errorStringArray',
          data: { type: 'T' },
          line: 1,
          column: 8,
        },
      ],
    },
    {
      code: 'let a: ({ foo: Array<Bar> })[] = []',
      output: 'let a: ({ foo: Bar[] })[] = []',
      options: [{ default: 'array' }],
      errors: [
        {
          messageId: 'errorStringArray',
          data: { type: 'Bar' },
          line: 1,
          column: 16,
        },
      ],
    },
    {
      code: 'let a: string[] = []',
      output: 'let a: Array<string> = []',
      options: [{ default: 'generic' }],
      errors: [
        {
          messageId: 'errorStringGeneric',
          data: { type: 'string' },
          line: 1,
          column: 8,
        },
      ],
    },
    {
      code: 'let a: (string | number)[] = []',
      output: 'let a: Array<string | number> = []',
      options: [{ default: 'generic' }],
      errors: [
        {
          messageId: 'errorStringGeneric',
          data: { type: 'T' },
          line: 1,
          column: 8,
        },
      ],
    },
    {
      code: 'let a: Array<{ foo: Bar[] }> = []',
      output: 'let a: Array<{ foo: Array<Bar> }> = []',
      options: [{ default: 'generic' }],
      errors: [
        {
          messageId: 'errorStringGeneric',
          data: { type: 'Bar' },
          line: 1,
          column: 21,
        },
      ],
    },
    {
      code: 'let a: Array<{ foo: Foo | Bar[] }> = []',
      output: 'let a: Array<{ foo: Foo | Array<Bar> }> = []',
      options: [{ default: 'generic' }],
      errors: [
        {
          messageId: 'errorStringGeneric',
          data: { type: 'Bar' },
          line: 1,
          column: 27,
        },
      ],
    },
    {
      code: 'function foo (a: Array<Bar>): Array<Bar> {}',
      output: 'function foo (a: Bar[]): Bar[] {}',
      options: [{ default: 'array' }],
      errors: [
        {
          messageId: 'errorStringArray',
          data: { type: 'Bar' },
          line: 1,
          column: 18,
        },
        {
          messageId: 'errorStringArray',
          data: { type: 'Bar' },
          line: 1,
          column: 31,
        },
      ],
    },
    {
      code: `let x: Array<undefined> = [undefined] as undefined[];`,
      output: `let x: undefined[] = [undefined] as undefined[];`,
      options: [{ default: 'array-simple' }],
      errors: [
        {
          messageId: 'errorStringArraySimple',
          data: { type: 'undefined' },
          line: 1,
          column: 8,
        },
      ],
    },
    {
      code: `let xx: Array<object> = [];`,
      output: `let xx: object[] = [];`,
      options: [{ default: 'array-simple' }],
      errors: [
        {
          messageId: 'errorStringArraySimple',
          data: { type: 'object' },
          line: 1,
          column: 9,
        },
      ],
    },
    {
      code: `let y: string[] = <Array<string>>["2"];`,
      output: `let y: string[] = <string[]>["2"];`,
      options: [{ default: 'array-simple' }],
      errors: [
        {
          messageId: 'errorStringArraySimple',
          data: { type: 'string' },
          line: 1,
          column: 20,
        },
      ],
    },
    {
      code: `let z: Array = [3, "4"];`,
      output: `let z: any[] = [3, "4"];`,
      options: [{ default: 'array-simple' }],
      errors: [
        {
          messageId: 'errorStringArraySimple',
          data: { type: 'any' },
          line: 1,
          column: 8,
        },
      ],
    },
    {
      code: `let ya = [[1, "2"]] as[number, string][];`,
      output: `let ya = [[1, "2"]] as Array<[number, string]>;`,
      options: [{ default: 'array-simple' }],
      errors: [
        {
          messageId: 'errorStringGenericSimple',
          data: { type: 'T' },
          line: 1,
          column: 23,
        },
      ],
    },
    {
      code: `type Arr<T> = Array<T>;`,
      output: `type Arr<T> = T[];`,
      options: [{ default: 'array-simple' }],
      errors: [
        {
          messageId: 'errorStringArraySimple',
          data: { type: 'T' },
          line: 1,
          column: 15,
        },
      ],
    },
    {
      code: `// Ignore user defined aliases
let yyyy: Arr<Array<Arr<string>>[]> = [[[["2"]]]];`,
      output: `// Ignore user defined aliases
let yyyy: Arr<Array<Array<Arr<string>>>> = [[[["2"]]]];`,
      options: [{ default: 'array-simple' }],
      errors: [
        {
          messageId: 'errorStringGenericSimple',
          data: { type: 'T' },
          line: 2,
          column: 15,
        },
      ],
    },
    {
      code: `interface ArrayClass<T> {
    foo: Array<T>;
    bar: T[];
    baz: Arr<T>;
    xyz: this[];
}`,
      output: `interface ArrayClass<T> {
    foo: T[];
    bar: T[];
    baz: Arr<T>;
    xyz: this[];
}`,
      options: [{ default: 'array-simple' }],
      errors: [
        {
          messageId: 'errorStringArraySimple',
          data: { type: 'T' },
          line: 2,
          column: 10,
        },
      ],
    },
    {
      code: `function barFunction(bar: ArrayClass<String>[]) {
    return bar.map(e => e.bar);
}`,
      output: `function barFunction(bar: Array<ArrayClass<String>>) {
    return bar.map(e => e.bar);
}`,
      options: [{ default: 'array-simple' }],
      errors: [
        {
          messageId: 'errorStringGenericSimple',
          data: { type: 'T' },
          line: 1,
          column: 27,
        },
      ],
    },
    {
      code: `let barVar: ((c: number) => number)[];`,
      output: `let barVar: Array<(c: number) => number>;`,
      options: [{ default: 'array-simple' }],
      errors: [
        {
          messageId: 'errorStringGenericSimple',
          data: { type: 'T' },
          line: 1,
          column: 13,
        },
      ],
    },
    {
      code: `type barUnion = (string|number|boolean)[];`,
      output: `type barUnion = Array<string|number|boolean>;`,
      options: [{ default: 'array-simple' }],
      errors: [
        {
          messageId: 'errorStringGenericSimple',
          data: { type: 'T' },
          line: 1,
          column: 17,
        },
      ],
    },
    {
      code: `type barIntersection = (string & number)[];`,
      output: `type barIntersection = Array<string & number>;`,
      options: [{ default: 'array-simple' }],
      errors: [
        {
          messageId: 'errorStringGenericSimple',
          data: { type: 'T' },
          line: 1,
          column: 24,
        },
      ],
    },
    {
      code: `let v: Array<fooName.BarType> = [{ bar: "bar" }];`,
      output: `let v: fooName.BarType[] = [{ bar: "bar" }];`,
      options: [{ default: 'array-simple' }],
      errors: [
        {
          messageId: 'errorStringArraySimple',
          data: { type: 'fooName.BarType' },
          line: 1,
          column: 8,
        },
      ],
    },
    {
      code: `let w: fooName.BazType<string>[] = [["baz"]];`,
      output: `let w: Array<fooName.BazType<string>> = [["baz"]];`,
      options: [{ default: 'array-simple' }],
      errors: [
        {
          messageId: 'errorStringGenericSimple',
          data: { type: 'T' },
          line: 1,
          column: 8,
        },
      ],
    },
    {
      code: `let x: Array<undefined> = [undefined] as undefined[];`,
      output: `let x: undefined[] = [undefined] as undefined[];`,
      options: [{ default: 'array' }],
      errors: [
        {
          messageId: 'errorStringArray',
          data: { type: 'undefined' },
          line: 1,
          column: 8,
        },
      ],
    },
    {
      code: `let y: string[] = <Array<string>>["2"];`,
      output: `let y: string[] = <string[]>["2"];`,
      options: [{ default: 'array' }],
      errors: [
        {
          messageId: 'errorStringArray',
          data: { type: 'string' },
          line: 1,
          column: 20,
        },
      ],
    },
    {
      code: `let z: Array = [3, "4"];`,
      output: `let z: any[] = [3, "4"];`,
      options: [{ default: 'array' }],
      errors: [
        {
          messageId: 'errorStringArray',
          data: { type: 'any' },
          line: 1,
          column: 8,
        },
      ],
    },
    {
      code: `type Arr<T> = Array<T>;`,
      output: `type Arr<T> = T[];`,
      options: [{ default: 'array' }],
      errors: [
        {
          messageId: 'errorStringArray',
          data: { type: 'T' },
          line: 1,
          column: 15,
        },
      ],
    },
    {
      code: `// Ignore user defined aliases
let yyyy: Arr<Array<Arr<string>>[]> = [[[["2"]]]];`,
      output: `// Ignore user defined aliases
let yyyy: Arr<Arr<string>[][]> = [[[["2"]]]];`,
      options: [{ default: 'array' }],
      errors: [
        {
          messageId: 'errorStringArray',
          data: { type: 'T' },
          line: 2,
          column: 15,
        },
      ],
    },
    {
      code: `interface ArrayClass<T> {
    foo: Array<T>;
    bar: T[];
    baz: Arr<T>;
}`,
      output: `interface ArrayClass<T> {
    foo: T[];
    bar: T[];
    baz: Arr<T>;
}`,
      options: [{ default: 'array' }],
      errors: [
        {
          messageId: 'errorStringArray',
          data: { type: 'T' },
          line: 2,
          column: 10,
        },
      ],
    },
    {
      code: `function fooFunction(foo: Array<ArrayClass<string>>) {
    return foo.map(e => e.foo);
}`,
      output: `function fooFunction(foo: ArrayClass<string>[]) {
    return foo.map(e => e.foo);
}`,
      options: [{ default: 'array' }],
      errors: [
        {
          messageId: 'errorStringArray',
          data: { type: 'T' },
          line: 1,
          column: 27,
        },
      ],
    },
    {
      code: `let fooVar: Array<(c: number) => number>;`,
      output: `let fooVar: ((c: number) => number)[];`,
      options: [{ default: 'array' }],
      errors: [
        {
          messageId: 'errorStringArray',
          data: { type: 'T' },
          line: 1,
          column: 13,
        },
      ],
    },
    {
      code: `type fooUnion = Array<string|number|boolean>;`,
      output: `type fooUnion = (string|number|boolean)[];`,
      options: [{ default: 'array' }],
      errors: [
        {
          messageId: 'errorStringArray',
          data: { type: 'T' },
          line: 1,
          column: 17,
        },
      ],
    },
    {
      code: `type fooIntersection = Array<string & number>;`,
      output: `type fooIntersection = (string & number)[];`,
      options: [{ default: 'array' }],
      errors: [
        {
          messageId: 'errorStringArray',
          data: { type: 'T' },
          line: 1,
          column: 24,
        },
      ],
    },
    {
      code: `let fooVar: Array[];`,
      options: [{ default: 'array' }],
      errors: [
        {
          messageId: 'errorStringArray',
          data: { type: 'any' },
          line: 1,
          column: 13,
        },
      ],
    },
    {
      code: `let fooVar: Array[];`,
      options: [{ default: 'array-simple' }],
      errors: [
        {
          messageId: 'errorStringArraySimple',
          data: { type: 'any' },
          line: 1,
          column: 13,
        },
      ],
    },
    {
      code: `let x: Array<number> = [1] as number[];`,
      output: `let x: Array<number> = [1] as Array<number>;`,
      options: [{ default: 'generic' }],
      errors: [
        {
          messageId: 'errorStringGeneric',
          data: { type: 'number' },
          line: 1,
          column: 31,
        },
      ],
    },
    {
      code: `let y: string[] = <Array<string>>["2"];`,
      output: `let y: Array<string> = <Array<string>>["2"];`,
      options: [{ default: 'generic' }],
      errors: [
        {
          messageId: 'errorStringGeneric',
          data: { type: 'string' },
          line: 1,
          column: 8,
        },
      ],
    },
    {
      code: `let ya = [[1, "2"]] as[number, string][];`,
      output: `let ya = [[1, "2"]] as Array<[number, string]>;`,
      options: [{ default: 'generic' }],
      errors: [
        {
          messageId: 'errorStringGeneric',
          data: { type: 'T' },
          line: 1,
          column: 23,
        },
      ],
    },
    {
      code: `// Ignore user defined aliases
let yyyy: Arr<Array<Arr<string>>[]> = [[[["2"]]]];`,
      output: `// Ignore user defined aliases
let yyyy: Arr<Array<Array<Arr<string>>>> = [[[["2"]]]];`,
      options: [{ default: 'generic' }],
      errors: [
        {
          messageId: 'errorStringGeneric',
          data: { type: 'T' },
          line: 2,
          column: 15,
        },
      ],
    },
    {
      code: `interface ArrayClass<T> {
    foo: Array<T>;
    bar: T[];
    baz: Arr<T>;
}`,
      output: `interface ArrayClass<T> {
    foo: Array<T>;
    bar: Array<T>;
    baz: Arr<T>;
}`,
      options: [{ default: 'generic' }],
      errors: [
        {
          messageId: 'errorStringGeneric',
          data: { type: 'T' },
          line: 3,
          column: 10,
        },
      ],
    },
    {
      code: `function barFunction(bar: ArrayClass<String>[]) {
    return bar.map(e => e.bar);
}`,
      output: `function barFunction(bar: Array<ArrayClass<String>>) {
    return bar.map(e => e.bar);
}`,
      options: [{ default: 'generic' }],
      errors: [
        {
          messageId: 'errorStringGeneric',
          data: { type: 'T' },
          line: 1,
          column: 27,
        },
      ],
    },
    {
      code: `let barVar: ((c: number) => number)[];`,
      output: `let barVar: Array<(c: number) => number>;`,
      options: [{ default: 'generic' }],
      errors: [
        {
          messageId: 'errorStringGeneric',
          data: { type: 'T' },
          line: 1,
          column: 13,
        },
      ],
    },
    {
      code: `type barUnion = (string|number|boolean)[];`,
      output: `type barUnion = Array<string|number|boolean>;`,
      options: [{ default: 'generic' }],
      errors: [
        {
          messageId: 'errorStringGeneric',
          data: { type: 'T' },
          line: 1,
          column: 17,
        },
      ],
    },
    {
      code: `type barIntersection = (string & number)[];`,
      output: `type barIntersection = Array<string & number>;`,
      options: [{ default: 'generic' }],
      errors: [
        {
          messageId: 'errorStringGeneric',
          data: { type: 'T' },
          line: 1,
          column: 24,
        },
      ],
    },
    {
      code: `interface FooInterface {
    '.bar': {baz: string[];};
}`,
      output: `interface FooInterface {
    '.bar': {baz: Array<string>;};
}`,
      options: [{ default: 'generic' }],
      errors: [
        {
          messageId: 'errorStringGeneric',
          data: { type: 'string' },
          line: 2,
          column: 19,
        },
      ],
    },
    {
      // https://github.com/typescript-eslint/typescript-eslint/issues/172
      code: 'type Unwrap<T> = T extends Array<infer E> ? E : T',
      output: 'type Unwrap<T> = T extends (infer E)[] ? E : T',
      options: [{ default: 'array' }],
      errors: [
        {
          messageId: 'errorStringArray',
          data: { type: 'T' },
          line: 1,
          column: 28,
        },
      ],
    },
    {
      // https://github.com/typescript-eslint/typescript-eslint/issues/172
      code: 'type Unwrap<T> = T extends (infer E)[] ? E : T',
      output: 'type Unwrap<T> = T extends Array<infer E> ? E : T',
      options: [{ default: 'generic' }],
      errors: [
        {
          messageId: 'errorStringGeneric',
          data: { type: 'T' },
          line: 1,
          column: 28,
        },
      ],
    },

    // readonly tests
    {
      code: 'const x: readonly number[] = [];',
      output: 'const x: ReadonlyArray<number> = [];',
      options: [{ default: 'generic' }],
      errors: [
        {
          messageId: 'errorStringGeneric',
          data: { type: 'number' },
          line: 1,
          column: 10,
        },
      ],
    },
    {
      code: 'const x: readonly (number | string | boolean)[] = [];',
      output: 'const x: ReadonlyArray<number | string | boolean> = [];',
      options: [{ default: 'generic' }],
      errors: [
        {
          messageId: 'errorStringGeneric',
          data: { type: 'T' },
          line: 1,
          column: 10,
        },
      ],
    },
    {
      code: 'const x: ReadonlyArray<number> = [];',
      output: 'const x: readonly number[] = [];',
      options: [{ default: 'array' }],
      errors: [
        {
          messageId: 'errorStringArray',
          data: { type: 'number' },
          line: 1,
          column: 10,
        },
      ],
    },
    {
      code: 'const x: ReadonlyArray<number | string | boolean> = [];',
      output: 'const x: readonly (number | string | boolean)[] = [];',
      options: [{ default: 'array' }],
      errors: [
        {
          messageId: 'errorStringArray',
          data: { type: 'T' },
          line: 1,
          column: 10,
        },
      ],
    },
    {
      code: 'const x: readonly number[] = []',
      output: 'const x: ReadonlyArray<number> = []',
      options: [{ default: 'array', readonly: 'generic' }],
      errors: [
        {
          messageId: 'errorStringGenericSimple',
          data: { type: 'number' },
          line: 1,
          column: 10,
        },
      ],
    },
    {
      code: 'const x: readonly number[][] = []',
      output: 'const x: readonly Array<number>[] = []',
      options: [{ default: 'generic', readonly: 'array' }],
      errors: [
        {
          messageId: 'errorStringGeneric',
          data: { type: 'number' },
          line: 1,
          column: 19,
        },
      ],
    },
  ],
});

// eslint rule tester is not working with multi-pass
// https://github.com/eslint/eslint/issues/11187
describe('array-type (nested)', () => {
  const linter = new TSESLint.Linter();
  linter.defineRule('array-type', rule);
  linter.defineParser('@typescript-eslint/parser', parser);

  describe('should deeply fix correctly', () => {
    function testOutput(
      defaultOption: OptionString,
      code: string,
      output: string,
      readonlyOption?: OptionString,
    ): void {
      it(code, () => {
<<<<<<< HEAD
        const linter = new TSESLint.Linter();

        linter.defineRule('array-type', Object.assign({}, rule));
=======
>>>>>>> 2b942ba3
        const result = linter.verifyAndFix(
          code,
          {
            rules: {
              'array-type': [
                2,
                { default: defaultOption, readonly: readonlyOption },
              ],
            },
            parser: '@typescript-eslint/parser',
          },
          {
            fix: true,
          },
        );

        expect(result.messages).toHaveLength(0);
        expect(result.output).toBe(output);
      });
    }

    testOutput(
      'array',
      'let a: ({ foo: Array<Array<Bar> | Array<any>> })[] = []',
      'let a: ({ foo: (Bar[] | any[])[] })[] = []',
    );
    testOutput(
      'array',
      `
class Foo<T = Array<Array<Bar>>> extends Bar<T, Array<T>> implements Baz<Array<T>> {
    private s: Array<T>

    constructor (p: Array<T>) {
        return new Array()
    }
}
      `,
      `
class Foo<T = Bar[][]> extends Bar<T, T[]> implements Baz<T[]> {
    private s: T[]

    constructor (p: T[]) {
        return new Array()
    }
}
      `,
    );
    testOutput(
      'array-simple',
      `let xx: Array<Array<number>> = [[1, 2], [3]];`,
      `let xx: number[][] = [[1, 2], [3]];`,
    );
    testOutput(
      'array',
      `let xx: Array<Array<number>> = [[1, 2], [3]];`,
      `let xx: number[][] = [[1, 2], [3]];`,
    );
    testOutput(
      'generic',
      `let yy: number[][] = [[4, 5], [6]];`,
      `let yy: Array<Array<number>> = [[4, 5], [6]];`,
    );

    // readonly
    testOutput(
      'generic',
      `let x: readonly number[][]`,
      `let x: ReadonlyArray<Array<number>>`,
    );
    testOutput(
      'generic',
      `let x: readonly (readonly number[])[]`,
      `let x: ReadonlyArray<ReadonlyArray<number>>`,
    );
    testOutput(
      'array',
      `let x: ReadonlyArray<Array<number>>`,
      `let x: readonly number[][]`,
    );
    testOutput(
      'array',
      `let x: ReadonlyArray<ReadonlyArray<number>>`,
      `let x: readonly (readonly number[])[]`,
    );
    testOutput(
      'array',
      `let x: ReadonlyArray<readonly number[]>`,
      `let x: readonly (readonly number[])[]`,
    );
    testOutput(
      'array',
      `let x: ReadonlyArray<number>`,
      `let x: ReadonlyArray<number>`,
      'generic',
    );
    testOutput(
      'array',
      `let a: string[] = []`,
      `let a: string[] = []`,
      'generic',
    );
    testOutput(
      'array',
      `let a: readonly number[][] = []`,
      `let a: ReadonlyArray<number[]> = []`,
      'generic',
    );
    testOutput(
      'generic',
      `let a: string[] = []`,
      `let a: Array<string> = []`,
      'array',
    );
    testOutput(
      'generic',
      `let a: readonly number[][] = []`,
      `let a: readonly Array<number>[] = []`,
      'array',
    );
  });
});<|MERGE_RESOLUTION|>--- conflicted
+++ resolved
@@ -952,12 +952,6 @@
       readonlyOption?: OptionString,
     ): void {
       it(code, () => {
-<<<<<<< HEAD
-        const linter = new TSESLint.Linter();
-
-        linter.defineRule('array-type', Object.assign({}, rule));
-=======
->>>>>>> 2b942ba3
         const result = linter.verifyAndFix(
           code,
           {
