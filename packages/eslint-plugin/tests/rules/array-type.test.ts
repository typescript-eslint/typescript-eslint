--- conflicted
+++ resolved
@@ -1,10 +1,6 @@
 import { TSESLint } from '@typescript-eslint/experimental-utils';
-<<<<<<< HEAD
-import rule, { ArrayOption } from '../../src/rules/array-type';
-=======
 import * as parser from '@typescript-eslint/parser';
 import rule, { OptionString } from '../../src/rules/array-type';
->>>>>>> 4933adee
 import { RuleTester } from '../RuleTester';
 
 const ruleTester = new RuleTester({
@@ -950,30 +946,20 @@
 
   describe('should deeply fix correctly', () => {
     function testOutput(
-<<<<<<< HEAD
-      defaultOption: ArrayOption,
+      defaultOption: OptionString,
       code: string,
       output: string,
-      readonlyOption?: ArrayOption,
-=======
-      option: OptionString,
-      code: string,
-      output: string,
->>>>>>> 4933adee
+      readonlyOption?: OptionString,
     ): void {
       it(code, () => {
         const result = linter.verifyAndFix(
           code,
           {
             rules: {
-<<<<<<< HEAD
               'array-type': [
                 2,
                 { default: defaultOption, readonly: readonlyOption },
               ],
-=======
-              'array-type': ['error', option],
->>>>>>> 4933adee
             },
             parser: '@typescript-eslint/parser',
           },
