import { noFormat, RuleTester } from '@typescript-eslint/rule-tester';

import rule from '../../src/rules/await-thenable';
import { getFixturesRootDir } from '../RuleTester';

const rootDir = getFixturesRootDir();
const messageId = 'await';

const ruleTester = new RuleTester({
  languageOptions: {
    parserOptions: {
      project: './tsconfig.json',
      tsconfigRootDir: rootDir,
    },
  },
});

ruleTester.run('await-thenable', rule, {
  valid: [
    `
async function test() {
  await Promise.resolve('value');
  await Promise.reject(new Error('message'));
}
    `,
    `
async function test() {
  await (async () => true)();
}
    `,
    `
async function test() {
  function returnsPromise() {
    return Promise.resolve('value');
  }
  await returnsPromise();
}
    `,
    `
async function test() {
  async function returnsPromiseAsync() {}
  await returnsPromiseAsync();
}
    `,
    `
async function test() {
  let anyValue: any;
  await anyValue;
}
    `,
    `
async function test() {
  let unknownValue: unknown;
  await unknownValue;
}
    `,
    `
async function test() {
  const numberPromise: Promise<number>;
  await numberPromise;
}
    `,
    `
async function test() {
  class Foo extends Promise<number> {}
  const foo: Foo = Foo.resolve(2);
  await foo;

  class Bar extends Foo {}
  const bar: Bar = Bar.resolve(2);
  await bar;
}
    `,
    `
async function test() {
  await (Math.random() > 0.5 ? numberPromise : 0);
  await (Math.random() > 0.5 ? foo : 0);
  await (Math.random() > 0.5 ? bar : 0);

  const intersectionPromise: Promise<number> & number;
  await intersectionPromise;
}
    `,
    `
async function test() {
  class Thenable {
    then(callback: () => {}) {}
  }
  const thenable = new Thenable();

  await thenable;
}
    `,
    `
// https://github.com/DefinitelyTyped/DefinitelyTyped/blob/master/types/promise-polyfill/index.d.ts
// Type definitions for promise-polyfill 6.0
// Project: https://github.com/taylorhakes/promise-polyfill
// Definitions by: Steve Jenkins <https://github.com/skysteve>
//                 Daniel Cassidy <https://github.com/djcsdy>
// Definitions: https://github.com/DefinitelyTyped/DefinitelyTyped

interface PromisePolyfillConstructor extends PromiseConstructor {
  _immediateFn?: (handler: (() => void) | string) => void;
}

declare const PromisePolyfill: PromisePolyfillConstructor;

async function test() {
  const promise = new PromisePolyfill(() => {});

  await promise;
}
    `,
    `
// https://github.com/DefinitelyTyped/DefinitelyTyped/blob/master/types/bluebird/index.d.ts
// Type definitions for bluebird 3.5
// Project: https://github.com/petkaantonov/bluebird
// Definitions by: Leonard Hecker <https://github.com/lhecker>
// Definitions: https://github.com/DefinitelyTyped/DefinitelyTyped
// TypeScript Version: 2.8

/*!
 * The code following this comment originates from:
 *   https://github.com/types/npm-bluebird
 *
 * Note for browser users: use bluebird-global typings instead of this one
 * if you want to use Bluebird via the global Promise symbol.
 *
 * Licensed under:
 *   The MIT License (MIT)
 *
 *   Copyright (c) 2016 unional
 *
 *   Permission is hereby granted, free of charge, to any person obtaining a copy
 *   of this software and associated documentation files (the "Software"), to deal
 *   in the Software without restriction, including without limitation the rights
 *   to use, copy, modify, merge, publish, distribute, sublicense, and/or sell
 *   copies of the Software, and to permit persons to whom the Software is
 *   furnished to do so, subject to the following conditions:
 *
 *   The above copyright notice and this permission notice shall be included in
 *   all copies or substantial portions of the Software.
 *
 *   THE SOFTWARE IS PROVIDED "AS IS", WITHOUT WARRANTY OF ANY KIND, EXPRESS OR
 *   IMPLIED, INCLUDING BUT NOT LIMITED TO THE WARRANTIES OF MERCHANTABILITY,
 *   FITNESS FOR A PARTICULAR PURPOSE AND NONINFRINGEMENT. IN NO EVENT SHALL THE
 *   AUTHORS OR COPYRIGHT HOLDERS BE LIABLE FOR ANY CLAIM, DAMAGES OR OTHER
 *   LIABILITY, WHETHER IN AN ACTION OF CONTRACT, TORT OR OTHERWISE, ARISING FROM,
 *   OUT OF OR IN CONNECTION WITH THE SOFTWARE OR THE USE OR OTHER DEALINGS IN
 *   THE SOFTWARE.
 */

type Constructor<E> = new (...args: any[]) => E;
type CatchFilter<E> = ((error: E) => boolean) | (object & E);
type IterableItem<R> = R extends Iterable<infer U> ? U : never;
type IterableOrNever<R> = Extract<R, Iterable<any>>;
type Resolvable<R> = R | PromiseLike<R>;
type IterateFunction<T, R> = (
  item: T,
  index: number,
  arrayLength: number,
) => Resolvable<R>;

declare class Bluebird<R> implements PromiseLike<R> {
  then<U>(
    onFulfill?: (value: R) => Resolvable<U>,
    onReject?: (error: any) => Resolvable<U>,
  ): Bluebird<U>; // For simpler signature help.
  then<TResult1 = R, TResult2 = never>(
    onfulfilled?: ((value: R) => Resolvable<TResult1>) | null,
    onrejected?: ((reason: any) => Resolvable<TResult2>) | null,
  ): Bluebird<TResult1 | TResult2>;
}

declare const bluebird: Bluebird;

async function test() {
  await bluebird;
}
    `,
    `
const doSomething = async (
  obj1: { a?: { b?: { c?: () => Promise<void> } } },
  obj2: { a?: { b?: { c: () => Promise<void> } } },
  obj3: { a?: { b: { c?: () => Promise<void> } } },
  obj4: { a: { b: { c?: () => Promise<void> } } },
  obj5: { a?: () => { b?: { c?: () => Promise<void> } } },
  obj6?: { a: { b: { c?: () => Promise<void> } } },
  callback?: () => Promise<void>,
): Promise<void> => {
  await obj1.a?.b?.c?.();
  await obj2.a?.b?.c();
  await obj3.a?.b.c?.();
  await obj4.a.b.c?.();
  await obj5.a?.().b?.c?.();
  await obj6?.a.b.c?.();

  await callback?.();
};
    `,
    {
      code: `
async function* asyncYieldNumbers() {
  yield 1;
  yield 2;
  yield 3;
}
for await (const value of asyncYieldNumbers()) {
  console.log(value);
}
      `,
    },
    {
      code: `
declare const anee: any;
async function forAwait() {
  for await (const value of anee) {
    console.log(value);
  }
}
      `,
    },
    {
      code: `
declare const asyncIter: AsyncIterable<string> | Iterable<string>;
for await (const s of asyncIter) {
}
      `,
    },
    {
      code: `
<<<<<<< HEAD
declare const promises: Array<Promise<void>>;
await Promise.all(promises);
await Promise.allSettled(promises);
await Promise.race(promises);
=======
declare const d: AsyncDisposable;

await using foo = d;

export {};
>>>>>>> bce4560c
      `,
    },
    {
      code: `
<<<<<<< HEAD
declare const promises: Iterable<Promise<void>>;
await Promise.all(promises);
await Promise.allSettled(promises);
await Promise.race(promises);
=======
using foo = {
  [Symbol.dispose]() {},
};

export {};
      `,
    },
    {
      code: `
await using foo = 3 as any;

export {};
      `,
    },
    {
      // bad bad code but not this rule's problem
      code: `
using foo = {
  async [Symbol.dispose]() {},
};

export {};
      `,
    },
    {
      code: `
declare const maybeAsyncDisposable: Disposable | AsyncDisposable;
async function foo() {
  await using _ = maybeAsyncDisposable;
}
      `,
    },
    {
      code: `
async function iterateUsing(arr: Array<AsyncDisposable>) {
  for (await using foo of arr) {
  }
}
>>>>>>> bce4560c
      `,
    },
  ],

  invalid: [
    {
      code: 'await 0;',
      errors: [
        {
          line: 1,
          messageId,
          suggestions: [
            {
              messageId: 'removeAwait',
              output: ' 0;',
            },
          ],
        },
      ],
    },
    {
      code: "await 'value';",
      errors: [
        {
          line: 1,
          messageId,
          suggestions: [
            {
              messageId: 'removeAwait',
              output: " 'value';",
            },
          ],
        },
      ],
    },
    {
      code: "async () => await (Math.random() > 0.5 ? '' : 0);",
      errors: [
        {
          line: 1,
          messageId,
          suggestions: [
            {
              messageId: 'removeAwait',
              output: "async () =>  (Math.random() > 0.5 ? '' : 0);",
            },
          ],
        },
      ],
    },
    {
      code: noFormat`async () => await(Math.random() > 0.5 ? '' : 0);`,
      errors: [
        {
          line: 1,
          messageId,
          suggestions: [
            {
              messageId: 'removeAwait',
              output: "async () => (Math.random() > 0.5 ? '' : 0);",
            },
          ],
        },
      ],
    },
    {
      code: `
class NonPromise extends Array {}
await new NonPromise();
      `,
      errors: [
        {
          line: 3,
          messageId,
          suggestions: [
            {
              messageId: 'removeAwait',
              output: `
class NonPromise extends Array {}
 new NonPromise();
      `,
            },
          ],
        },
      ],
    },
    {
      code: `
async function test() {
  class IncorrectThenable {
    then() {}
  }
  const thenable = new IncorrectThenable();

  await thenable;
}
      `,
      errors: [
        {
          line: 8,
          messageId,
          suggestions: [
            {
              messageId: 'removeAwait',
              output: `
async function test() {
  class IncorrectThenable {
    then() {}
  }
  const thenable = new IncorrectThenable();

   thenable;
}
      `,
            },
          ],
        },
      ],
    },
    {
      code: `
declare const callback: (() => void) | undefined;
await callback?.();
      `,
      errors: [
        {
          line: 3,
          messageId,
          suggestions: [
            {
              messageId: 'removeAwait',
              output: `
declare const callback: (() => void) | undefined;
 callback?.();
      `,
            },
          ],
        },
      ],
    },
    {
      code: `
declare const obj: { a?: { b?: () => void } };
await obj.a?.b?.();
      `,
      errors: [
        {
          line: 3,
          messageId,
          suggestions: [
            {
              messageId: 'removeAwait',
              output: `
declare const obj: { a?: { b?: () => void } };
 obj.a?.b?.();
      `,
            },
          ],
        },
      ],
    },
    {
      code: `
declare const obj: { a: { b: { c?: () => void } } } | undefined;
await obj?.a.b.c?.();
      `,
      errors: [
        {
          line: 3,
          messageId,
          suggestions: [
            {
              messageId: 'removeAwait',
              output: `
declare const obj: { a: { b: { c?: () => void } } } | undefined;
 obj?.a.b.c?.();
      `,
            },
          ],
        },
      ],
    },
    {
      code: `
function* yieldNumbers() {
  yield 1;
  yield 2;
  yield 3;
}
for await (const value of yieldNumbers()) {
  console.log(value);
}
      `,
      errors: [
        {
          column: 1,
          endColumn: 42,
          endLine: 7,
          line: 7,
          messageId: 'forAwaitOfNonAsyncIterable',
          suggestions: [
            {
              messageId: 'convertToOrdinaryFor',
              output: `
function* yieldNumbers() {
  yield 1;
  yield 2;
  yield 3;
}
for  (const value of yieldNumbers()) {
  console.log(value);
}
      `,
            },
          ],
        },
      ],
    },
    {
      code: `
function* yieldNumberPromises() {
  yield Promise.resolve(1);
  yield Promise.resolve(2);
  yield Promise.resolve(3);
}
for await (const value of yieldNumberPromises()) {
  console.log(value);
}
      `,
      errors: [
        {
          messageId: 'forAwaitOfNonAsyncIterable',
          suggestions: [
            {
              messageId: 'convertToOrdinaryFor',
              output: `
function* yieldNumberPromises() {
  yield Promise.resolve(1);
  yield Promise.resolve(2);
  yield Promise.resolve(3);
}
for  (const value of yieldNumberPromises()) {
  console.log(value);
}
      `,
            },
          ],
        },
      ],
    },
    {
      code: `
<<<<<<< HEAD
declare const booleans: boolean[];
await Promise.all(booleans);
await Promise.allSettled(booleans);
await Promise.race(booleans);
      `,
      errors: [
        {
          messageId: 'notPromises',
        },
        {
          messageId: 'notPromises',
        },
        {
          messageId: 'notPromises',
=======
declare const disposable: Disposable;
async function foo() {
  await using d = disposable;
}
      `,
      errors: [
        {
          column: 19,
          endColumn: 29,
          endLine: 4,
          line: 4,
          messageId: 'awaitUsingOfNonAsyncDisposable',
          suggestions: [
            {
              messageId: 'removeAwait',
              output: `
declare const disposable: Disposable;
async function foo() {
   using d = disposable;
}
      `,
            },
          ],
        },
      ],
    },
    {
      code: `
async function foo() {
  await using _ = {
    async [Symbol.dispose]() {},
  };
}
      `,
      errors: [
        {
          column: 19,
          endColumn: 4,
          endLine: 5,
          line: 3,
          messageId: 'awaitUsingOfNonAsyncDisposable',
          suggestions: [
            {
              messageId: 'removeAwait',
              output: `
async function foo() {
   using _ = {
    async [Symbol.dispose]() {},
  };
}
      `,
            },
          ],
        },
      ],
    },
    {
      code: `
declare const disposable: Disposable;
declare const asyncDisposable: AsyncDisposable;
async function foo() {
  await using a = disposable,
    b = asyncDisposable,
    c = disposable,
    d = asyncDisposable,
    e = disposable;
}
      `,
      errors: [
        {
          column: 19,
          endColumn: 29,
          endLine: 5,
          line: 5,
          messageId: 'awaitUsingOfNonAsyncDisposable',
        },
        {
          column: 9,
          endColumn: 19,
          endLine: 7,
          line: 7,
          messageId: 'awaitUsingOfNonAsyncDisposable',
        },
        {
          column: 9,
          endColumn: 19,
          endLine: 9,
          line: 9,
          messageId: 'awaitUsingOfNonAsyncDisposable',
        },
      ],
    },
    {
      code: `
declare const anee: any;
declare const disposable: Disposable;
async function foo() {
  await using a = anee,
    b = disposable;
}
      `,
      errors: [
        {
          column: 9,
          endColumn: 19,
          endLine: 6,
          line: 6,
          messageId: 'awaitUsingOfNonAsyncDisposable',
>>>>>>> bce4560c
        },
      ],
    },
  ],
});<|MERGE_RESOLUTION|>--- conflicted
+++ resolved
@@ -229,67 +229,69 @@
     },
     {
       code: `
-<<<<<<< HEAD
+declare const d: AsyncDisposable;
+
+await using foo = d;
+
+export {};
+      `,
+    },
+    {
+      code: `
+using foo = {
+  [Symbol.dispose]() {},
+};
+
+export {};
+      `,
+    },
+    {
+      code: `
+await using foo = 3 as any;
+
+export {};
+      `,
+    },
+    {
+      // bad bad code but not this rule's problem
+      code: `
+using foo = {
+  async [Symbol.dispose]() {},
+};
+
+export {};
+      `,
+    },
+    {
+      code: `
+declare const maybeAsyncDisposable: Disposable | AsyncDisposable;
+async function foo() {
+  await using _ = maybeAsyncDisposable;
+}
+      `,
+    },
+    {
+      code: `
+async function iterateUsing(arr: Array<AsyncDisposable>) {
+  for (await using foo of arr) {
+  }
+}
+      `,
+    },
+    {
+      code: `
 declare const promises: Array<Promise<void>>;
 await Promise.all(promises);
 await Promise.allSettled(promises);
 await Promise.race(promises);
-=======
-declare const d: AsyncDisposable;
-
-await using foo = d;
-
-export {};
->>>>>>> bce4560c
-      `,
-    },
-    {
-      code: `
-<<<<<<< HEAD
+      `,
+    },
+    {
+      code: `
 declare const promises: Iterable<Promise<void>>;
 await Promise.all(promises);
 await Promise.allSettled(promises);
 await Promise.race(promises);
-=======
-using foo = {
-  [Symbol.dispose]() {},
-};
-
-export {};
-      `,
-    },
-    {
-      code: `
-await using foo = 3 as any;
-
-export {};
-      `,
-    },
-    {
-      // bad bad code but not this rule's problem
-      code: `
-using foo = {
-  async [Symbol.dispose]() {},
-};
-
-export {};
-      `,
-    },
-    {
-      code: `
-declare const maybeAsyncDisposable: Disposable | AsyncDisposable;
-async function foo() {
-  await using _ = maybeAsyncDisposable;
-}
-      `,
-    },
-    {
-      code: `
-async function iterateUsing(arr: Array<AsyncDisposable>) {
-  for (await using foo of arr) {
-  }
-}
->>>>>>> bce4560c
       `,
     },
   ],
@@ -542,22 +544,6 @@
     },
     {
       code: `
-<<<<<<< HEAD
-declare const booleans: boolean[];
-await Promise.all(booleans);
-await Promise.allSettled(booleans);
-await Promise.race(booleans);
-      `,
-      errors: [
-        {
-          messageId: 'notPromises',
-        },
-        {
-          messageId: 'notPromises',
-        },
-        {
-          messageId: 'notPromises',
-=======
 declare const disposable: Disposable;
 async function foo() {
   await using d = disposable;
@@ -666,7 +652,25 @@
           endLine: 6,
           line: 6,
           messageId: 'awaitUsingOfNonAsyncDisposable',
->>>>>>> bce4560c
+        },
+      ],
+    },
+    {
+      code: `
+declare const booleans: boolean[];
+await Promise.all(booleans);
+await Promise.allSettled(booleans);
+await Promise.race(booleans);
+      `,
+      errors: [
+        {
+          messageId: 'notPromises',
+        },
+        {
+          messageId: 'notPromises',
+        },
+        {
+          messageId: 'notPromises',
         },
       ],
     },
