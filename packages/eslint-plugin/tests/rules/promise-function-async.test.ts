--- conflicted
+++ resolved
@@ -46,13 +46,10 @@
   }
 }
     `,
-<<<<<<< HEAD
-=======
     // https://github.com/typescript-eslint/typescript-eslint/issues/227
     `export function valid(n: number) { return n; }`,
     `export default function invalid(n: number) { return n; }`,
-    `class Foo { constructor() { } }`
->>>>>>> 7bf4342d
+    `class Foo { constructor() { } }`,
   ],
   invalid: [
     {
