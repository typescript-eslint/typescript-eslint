--- conflicted
+++ resolved
@@ -824,11 +824,7 @@
       `,
       errors: [
         {
-<<<<<<< HEAD
-          messageId: 'missingAsync',
-=======
           messageId: 'missingAsyncHybridReturn',
->>>>>>> 1a3ab0d0
         },
       ],
       output: `
