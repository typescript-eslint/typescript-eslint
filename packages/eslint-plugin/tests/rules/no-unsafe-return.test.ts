--- conflicted
+++ resolved
@@ -152,16 +152,13 @@
         return [] as any[];
       }
     `,
-<<<<<<< HEAD
     `
       declare const value: Promise<any>;
       function foo() {
         return value;
       }
     `,
-=======
     'const foo: (() => void) | undefined = () => 1;',
->>>>>>> d32d8f4c
   ],
   invalid: [
     {
