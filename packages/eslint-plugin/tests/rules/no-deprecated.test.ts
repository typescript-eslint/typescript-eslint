--- conflicted
+++ resolved
@@ -312,7 +312,6 @@
       }
       <foo bar={1} />;
     `,
-<<<<<<< HEAD
     {
       code: `
 /** @deprecated */
@@ -343,12 +342,10 @@
         },
       ],
     },
-=======
     `
       declare const test: string;
       const bar = { test };
     `,
->>>>>>> d63ea3b7
   ],
   invalid: [
     {
