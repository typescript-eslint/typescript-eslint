import { RuleTester } from '@typescript-eslint/rule-tester';

import rule from '../../src/rules/no-deprecated';
import { getFixturesRootDir } from '../RuleTester';

const rootDir = getFixturesRootDir();
const ruleTester = new RuleTester({
  languageOptions: {
    parserOptions: {
      ecmaFeatures: {
        jsx: true,
      },
      project: './tsconfig.json',
      tsconfigRootDir: rootDir,
    },
  },
});

ruleTester.run('no-deprecated', rule, {
  valid: [
    '/** @deprecated */ var a;',
    '/** @deprecated */ var a = 1;',
    '/** @deprecated */ let a;',
    '/** @deprecated */ let a = 1;',
    '/** @deprecated */ const a = 1;',
    '/** @deprecated */ declare var a: number;',
    '/** @deprecated */ declare let a: number;',
    '/** @deprecated */ declare const a: number;',
    '/** @deprecated */ export var a = 1;',
    '/** @deprecated */ export let a = 1;',
    '/** @deprecated */ export const a = 1;',
    'const [/** @deprecated */ a] = [b];',
    'const [/** @deprecated */ a] = b;',
    `
      const a = {
        b: 1,
        /** @deprecated */ c: 2,
      };

      a.b;
    `,
    `
      const a = {
        b: 1,
        /** @deprecated */ c: 2,
      };

      a?.b;
    `,
    `
      declare const a: {
        b: 1;
        /** @deprecated */ c: 2;
      };

      a.b;
    `,
    `
      class A {
        b: 1;
        /** @deprecated */ c: 2;
      }

      new A().b;
    `,
    `
      declare class A {
        /** @deprecated */
        static b: string;
        static c: string;
      }

      A.c;
    `,
    `
      namespace A {
        /** @deprecated */
        export const b = '';
        export const c = '';
      }

      A.c;
    `,
    `
      enum A {
        /** @deprecated */
        b = 'b',
        c = 'c',
      }

      A.c;
    `,
    `
      function a(value: 'b' | undefined): void;
      /** @deprecated */
      function a(value: 'c' | undefined): void;
      function a(value: string | undefined): void {
        // ...
      }

      a('b');
    `,
    `
      function a(value: 'b' | undefined): void;
      /** @deprecated */
      function a(value: 'c' | undefined): void;
      function a(value: string | undefined): void {
        // ...
      }

      export default a('b');
    `,
    `
      function notDeprecated(): object {
        return {};
      }

      export default notDeprecated();
    `,
    `
      import { deprecatedFunctionWithOverloads } from './deprecated';

      const foo = deprecatedFunctionWithOverloads();
    `,
    `
      import * as imported from './deprecated';

      const foo = imported.deprecatedFunctionWithOverloads();
    `,
    `
      import { ClassWithDeprecatedConstructor } from './deprecated';

      const foo = new ClassWithDeprecatedConstructor();
    `,
    `
      import * as imported from './deprecated';

      const foo = new imported.ClassWithDeprecatedConstructor();
    `,
    `
      class A {
        a(value: 'b'): void;
        /** @deprecated */
        a(value: 'c'): void;
      }
      declare const foo: A;
      foo.a('b');
    `,
    `
      const A = class {
        /** @deprecated */
        constructor();
        constructor(arg: string);
        constructor(arg?: string) {}
      };

      new A('a');
    `,
    `
      type A = {
        (value: 'b'): void;
        /** @deprecated */
        (value: 'c'): void;
      };
      declare const foo: A;
      foo('b');
    `,
    `
      declare const a: {
        new (value: 'b'): void;
        /** @deprecated */
        new (value: 'c'): void;
      };
      new a('b');
    `,
    `
      namespace assert {
        export function fail(message?: string | Error): never;
        /** @deprecated since v10.0.0 - use fail([message]) or other assert functions instead. */
        export function fail(actual: unknown, expected: unknown): never;
      }

      assert.fail('');
    `,
    `
      import assert from 'node:assert';

      assert.fail('');
    `,
    `
      declare module 'deprecations' {
        /** @deprecated */
        export const value = true;
      }

      import { value } from 'deprecations';
    `,
    `
      /** @deprecated Use ts directly. */
      export * as ts from 'typescript';
    `,
    `
      export {
        /** @deprecated Use ts directly. */
        default as ts,
      } from 'typescript';
    `,
    `
      namespace A {
        /** @deprecated */
        export type B = string;
        export type C = string;
        export type D = string;
      }

      export type D = A.C | A.D;
    `,
    `
      interface Props {
        anchor: 'foo';
      }
      declare const x: Props;
      const { anchor = '' } = x;
    `,
    `
      interface Props {
        anchor: 'foo';
      }
      declare const x: { bar: Props };
      const {
        bar: { anchor = '' },
      } = x;
    `,
    `
      interface Props {
        anchor: 'foo';
      }
      declare const x: [item: Props];
      const [{ anchor = 'bar' }] = x;
    `,
    'function fn(/** @deprecated */ foo = 4) {}',
    {
      code: `
        async function fn() {
          const d = await import('./deprecated.js');
          d.default;
        }
      `,
      languageOptions: {
        parserOptions: {
          project: './tsconfig.moduleResolution-node16.json',
          projectService: false,
          tsconfigRootDir: rootDir,
        },
      },
    },
    'call();',

    // this test is to ensure the rule doesn't crash when class implements itself
    // https://github.com/typescript-eslint/typescript-eslint/issues/10031
    `
      class Foo implements Foo {
        get bar(): number {
          return 42;
        }

        baz(): number {
          return this.bar;
        }
      }
    `,
  ],
  invalid: [
    {
      code: `
        interface AProps {
          /** @deprecated */
          b: number | string;
        }

        function A(props: AProps) {
          return <div />;
        }

        const a = <A b="" />;
      `,
      errors: [
        {
          column: 22,
          data: { name: 'b' },
          endColumn: 23,
          endLine: 11,
          line: 11,
          messageId: 'deprecated',
        },
      ],
    },
    {
      code: `
        /** @deprecated */ var a = undefined;
        a;
      `,
      errors: [
        {
          column: 9,
          data: { name: 'a' },
          endColumn: 10,
          endLine: 3,
          line: 3,
          messageId: 'deprecated',
        },
      ],
    },
    {
      code: `
        /** @deprecated */ export var a = undefined;
        a;
      `,
      errors: [
        {
          column: 9,
          data: { name: 'a' },
          endColumn: 10,
          endLine: 3,
          line: 3,
          messageId: 'deprecated',
        },
      ],
    },
    {
      code: `
        /** @deprecated */ let a = undefined;
        a;
      `,
      errors: [
        {
          column: 9,
          data: { name: 'a' },
          endColumn: 10,
          endLine: 3,
          line: 3,
          messageId: 'deprecated',
        },
      ],
    },
    {
      code: `
        /** @deprecated */ export let a = undefined;
        a;
      `,
      errors: [
        {
          column: 9,
          data: { name: 'a' },
          endColumn: 10,
          endLine: 3,
          line: 3,
          messageId: 'deprecated',
        },
      ],
    },
    {
      code: `
        /** @deprecated */ let aLongName = undefined;
        aLongName;
      `,
      errors: [
        {
          column: 9,
          data: { name: 'aLongName' },
          endColumn: 18,
          endLine: 3,
          line: 3,
          messageId: 'deprecated',
        },
      ],
    },
    {
      code: `
        /** @deprecated */ const a = { b: 1 };
        const c = a;
      `,
      errors: [
        {
          column: 19,
          data: { name: 'a' },
          endColumn: 20,
          endLine: 3,
          line: 3,
          messageId: 'deprecated',
        },
      ],
    },
    {
      code: `
        /** @deprecated Reason. */ const a = { b: 1 };
        const c = a;
      `,
      errors: [
        {
          column: 19,
          data: { name: 'a', reason: 'Reason.' },
          endColumn: 20,
          endLine: 3,
          line: 3,
          messageId: 'deprecatedWithReason',
        },
      ],
    },
    {
      code: `
        /** @deprecated */ const a = { b: 1 };
        const { c = a } = {};
      `,
      errors: [
        {
          column: 21,
          data: { name: 'a' },
          endColumn: 22,
          endLine: 3,
          line: 3,
          messageId: 'deprecated',
        },
      ],
    },
    {
      code: `
        /** @deprecated */ const a = { b: 1 };
        const [c = a] = [];
      `,
      errors: [
        {
          column: 20,
          data: { name: 'a' },
          endColumn: 21,
          endLine: 3,
          line: 3,
          messageId: 'deprecated',
        },
      ],
    },
    {
      code: `
        /** @deprecated */ const a = { b: 1 };
        console.log(a);
      `,
      errors: [
        {
          column: 21,
          data: { name: 'a' },
          endColumn: 22,
          endLine: 3,
          line: 3,
          messageId: 'deprecated',
        },
      ],
    },
    {
      code: `
        /** @deprecated */ const a = 'foo';
        import(\`./path/\${a}.js\`);
      `,
      errors: [
        {
          column: 26,
          data: { name: 'a' },
          endColumn: 27,
          endLine: 3,
          line: 3,
          messageId: 'deprecated',
        },
      ],
    },
    {
      code: `
        declare function log(...args: unknown): void;

        /** @deprecated */ const a = { b: 1 };

        log(a);
      `,
      errors: [
        {
          column: 13,
          data: { name: 'a' },
          endColumn: 14,
          endLine: 6,
          line: 6,
          messageId: 'deprecated',
        },
      ],
    },
    {
      code: `
        /** @deprecated */ const a = { b: 1 };
        console.log(a.b);
      `,
      errors: [
        {
          column: 21,
          data: { name: 'a' },
          endColumn: 22,
          endLine: 3,
          line: 3,
          messageId: 'deprecated',
        },
      ],
    },
    {
      code: `
        /** @deprecated */ const a = { b: 1 };
        console.log(a?.b);
      `,
      errors: [
        {
          column: 21,
          data: { name: 'a' },
          endColumn: 22,
          endLine: 3,
          line: 3,
          messageId: 'deprecated',
        },
      ],
    },
    {
      code: `
        /** @deprecated */ const a = { b: { c: 1 } };
        a.b.c;
      `,
      errors: [
        {
          column: 9,
          data: { name: 'a' },
          endColumn: 10,
          endLine: 3,
          line: 3,
          messageId: 'deprecated',
        },
      ],
    },
    {
      code: `
        /** @deprecated */ const a = { b: { c: 1 } };
        a.b?.c;
      `,
      errors: [
        {
          column: 9,
          data: { name: 'a' },
          endColumn: 10,
          endLine: 3,
          line: 3,
          messageId: 'deprecated',
        },
      ],
    },
    {
      code: `
        /** @deprecated */ const a = { b: { c: 1 } };
        a?.b?.c;
      `,
      errors: [
        {
          column: 9,
          data: { name: 'a' },
          endColumn: 10,
          endLine: 3,
          line: 3,
          messageId: 'deprecated',
        },
      ],
    },
    {
      code: `
        const a = {
          /** @deprecated */ b: { c: 1 },
        };
        a.b.c;
      `,
      errors: [
        {
          column: 11,
          data: { name: 'b' },
          endColumn: 12,
          endLine: 5,
          line: 5,
          messageId: 'deprecated',
        },
      ],
    },
    {
      code: `
        declare const a: {
          /** @deprecated */ b: { c: 1 };
        };
        a.b.c;
      `,
      errors: [
        {
          column: 11,
          data: { name: 'b' },
          endColumn: 12,
          endLine: 5,
          line: 5,
          messageId: 'deprecated',
        },
      ],
    },
    {
      code: `
        /** @deprecated */ const a = { b: 1 };
        const c = a.b;
      `,
      errors: [
        {
          column: 19,
          data: { name: 'a' },
          endColumn: 20,
          endLine: 3,
          line: 3,
          messageId: 'deprecated',
        },
      ],
    },
    {
      code: `
        /** @deprecated */ const a = { b: 1 };
        const { c } = a.b;
      `,
      errors: [
        {
          column: 23,
          data: { name: 'a' },
          endColumn: 24,
          endLine: 3,
          line: 3,
          messageId: 'deprecated',
        },
      ],
    },
    {
      code: `
        /** @deprecated */ const a = { b: 1 };
        const { c = 'd' } = a.b;
      `,
      errors: [
        {
          column: 29,
          data: { name: 'a' },
          endColumn: 30,
          endLine: 3,
          line: 3,
          messageId: 'deprecated',
        },
      ],
    },
    {
      code: `
        /** @deprecated */ const a = { b: 1 };
        const { c: d } = a.b;
      `,
      errors: [
        {
          column: 26,
          data: { name: 'a' },
          endColumn: 27,
          endLine: 3,
          line: 3,
          messageId: 'deprecated',
        },
      ],
    },
    {
      code: `
        /** @deprecated */
        declare const a: string[];
        const [b] = [a];
      `,
      errors: [
        {
          column: 22,
          data: { name: 'a' },
          endColumn: 23,
          endLine: 4,
          line: 4,
          messageId: 'deprecated',
        },
      ],
    },
    {
      code: `
        /** @deprecated */
        class A {}

        new A();
      `,
      errors: [
        {
          column: 13,
          data: { name: 'A' },
          endColumn: 14,
          endLine: 5,
          line: 5,
          messageId: 'deprecated',
        },
      ],
    },
    {
      code: `
        /** @deprecated */
        export class A {}

        new A();
      `,
      errors: [
        {
          column: 13,
          data: { name: 'A' },
          endColumn: 14,
          endLine: 5,
          line: 5,
          messageId: 'deprecated',
        },
      ],
    },
    {
      code: `
        /** @deprecated */
        const A = class {};

        new A();
      `,
      errors: [
        {
          column: 13,
          data: { name: 'A' },
          endColumn: 14,
          endLine: 5,
          line: 5,
          messageId: 'deprecated',
        },
      ],
    },
    {
      code: `
        /** @deprecated */
        declare class A {}

        new A();
      `,
      errors: [
        {
          column: 13,
          data: { name: 'A' },
          endColumn: 14,
          endLine: 5,
          line: 5,
          messageId: 'deprecated',
        },
      ],
    },
    {
      code: `
        const A = class {
          /** @deprecated */
          constructor() {}
        };

        new A();
      `,
      errors: [
        {
          column: 13,
          data: { name: 'A' },
          endColumn: 14,
          endLine: 7,
          line: 7,
          messageId: 'deprecated',
        },
      ],
    },
    {
      code: `
        const A = class {
          /** @deprecated */
          constructor();
          constructor(arg: string);
          constructor(arg?: string) {}
        };

        new A();
      `,
      errors: [
        {
          column: 13,
          data: { name: 'A' },
          endColumn: 14,
          endLine: 9,
          line: 9,
          messageId: 'deprecated',
        },
      ],
    },
    {
      code: `
        declare const A: {
          /** @deprecated */
          new (): string;
        };

        new A();
      `,
      errors: [
        {
          column: 13,
          data: { name: 'A' },
          endColumn: 14,
          endLine: 7,
          line: 7,
          messageId: 'deprecated',
        },
      ],
    },
    {
      code: `
        /** @deprecated */
        declare class A {
          constructor();
        }

        new A();
      `,
      errors: [
        {
          column: 13,
          data: { name: 'A' },
          endColumn: 14,
          endLine: 7,
          line: 7,
          messageId: 'deprecated',
        },
      ],
    },
    {
      code: `
        class A {
          /** @deprecated */
          b: string;
        }

        declare const a: A;

        const { b } = a;
      `,
      errors: [
        {
          column: 17,
          data: { name: 'b' },
          endColumn: 18,
          endLine: 9,
          line: 9,
          messageId: 'deprecated',
        },
      ],
    },
    {
      code: `
        declare class A {
          /** @deprecated */
          b(): string;
        }

        declare const a: A;

        a.b;
      `,
      errors: [
        {
          column: 11,
          data: { name: 'b' },
          endColumn: 12,
          endLine: 9,
          line: 9,
          messageId: 'deprecated',
        },
      ],
    },
    {
      code: `
        declare class A {
          /** @deprecated */
          b(): string;
        }

        declare const a: A;

        a.b();
      `,
      errors: [
        {
          column: 11,
          data: { name: 'b' },
          endColumn: 12,
          endLine: 9,
          line: 9,
          messageId: 'deprecated',
        },
      ],
    },
    {
      code: `
        declare class A {
          /** @deprecated */
          b: () => string;
        }

        declare const a: A;

        a.b;
      `,
      errors: [
        {
          column: 11,
          data: { name: 'b' },
          endColumn: 12,
          endLine: 9,
          line: 9,
          messageId: 'deprecated',
        },
      ],
    },
    {
      code: `
        declare class A {
          /** @deprecated */
          b: () => string;
        }

        declare const a: A;

        a.b();
      `,
      errors: [
        {
          column: 11,
          data: { name: 'b' },
          endColumn: 12,
          endLine: 9,
          line: 9,
          messageId: 'deprecated',
        },
      ],
    },
    {
      code: `
        interface A {
          /** @deprecated */
          b: () => string;
        }

        declare const a: A;

        a.b();
      `,
      errors: [
        {
          column: 11,
          data: { name: 'b' },
          endColumn: 12,
          endLine: 9,
          line: 9,
          messageId: 'deprecated',
        },
      ],
    },
    {
      code: `
        class A {
          /** @deprecated */
          b(): string {
            return '';
          }
        }

        declare const a: A;

        a.b();
      `,
      errors: [
        {
          column: 11,
          data: { name: 'b' },
          endColumn: 12,
          endLine: 11,
          line: 11,
          messageId: 'deprecated',
        },
      ],
    },
    {
      code: `
        declare class A {
          /** @deprecated Use b(value). */
          b(): string;
          b(value: string): string;
        }

        declare const a: A;

        a.b();
      `,
      errors: [
        {
          column: 11,
          data: { name: 'b', reason: 'Use b(value).' },
          endColumn: 12,
          endLine: 10,
          line: 10,
          messageId: 'deprecatedWithReason',
        },
      ],
    },
    {
      code: `
        declare class A {
          /** @deprecated */
          static b: string;
        }

        A.b;
      `,
      errors: [
        {
          column: 11,
          data: { name: 'b' },
          endColumn: 12,
          endLine: 7,
          line: 7,
          messageId: 'deprecated',
        },
      ],
    },
    {
      code: `
        declare const a: {
          /** @deprecated */
          b: string;
        };

        a.b;
      `,
      errors: [
        {
          column: 11,
          data: { name: 'b' },
          endColumn: 12,
          endLine: 7,
          line: 7,
          messageId: 'deprecated',
        },
      ],
    },
    {
      code: `
        interface A {
          /** @deprecated */
          b: string;
        }

        declare const a: A;

        a.b;
      `,
      errors: [
        {
          column: 11,
          data: { name: 'b' },
          endColumn: 12,
          endLine: 9,
          line: 9,
          messageId: 'deprecated',
        },
      ],
    },
    {
      code: `
        export interface A {
          /** @deprecated */
          b: string;
        }

        declare const a: A;

        a.b;
      `,
      errors: [
        {
          column: 11,
          data: { name: 'b' },
          endColumn: 12,
          endLine: 9,
          line: 9,
          messageId: 'deprecated',
        },
      ],
    },
    {
      code: `
        interface A {
          /** @deprecated */
          b: string;
        }

        declare const a: A;

        const { b } = a;
      `,
      errors: [
        {
          column: 17,
          data: { name: 'b' },
          endColumn: 18,
          endLine: 9,
          line: 9,
          messageId: 'deprecated',
        },
      ],
    },
    {
      code: `
        type A = {
          /** @deprecated */
          b: string;
        };

        declare const a: A;

        const { b } = a;
      `,
      errors: [
        {
          column: 17,
          data: { name: 'b' },
          endColumn: 18,
          endLine: 9,
          line: 9,
          messageId: 'deprecated',
        },
      ],
    },
    {
      code: `
        export type A = {
          /** @deprecated */
          b: string;
        };

        declare const a: A;

        const { b } = a;
      `,
      errors: [
        {
          column: 17,
          data: { name: 'b' },
          endColumn: 18,
          endLine: 9,
          line: 9,
          messageId: 'deprecated',
        },
      ],
    },
    {
      code: `
        type A = () => {
          /** @deprecated */
          b: string;
        };

        declare const a: A;

        const { b } = a();
      `,
      errors: [
        {
          column: 17,
          data: { name: 'b' },
          endColumn: 18,
          endLine: 9,
          line: 9,
          messageId: 'deprecated',
        },
      ],
    },
    {
      code: `
        /** @deprecated */
        type A = string[];

        declare const a: A;

        const [b] = a;
      `,
      errors: [
        {
          column: 26,
          data: { name: 'A' },
          endColumn: 27,
          endLine: 5,
          line: 5,
          messageId: 'deprecated',
        },
      ],
    },
    {
      code: `
        namespace A {
          /** @deprecated */
          export const b = '';
        }

        A.b;
      `,
      errors: [
        {
          column: 11,
          data: { name: 'b' },
          endColumn: 12,
          endLine: 7,
          line: 7,
          messageId: 'deprecated',
        },
      ],
    },
    {
      code: `
        export namespace A {
          /** @deprecated */
          export const b = '';
        }

        A.b;
      `,
      errors: [
        {
          column: 11,
          data: { name: 'b' },
          endColumn: 12,
          endLine: 7,
          line: 7,
          messageId: 'deprecated',
        },
      ],
    },
    {
      code: `
        namespace A {
          /** @deprecated */
          export function b() {}
        }

        A.b();
      `,
      errors: [
        {
          column: 11,
          data: { name: 'b' },
          endColumn: 12,
          endLine: 7,
          line: 7,
          messageId: 'deprecated',
        },
      ],
    },
    {
      code: `
        namespace assert {
          export function fail(message?: string | Error): never;
          /** @deprecated since v10.0.0 - use fail([message]) or other assert functions instead. */
          export function fail(actual: unknown, expected: unknown): never;
        }

        assert.fail({}, {});
      `,
      errors: [
        {
          column: 16,
          data: {
            name: 'fail',
            reason:
              'since v10.0.0 - use fail([message]) or other assert functions instead.',
          },
          endColumn: 20,
          endLine: 8,
          line: 8,
          messageId: 'deprecatedWithReason',
        },
      ],
    },
    {
      code: `
        import assert from 'node:assert';

        assert.fail({}, {});
      `,
      errors: [
        {
          column: 16,
          data: {
            name: 'fail',
            reason:
              'since v10.0.0 - use fail([message]) or other assert functions instead.',
          },
          endColumn: 20,
          endLine: 4,
          line: 4,
          messageId: 'deprecatedWithReason',
        },
      ],
    },
    {
      code: `
        /** @deprecated */
        enum A {
          a,
        }

        A.a;
      `,
      errors: [
        {
          column: 9,
          data: { name: 'A' },
          endColumn: 10,
          endLine: 7,
          line: 7,
          messageId: 'deprecated',
        },
      ],
    },
    {
      code: `
        enum A {
          /** @deprecated */
          a,
        }

        A.a;
      `,
      errors: [
        {
          column: 11,
          data: { name: 'a' },
          endColumn: 12,
          endLine: 7,
          line: 7,
          messageId: 'deprecated',
        },
      ],
    },
    {
      code: `
        /** @deprecated */
        function a() {}

        a();
      `,
      errors: [
        {
          column: 9,
          data: { name: 'a' },
          endColumn: 10,
          endLine: 5,
          line: 5,
          messageId: 'deprecated',
        },
      ],
    },
    {
      code: `
        /** @deprecated */
        function a(): void;
        function a() {}

        a();
      `,
      errors: [
        {
          column: 9,
          data: { name: 'a' },
          endColumn: 10,
          endLine: 6,
          line: 6,
          messageId: 'deprecated',
        },
      ],
    },
    {
      code: `
        function a(): void;
        /** @deprecated */
        function a(value: string): void;
        function a(value?: string) {}

        a('');
      `,
      errors: [
        {
          column: 9,
          data: { name: 'a' },
          endColumn: 10,
          endLine: 7,
          line: 7,
          messageId: 'deprecated',
        },
      ],
    },
    {
      code: `
        type A = {
          (value: 'b'): void;
          /** @deprecated */
          (value: 'c'): void;
        };
        declare const foo: A;
        foo('c');
      `,
      errors: [
        {
          column: 9,
          data: { name: 'foo' },
          endColumn: 12,
          endLine: 8,
          line: 8,
          messageId: 'deprecated',
        },
      ],
    },
    {
      code: `
        function a(
          /** @deprecated */
          b?: boolean,
        ) {
          return b;
        }
      `,
      errors: [
        {
          column: 18,
          data: { name: 'b' },
          endColumn: 19,
          endLine: 6,
          line: 6,
          messageId: 'deprecated',
        },
      ],
    },
    {
      code: `
        export function isTypeFlagSet(
          type: ts.Type,
          flagsToCheck: ts.TypeFlags,
          /** @deprecated This param is not used and will be removed in the future. */
          isReceiver?: boolean,
        ): boolean {
          const flags = getTypeFlags(type);

          if (isReceiver && flags & ANY_OR_UNKNOWN) {
            return true;
          }

          return (flags & flagsToCheck) !== 0;
        }
      `,
      errors: [
        {
          column: 15,
          data: {
            name: 'isReceiver',
            reason: 'This param is not used and will be removed in the future.',
          },
          endColumn: 25,
          endLine: 10,
          line: 10,
          messageId: 'deprecatedWithReason',
        },
      ],
    },
    {
      code: `
        /** @deprecated */
        declare function a(...args: unknown[]): string;

        a\`\`;
      `,
      errors: [
        {
          column: 9,
          data: { name: 'a' },
          endColumn: 10,
          endLine: 5,
          line: 5,
          messageId: 'deprecated',
        },
      ],
    },
    {
      code: `
        /** @deprecated */
        const A = () => <div />;

        const a = <A />;
      `,
      errors: [
        {
          column: 20,
          data: { name: 'A' },
          endColumn: 21,
          endLine: 5,
          line: 5,
          messageId: 'deprecated',
        },
      ],
    },
    {
      code: `
        /** @deprecated */
        const A = () => <div />;

        const a = <A></A>;
      `,
      errors: [
        {
          column: 20,
          data: { name: 'A' },
          endColumn: 21,
          endLine: 5,
          line: 5,
          messageId: 'deprecated',
        },
      ],
    },
    {
      code: `
        /** @deprecated */
        function A() {
          return <div />;
        }

        const a = <A />;
      `,
      errors: [
        {
          column: 20,
          data: { name: 'A' },
          endColumn: 21,
          endLine: 7,
          line: 7,
          messageId: 'deprecated',
        },
      ],
    },
    {
      code: `
        /** @deprecated */
        function A() {
          return <div />;
        }

        const a = <A></A>;
      `,
      errors: [
        {
          column: 20,
          data: { name: 'A' },
          endColumn: 21,
          endLine: 7,
          line: 7,
          messageId: 'deprecated',
        },
      ],
    },
    {
      code: `
        /** @deprecated */
        export type A = string;
        export type B = string;
        export type C = string;

        export type D = A | B | C;
      `,
      errors: [
        {
          column: 25,
          data: { name: 'A' },
          endColumn: 26,
          endLine: 7,
          line: 7,
          messageId: 'deprecated',
        },
      ],
    },
    {
      code: `
        namespace A {
          /** @deprecated */
          export type B = string;
          export type C = string;
          export type D = string;
        }

        export type D = A.B | A.C | A.D;
      `,
      errors: [
        {
          column: 27,
          data: { name: 'B' },
          endColumn: 28,
          endLine: 9,
          line: 9,
          messageId: 'deprecated',
        },
      ],
    },
    {
      code: `
        interface Props {
          /** @deprecated */
          anchor: 'foo';
        }
        declare const x: Props;
        const { anchor = '' } = x;
      `,
      errors: [
        {
          column: 17,
          data: { name: 'anchor' },
          endColumn: 23,
          endLine: 7,
          line: 7,
          messageId: 'deprecated',
        },
      ],
    },
    {
      code: `
        interface Props {
          /** @deprecated */
          anchor: 'foo';
        }
        declare const x: { bar: Props };
        const {
          bar: { anchor = '' },
        } = x;
      `,
      errors: [
        {
          column: 18,
          data: { name: 'anchor' },
          endColumn: 24,
          endLine: 8,
          line: 8,
          messageId: 'deprecated',
        },
      ],
    },
    {
      code: `
        interface Props {
          /** @deprecated */
          anchor: 'foo';
        }
        declare const x: [item: Props];
        const [{ anchor = 'bar' }] = x;
      `,
      errors: [
        {
          column: 18,
          data: { name: 'anchor' },
          endColumn: 24,
          endLine: 7,
          line: 7,
          messageId: 'deprecated',
        },
      ],
    },
    {
      code: `
        interface Props {
          /** @deprecated */
          foo: Props;
        }
        declare const x: Props;
        const { foo = x } = x;
      `,
      errors: [
        {
          column: 17,
          data: { name: 'foo' },
          endColumn: 20,
          endLine: 7,
          line: 7,
          messageId: 'deprecated',
        },
      ],
    },
    {
      code: `
        import { DeprecatedClass } from './deprecated';

        const foo = new DeprecatedClass();
      `,
      errors: [
        {
          column: 25,
          data: { name: 'DeprecatedClass' },
          endColumn: 40,
          endLine: 4,
          line: 4,
          messageId: 'deprecated',
        },
      ],
    },
    {
      code: `
        import { DeprecatedClass } from './deprecated';

        declare function inject(something: new () => unknown): void;

        inject(DeprecatedClass);
      `,
      errors: [
        {
          column: 16,
          data: { name: 'DeprecatedClass' },
          endColumn: 31,
          endLine: 6,
          line: 6,
          messageId: 'deprecated',
        },
      ],
    },
    {
      code: `
        import { deprecatedVariable } from './deprecated';

        const foo = deprecatedVariable;
      `,
      errors: [
        {
          column: 21,
          data: { name: 'deprecatedVariable' },
          endColumn: 39,
          endLine: 4,
          line: 4,
          messageId: 'deprecated',
        },
      ],
    },
    {
      code: `
        import { DeprecatedClass } from './deprecated';

        declare const x: DeprecatedClass;

        const { foo } = x;
      `,
      errors: [
        {
          column: 26,
          data: { name: 'DeprecatedClass' },
          endColumn: 41,
          endLine: 4,
          line: 4,
          messageId: 'deprecated',
        },
        {
          column: 17,
          data: { name: 'foo' },
          endColumn: 20,
          endLine: 6,
          line: 6,
          messageId: 'deprecated',
        },
      ],
    },
    {
      code: `
        import { deprecatedFunction } from './deprecated';

        deprecatedFunction();
      `,
      errors: [
        {
          column: 9,
          data: { name: 'deprecatedFunction' },
          endColumn: 27,
          endLine: 4,
          line: 4,
          messageId: 'deprecated',
        },
      ],
    },
    {
      code: `
        import * as imported from './deprecated';

        const foo = new imported.NormalClass();
      `,
      errors: [
        {
          column: 34,
          data: { name: 'NormalClass' },
          endColumn: 45,
          endLine: 4,
          line: 4,
          messageId: 'deprecated',
        },
      ],
    },
    {
      code: `
        import { NormalClass } from './deprecated';

        const foo = new NormalClass();
      `,
      errors: [
        {
          column: 25,
          data: { name: 'NormalClass' },
          endColumn: 36,
          endLine: 4,
          line: 4,
          messageId: 'deprecated',
        },
      ],
    },
    {
      code: `
        import * as imported from './deprecated';

        const foo = imported.NormalClass;
      `,
      errors: [
        {
          column: 30,
          data: { name: 'NormalClass' },
          endColumn: 41,
          endLine: 4,
          line: 4,
          messageId: 'deprecated',
        },
      ],
    },
    {
      code: `
        import { NormalClass } from './deprecated';

        const foo = NormalClass;
      `,
      errors: [
        {
          column: 21,
          data: { name: 'NormalClass' },
          endColumn: 32,
          endLine: 4,
          line: 4,
          messageId: 'deprecated',
        },
      ],
    },
    {
      code: `
        import { normalVariable } from './deprecated';

        const foo = normalVariable;
      `,
      errors: [
        {
          column: 21,
          data: { name: 'normalVariable' },
          endColumn: 35,
          endLine: 4,
          line: 4,
          messageId: 'deprecated',
        },
      ],
    },
    {
      code: `
        import * as imported from './deprecated';

        const foo = imported.normalVariable;
      `,
      errors: [
        {
          column: 30,
          data: { name: 'normalVariable' },
          endColumn: 44,
          endLine: 4,
          line: 4,
          messageId: 'deprecated',
        },
      ],
    },
    {
      code: `
        import * as imported from './deprecated';

        const { normalVariable } = imported;
      `,
      errors: [
        {
          column: 17,
          data: { name: 'normalVariable' },
          endColumn: 31,
          endLine: 4,
          line: 4,
          messageId: 'deprecated',
        },
      ],
    },
    {
      code: `
        import { normalFunction } from './deprecated';

        const foo = normalFunction;
      `,
      errors: [
        {
          column: 21,
          data: { name: 'normalFunction' },
          endColumn: 35,
          endLine: 4,
          line: 4,
          messageId: 'deprecated',
        },
      ],
    },
    {
      code: `
        import * as imported from './deprecated';

        const foo = imported.normalFunction;
      `,
      errors: [
        {
          column: 30,
          data: { name: 'normalFunction' },
          endColumn: 44,
          endLine: 4,
          line: 4,
          messageId: 'deprecated',
        },
      ],
    },
    {
      code: `
        import * as imported from './deprecated';

        const { normalFunction } = imported;
      `,
      errors: [
        {
          column: 17,
          data: { name: 'normalFunction' },
          endColumn: 31,
          endLine: 4,
          line: 4,
          messageId: 'deprecated',
        },
      ],
    },
    {
      code: `
        import { normalFunction } from './deprecated';

        const foo = normalFunction();
      `,
      errors: [
        {
          column: 21,
          data: { name: 'normalFunction' },
          endColumn: 35,
          endLine: 4,
          line: 4,
          messageId: 'deprecated',
        },
      ],
    },
    {
      code: `
        import * as imported from './deprecated';

        const foo = imported.normalFunction();
      `,
      errors: [
        {
          column: 30,
          data: { name: 'normalFunction' },
          endColumn: 44,
          endLine: 4,
          line: 4,
          messageId: 'deprecated',
        },
      ],
    },
    {
      code: `
        import { deprecatedFunctionWithOverloads } from './deprecated';

        const foo = deprecatedFunctionWithOverloads('a');
      `,
      errors: [
        {
          column: 21,
          data: { name: 'deprecatedFunctionWithOverloads' },
          endColumn: 52,
          endLine: 4,
          line: 4,
          messageId: 'deprecated',
        },
      ],
    },
    {
      code: `
        import * as imported from './deprecated';

        const foo = imported.deprecatedFunctionWithOverloads('a');
      `,
      errors: [
        {
          column: 30,
          data: { name: 'deprecatedFunctionWithOverloads' },
          endColumn: 61,
          endLine: 4,
          line: 4,
          messageId: 'deprecated',
        },
      ],
    },
    {
      code: `
        import { reexportedDeprecatedFunctionWithOverloads } from './deprecated';

        const foo = reexportedDeprecatedFunctionWithOverloads;
      `,
      errors: [
        {
          column: 21,
          data: {
            name: 'reexportedDeprecatedFunctionWithOverloads',
            reason: 'Reason',
          },
          endColumn: 62,
          endLine: 4,
          line: 4,
          messageId: 'deprecatedWithReason',
        },
      ],
    },
    {
      code: `
        import * as imported from './deprecated';

        const foo = imported.reexportedDeprecatedFunctionWithOverloads;
      `,
      errors: [
        {
          column: 30,
          data: {
            name: 'reexportedDeprecatedFunctionWithOverloads',
            reason: 'Reason',
          },
          endColumn: 71,
          endLine: 4,
          line: 4,
          messageId: 'deprecatedWithReason',
        },
      ],
    },
    {
      code: `
        import * as imported from './deprecated';

        const { reexportedDeprecatedFunctionWithOverloads } = imported;
      `,
      errors: [
        {
          column: 17,
          data: {
            name: 'reexportedDeprecatedFunctionWithOverloads',
            reason: 'Reason',
          },
          endColumn: 58,
          endLine: 4,
          line: 4,
          messageId: 'deprecatedWithReason',
        },
      ],
    },
    {
      code: `
        import { reexportedDeprecatedFunctionWithOverloads } from './deprecated';

        const foo = reexportedDeprecatedFunctionWithOverloads();
      `,
      errors: [
        {
          column: 21,
          data: {
            name: 'reexportedDeprecatedFunctionWithOverloads',
            reason: 'Reason',
          },
          endColumn: 62,
          endLine: 4,
          line: 4,
          messageId: 'deprecatedWithReason',
        },
      ],
    },
    {
      code: `
        import * as imported from './deprecated';

        const foo = imported.reexportedDeprecatedFunctionWithOverloads();
      `,
      errors: [
        {
          column: 30,
          data: {
            name: 'reexportedDeprecatedFunctionWithOverloads',
            reason: 'Reason',
          },
          endColumn: 71,
          endLine: 4,
          line: 4,
          messageId: 'deprecatedWithReason',
        },
      ],
    },
    {
      code: `
        import { reexportedDeprecatedFunctionWithOverloads } from './deprecated';

        const foo = reexportedDeprecatedFunctionWithOverloads('a');
      `,
      errors: [
        {
          column: 21,
          data: {
            name: 'reexportedDeprecatedFunctionWithOverloads',
            reason: 'Reason',
          },
          endColumn: 62,
          endLine: 4,
          line: 4,
          messageId: 'deprecatedWithReason',
        },
      ],
    },
    {
      code: `
        import * as imported from './deprecated';

        const foo = imported.reexportedDeprecatedFunctionWithOverloads('a');
      `,
      errors: [
        {
          column: 30,
          data: {
            name: 'reexportedDeprecatedFunctionWithOverloads',
            reason: 'Reason',
          },
          endColumn: 71,
          endLine: 4,
          line: 4,
          messageId: 'deprecatedWithReason',
        },
      ],
    },
    {
      code: `
        import { ClassWithDeprecatedConstructor } from './deprecated';

        const foo = new ClassWithDeprecatedConstructor('a');
      `,
      errors: [
        {
          column: 25,
          data: { name: 'ClassWithDeprecatedConstructor' },
          endColumn: 55,
          endLine: 4,
          line: 4,
          messageId: 'deprecated',
        },
      ],
    },
    {
      code: `
        import * as imported from './deprecated';

        const foo = new imported.ClassWithDeprecatedConstructor('a');
      `,
      errors: [
        {
          column: 34,
          data: { name: 'ClassWithDeprecatedConstructor' },
          endColumn: 64,
          endLine: 4,
          line: 4,
          messageId: 'deprecated',
        },
      ],
    },
    {
      code: `
        import { ReexportedClassWithDeprecatedConstructor } from './deprecated';

        const foo = ReexportedClassWithDeprecatedConstructor;
      `,
      errors: [
        {
          column: 21,
          data: {
            name: 'ReexportedClassWithDeprecatedConstructor',
            reason: 'Reason',
          },
          endColumn: 61,
          endLine: 4,
          line: 4,
          messageId: 'deprecatedWithReason',
        },
      ],
    },
    {
      code: `
        import * as imported from './deprecated';

        const foo = imported.ReexportedClassWithDeprecatedConstructor;
      `,
      errors: [
        {
          column: 30,
          data: {
            name: 'ReexportedClassWithDeprecatedConstructor',
            reason: 'Reason',
          },
          endColumn: 70,
          endLine: 4,
          line: 4,
          messageId: 'deprecatedWithReason',
        },
      ],
    },
    {
      code: `
        import * as imported from './deprecated';

        const { ReexportedClassWithDeprecatedConstructor } = imported;
      `,
      errors: [
        {
          column: 17,
          data: {
            name: 'ReexportedClassWithDeprecatedConstructor',
            reason: 'Reason',
          },
          endColumn: 57,
          endLine: 4,
          line: 4,
          messageId: 'deprecatedWithReason',
        },
      ],
    },
    {
      code: `
        import { ReexportedClassWithDeprecatedConstructor } from './deprecated';

        const foo = ReexportedClassWithDeprecatedConstructor();
      `,
      errors: [
        {
          column: 21,
          data: {
            name: 'ReexportedClassWithDeprecatedConstructor',
            reason: 'Reason',
          },
          endColumn: 61,
          endLine: 4,
          line: 4,
          messageId: 'deprecatedWithReason',
        },
      ],
    },
    {
      code: `
        import * as imported from './deprecated';

        const foo = imported.ReexportedClassWithDeprecatedConstructor();
      `,
      errors: [
        {
          column: 30,
          data: {
            name: 'ReexportedClassWithDeprecatedConstructor',
            reason: 'Reason',
          },
          endColumn: 70,
          endLine: 4,
          line: 4,
          messageId: 'deprecatedWithReason',
        },
      ],
    },
    {
      code: `
        import { ReexportedClassWithDeprecatedConstructor } from './deprecated';

        const foo = ReexportedClassWithDeprecatedConstructor('a');
      `,
      errors: [
        {
          column: 21,
          data: {
            name: 'ReexportedClassWithDeprecatedConstructor',
            reason: 'Reason',
          },
          endColumn: 61,
          endLine: 4,
          line: 4,
          messageId: 'deprecatedWithReason',
        },
      ],
    },
    {
      code: `
        import * as imported from './deprecated';

        const foo = imported.ReexportedClassWithDeprecatedConstructor('a');
      `,
      errors: [
        {
          column: 30,
          data: {
            name: 'ReexportedClassWithDeprecatedConstructor',
            reason: 'Reason',
          },
          endColumn: 70,
          endLine: 4,
          line: 4,
          messageId: 'deprecatedWithReason',
        },
      ],
    },
    {
      code: `
        import imported from './deprecated';

        imported;
      `,
      errors: [
        {
          column: 9,
          data: { name: 'imported' },
          endColumn: 17,
          endLine: 4,
          line: 4,
          messageId: 'deprecated',
        },
      ],
    },
    {
      code: `
        async function fn() {
          const d = await import('./deprecated.js');
          d.default.default;
        }
      `,
      errors: [
        {
          column: 21,
          data: { name: 'default' },
          endColumn: 28,
          endLine: 4,
          line: 4,
          messageId: 'deprecated',
        },
      ],
      languageOptions: {
        parserOptions: {
          project: './tsconfig.moduleResolution-node16.json',
          projectService: false,
          tsconfigRootDir: rootDir,
        },
      },
    },
    {
      code: `
        /** @deprecated */
        interface Foo {}

        class Bar implements Foo {}
      `,
      errors: [
        {
          column: 30,
          data: { name: 'Foo' },
          endColumn: 33,
          endLine: 5,
          line: 5,
          messageId: 'deprecated',
        },
      ],
    },
    {
      code: `
        /** @deprecated */
        interface Foo {}

        export class Bar implements Foo {}
      `,
      errors: [
        {
          column: 37,
          data: { name: 'Foo' },
          endColumn: 40,
          endLine: 5,
          line: 5,
          messageId: 'deprecated',
        },
      ],
    },
    {
      code: `
        /** @deprecated */
        interface Foo {}

        interface Baz {}

        export class Bar implements Baz, Foo {}
      `,
      errors: [
        {
          column: 42,
          data: { name: 'Foo' },
          endColumn: 45,
          endLine: 7,
          line: 7,
          messageId: 'deprecated',
        },
      ],
    },
    {
      code: `
        /** @deprecated */
        class Foo {}

        export class Bar extends Foo {}
      `,
      errors: [
        {
          column: 34,
          data: { name: 'Foo' },
          endColumn: 37,
          endLine: 5,
          line: 5,
          messageId: 'deprecated',
        },
      ],
    },
    {
      code: `
        /** @deprecated */
        declare function decorator(constructor: Function);

        @decorator
        export class Foo {}
      `,
      errors: [
        {
          column: 10,
          data: { name: 'decorator' },
          endColumn: 19,
          endLine: 5,
          line: 5,
          messageId: 'deprecated',
        },
      ],
    },
    {
      code: `
        /** @deprecated */
        function a(): object {
          return {};
        }

        export default a();
      `,
      errors: [
        {
          column: 24,
          data: { name: 'a' },
          endColumn: 25,
          endLine: 7,
          line: 7,
          messageId: 'deprecated',
        },
      ],
    },
    {
<<<<<<< HEAD
      code: 'const a = <div aria-grabbed></div>;',
      errors: [
        {
          column: 16,
          data: { name: 'aria-grabbed', reason: 'in ARIA 1.1' },
          endColumn: 28,
          endLine: 1,
          line: 1,
          messageId: 'deprecatedWithReason',
        },
      ],
    },
    {
      code: `
        declare namespace JSX {
          interface IntrinsicElements {
            'foo-bar:baz-bam': {
              name: string;
              /**
               * @deprecated
               */
              deprecatedProp: string;
            };
          }
        }

        const componentDashed = <foo-bar:baz-bam name="e" deprecatedProp="oh no" />;
      `,
      errors: [
        {
          column: 59,
          data: { name: 'deprecatedProp' },
          endColumn: 73,
          endLine: 14,
          line: 14,
=======
      code: `
class A {
  /** @deprecated */
  constructor() {}
}

class B extends A {
  constructor() {
    /** should report but does not */
    super();
  }
}
      `,
      errors: [
        {
          column: 5,
          data: { name: 'super' },
          endColumn: 10,
          endLine: 10,
          line: 10,
>>>>>>> 0d0722c0
          messageId: 'deprecated',
        },
      ],
    },
    {
      code: `
<<<<<<< HEAD
        import * as React from 'react';

        interface Props {
          /**
           * @deprecated
           */
          deprecatedProp: string;
        }

        interface Tab {
          List: React.FC<Props>;
        }

        const Tab: Tab = {
          List: () => <div>Hi</div>,
        };

        const anotherExample = <Tab.List deprecatedProp="oh no" />;
      `,
      errors: [
        {
          column: 42,
          data: { name: 'deprecatedProp' },
          endColumn: 56,
          endLine: 19,
          line: 19,
          messageId: 'deprecated',
=======
class A {
  /** @deprecated test reason*/
  constructor() {}
}

class B extends A {
  constructor() {
    /** should report but does not */
    super();
  }
}
      `,
      errors: [
        {
          column: 5,
          data: { name: 'super', reason: 'test reason' },
          endColumn: 10,
          endLine: 10,
          line: 10,
          messageId: 'deprecatedWithReason',
>>>>>>> 0d0722c0
        },
      ],
    },
  ],
});<|MERGE_RESOLUTION|>--- conflicted
+++ resolved
@@ -2510,7 +2510,56 @@
       ],
     },
     {
-<<<<<<< HEAD
+      code: `
+class A {
+  /** @deprecated */
+  constructor() {}
+}
+
+class B extends A {
+  constructor() {
+    /** should report but does not */
+    super();
+  }
+}
+      `,
+      errors: [
+        {
+          column: 5,
+          data: { name: 'super' },
+          endColumn: 10,
+          endLine: 10,
+          line: 10,
+          messageId: 'deprecated',
+        },
+      ],
+    },
+    {
+      code: `
+class A {
+  /** @deprecated test reason*/
+  constructor() {}
+}
+
+class B extends A {
+  constructor() {
+    /** should report but does not */
+    super();
+  }
+}
+      `,
+      errors: [
+        {
+          column: 5,
+          data: { name: 'super', reason: 'test reason' },
+          endColumn: 10,
+          endLine: 10,
+          line: 10,
+          messageId: 'deprecatedWithReason',
+        },
+      ],
+    },
+    {
       code: 'const a = <div aria-grabbed></div>;',
       errors: [
         {
@@ -2546,35 +2595,12 @@
           endColumn: 73,
           endLine: 14,
           line: 14,
-=======
-      code: `
-class A {
-  /** @deprecated */
-  constructor() {}
-}
-
-class B extends A {
-  constructor() {
-    /** should report but does not */
-    super();
-  }
-}
-      `,
-      errors: [
-        {
-          column: 5,
-          data: { name: 'super' },
-          endColumn: 10,
-          endLine: 10,
-          line: 10,
->>>>>>> 0d0722c0
-          messageId: 'deprecated',
-        },
-      ],
-    },
-    {
-      code: `
-<<<<<<< HEAD
+          messageId: 'deprecated',
+        },
+      ],
+    },
+    {
+      code: `
         import * as React from 'react';
 
         interface Props {
@@ -2602,28 +2628,6 @@
           endLine: 19,
           line: 19,
           messageId: 'deprecated',
-=======
-class A {
-  /** @deprecated test reason*/
-  constructor() {}
-}
-
-class B extends A {
-  constructor() {
-    /** should report but does not */
-    super();
-  }
-}
-      `,
-      errors: [
-        {
-          column: 5,
-          data: { name: 'super', reason: 'test reason' },
-          endColumn: 10,
-          endLine: 10,
-          line: 10,
-          messageId: 'deprecatedWithReason',
->>>>>>> 0d0722c0
         },
       ],
     },
