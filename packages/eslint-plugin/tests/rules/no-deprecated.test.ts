import { RuleTester } from '@typescript-eslint/rule-tester';

import rule from '../../src/rules/no-deprecated';
import { getFixturesRootDir } from '../RuleTester';

const rootDir = getFixturesRootDir();
const ruleTester = new RuleTester({
  languageOptions: {
    parserOptions: {
      ecmaFeatures: {
        jsx: true,
      },
      project: './tsconfig.json',
      tsconfigRootDir: rootDir,
    },
  },
});

ruleTester.run('no-deprecated', rule, {
  valid: [
    '/** @deprecated */ var a;',
    '/** @deprecated */ var a = 1;',
    '/** @deprecated */ let a;',
    '/** @deprecated */ let a = 1;',
    '/** @deprecated */ const a = 1;',
    '/** @deprecated */ declare var a: number;',
    '/** @deprecated */ declare let a: number;',
    '/** @deprecated */ declare const a: number;',
    '/** @deprecated */ export var a = 1;',
    '/** @deprecated */ export let a = 1;',
    '/** @deprecated */ export const a = 1;',
    'const [/** @deprecated */ a] = [b];',
    'const [/** @deprecated */ a] = b;',
    `
      const a = {
        b: 1,
        /** @deprecated */ c: 2,
      };

      a.b;
    `,
    `
      const a = {
        b: 1,
        /** @deprecated */ c: 2,
      };

      a?.b;
    `,
    `
      declare const a: {
        b: 1;
        /** @deprecated */ c: 2;
      };

      a.b;
    `,
    `
      class A {
        b: 1;
        /** @deprecated */ c: 2;
      }

      new A().b;
    `,
    `
      class A {
        accessor b: 1;
        /** @deprecated */ accessor c: 2;
      }

      new A().b;
    `,
    `
      declare class A {
        /** @deprecated */
        static b: string;
        static c: string;
      }

      A.c;
    `,
    `
      declare class A {
        /** @deprecated */
        static accessor b: string;
        static accessor c: string;
      }

      A.c;
    `,
    `
      namespace A {
        /** @deprecated */
        export const b = '';
        export const c = '';
      }

      A.c;
    `,
    `
      enum A {
        /** @deprecated */
        b = 'b',
        c = 'c',
      }

      A.c;
    `,
    `
      function a(value: 'b' | undefined): void;
      /** @deprecated */
      function a(value: 'c' | undefined): void;
      function a(value: string | undefined): void {
        // ...
      }

      a('b');
    `,
    `
      function a(value: 'b' | undefined): void;
      /** @deprecated */
      function a(value: 'c' | undefined): void;
      function a(value: string | undefined): void {
        // ...
      }

      export default a('b');
    `,
    `
      function notDeprecated(): object {
        return {};
      }

      export default notDeprecated();
    `,
    `
      import { deprecatedFunctionWithOverloads } from './deprecated';

      const foo = deprecatedFunctionWithOverloads();
    `,
    `
      import * as imported from './deprecated';

      const foo = imported.deprecatedFunctionWithOverloads();
    `,
    `
      import { ClassWithDeprecatedConstructor } from './deprecated';

      const foo = new ClassWithDeprecatedConstructor();
    `,
    `
      import * as imported from './deprecated';

      const foo = new imported.ClassWithDeprecatedConstructor();
    `,
    `
      class A {
        a(value: 'b'): void;
        /** @deprecated */
        a(value: 'c'): void;
      }
      declare const foo: A;
      foo.a('b');
    `,
    `
      const A = class {
        /** @deprecated */
        constructor();
        constructor(arg: string);
        constructor(arg?: string) {}
      };

      new A('a');
    `,
    `
      type A = {
        (value: 'b'): void;
        /** @deprecated */
        (value: 'c'): void;
      };
      declare const foo: A;
      foo('b');
    `,
    `
      declare const a: {
        new (value: 'b'): void;
        /** @deprecated */
        new (value: 'c'): void;
      };
      new a('b');
    `,
    `
      namespace assert {
        export function fail(message?: string | Error): never;
        /** @deprecated since v10.0.0 - use fail([message]) or other assert functions instead. */
        export function fail(actual: unknown, expected: unknown): never;
      }

      assert.fail('');
    `,
    `
      import assert from 'node:assert';

      assert.fail('');
    `,
    `
      declare module 'deprecations' {
        /** @deprecated */
        export const value = true;
      }

      import { value } from 'deprecations';
    `,
    `
      /** @deprecated Use ts directly. */
      export * as ts from 'typescript';
    `,
    `
      export {
        /** @deprecated Use ts directly. */
        default as ts,
      } from 'typescript';
    `,
    `
      namespace A {
        /** @deprecated */
        export type B = string;
        export type C = string;
        export type D = string;
      }

      export type D = A.C | A.D;
    `,
    `
      interface Props {
        anchor: 'foo';
      }
      declare const x: Props;
      const { anchor = '' } = x;
    `,
    `
      interface Props {
        anchor: 'foo';
      }
      declare const x: { bar: Props };
      const {
        bar: { anchor = '' },
      } = x;
    `,
    `
      interface Props {
        anchor: 'foo';
      }
      declare const x: [item: Props];
      const [{ anchor = 'bar' }] = x;
    `,
    'function fn(/** @deprecated */ foo = 4) {}',
    {
      code: `
        async function fn() {
          const d = await import('./deprecated.js');
          d.default;
        }
      `,
      languageOptions: {
        parserOptions: {
          project: './tsconfig.moduleResolution-node16.json',
          projectService: false,
          tsconfigRootDir: rootDir,
        },
      },
    },
    'call();',

    // this test is to ensure the rule doesn't crash when class implements itself
    // https://github.com/typescript-eslint/typescript-eslint/issues/10031
    `
      class Foo implements Foo {
        get bar(): number {
          return 42;
        }

        baz(): number {
          return this.bar;
        }
      }
    `,
    `
      declare namespace JSX {}

      <foo bar={1} />;
    `,
    `
      declare namespace JSX {
        interface IntrinsicElements {
          foo: any;
        }
      }

      <foo bar={1} />;
    `,
    `
      declare namespace JSX {
        interface IntrinsicElements {
          foo: unknown;
        }
      }

      <foo bar={1} />;
    `,
    `
      declare namespace JSX {
        interface IntrinsicElements {
          foo: {
            bar: any;
          };
        }
      }
      <foo bar={1} />;
    `,
    `
      declare namespace JSX {
        interface IntrinsicElements {
          foo: {
            bar: unknown;
          };
        }
      }
      <foo bar={1} />;
    `,
    {
      code: `
/** @deprecated */
function A() {
  return <div />;
}

const a = <A></A>;
      `,
      options: [
        {
          allow: [{ from: 'file', name: 'A' }],
        },
      ],
    },
    {
      code: `
/** @deprecated */
declare class A {}

new A();
      `,
      options: [
        {
          allow: [{ from: 'file', name: 'A' }],
        },
      ],
    },
    {
      code: `
/** @deprecated */
const deprecatedValue = 45;
const bar = deprecatedValue;
      `,
      options: [
        {
          allow: [{ from: 'file', name: 'deprecatedValue' }],
        },
      ],
    },
    {
      code: `
/** @deprecated */
const deprecatedValue = 45;
const bar = deprecatedValue;
      `,
      options: [
        {
          allow: ['deprecatedValue'],
        },
      ],
    },
    {
      code: `
import { exists } from 'fs';
exists('/foo');
      `,
      options: [
        {
          allow: [
            {
              from: 'package',
              name: 'exists',
              package: 'fs',
            },
          ],
        },
      ],
    },
    `
      declare const test: string;
      const bar = { test };
    `,
    `
      class A {
        #b = () => {};

        c() {
          this.#b();
        }
      }
    `,
  ],
  invalid: [
    {
      code: `
        interface AProps {
          /** @deprecated */
          b: number | string;
        }

        function A(props: AProps) {
          return <div />;
        }

        const a = <A b="" />;
      `,
      errors: [
        {
          column: 22,
          data: { name: 'b' },
          endColumn: 23,
          endLine: 11,
          line: 11,
          messageId: 'deprecated',
        },
      ],
    },
    {
      code: `
        /** @deprecated */ var a = undefined;
        a;
      `,
      errors: [
        {
          column: 9,
          data: { name: 'a' },
          endColumn: 10,
          endLine: 3,
          line: 3,
          messageId: 'deprecated',
        },
      ],
    },
    {
      code: `
        /** @deprecated */ export var a = undefined;
        a;
      `,
      errors: [
        {
          column: 9,
          data: { name: 'a' },
          endColumn: 10,
          endLine: 3,
          line: 3,
          messageId: 'deprecated',
        },
      ],
    },
    {
      code: `
        /** @deprecated */ let a = undefined;
        a;
      `,
      errors: [
        {
          column: 9,
          data: { name: 'a' },
          endColumn: 10,
          endLine: 3,
          line: 3,
          messageId: 'deprecated',
        },
      ],
    },
    {
      code: `
        /** @deprecated */ export let a = undefined;
        a;
      `,
      errors: [
        {
          column: 9,
          data: { name: 'a' },
          endColumn: 10,
          endLine: 3,
          line: 3,
          messageId: 'deprecated',
        },
      ],
    },
    {
      code: `
        /** @deprecated */ let aLongName = undefined;
        aLongName;
      `,
      errors: [
        {
          column: 9,
          data: { name: 'aLongName' },
          endColumn: 18,
          endLine: 3,
          line: 3,
          messageId: 'deprecated',
        },
      ],
    },
    {
      code: `
        /** @deprecated */ const a = { b: 1 };
        const c = a;
      `,
      errors: [
        {
          column: 19,
          data: { name: 'a' },
          endColumn: 20,
          endLine: 3,
          line: 3,
          messageId: 'deprecated',
        },
      ],
    },
    {
      code: `
        /** @deprecated Reason. */ const a = { b: 1 };
        const c = a;
      `,
      errors: [
        {
          column: 19,
          data: { name: 'a', reason: 'Reason.' },
          endColumn: 20,
          endLine: 3,
          line: 3,
          messageId: 'deprecatedWithReason',
        },
      ],
    },
    {
      code: `
        /** @deprecated */ const a = { b: 1 };
        const { c = a } = {};
      `,
      errors: [
        {
          column: 21,
          data: { name: 'a' },
          endColumn: 22,
          endLine: 3,
          line: 3,
          messageId: 'deprecated',
        },
      ],
    },
    {
      code: `
        /** @deprecated */ const a = { b: 1 };
        const [c = a] = [];
      `,
      errors: [
        {
          column: 20,
          data: { name: 'a' },
          endColumn: 21,
          endLine: 3,
          line: 3,
          messageId: 'deprecated',
        },
      ],
    },
    {
      code: `
        /** @deprecated */ const a = { b: 1 };
        console.log(a);
      `,
      errors: [
        {
          column: 21,
          data: { name: 'a' },
          endColumn: 22,
          endLine: 3,
          line: 3,
          messageId: 'deprecated',
        },
      ],
    },
    {
      code: `
        /** @deprecated */ const a = 'foo';
        import(\`./path/\${a}.js\`);
      `,
      errors: [
        {
          column: 26,
          data: { name: 'a' },
          endColumn: 27,
          endLine: 3,
          line: 3,
          messageId: 'deprecated',
        },
      ],
    },
    {
      code: `
        declare function log(...args: unknown): void;

        /** @deprecated */ const a = { b: 1 };

        log(a);
      `,
      errors: [
        {
          column: 13,
          data: { name: 'a' },
          endColumn: 14,
          endLine: 6,
          line: 6,
          messageId: 'deprecated',
        },
      ],
    },
    {
      code: `
        /** @deprecated */ const a = { b: 1 };
        console.log(a.b);
      `,
      errors: [
        {
          column: 21,
          data: { name: 'a' },
          endColumn: 22,
          endLine: 3,
          line: 3,
          messageId: 'deprecated',
        },
      ],
    },
    {
      code: `
        /** @deprecated */ const a = { b: 1 };
        console.log(a?.b);
      `,
      errors: [
        {
          column: 21,
          data: { name: 'a' },
          endColumn: 22,
          endLine: 3,
          line: 3,
          messageId: 'deprecated',
        },
      ],
    },
    {
      code: `
        /** @deprecated */ const a = { b: { c: 1 } };
        a.b.c;
      `,
      errors: [
        {
          column: 9,
          data: { name: 'a' },
          endColumn: 10,
          endLine: 3,
          line: 3,
          messageId: 'deprecated',
        },
      ],
    },
    {
      code: `
        /** @deprecated */ const a = { b: { c: 1 } };
        a.b?.c;
      `,
      errors: [
        {
          column: 9,
          data: { name: 'a' },
          endColumn: 10,
          endLine: 3,
          line: 3,
          messageId: 'deprecated',
        },
      ],
    },
    {
      code: `
        /** @deprecated */ const a = { b: { c: 1 } };
        a?.b?.c;
      `,
      errors: [
        {
          column: 9,
          data: { name: 'a' },
          endColumn: 10,
          endLine: 3,
          line: 3,
          messageId: 'deprecated',
        },
      ],
    },
    {
      code: `
        const a = {
          /** @deprecated */ b: { c: 1 },
        };
        a.b.c;
      `,
      errors: [
        {
          column: 11,
          data: { name: 'b' },
          endColumn: 12,
          endLine: 5,
          line: 5,
          messageId: 'deprecated',
        },
      ],
    },
    {
      code: `
        declare const a: {
          /** @deprecated */ b: { c: 1 };
        };
        a.b.c;
      `,
      errors: [
        {
          column: 11,
          data: { name: 'b' },
          endColumn: 12,
          endLine: 5,
          line: 5,
          messageId: 'deprecated',
        },
      ],
    },
    {
      code: `
        /** @deprecated */ const a = { b: 1 };
        const c = a.b;
      `,
      errors: [
        {
          column: 19,
          data: { name: 'a' },
          endColumn: 20,
          endLine: 3,
          line: 3,
          messageId: 'deprecated',
        },
      ],
    },
    {
      code: `
        /** @deprecated */ const a = { b: 1 };
        const { c } = a.b;
      `,
      errors: [
        {
          column: 23,
          data: { name: 'a' },
          endColumn: 24,
          endLine: 3,
          line: 3,
          messageId: 'deprecated',
        },
      ],
    },
    {
      code: `
        /** @deprecated */
        declare const test: string;
        const myObj = {
          prop: test,
          deep: {
            prop: test,
          },
        };
      `,
      errors: [
        {
          column: 17,
          data: { name: 'test' },
          endColumn: 21,
          endLine: 5,
          line: 5,
          messageId: 'deprecated',
        },
        {
          column: 19,
          data: { name: 'test' },
          endColumn: 23,
          endLine: 7,
          line: 7,
          messageId: 'deprecated',
        },
      ],
    },
    {
      code: `
        /** @deprecated */
        declare const test: string;
        const bar = {
          test,
        };
      `,
      errors: [
        {
          column: 11,
          data: { name: 'test' },
          endColumn: 15,
          endLine: 5,
          line: 5,
          messageId: 'deprecated',
        },
      ],
    },
    {
      code: `
        /** @deprecated */ const a = { b: 1 };
        const { c = 'd' } = a.b;
      `,
      errors: [
        {
          column: 29,
          data: { name: 'a' },
          endColumn: 30,
          endLine: 3,
          line: 3,
          messageId: 'deprecated',
        },
      ],
    },
    {
      code: `
        /** @deprecated */ const a = { b: 1 };
        const { c: d } = a.b;
      `,
      errors: [
        {
          column: 26,
          data: { name: 'a' },
          endColumn: 27,
          endLine: 3,
          line: 3,
          messageId: 'deprecated',
        },
      ],
    },
    {
      code: `
        /** @deprecated */
        declare const a: string[];
        const [b] = [a];
      `,
      errors: [
        {
          column: 22,
          data: { name: 'a' },
          endColumn: 23,
          endLine: 4,
          line: 4,
          messageId: 'deprecated',
        },
      ],
    },
    {
      code: `
        /** @deprecated */
        class A {}

        new A();
      `,
      errors: [
        {
          column: 13,
          data: { name: 'A' },
          endColumn: 14,
          endLine: 5,
          line: 5,
          messageId: 'deprecated',
        },
      ],
    },
    {
      code: `
        /** @deprecated */
        export class A {}

        new A();
      `,
      errors: [
        {
          column: 13,
          data: { name: 'A' },
          endColumn: 14,
          endLine: 5,
          line: 5,
          messageId: 'deprecated',
        },
      ],
    },
    {
      code: `
        /** @deprecated */
        const A = class {};

        new A();
      `,
      errors: [
        {
          column: 13,
          data: { name: 'A' },
          endColumn: 14,
          endLine: 5,
          line: 5,
          messageId: 'deprecated',
        },
      ],
    },
    {
      code: `
        /** @deprecated */
        declare class A {}

        new A();
      `,
      errors: [
        {
          column: 13,
          data: { name: 'A' },
          endColumn: 14,
          endLine: 5,
          line: 5,
          messageId: 'deprecated',
        },
      ],
    },
    {
      code: `
        const A = class {
          /** @deprecated */
          constructor() {}
        };

        new A();
      `,
      errors: [
        {
          column: 13,
          data: { name: 'A' },
          endColumn: 14,
          endLine: 7,
          line: 7,
          messageId: 'deprecated',
        },
      ],
    },
    {
      code: `
        const A = class {
          /** @deprecated */
          constructor();
          constructor(arg: string);
          constructor(arg?: string) {}
        };

        new A();
      `,
      errors: [
        {
          column: 13,
          data: { name: 'A' },
          endColumn: 14,
          endLine: 9,
          line: 9,
          messageId: 'deprecated',
        },
      ],
    },
    {
      code: `
        declare const A: {
          /** @deprecated */
          new (): string;
        };

        new A();
      `,
      errors: [
        {
          column: 13,
          data: { name: 'A' },
          endColumn: 14,
          endLine: 7,
          line: 7,
          messageId: 'deprecated',
        },
      ],
    },
    {
      code: `
        /** @deprecated */
        declare class A {
          constructor();
        }

        new A();
      `,
      errors: [
        {
          column: 13,
          data: { name: 'A' },
          endColumn: 14,
          endLine: 7,
          line: 7,
          messageId: 'deprecated',
        },
      ],
    },
    {
      code: `
        class A {
          /** @deprecated */
          b: string;
        }

        declare const a: A;

        const { b } = a;
      `,
      errors: [
        {
          column: 17,
          data: { name: 'b' },
          endColumn: 18,
          endLine: 9,
          line: 9,
          messageId: 'deprecated',
        },
      ],
    },
    {
      code: `
        declare class A {
          /** @deprecated */
          b(): string;
        }

        declare const a: A;

        a.b;
      `,
      errors: [
        {
          column: 11,
          data: { name: 'b' },
          endColumn: 12,
          endLine: 9,
          line: 9,
          messageId: 'deprecated',
        },
      ],
    },
    {
      code: `
        declare class A {
          /** @deprecated */
          b(): string;
        }

        declare const a: A;

        a.b();
      `,
      errors: [
        {
          column: 11,
          data: { name: 'b' },
          endColumn: 12,
          endLine: 9,
          line: 9,
          messageId: 'deprecated',
        },
      ],
    },
    {
      code: `
        declare class A {
          /** @deprecated */
          b: () => string;
        }

        declare const a: A;

        a.b;
      `,
      errors: [
        {
          column: 11,
          data: { name: 'b' },
          endColumn: 12,
          endLine: 9,
          line: 9,
          messageId: 'deprecated',
        },
      ],
    },
    {
      code: `
        declare class A {
          /** @deprecated */
          b: () => string;
        }

        declare const a: A;

        a.b();
      `,
      errors: [
        {
          column: 11,
          data: { name: 'b' },
          endColumn: 12,
          endLine: 9,
          line: 9,
          messageId: 'deprecated',
        },
      ],
    },
    {
      code: `
        interface A {
          /** @deprecated */
          b: () => string;
        }

        declare const a: A;

        a.b();
      `,
      errors: [
        {
          column: 11,
          data: { name: 'b' },
          endColumn: 12,
          endLine: 9,
          line: 9,
          messageId: 'deprecated',
        },
      ],
    },
    {
      code: `
        class A {
          /** @deprecated */
          b(): string {
            return '';
          }
        }

        declare const a: A;

        a.b();
      `,
      errors: [
        {
          column: 11,
          data: { name: 'b' },
          endColumn: 12,
          endLine: 11,
          line: 11,
          messageId: 'deprecated',
        },
      ],
    },
    {
      code: `
        declare class A {
          /** @deprecated Use b(value). */
          b(): string;
          b(value: string): string;
        }

        declare const a: A;

        a.b();
      `,
      errors: [
        {
          column: 11,
          data: { name: 'b', reason: 'Use b(value).' },
          endColumn: 12,
          endLine: 10,
          line: 10,
          messageId: 'deprecatedWithReason',
        },
      ],
    },
    {
      code: `
        declare class A {
          /** @deprecated */
          static b: string;
        }

        A.b;
      `,
      errors: [
        {
          column: 11,
          data: { name: 'b' },
          endColumn: 12,
          endLine: 7,
          line: 7,
          messageId: 'deprecated',
        },
      ],
    },
    {
      code: `
        declare const a: {
          /** @deprecated */
          b: string;
        };

        a.b;
      `,
      errors: [
        {
          column: 11,
          data: { name: 'b' },
          endColumn: 12,
          endLine: 7,
          line: 7,
          messageId: 'deprecated',
        },
      ],
    },
    {
      code: `
        interface A {
          /** @deprecated */
          b: string;
        }

        declare const a: A;

        a.b;
      `,
      errors: [
        {
          column: 11,
          data: { name: 'b' },
          endColumn: 12,
          endLine: 9,
          line: 9,
          messageId: 'deprecated',
        },
      ],
    },
    {
      code: `
        export interface A {
          /** @deprecated */
          b: string;
        }

        declare const a: A;

        a.b;
      `,
      errors: [
        {
          column: 11,
          data: { name: 'b' },
          endColumn: 12,
          endLine: 9,
          line: 9,
          messageId: 'deprecated',
        },
      ],
    },
    {
      code: `
        interface A {
          /** @deprecated */
          b: string;
        }

        declare const a: A;

        const { b } = a;
      `,
      errors: [
        {
          column: 17,
          data: { name: 'b' },
          endColumn: 18,
          endLine: 9,
          line: 9,
          messageId: 'deprecated',
        },
      ],
    },
    {
      code: `
        type A = {
          /** @deprecated */
          b: string;
        };

        declare const a: A;

        const { b } = a;
      `,
      errors: [
        {
          column: 17,
          data: { name: 'b' },
          endColumn: 18,
          endLine: 9,
          line: 9,
          messageId: 'deprecated',
        },
      ],
    },
    {
      code: `
        export type A = {
          /** @deprecated */
          b: string;
        };

        declare const a: A;

        const { b } = a;
      `,
      errors: [
        {
          column: 17,
          data: { name: 'b' },
          endColumn: 18,
          endLine: 9,
          line: 9,
          messageId: 'deprecated',
        },
      ],
    },
    {
      code: `
        type A = () => {
          /** @deprecated */
          b: string;
        };

        declare const a: A;

        const { b } = a();
      `,
      errors: [
        {
          column: 17,
          data: { name: 'b' },
          endColumn: 18,
          endLine: 9,
          line: 9,
          messageId: 'deprecated',
        },
      ],
    },
    {
      code: `
        /** @deprecated */
        type A = string[];

        declare const a: A;

        const [b] = a;
      `,
      errors: [
        {
          column: 26,
          data: { name: 'A' },
          endColumn: 27,
          endLine: 5,
          line: 5,
          messageId: 'deprecated',
        },
      ],
    },
    {
      code: `
        namespace A {
          /** @deprecated */
          export const b = '';
        }

        A.b;
      `,
      errors: [
        {
          column: 11,
          data: { name: 'b' },
          endColumn: 12,
          endLine: 7,
          line: 7,
          messageId: 'deprecated',
        },
      ],
    },
    {
      code: `
        export namespace A {
          /** @deprecated */
          export const b = '';
        }

        A.b;
      `,
      errors: [
        {
          column: 11,
          data: { name: 'b' },
          endColumn: 12,
          endLine: 7,
          line: 7,
          messageId: 'deprecated',
        },
      ],
    },
    {
      code: `
        namespace A {
          /** @deprecated */
          export function b() {}
        }

        A.b();
      `,
      errors: [
        {
          column: 11,
          data: { name: 'b' },
          endColumn: 12,
          endLine: 7,
          line: 7,
          messageId: 'deprecated',
        },
      ],
    },
    {
      code: `
        namespace assert {
          export function fail(message?: string | Error): never;
          /** @deprecated since v10.0.0 - use fail([message]) or other assert functions instead. */
          export function fail(actual: unknown, expected: unknown): never;
        }

        assert.fail({}, {});
      `,
      errors: [
        {
          column: 16,
          data: {
            name: 'fail',
            reason:
              'since v10.0.0 - use fail([message]) or other assert functions instead.',
          },
          endColumn: 20,
          endLine: 8,
          line: 8,
          messageId: 'deprecatedWithReason',
        },
      ],
    },
    {
      code: `
        import assert from 'node:assert';

        assert.fail({}, {});
      `,
      errors: [
        {
          column: 16,
          data: {
            name: 'fail',
            reason:
              'since v10.0.0 - use fail([message]) or other assert functions instead.',
          },
          endColumn: 20,
          endLine: 4,
          line: 4,
          messageId: 'deprecatedWithReason',
        },
      ],
    },
    {
      code: `
        /** @deprecated */
        enum A {
          a,
        }

        A.a;
      `,
      errors: [
        {
          column: 9,
          data: { name: 'A' },
          endColumn: 10,
          endLine: 7,
          line: 7,
          messageId: 'deprecated',
        },
      ],
    },
    {
      code: `
        enum A {
          /** @deprecated */
          a,
        }

        A.a;
      `,
      errors: [
        {
          column: 11,
          data: { name: 'a' },
          endColumn: 12,
          endLine: 7,
          line: 7,
          messageId: 'deprecated',
        },
      ],
    },
    {
      code: `
        /** @deprecated */
        function a() {}

        a();
      `,
      errors: [
        {
          column: 9,
          data: { name: 'a' },
          endColumn: 10,
          endLine: 5,
          line: 5,
          messageId: 'deprecated',
        },
      ],
    },
    {
      code: `
        /** @deprecated */
        function a(): void;
        function a() {}

        a();
      `,
      errors: [
        {
          column: 9,
          data: { name: 'a' },
          endColumn: 10,
          endLine: 6,
          line: 6,
          messageId: 'deprecated',
        },
      ],
    },
    {
      code: `
        function a(): void;
        /** @deprecated */
        function a(value: string): void;
        function a(value?: string) {}

        a('');
      `,
      errors: [
        {
          column: 9,
          data: { name: 'a' },
          endColumn: 10,
          endLine: 7,
          line: 7,
          messageId: 'deprecated',
        },
      ],
    },
    {
      code: `
        type A = {
          (value: 'b'): void;
          /** @deprecated */
          (value: 'c'): void;
        };
        declare const foo: A;
        foo('c');
      `,
      errors: [
        {
          column: 9,
          data: { name: 'foo' },
          endColumn: 12,
          endLine: 8,
          line: 8,
          messageId: 'deprecated',
        },
      ],
    },
    {
      code: `
        function a(
          /** @deprecated */
          b?: boolean,
        ) {
          return b;
        }
      `,
      errors: [
        {
          column: 18,
          data: { name: 'b' },
          endColumn: 19,
          endLine: 6,
          line: 6,
          messageId: 'deprecated',
        },
      ],
    },
    {
      code: `
        export function isTypeFlagSet(
          type: ts.Type,
          flagsToCheck: ts.TypeFlags,
          /** @deprecated This param is not used and will be removed in the future. */
          isReceiver?: boolean,
        ): boolean {
          const flags = getTypeFlags(type);

          if (isReceiver && flags & ANY_OR_UNKNOWN) {
            return true;
          }

          return (flags & flagsToCheck) !== 0;
        }
      `,
      errors: [
        {
          column: 15,
          data: {
            name: 'isReceiver',
            reason: 'This param is not used and will be removed in the future.',
          },
          endColumn: 25,
          endLine: 10,
          line: 10,
          messageId: 'deprecatedWithReason',
        },
      ],
    },
    {
      code: `
        /** @deprecated */
        declare function a(...args: unknown[]): string;

        a\`\`;
      `,
      errors: [
        {
          column: 9,
          data: { name: 'a' },
          endColumn: 10,
          endLine: 5,
          line: 5,
          messageId: 'deprecated',
        },
      ],
    },
    {
      code: `
        /** @deprecated */
        const A = () => <div />;

        const a = <A />;
      `,
      errors: [
        {
          column: 20,
          data: { name: 'A' },
          endColumn: 21,
          endLine: 5,
          line: 5,
          messageId: 'deprecated',
        },
      ],
    },
    {
      code: `
        /** @deprecated */
        const A = () => <div />;

        const a = <A></A>;
      `,
      errors: [
        {
          column: 20,
          data: { name: 'A' },
          endColumn: 21,
          endLine: 5,
          line: 5,
          messageId: 'deprecated',
        },
      ],
    },
    {
      code: `
        /** @deprecated */
        function A() {
          return <div />;
        }

        const a = <A />;
      `,
      errors: [
        {
          column: 20,
          data: { name: 'A' },
          endColumn: 21,
          endLine: 7,
          line: 7,
          messageId: 'deprecated',
        },
      ],
    },
    {
      code: `
        /** @deprecated */
        function A() {
          return <div />;
        }

        const a = <A></A>;
      `,
      errors: [
        {
          column: 20,
          data: { name: 'A' },
          endColumn: 21,
          endLine: 7,
          line: 7,
          messageId: 'deprecated',
        },
      ],
    },
    {
      code: `
        /** @deprecated */
        export type A = string;
        export type B = string;
        export type C = string;

        export type D = A | B | C;
      `,
      errors: [
        {
          column: 25,
          data: { name: 'A' },
          endColumn: 26,
          endLine: 7,
          line: 7,
          messageId: 'deprecated',
        },
      ],
    },
    {
      code: `
        namespace A {
          /** @deprecated */
          export type B = string;
          export type C = string;
          export type D = string;
        }

        export type D = A.B | A.C | A.D;
      `,
      errors: [
        {
          column: 27,
          data: { name: 'B' },
          endColumn: 28,
          endLine: 9,
          line: 9,
          messageId: 'deprecated',
        },
      ],
    },
    {
      code: `
        interface Props {
          /** @deprecated */
          anchor: 'foo';
        }
        declare const x: Props;
        const { anchor = '' } = x;
      `,
      errors: [
        {
          column: 17,
          data: { name: 'anchor' },
          endColumn: 23,
          endLine: 7,
          line: 7,
          messageId: 'deprecated',
        },
      ],
    },
    {
      code: `
        interface Props {
          /** @deprecated */
          anchor: 'foo';
        }
        declare const x: { bar: Props };
        const {
          bar: { anchor = '' },
        } = x;
      `,
      errors: [
        {
          column: 18,
          data: { name: 'anchor' },
          endColumn: 24,
          endLine: 8,
          line: 8,
          messageId: 'deprecated',
        },
      ],
    },
    {
      code: `
        interface Props {
          /** @deprecated */
          anchor: 'foo';
        }
        declare const x: [item: Props];
        const [{ anchor = 'bar' }] = x;
      `,
      errors: [
        {
          column: 18,
          data: { name: 'anchor' },
          endColumn: 24,
          endLine: 7,
          line: 7,
          messageId: 'deprecated',
        },
      ],
    },
    {
      code: `
        interface Props {
          /** @deprecated */
          foo: Props;
        }
        declare const x: Props;
        const { foo = x } = x;
      `,
      errors: [
        {
          column: 17,
          data: { name: 'foo' },
          endColumn: 20,
          endLine: 7,
          line: 7,
          messageId: 'deprecated',
        },
      ],
    },
    {
      code: `
        import { DeprecatedClass } from './deprecated';

        const foo = new DeprecatedClass();
      `,
      errors: [
        {
          column: 25,
          data: { name: 'DeprecatedClass' },
          endColumn: 40,
          endLine: 4,
          line: 4,
          messageId: 'deprecated',
        },
      ],
    },
    {
      code: `
        import { DeprecatedClass } from './deprecated';

        declare function inject(something: new () => unknown): void;

        inject(DeprecatedClass);
      `,
      errors: [
        {
          column: 16,
          data: { name: 'DeprecatedClass' },
          endColumn: 31,
          endLine: 6,
          line: 6,
          messageId: 'deprecated',
        },
      ],
    },
    {
      code: `
        import { deprecatedVariable } from './deprecated';

        const foo = deprecatedVariable;
      `,
      errors: [
        {
          column: 21,
          data: { name: 'deprecatedVariable' },
          endColumn: 39,
          endLine: 4,
          line: 4,
          messageId: 'deprecated',
        },
      ],
    },
    {
      code: `
        import { DeprecatedClass } from './deprecated';

        declare const x: DeprecatedClass;

        const { foo } = x;
      `,
      errors: [
        {
          column: 26,
          data: { name: 'DeprecatedClass' },
          endColumn: 41,
          endLine: 4,
          line: 4,
          messageId: 'deprecated',
        },
        {
          column: 17,
          data: { name: 'foo' },
          endColumn: 20,
          endLine: 6,
          line: 6,
          messageId: 'deprecated',
        },
      ],
    },
    {
      code: `
        import { deprecatedFunction } from './deprecated';

        deprecatedFunction();
      `,
      errors: [
        {
          column: 9,
          data: { name: 'deprecatedFunction' },
          endColumn: 27,
          endLine: 4,
          line: 4,
          messageId: 'deprecated',
        },
      ],
    },
    {
      code: `
        import * as imported from './deprecated';

        const foo = new imported.NormalClass();
      `,
      errors: [
        {
          column: 34,
          data: { name: 'NormalClass' },
          endColumn: 45,
          endLine: 4,
          line: 4,
          messageId: 'deprecated',
        },
      ],
    },
    {
      code: `
        import { NormalClass } from './deprecated';

        const foo = new NormalClass();
      `,
      errors: [
        {
          column: 25,
          data: { name: 'NormalClass' },
          endColumn: 36,
          endLine: 4,
          line: 4,
          messageId: 'deprecated',
        },
      ],
    },
    {
      code: `
        import * as imported from './deprecated';

        const foo = imported.NormalClass;
      `,
      errors: [
        {
          column: 30,
          data: { name: 'NormalClass' },
          endColumn: 41,
          endLine: 4,
          line: 4,
          messageId: 'deprecated',
        },
      ],
    },
    {
      code: `
        import { NormalClass } from './deprecated';

        const foo = NormalClass;
      `,
      errors: [
        {
          column: 21,
          data: { name: 'NormalClass' },
          endColumn: 32,
          endLine: 4,
          line: 4,
          messageId: 'deprecated',
        },
      ],
    },
    {
      code: `
        import { normalVariable } from './deprecated';

        const foo = normalVariable;
      `,
      errors: [
        {
          column: 21,
          data: { name: 'normalVariable' },
          endColumn: 35,
          endLine: 4,
          line: 4,
          messageId: 'deprecated',
        },
      ],
    },
    {
      code: `
        import * as imported from './deprecated';

        const foo = imported.normalVariable;
      `,
      errors: [
        {
          column: 30,
          data: { name: 'normalVariable' },
          endColumn: 44,
          endLine: 4,
          line: 4,
          messageId: 'deprecated',
        },
      ],
    },
    {
      code: `
        import * as imported from './deprecated';

        const { normalVariable } = imported;
      `,
      errors: [
        {
          column: 17,
          data: { name: 'normalVariable' },
          endColumn: 31,
          endLine: 4,
          line: 4,
          messageId: 'deprecated',
        },
      ],
    },
    {
      code: `
        import { normalFunction } from './deprecated';

        const foo = normalFunction;
      `,
      errors: [
        {
          column: 21,
          data: { name: 'normalFunction' },
          endColumn: 35,
          endLine: 4,
          line: 4,
          messageId: 'deprecated',
        },
      ],
    },
    {
      code: `
        import * as imported from './deprecated';

        const foo = imported.normalFunction;
      `,
      errors: [
        {
          column: 30,
          data: { name: 'normalFunction' },
          endColumn: 44,
          endLine: 4,
          line: 4,
          messageId: 'deprecated',
        },
      ],
    },
    {
      code: `
        import * as imported from './deprecated';

        const { normalFunction } = imported;
      `,
      errors: [
        {
          column: 17,
          data: { name: 'normalFunction' },
          endColumn: 31,
          endLine: 4,
          line: 4,
          messageId: 'deprecated',
        },
      ],
    },
    {
      code: `
        import { normalFunction } from './deprecated';

        const foo = normalFunction();
      `,
      errors: [
        {
          column: 21,
          data: { name: 'normalFunction' },
          endColumn: 35,
          endLine: 4,
          line: 4,
          messageId: 'deprecated',
        },
      ],
    },
    {
      code: `
        import * as imported from './deprecated';

        const foo = imported.normalFunction();
      `,
      errors: [
        {
          column: 30,
          data: { name: 'normalFunction' },
          endColumn: 44,
          endLine: 4,
          line: 4,
          messageId: 'deprecated',
        },
      ],
    },
    {
      code: `
        import { deprecatedFunctionWithOverloads } from './deprecated';

        const foo = deprecatedFunctionWithOverloads('a');
      `,
      errors: [
        {
          column: 21,
          data: { name: 'deprecatedFunctionWithOverloads' },
          endColumn: 52,
          endLine: 4,
          line: 4,
          messageId: 'deprecated',
        },
      ],
    },
    {
      code: `
        import * as imported from './deprecated';

        const foo = imported.deprecatedFunctionWithOverloads('a');
      `,
      errors: [
        {
          column: 30,
          data: { name: 'deprecatedFunctionWithOverloads' },
          endColumn: 61,
          endLine: 4,
          line: 4,
          messageId: 'deprecated',
        },
      ],
    },
    {
      code: `
        import { reexportedDeprecatedFunctionWithOverloads } from './deprecated';

        const foo = reexportedDeprecatedFunctionWithOverloads;
      `,
      errors: [
        {
          column: 21,
          data: {
            name: 'reexportedDeprecatedFunctionWithOverloads',
            reason: 'Reason',
          },
          endColumn: 62,
          endLine: 4,
          line: 4,
          messageId: 'deprecatedWithReason',
        },
      ],
    },
    {
      code: `
        import * as imported from './deprecated';

        const foo = imported.reexportedDeprecatedFunctionWithOverloads;
      `,
      errors: [
        {
          column: 30,
          data: {
            name: 'reexportedDeprecatedFunctionWithOverloads',
            reason: 'Reason',
          },
          endColumn: 71,
          endLine: 4,
          line: 4,
          messageId: 'deprecatedWithReason',
        },
      ],
    },
    {
      code: `
        import * as imported from './deprecated';

        const { reexportedDeprecatedFunctionWithOverloads } = imported;
      `,
      errors: [
        {
          column: 17,
          data: {
            name: 'reexportedDeprecatedFunctionWithOverloads',
            reason: 'Reason',
          },
          endColumn: 58,
          endLine: 4,
          line: 4,
          messageId: 'deprecatedWithReason',
        },
      ],
    },
    {
      code: `
        import { reexportedDeprecatedFunctionWithOverloads } from './deprecated';

        const foo = reexportedDeprecatedFunctionWithOverloads();
      `,
      errors: [
        {
          column: 21,
          data: {
            name: 'reexportedDeprecatedFunctionWithOverloads',
            reason: 'Reason',
          },
          endColumn: 62,
          endLine: 4,
          line: 4,
          messageId: 'deprecatedWithReason',
        },
      ],
    },
    {
      code: `
        import * as imported from './deprecated';

        const foo = imported.reexportedDeprecatedFunctionWithOverloads();
      `,
      errors: [
        {
          column: 30,
          data: {
            name: 'reexportedDeprecatedFunctionWithOverloads',
            reason: 'Reason',
          },
          endColumn: 71,
          endLine: 4,
          line: 4,
          messageId: 'deprecatedWithReason',
        },
      ],
    },
    {
      code: `
        import { reexportedDeprecatedFunctionWithOverloads } from './deprecated';

        const foo = reexportedDeprecatedFunctionWithOverloads('a');
      `,
      errors: [
        {
          column: 21,
          data: {
            name: 'reexportedDeprecatedFunctionWithOverloads',
            reason: 'Reason',
          },
          endColumn: 62,
          endLine: 4,
          line: 4,
          messageId: 'deprecatedWithReason',
        },
      ],
    },
    {
      code: `
        import * as imported from './deprecated';

        const foo = imported.reexportedDeprecatedFunctionWithOverloads('a');
      `,
      errors: [
        {
          column: 30,
          data: {
            name: 'reexportedDeprecatedFunctionWithOverloads',
            reason: 'Reason',
          },
          endColumn: 71,
          endLine: 4,
          line: 4,
          messageId: 'deprecatedWithReason',
        },
      ],
    },
    {
      code: `
        import { ClassWithDeprecatedConstructor } from './deprecated';

        const foo = new ClassWithDeprecatedConstructor('a');
      `,
      errors: [
        {
          column: 25,
          data: { name: 'ClassWithDeprecatedConstructor' },
          endColumn: 55,
          endLine: 4,
          line: 4,
          messageId: 'deprecated',
        },
      ],
    },
    {
      code: `
        import * as imported from './deprecated';

        const foo = new imported.ClassWithDeprecatedConstructor('a');
      `,
      errors: [
        {
          column: 34,
          data: { name: 'ClassWithDeprecatedConstructor' },
          endColumn: 64,
          endLine: 4,
          line: 4,
          messageId: 'deprecated',
        },
      ],
    },
    {
      code: `
        import { ReexportedClassWithDeprecatedConstructor } from './deprecated';

        const foo = ReexportedClassWithDeprecatedConstructor;
      `,
      errors: [
        {
          column: 21,
          data: {
            name: 'ReexportedClassWithDeprecatedConstructor',
            reason: 'Reason',
          },
          endColumn: 61,
          endLine: 4,
          line: 4,
          messageId: 'deprecatedWithReason',
        },
      ],
    },
    {
      code: `
        import * as imported from './deprecated';

        const foo = imported.ReexportedClassWithDeprecatedConstructor;
      `,
      errors: [
        {
          column: 30,
          data: {
            name: 'ReexportedClassWithDeprecatedConstructor',
            reason: 'Reason',
          },
          endColumn: 70,
          endLine: 4,
          line: 4,
          messageId: 'deprecatedWithReason',
        },
      ],
    },
    {
      code: `
        import * as imported from './deprecated';

        const { ReexportedClassWithDeprecatedConstructor } = imported;
      `,
      errors: [
        {
          column: 17,
          data: {
            name: 'ReexportedClassWithDeprecatedConstructor',
            reason: 'Reason',
          },
          endColumn: 57,
          endLine: 4,
          line: 4,
          messageId: 'deprecatedWithReason',
        },
      ],
    },
    {
      code: `
        import { ReexportedClassWithDeprecatedConstructor } from './deprecated';

        const foo = ReexportedClassWithDeprecatedConstructor();
      `,
      errors: [
        {
          column: 21,
          data: {
            name: 'ReexportedClassWithDeprecatedConstructor',
            reason: 'Reason',
          },
          endColumn: 61,
          endLine: 4,
          line: 4,
          messageId: 'deprecatedWithReason',
        },
      ],
    },
    {
      code: `
        import * as imported from './deprecated';

        const foo = imported.ReexportedClassWithDeprecatedConstructor();
      `,
      errors: [
        {
          column: 30,
          data: {
            name: 'ReexportedClassWithDeprecatedConstructor',
            reason: 'Reason',
          },
          endColumn: 70,
          endLine: 4,
          line: 4,
          messageId: 'deprecatedWithReason',
        },
      ],
    },
    {
      code: `
        import { ReexportedClassWithDeprecatedConstructor } from './deprecated';

        const foo = ReexportedClassWithDeprecatedConstructor('a');
      `,
      errors: [
        {
          column: 21,
          data: {
            name: 'ReexportedClassWithDeprecatedConstructor',
            reason: 'Reason',
          },
          endColumn: 61,
          endLine: 4,
          line: 4,
          messageId: 'deprecatedWithReason',
        },
      ],
    },
    {
      code: `
        import * as imported from './deprecated';

        const foo = imported.ReexportedClassWithDeprecatedConstructor('a');
      `,
      errors: [
        {
          column: 30,
          data: {
            name: 'ReexportedClassWithDeprecatedConstructor',
            reason: 'Reason',
          },
          endColumn: 70,
          endLine: 4,
          line: 4,
          messageId: 'deprecatedWithReason',
        },
      ],
    },
    {
      code: `
        import imported from './deprecated';

        imported;
      `,
      errors: [
        {
          column: 9,
          data: { name: 'imported' },
          endColumn: 17,
          endLine: 4,
          line: 4,
          messageId: 'deprecated',
        },
      ],
    },
    {
      code: `
        async function fn() {
          const d = await import('./deprecated.js');
          d.default.default;
        }
      `,
      errors: [
        {
          column: 21,
          data: { name: 'default' },
          endColumn: 28,
          endLine: 4,
          line: 4,
          messageId: 'deprecated',
        },
      ],
      languageOptions: {
        parserOptions: {
          project: './tsconfig.moduleResolution-node16.json',
          projectService: false,
          tsconfigRootDir: rootDir,
        },
      },
    },
    {
      code: `
        /** @deprecated */
        interface Foo {}

        class Bar implements Foo {}
      `,
      errors: [
        {
          column: 30,
          data: { name: 'Foo' },
          endColumn: 33,
          endLine: 5,
          line: 5,
          messageId: 'deprecated',
        },
      ],
    },
    {
      code: `
        /** @deprecated */
        interface Foo {}

        export class Bar implements Foo {}
      `,
      errors: [
        {
          column: 37,
          data: { name: 'Foo' },
          endColumn: 40,
          endLine: 5,
          line: 5,
          messageId: 'deprecated',
        },
      ],
    },
    {
      code: `
        /** @deprecated */
        interface Foo {}

        interface Baz {}

        export class Bar implements Baz, Foo {}
      `,
      errors: [
        {
          column: 42,
          data: { name: 'Foo' },
          endColumn: 45,
          endLine: 7,
          line: 7,
          messageId: 'deprecated',
        },
      ],
    },
    {
      code: `
        /** @deprecated */
        class Foo {}

        export class Bar extends Foo {}
      `,
      errors: [
        {
          column: 34,
          data: { name: 'Foo' },
          endColumn: 37,
          endLine: 5,
          line: 5,
          messageId: 'deprecated',
        },
      ],
    },
    {
      code: `
        /** @deprecated */
        declare function decorator(constructor: Function);

        @decorator
        export class Foo {}
      `,
      errors: [
        {
          column: 10,
          data: { name: 'decorator' },
          endColumn: 19,
          endLine: 5,
          line: 5,
          messageId: 'deprecated',
        },
      ],
    },
    {
      code: `
        /** @deprecated */
        function a(): object {
          return {};
        }

        export default a();
      `,
      errors: [
        {
          column: 24,
          data: { name: 'a' },
          endColumn: 25,
          endLine: 7,
          line: 7,
          messageId: 'deprecated',
        },
      ],
    },
    {
      code: `
class A {
  /** @deprecated */
  constructor() {}
}

class B extends A {
  constructor() {
    /** should report but does not */
    super();
  }
}
      `,
      errors: [
        {
          column: 5,
          data: { name: 'super' },
          endColumn: 10,
          endLine: 10,
          line: 10,
          messageId: 'deprecated',
        },
      ],
    },
    {
      code: `
class A {
  /** @deprecated test reason*/
  constructor() {}
}

class B extends A {
  constructor() {
    /** should report but does not */
    super();
  }
}
      `,
      errors: [
        {
          column: 5,
          data: { name: 'super', reason: 'test reason' },
          endColumn: 10,
          endLine: 10,
          line: 10,
          messageId: 'deprecatedWithReason',
        },
      ],
    },
    {
      code: 'const a = <div aria-grabbed></div>;',
      errors: [
        {
          column: 16,
          data: { name: 'aria-grabbed', reason: 'in ARIA 1.1' },
          endColumn: 28,
          endLine: 1,
          line: 1,
          messageId: 'deprecatedWithReason',
        },
      ],
    },
    {
      code: `
        declare namespace JSX {
          interface IntrinsicElements {
            'foo-bar:baz-bam': {
              name: string;
              /**
               * @deprecated
               */
              deprecatedProp: string;
            };
          }
        }

        const componentDashed = <foo-bar:baz-bam name="e" deprecatedProp="oh no" />;
      `,
      errors: [
        {
          column: 59,
          data: { name: 'deprecatedProp' },
          endColumn: 73,
          endLine: 14,
          line: 14,
          messageId: 'deprecated',
        },
      ],
    },
    {
      code: `
        import * as React from 'react';

        interface Props {
          /**
           * @deprecated
           */
          deprecatedProp: string;
        }

        interface Tab {
          List: React.FC<Props>;
        }

        const Tab: Tab = {
          List: () => <div>Hi</div>,
        };

        const anotherExample = <Tab.List deprecatedProp="oh no" />;
      `,
      errors: [
        {
          column: 42,
          data: { name: 'deprecatedProp' },
          endColumn: 56,
          endLine: 19,
          line: 19,
          messageId: 'deprecated',
        },
      ],
    },
    {
      code: `
<<<<<<< HEAD
import { exists } from 'fs';
exists('/foo');
      `,
      errors: [
        {
          column: 1,
          data: {
            name: 'exists',
            reason:
              'Since v1.0.0 - Use {@link stat} or {@link access} instead.',
          },
          endColumn: 7,
          endLine: 3,
          line: 3,
          messageId: 'deprecatedWithReason',
        },
      ],
      options: [
        {
          allow: [
            {
              from: 'package',
              name: 'exists',
              package: 'hoge',
            },
          ],
=======
        declare class A {
          /** @deprecated */
          accessor b: () => string;
        }

        declare const a: A;

        a.b;
      `,
      errors: [
        {
          column: 11,
          data: { name: 'b' },
          endColumn: 12,
          endLine: 9,
          line: 9,
          messageId: 'deprecated',
        },
      ],
    },
    {
      code: `
        declare class A {
          /** @deprecated */
          accessor b: () => string;
        }

        declare const a: A;

        a.b();
      `,
      errors: [
        {
          column: 11,
          data: { name: 'b' },
          endColumn: 12,
          endLine: 9,
          line: 9,
          messageId: 'deprecated',
        },
      ],
    },
    {
      code: `
        class A {
          /** @deprecated */
          accessor b = (): string => {
            return '';
          };
        }

        declare const a: A;

        a.b();
      `,
      errors: [
        {
          column: 11,
          data: { name: 'b' },
          endColumn: 12,
          endLine: 11,
          line: 11,
          messageId: 'deprecated',
        },
      ],
    },
    {
      code: `
        declare class A {
          /** @deprecated */
          static accessor b: () => string;
        }

        A.b();
      `,
      errors: [
        {
          column: 11,
          data: { name: 'b' },
          endColumn: 12,
          endLine: 7,
          line: 7,
          messageId: 'deprecated',
        },
      ],
    },
    {
      code: `
        class A {
          /** @deprecated */
          #b = () => {};

          c() {
            this.#b();
          }
        }
      `,
      errors: [
        {
          column: 18,
          data: { name: '#b' },
          endColumn: 20,
          endLine: 7,
          line: 7,
          messageId: 'deprecated',
>>>>>>> 89f0c613
        },
      ],
    },
  ],
});<|MERGE_RESOLUTION|>--- conflicted
+++ resolved
@@ -2824,7 +2824,6 @@
     },
     {
       code: `
-<<<<<<< HEAD
 import { exists } from 'fs';
 exists('/foo');
       `,
@@ -2851,7 +2850,11 @@
               package: 'hoge',
             },
           ],
-=======
+        },
+      ],
+    },
+    {
+      code: `
         declare class A {
           /** @deprecated */
           accessor b: () => string;
@@ -2957,7 +2960,6 @@
           endLine: 7,
           line: 7,
           messageId: 'deprecated',
->>>>>>> 89f0c613
         },
       ],
     },
