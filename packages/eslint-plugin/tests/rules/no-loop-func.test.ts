import { RuleTester } from '@typescript-eslint/rule-tester';
import { AST_NODE_TYPES } from '@typescript-eslint/utils';

import rule from '../../src/rules/no-loop-func';

const ruleTester = new RuleTester();

ruleTester.run('no-loop-func', rule, {
  valid: [
    `
for (let i = 0; i < 10; i++) {
  function foo() {
    console.log('A');
  }
}
    `,
    `
let someArray: MyType[] = [];
for (let i = 0; i < 10; i += 1) {
  someArray = someArray.filter((item: MyType) => !!item);
}
    `,
    {
      code: `
let someArray: MyType[] = [];
for (let i = 0; i < 10; i += 1) {
  someArray = someArray.filter((item: MyType) => !!item);
}
      `,
      languageOptions: {
        globals: {
          MyType: 'readonly',
        },
      },
    },
    {
      code: `
let someArray: MyType[] = [];
for (let i = 0; i < 10; i += 1) {
  someArray = someArray.filter((item: MyType) => !!item);
}
      `,
      languageOptions: {
        globals: {
          MyType: 'writable',
        },
      },
    },
    `
type MyType = 1;
let someArray: MyType[] = [];
for (let i = 0; i < 10; i += 1) {
  someArray = someArray.filter((item: MyType) => !!item);
}
    `,
  ],
  invalid: [],
});

// Forked from https://github.com/eslint/eslint/blob/89a4a0a260b8eb11487fe3d5d4d80f4630933eb3/tests/lib/rules/no-loop-func.js
ruleTester.run('no-loop-func ESLint tests', rule, {
  valid: [
    "string = 'function a() {}';",
    `
for (var i = 0; i < l; i++) {}
var a = function () {
  i;
};
    `,
    `
for (
  var i = 0,
    a = function () {
      i;
    };
  i < l;
  i++
) {}
    `,
    `
for (var x in xs.filter(function (x) {
  return x != upper;
})) {
}
    `,
    {
      code: `
for (var x of xs.filter(function (x) {
  return x != upper;
})) {
}
      `,
      languageOptions: { parserOptions: { ecmaVersion: 6 } },
    },

    // no refers to variables that declared on upper scope.
    `
for (var i = 0; i < l; i++) {
  (function () {});
}
    `,
    `
for (var i in {}) {
  (function () {});
}
    `,
    {
      code: `
for (var i of {}) {
  (function () {});
}
      `,
      languageOptions: { parserOptions: { ecmaVersion: 6 } },
    },

    // functions which are using unmodified variables are OK.
    {
      code: `
for (let i = 0; i < l; i++) {
  (function () {
    i;
  });
}
      `,
      languageOptions: { parserOptions: { ecmaVersion: 6 } },
    },
    {
      code: `
for (let i in {}) {
  i = 7;
  (function () {
    i;
  });
}
      `,
      languageOptions: { parserOptions: { ecmaVersion: 6 } },
    },
    {
      code: `
for (const i of {}) {
  (function () {
    i;
  });
}
      `,
      languageOptions: { parserOptions: { ecmaVersion: 6 } },
    },
    {
      code: `
for (let i = 0; i < 10; ++i) {
  for (let x in xs.filter(x => x != i)) {
  }
}
      `,
      languageOptions: { parserOptions: { ecmaVersion: 6 } },
    },
    {
      code: `
let a = 0;
for (let i = 0; i < l; i++) {
  (function () {
    a;
  });
}
      `,
      languageOptions: { parserOptions: { ecmaVersion: 6 } },
    },
    {
      code: `
let a = 0;
for (let i in {}) {
  (function () {
    a;
  });
}
      `,
      languageOptions: { parserOptions: { ecmaVersion: 6 } },
    },
    {
      code: `
let a = 0;
for (let i of {}) {
  (function () {
    a;
  });
}
      `,
      languageOptions: { parserOptions: { ecmaVersion: 6 } },
    },
    {
      code: `
let a = 0;
for (let i = 0; i < l; i++) {
  (function () {
    (function () {
      a;
    });
  });
}
      `,
      languageOptions: { parserOptions: { ecmaVersion: 6 } },
    },
    {
      code: `
let a = 0;
for (let i in {}) {
  function foo() {
    (function () {
      a;
    });
  }
}
      `,
      languageOptions: { parserOptions: { ecmaVersion: 6 } },
    },
    {
      code: `
let a = 0;
for (let i of {}) {
  () => {
    (function () {
      a;
    });
  };
}
      `,
      languageOptions: { parserOptions: { ecmaVersion: 6 } },
    },
    {
      code: `
var a = 0;
for (let i = 0; i < l; i++) {
  (function () {
    a;
  });
}
      `,
      languageOptions: { parserOptions: { ecmaVersion: 6 } },
    },
    {
      code: `
var a = 0;
for (let i in {}) {
  (function () {
    a;
  });
}
      `,
      languageOptions: { parserOptions: { ecmaVersion: 6 } },
    },
    {
      code: `
var a = 0;
for (let i of {}) {
  (function () {
    a;
  });
}
      `,
      languageOptions: { parserOptions: { ecmaVersion: 6 } },
    },
    {
      code: [
        'let result = {};',
        'for (const score in scores) {',
        '  const letters = scores[score];',
        "  letters.split('').forEach(letter => {",
        '    result[letter] = score;',
        '  });',
        '}',
        'result.__default = 6;',
      ].join('\n'),
      languageOptions: { parserOptions: { ecmaVersion: 6 } },
    },
    {
      code: ['while (true) {', '    (function() { a; });', '}', 'let a;'].join(
        '\n',
      ),
      languageOptions: { parserOptions: { ecmaVersion: 6 } },
    },
    /*
     * These loops _look_ like they might be unsafe, but because i is undeclared, they're fine
     * at least as far as this rule is concerned - the loop doesn't declare/generate the variable.
     */
    `
while (i) {
  (function () {
    i;
  });
}
    `,
    `
do {
  (function () {
    i;
  });
} while (i);
    `,

    /**
     * These loops _look_ like they might be unsafe, but because i is declared outside the loop
     * and is not updated in or after the loop, they're fine as far as this rule is concerned.
     * The variable that's captured is just the one variable shared by all the loops, but that's
     * explicitly expected in these cases.
     */
    `
var i;
while (i) {
  (function () {
    i;
  });
}
    `,
    `
var i;
do {
  (function () {
    i;
  });
} while (i);
    `,

    /**
     * These loops use an undeclared variable, and so shouldn't be flagged by this rule,
     * they'll be picked up by no-undef.
     */
    {
      code: `
for (var i = 0; i < l; i++) {
  (function () {
    undeclared;
  });
}
      `,
      languageOptions: { parserOptions: { ecmaVersion: 6 } },
    },
    {
      code: `
for (let i = 0; i < l; i++) {
  (function () {
    undeclared;
  });
}
      `,
      languageOptions: { parserOptions: { ecmaVersion: 6 } },
    },
    {
      code: `
for (var i in {}) {
  i = 7;
  (function () {
    undeclared;
  });
}
      `,
      languageOptions: { parserOptions: { ecmaVersion: 6 } },
    },
    {
      code: `
for (let i in {}) {
  i = 7;
  (function () {
    undeclared;
  });
}
      `,
      languageOptions: { parserOptions: { ecmaVersion: 6 } },
    },
    {
      code: `
for (const i of {}) {
  (function () {
    undeclared;
  });
}
      `,
      languageOptions: { parserOptions: { ecmaVersion: 6 } },
    },
    {
      code: `
for (let i = 0; i < 10; ++i) {
  for (let x in xs.filter(x => x != undeclared)) {
  }
}
      `,
      languageOptions: { parserOptions: { ecmaVersion: 6 } },
    },
    // IIFE
    {
      code: `
let current = getStart();
while (current) {
  (() => {
    current;
    current.a;
    current.b;
    current.c;
    current.d;
  })();

  current = current.upper;
}
      `,
      languageOptions: { parserOptions: { ecmaVersion: 6 } },
    },
    `
for (
  var i = 0;
  (function () {
    i;
  })(),
    i < l;
  i++
) {}
    `,
    `
for (
  var i = 0;
  i < l;
  (function () {
    i;
  })(),
    i++
) {}
    `,
    {
      code: `
for (var i = 0; i < 10; ++i) {
  (() => {
    i;
  })();
}
      `,
      languageOptions: { parserOptions: { ecmaVersion: 6 } },
    },
    {
      code: `
for (var i = 0; i < 10; ++i) {
  (function a() {
    i;
  })();
}
      `,
      languageOptions: { parserOptions: { ecmaVersion: 6 } },
    },
    {
      code: `
var arr = [];
for (var i = 0; i < 5; i++) {
  arr.push((f => f)((() => i)()));
}
      `,
      languageOptions: { parserOptions: { ecmaVersion: 6 } },
    },
    {
      code: `
var arr = [];
for (var i = 0; i < 5; i++) {
  arr.push(
    (() => {
      return (() => i)();
    })(),
  );
}
      `,
      languageOptions: { parserOptions: { ecmaVersion: 6 } },
    },
  ],
  invalid: [
    {
      code: `
for (var i = 0; i < l; i++) {
  (function () {
    i;
  });
}
      `,
      errors: [
        {
          data: { varNames: "'i'" },
          messageId: 'unsafeRefs',
          type: AST_NODE_TYPES.FunctionExpression,
        },
      ],
    },
    {
      code: `
for (var i = 0; i < l; i++) {
  for (var j = 0; j < m; j++) {
    (function () {
      i + j;
    });
  }
}
      `,
      errors: [
        {
          data: { varNames: "'i', 'j'" },
          messageId: 'unsafeRefs',
          type: AST_NODE_TYPES.FunctionExpression,
        },
      ],
    },
    {
      code: `
for (var i in {}) {
  (function () {
    i;
  });
}
      `,
      errors: [
        {
          data: { varNames: "'i'" },
          messageId: 'unsafeRefs',
          type: AST_NODE_TYPES.FunctionExpression,
        },
      ],
    },
    {
      code: `
for (var i of {}) {
  (function () {
    i;
  });
}
      `,
      errors: [
        {
          data: { varNames: "'i'" },
          messageId: 'unsafeRefs',
          type: AST_NODE_TYPES.FunctionExpression,
        },
      ],
      languageOptions: { parserOptions: { ecmaVersion: 6 } },
    },
    {
      code: `
for (var i = 0; i < l; i++) {
  () => {
    i;
  };
}
      `,
      errors: [
        {
          data: { varNames: "'i'" },
          messageId: 'unsafeRefs',
          type: AST_NODE_TYPES.ArrowFunctionExpression,
        },
      ],
      languageOptions: { parserOptions: { ecmaVersion: 6 } },
    },
    {
      code: `
for (var i = 0; i < l; i++) {
  var a = function () {
    i;
  };
}
      `,
      errors: [
        {
          data: { varNames: "'i'" },
          messageId: 'unsafeRefs',
          type: AST_NODE_TYPES.FunctionExpression,
        },
      ],
    },
    {
      code: `
for (var i = 0; i < l; i++) {
  function a() {
    i;
  }
  a();
}
      `,
      errors: [
        {
          data: { varNames: "'i'" },
          messageId: 'unsafeRefs',
          type: AST_NODE_TYPES.FunctionDeclaration,
        },
      ],
    },
<<<<<<< HEAD
=======
    {
      code: `
for (
  var i = 0;
  (function () {
    i;
  })(),
    i < l;
  i++
) {}
      `,
      errors: [
        {
          data: { varNames: "'i'" },
          messageId: 'unsafeRefs',
          type: AST_NODE_TYPES.FunctionExpression,
        },
      ],
    },
    {
      code: `
for (
  var i = 0;
  i < l;
  (function () {
    i;
  })(),
    i++
) {}
      `,
      errors: [
        {
          data: { varNames: "'i'" },
          messageId: 'unsafeRefs',
          type: AST_NODE_TYPES.FunctionExpression,
        },
      ],
    },
    {
      code: `
while (i) {
  (function () {
    i;
  });
}
      `,
      errors: [
        {
          data: { varNames: "'i'" },
          messageId: 'unsafeRefs',
          type: AST_NODE_TYPES.FunctionExpression,
        },
      ],
    },
    {
      code: `
do {
  (function () {
    i;
  });
} while (i);
      `,
      errors: [
        {
          data: { varNames: "'i'" },
          messageId: 'unsafeRefs',
          type: AST_NODE_TYPES.FunctionExpression,
        },
      ],
    },
>>>>>>> 7ea2074e

    // Warns functions which are using modified variables.
    {
      code: `
let a;
for (let i = 0; i < l; i++) {
  a = 1;
  (function () {
    a;
  });
}
      `,
      errors: [
        {
          data: { varNames: "'a'" },
          messageId: 'unsafeRefs',
          type: AST_NODE_TYPES.FunctionExpression,
        },
      ],
      languageOptions: { parserOptions: { ecmaVersion: 6 } },
    },
    {
      code: `
let a;
for (let i in {}) {
  (function () {
    a;
  });
  a = 1;
}
      `,
      errors: [
        {
          data: { varNames: "'a'" },
          messageId: 'unsafeRefs',
          type: AST_NODE_TYPES.FunctionExpression,
        },
      ],
      languageOptions: { parserOptions: { ecmaVersion: 6 } },
    },
    {
      code: `
let a;
for (let i of {}) {
  (function () {
    a;
  });
}
a = 1;
      `,
      errors: [
        {
          data: { varNames: "'a'" },
          messageId: 'unsafeRefs',
          type: AST_NODE_TYPES.FunctionExpression,
        },
      ],
      languageOptions: { parserOptions: { ecmaVersion: 6 } },
    },
    {
      code: `
let a;
for (let i = 0; i < l; i++) {
  (function () {
    (function () {
      a;
    });
  });
  a = 1;
}
      `,
      errors: [
        {
          data: { varNames: "'a'" },
          messageId: 'unsafeRefs',
          type: AST_NODE_TYPES.FunctionExpression,
        },
      ],
      languageOptions: { parserOptions: { ecmaVersion: 6 } },
    },
    {
      code: `
let a;
for (let i in {}) {
  a = 1;
  function foo() {
    (function () {
      a;
    });
  }
}
      `,
      errors: [
        {
          data: { varNames: "'a'" },
          messageId: 'unsafeRefs',
          type: AST_NODE_TYPES.FunctionDeclaration,
        },
      ],
      languageOptions: { parserOptions: { ecmaVersion: 6 } },
    },
    {
      code: `
let a;
for (let i of {}) {
  () => {
    (function () {
      a;
    });
  };
}
a = 1;
      `,
      errors: [
        {
          data: { varNames: "'a'" },
          messageId: 'unsafeRefs',
          type: AST_NODE_TYPES.ArrowFunctionExpression,
        },
      ],
      languageOptions: { parserOptions: { ecmaVersion: 6 } },
    },
    {
      code: `
for (var i = 0; i < 10; ++i) {
  for (let x in xs.filter(x => x != i)) {
  }
}
      `,
      errors: [
        {
          data: { varNames: "'i'" },
          messageId: 'unsafeRefs',
          type: AST_NODE_TYPES.ArrowFunctionExpression,
        },
      ],
      languageOptions: { parserOptions: { ecmaVersion: 6 } },
    },
    {
      code: `
for (let x of xs) {
  let a;
  for (let y of ys) {
    a = 1;
    (function () {
      a;
    });
  }
}
      `,
      errors: [
        {
          data: { varNames: "'a'" },
          messageId: 'unsafeRefs',
          type: AST_NODE_TYPES.FunctionExpression,
        },
      ],
      languageOptions: { parserOptions: { ecmaVersion: 6 } },
    },
    {
      code: `
for (var x of xs) {
  for (let y of ys) {
    (function () {
      x;
    });
  }
}
      `,
      errors: [
        {
          data: { varNames: "'x'" },
          messageId: 'unsafeRefs',
          type: AST_NODE_TYPES.FunctionExpression,
        },
      ],
      languageOptions: { parserOptions: { ecmaVersion: 6 } },
    },
    {
      code: `
for (var x of xs) {
  (function () {
    x;
  });
}
      `,
      errors: [
        {
          data: { varNames: "'x'" },
          messageId: 'unsafeRefs',
          type: AST_NODE_TYPES.FunctionExpression,
        },
      ],
      languageOptions: { parserOptions: { ecmaVersion: 6 } },
    },
    {
      code: `
var a;
for (let x of xs) {
  a = 1;
  (function () {
    a;
  });
}
      `,
      errors: [
        {
          data: { varNames: "'a'" },
          messageId: 'unsafeRefs',
          type: AST_NODE_TYPES.FunctionExpression,
        },
      ],
      languageOptions: { parserOptions: { ecmaVersion: 6 } },
    },
    {
      code: `
var a;
for (let x of xs) {
  (function () {
    a;
  });
  a = 1;
}
      `,
      errors: [
        {
          data: { varNames: "'a'" },
          messageId: 'unsafeRefs',
          type: AST_NODE_TYPES.FunctionExpression,
        },
      ],
      languageOptions: { parserOptions: { ecmaVersion: 6 } },
    },
    {
      code: `
let a;
function foo() {
  a = 10;
}
for (let x of xs) {
  (function () {
    a;
  });
}
foo();
      `,
      errors: [
        {
          data: { varNames: "'a'" },
          messageId: 'unsafeRefs',
          type: AST_NODE_TYPES.FunctionExpression,
        },
      ],
      languageOptions: { parserOptions: { ecmaVersion: 6 } },
    },
    {
      code: `
let a;
function foo() {
  a = 10;
  for (let x of xs) {
    (function () {
      a;
    });
  }
}
foo();
      `,
      errors: [
        {
          data: { varNames: "'a'" },
          messageId: 'unsafeRefs',
          type: AST_NODE_TYPES.FunctionExpression,
        },
      ],
      languageOptions: { parserOptions: { ecmaVersion: 6 } },
    },
  ],
});<|MERGE_RESOLUTION|>--- conflicted
+++ resolved
@@ -584,79 +584,6 @@
         },
       ],
     },
-<<<<<<< HEAD
-=======
-    {
-      code: `
-for (
-  var i = 0;
-  (function () {
-    i;
-  })(),
-    i < l;
-  i++
-) {}
-      `,
-      errors: [
-        {
-          data: { varNames: "'i'" },
-          messageId: 'unsafeRefs',
-          type: AST_NODE_TYPES.FunctionExpression,
-        },
-      ],
-    },
-    {
-      code: `
-for (
-  var i = 0;
-  i < l;
-  (function () {
-    i;
-  })(),
-    i++
-) {}
-      `,
-      errors: [
-        {
-          data: { varNames: "'i'" },
-          messageId: 'unsafeRefs',
-          type: AST_NODE_TYPES.FunctionExpression,
-        },
-      ],
-    },
-    {
-      code: `
-while (i) {
-  (function () {
-    i;
-  });
-}
-      `,
-      errors: [
-        {
-          data: { varNames: "'i'" },
-          messageId: 'unsafeRefs',
-          type: AST_NODE_TYPES.FunctionExpression,
-        },
-      ],
-    },
-    {
-      code: `
-do {
-  (function () {
-    i;
-  });
-} while (i);
-      `,
-      errors: [
-        {
-          data: { varNames: "'i'" },
-          messageId: 'unsafeRefs',
-          type: AST_NODE_TYPES.FunctionExpression,
-        },
-      ],
-    },
->>>>>>> 7ea2074e
 
     // Warns functions which are using modified variables.
     {
