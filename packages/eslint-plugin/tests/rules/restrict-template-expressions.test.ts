--- conflicted
+++ resolved
@@ -6,18 +6,11 @@
 const rootPath = getFixturesRootDir();
 
 const ruleTester = new RuleTester({
-<<<<<<< HEAD
-  parser: '@typescript-eslint/parser',
-  parserOptions: {
-    tsconfigRootDir: rootPath,
-    project: './tsconfig-withdom.json',
-=======
   languageOptions: {
     parserOptions: {
       tsconfigRootDir: rootPath,
-      project: './tsconfig.json',
-    },
->>>>>>> 2b947701
+      project: './tsconfig-withdom.json',
+    },
   },
 });
 
