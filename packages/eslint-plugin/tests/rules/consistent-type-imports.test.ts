import { noFormat, RuleTester } from '@typescript-eslint/rule-tester';

import rule from '../../src/rules/consistent-type-imports';
import { getFixturesRootDir } from '../RuleTester';

const ruleTester = new RuleTester({
  parser: '@typescript-eslint/parser',
  parserOptions: {
    ecmaVersion: 2020,
    sourceType: 'module',
  },
});

const withMetaParserOptions = {
  EXPERIMENTAL_useProjectService: false,
  tsconfigRootDir: getFixturesRootDir(),
  project: './tsconfig-withmeta.json',
};

const withMetaConfigParserOptions = {
  emitDecoratorMetadata: true,
};

ruleTester.run('consistent-type-imports', rule, {
  valid: [
    `
      import Foo from 'foo';
      const foo: Foo = new Foo();
    `,
    `
      import foo from 'foo';
      const foo: foo.Foo = foo.fn();
    `,
    `
      import { A, B } from 'foo';
      const foo: A = B();
      const bar = new A();
    `,
    `
      import Foo from 'foo';
    `,
    `
      import Foo from 'foo';
      type T<Foo> = Foo; // shadowing
    `,
    `
      import Foo from 'foo';
      function fn() {
        type Foo = {}; // shadowing
        let foo: Foo;
      }
    `,
    `
      import { A, B } from 'foo';
      const b = B;
    `,
    `
      import { A, B, C as c } from 'foo';
      const d = c;
    `,
    `
      import {} from 'foo'; // empty
    `,
    {
      code: `
        let foo: import('foo');
        let bar: import('foo').Bar;
      `,
      options: [{ disallowTypeAnnotations: false }],
    },
    {
      code: `
        import Foo from 'foo';
        let foo: Foo;
      `,
      options: [{ prefer: 'no-type-imports' }],
    },
    // type queries
    `
      import type Type from 'foo';

      type T = typeof Type;
      type T = typeof Type.foo;
    `,
    `
      import type { Type } from 'foo';

      type T = typeof Type;
      type T = typeof Type.foo;
    `,
    `
      import type * as Type from 'foo';

      type T = typeof Type;
      type T = typeof Type.foo;
    `,
    {
      code: `
        import Type from 'foo';

        type T = typeof Type;
        type T = typeof Type.foo;
      `,
      options: [{ prefer: 'no-type-imports' }],
    },
    {
      code: `
        import { Type } from 'foo';

        type T = typeof Type;
        type T = typeof Type.foo;
      `,
      options: [{ prefer: 'no-type-imports' }],
    },
    {
      code: `
        import * as Type from 'foo';

        type T = typeof Type;
        type T = typeof Type.foo;
      `,
      options: [{ prefer: 'no-type-imports' }],
    },
    {
      code: `
        import * as Type from 'foo' assert { type: 'json' };
        const a: typeof Type = Type;
      `,
      options: [{ prefer: 'no-type-imports' }],
    },
    `
      import { type A } from 'foo';
      type T = A;
    `,
    `
      import { type A, B } from 'foo';
      type T = A;
      const b = B;
    `,
    `
      import { type A, type B } from 'foo';
      type T = A;
      type Z = B;
    `,
    `
      import { B } from 'foo';
      import { type A } from 'foo';
      type T = A;
      const b = B;
    `,
    {
      code: `
        import { B, type A } from 'foo';
        type T = A;
        const b = B;
      `,
      options: [{ fixStyle: 'inline-type-imports' }],
    },
    {
      code: `
        import { B } from 'foo';
        import type A from 'baz';
        type T = A;
        const b = B;
      `,
      options: [{ fixStyle: 'inline-type-imports' }],
    },
    {
      code: `
        import { type B } from 'foo';
        import type { A } from 'foo';
        type T = A;
        const b = B;
      `,
      options: [{ fixStyle: 'inline-type-imports' }],
    },
    {
      code: `
        import { B, type C } from 'foo';
        import type A from 'baz';
        type T = A;
        type Z = C;
        const b = B;
      `,
      options: [{ prefer: 'type-imports', fixStyle: 'inline-type-imports' }],
    },
    {
      code: `
        import { B } from 'foo';
        import type { A } from 'foo';
        type T = A;
        const b = B;
      `,
      options: [{ prefer: 'type-imports', fixStyle: 'inline-type-imports' }],
    },
    {
      code: `
        import { B } from 'foo';
        import { A } from 'foo';
        type T = A;
        const b = B;
      `,
      options: [{ prefer: 'no-type-imports', fixStyle: 'inline-type-imports' }],
    },
    // exports
    `
      import Type from 'foo';

      export { Type }; // is a value export
      export default Type; // is a value export
    `,
    `
      import type Type from 'foo';

      export { Type }; // is a type-only export
      export default Type; // is a type-only export
      export type { Type }; // is a type-only export
    `,
    `
      import { Type } from 'foo';

      export { Type }; // is a value export
      export default Type; // is a value export
    `,
    `
      import type { Type } from 'foo';

      export { Type }; // is a type-only export
      export default Type; // is a type-only export
      export type { Type }; // is a type-only export
    `,
    `
      import * as Type from 'foo';

      export { Type }; // is a value export
      export default Type; // is a value export
    `,
    `
      import type * as Type from 'foo';

      export { Type }; // is a type-only export
      export default Type; // is a type-only export
      export type { Type }; // is a type-only export
    `,

    {
      code: `
        import Type from 'foo';

        export { Type }; // is a type-only export
        export default Type; // is a type-only export
        export type { Type }; // is a type-only export
      `,
      options: [{ prefer: 'no-type-imports' }],
    },
    {
      code: `
        import { Type } from 'foo';

        export { Type }; // is a type-only export
        export default Type; // is a type-only export
        export type { Type }; // is a type-only export
      `,
      options: [{ prefer: 'no-type-imports' }],
    },
    {
      code: `
        import * as Type from 'foo';

        export { Type }; // is a type-only export
        export default Type; // is a type-only export
        export type { Type }; // is a type-only export
      `,
      options: [{ prefer: 'no-type-imports' }],
    },
    // https://github.com/typescript-eslint/typescript-eslint/issues/2455
    {
      code: `
        import React from 'react';

        export const ComponentFoo: React.FC = () => {
          return <div>Foo Foo</div>;
        };
      `,
      parserOptions: {
        ecmaFeatures: {
          jsx: true,
        },
      },
    },
    {
      code: `
        import { h } from 'some-other-jsx-lib';

        export const ComponentFoo: h.FC = () => {
          return <div>Foo Foo</div>;
        };
      `,
      parserOptions: {
        ecmaFeatures: {
          jsx: true,
        },
        jsxPragma: 'h',
      },
    },
    {
      code: `
        import { Fragment } from 'react';

        export const ComponentFoo: Fragment = () => {
          return <>Foo Foo</>;
        };
      `,
      parserOptions: {
        ecmaFeatures: {
          jsx: true,
        },
        jsxFragmentName: 'Fragment',
      },
    },
    `
      import Default, * as Rest from 'module';
      const a: typeof Default = Default;
      const b: typeof Rest = Rest;
    `,
    {
      code: `
        import Foo from 'foo';
        @deco
        class A {
          constructor(foo: Foo) {}
        }
      `,
      parserOptions: withMetaParserOptions,
    },
    {
      code: `
        import Foo from 'foo';
        class A {
          @deco
          foo: Foo;
        }
      `,
      parserOptions: withMetaParserOptions,
    },
    {
      code: `
        import Foo from 'foo';
        class A {
          @deco
          foo(foo: Foo) {}
        }
      `,
      parserOptions: withMetaParserOptions,
    },
    {
      code: `
        import Foo from 'foo';
        class A {
          @deco
          foo(): Foo {}
        }
      `,
      parserOptions: withMetaParserOptions,
    },
    {
      code: `
        import Foo from 'foo';
        class A {
          foo(@deco foo: Foo) {}
        }
      `,
      parserOptions: withMetaParserOptions,
    },
    {
      code: `
        import Foo from 'foo';
        class A {
          @deco
          set foo(value: Foo) {}
        }
      `,
      parserOptions: withMetaParserOptions,
    },
    {
      code: `
        import Foo from 'foo';
        class A {
          @deco
          get foo() {}

          set foo(value: Foo) {}
        }
      `,
      parserOptions: withMetaParserOptions,
    },
    {
      code: `
        import Foo from 'foo';
        class A {
          @deco
          get foo() {}

          set ['foo'](value: Foo) {}
        }
      `,
      parserOptions: withMetaParserOptions,
    },
    {
      code: `
        import type { Foo } from 'foo';
        const key = 'k';
        class A {
          @deco
          get [key]() {}

          set [key](value: Foo) {}
        }
      `,
      parserOptions: withMetaParserOptions,
    },
    {
      code: `
        import * as foo from 'foo';
        @deco
        class A {
          constructor(foo: foo.Foo) {}
        }
      `,
      parserOptions: withMetaParserOptions,
    },
    {
      code: `
        import Foo from 'foo';
        @deco
        class A {
          constructor(foo: Foo) {}
        }
      `,
      parserOptions: withMetaConfigParserOptions,
    },
    {
      code: `
        import Foo from 'foo';
        class A {
          @deco
          foo: Foo;
        }
      `,
      parserOptions: withMetaConfigParserOptions,
    },
    {
      code: `
        import Foo from 'foo';
        class A {
          @deco
          foo(foo: Foo) {}
        }
      `,
      parserOptions: withMetaConfigParserOptions,
    },
    {
      code: `
        import Foo from 'foo';
        class A {
          @deco
          foo(): Foo {}
        }
      `,
      parserOptions: withMetaConfigParserOptions,
    },
    {
      code: `
        import Foo from 'foo';
        class A {
          foo(@deco foo: Foo) {}
        }
      `,
      parserOptions: withMetaConfigParserOptions,
    },
    {
      code: `
        import Foo from 'foo';
        class A {
          @deco
          set foo(value: Foo) {}
        }
      `,
      parserOptions: withMetaConfigParserOptions,
    },
    {
      code: `
        import Foo from 'foo';
        class A {
          @deco
          get foo() {}

          set foo(value: Foo) {}
        }
      `,
      parserOptions: withMetaConfigParserOptions,
    },
    {
      code: `
        import Foo from 'foo';
        class A {
          @deco
          get foo() {}

          set ['foo'](value: Foo) {}
        }
      `,
      parserOptions: withMetaConfigParserOptions,
    },
    {
      code: `
        import type { Foo } from 'foo';
        const key = 'k';
        class A {
          @deco
          get [key]() {}

          set [key](value: Foo) {}
        }
      `,
      parserOptions: withMetaConfigParserOptions,
    },
    {
      code: `
        import * as foo from 'foo';
        @deco
        class A {
          constructor(foo: foo.Foo) {}
        }
      `,
      parserOptions: withMetaConfigParserOptions,
    },

    // https://github.com/typescript-eslint/typescript-eslint/issues/7327
    {
      code: `
        import type { ClassA } from './classA';

        export class ClassB {
          public constructor(node: ClassA) {}
        }
      `,
      parserOptions: withMetaConfigParserOptions,
    },

    // https://github.com/typescript-eslint/typescript-eslint/issues/2989
    `
import type * as constants from './constants';

export type Y = {
  [constants.X]: ReadonlyArray<string>;
};
    `,
    `
      import A from 'foo';
      export = A;
    `,
    `
      import type A from 'foo';
      export = A;
    `,
    `
      import type A from 'foo';
      export = {} as A;
    `,
    `
      import { type A } from 'foo';
      export = {} as A;
    `,
  ],
  invalid: [
    {
      code: `
        import Foo from 'foo';
        let foo: Foo;
        type Bar = Foo;
        interface Baz {
          foo: Foo;
        }
        function fn(a: Foo): Foo {}
      `,
      output: `
        import type Foo from 'foo';
        let foo: Foo;
        type Bar = Foo;
        interface Baz {
          foo: Foo;
        }
        function fn(a: Foo): Foo {}
      `,
      errors: [
        {
          messageId: 'typeOverValue',
          line: 2,
          column: 9,
        },
      ],
    },
    {
      code: `
        import Foo from 'foo';
        let foo: Foo;
      `,
      output: `
        import type Foo from 'foo';
        let foo: Foo;
      `,
      options: [{ prefer: 'type-imports' }],
      errors: [
        {
          messageId: 'typeOverValue',
          line: 2,
          column: 9,
        },
      ],
    },
    {
      code: `
        import Foo from 'foo';
        let foo: Foo;
      `,
      output: `
        import type Foo from 'foo';
        let foo: Foo;
      `,
      options: [{ prefer: 'type-imports', fixStyle: 'inline-type-imports' }],
      errors: [
        {
          messageId: 'typeOverValue',
          line: 2,
          column: 9,
        },
      ],
    },
    {
      code: `
        import { A, B } from 'foo';
        let foo: A;
        let bar: B;
      `,
      output: `
        import type { A, B } from 'foo';
        let foo: A;
        let bar: B;
      `,
      errors: [
        {
          messageId: 'typeOverValue',
          line: 2,
          column: 9,
        },
      ],
    },
    {
      code: `
        import { A as a, B as b } from 'foo';
        let foo: a;
        let bar: b;
      `,
      output: `
        import type { A as a, B as b } from 'foo';
        let foo: a;
        let bar: b;
      `,
      errors: [
        {
          messageId: 'typeOverValue',
          line: 2,
          column: 9,
        },
      ],
    },
    {
      code: `
        import Foo from 'foo';
        type Bar = typeof Foo; // TSTypeQuery
      `,
      output: `
        import type Foo from 'foo';
        type Bar = typeof Foo; // TSTypeQuery
      `,
      errors: [
        {
          messageId: 'typeOverValue',
          line: 2,
          column: 9,
        },
      ],
    },
    {
      code: `
        import foo from 'foo';
        type Bar = foo.Bar; // TSQualifiedName
      `,
      output: `
        import type foo from 'foo';
        type Bar = foo.Bar; // TSQualifiedName
      `,
      errors: [
        {
          messageId: 'typeOverValue',
          line: 2,
          column: 9,
        },
      ],
    },
    {
      code: `
        import foo from 'foo';
        type Baz = (typeof foo.bar)['Baz']; // TSQualifiedName & TSTypeQuery
      `,
      output: `
        import type foo from 'foo';
        type Baz = (typeof foo.bar)['Baz']; // TSQualifiedName & TSTypeQuery
      `,
      errors: [
        {
          messageId: 'typeOverValue',
          line: 2,
          column: 9,
        },
      ],
    },
    {
      code: `
        import * as A from 'foo';
        let foo: A.Foo;
      `,
      output: `
        import type * as A from 'foo';
        let foo: A.Foo;
      `,
      errors: [
        {
          messageId: 'typeOverValue',
          line: 2,
          column: 9,
        },
      ],
    },
    {
      // default and named
      code: `
import A, { B } from 'foo';
let foo: A;
let bar: B;
      `,
      output: `
import type { B } from 'foo';
import type A from 'foo';
let foo: A;
let bar: B;
      `,
      errors: [
        {
          messageId: 'typeOverValue',
          line: 2,
          column: 1,
        },
      ],
    },
    {
      code: noFormat`
        import A, {} from 'foo';
        let foo: A;
      `,
      output: `
        import type A from 'foo';
        let foo: A;
      `,
      errors: [
        {
          messageId: 'typeOverValue',
          line: 2,
          column: 9,
        },
      ],
    },
    {
      code: `
import { A, B } from 'foo';
const foo: A = B();
      `,
      output: `
import type { A} from 'foo';
import { B } from 'foo';
const foo: A = B();
      `,
      errors: [
        {
          messageId: 'aImportIsOnlyTypes',
          data: { typeImports: '"A"' },
          line: 2,
          column: 1,
        },
      ],
    },
    {
      code: `
import { A, B, C } from 'foo';
const foo: A = B();
let bar: C;
      `,
      output: `
import type { A, C } from 'foo';
import { B } from 'foo';
const foo: A = B();
let bar: C;
      `,
      errors: [
        {
          messageId: 'someImportsAreOnlyTypes',
          data: { typeImports: '"A" and "C"' },
          line: 2,
          column: 1,
        },
      ],
    },
    {
      code: `
import { A, B, C, D } from 'foo';
const foo: A = B();
type T = { bar: C; baz: D };
      `,
      output: `
import type { A, C, D } from 'foo';
import { B } from 'foo';
const foo: A = B();
type T = { bar: C; baz: D };
      `,
      errors: [
        {
          messageId: 'someImportsAreOnlyTypes',
          data: { typeImports: '"A", "C" and "D"' },
          line: 2,
          column: 1,
        },
      ],
    },
    {
      code: `
import A, { B, C, D } from 'foo';
B();
type T = { foo: A; bar: C; baz: D };
      `,
      output: `
import type { C, D } from 'foo';
import type A from 'foo';
import { B } from 'foo';
B();
type T = { foo: A; bar: C; baz: D };
      `,
      errors: [
        {
          messageId: 'someImportsAreOnlyTypes',
          data: { typeImports: '"A", "C" and "D"' },
          line: 2,
          column: 1,
        },
      ],
    },
    {
      code: `
import A, { B } from 'foo';
B();
type T = A;
      `,
      output: `
import type A from 'foo';
import { B } from 'foo';
B();
type T = A;
      `,
      errors: [
        {
          messageId: 'aImportIsOnlyTypes',
          data: { typeImports: '"A"' },
          line: 2,
          column: 1,
        },
      ],
    },
    {
      code: `
        import type Already1Def from 'foo';
        import type { Already1 } from 'foo';
        import A, { B } from 'foo';
        import { C, D, E } from 'bar';
        import type { Already2 } from 'bar';
        type T = { b: B; c: C; d: D };
      `,
      output: `
        import type Already1Def from 'foo';
        import type { Already1 , B } from 'foo';
        import A from 'foo';
        import { E } from 'bar';
        import type { Already2 , C, D} from 'bar';
        type T = { b: B; c: C; d: D };
      `,
      errors: [
        {
          messageId: 'aImportIsOnlyTypes',
          data: { typeImports: '"B"' },
          line: 4,
          column: 9,
        },
        {
          messageId: 'someImportsAreOnlyTypes',
          data: { typeImports: '"C" and "D"' },
          line: 5,
          column: 9,
        },
      ],
    },
    {
      code: `
import A, { /* comment */ B } from 'foo';
type T = B;
      `,
      output: `
import type { /* comment */ B } from 'foo';
import A from 'foo';
type T = B;
      `,
      errors: [
        {
          messageId: 'aImportIsOnlyTypes',
          data: { typeImports: '"B"' },
          line: 2,
          column: 1,
        },
      ],
    },
    {
      code: noFormat`
import { A, B, C } from 'foo';
import { D, E, F, } from 'bar';
type T = A | D;
      `,
      output: `
import type { A} from 'foo';
import { B, C } from 'foo';
import type { D} from 'bar';
import { E, F, } from 'bar';
type T = A | D;
      `,
      errors: [
        {
          messageId: 'aImportIsOnlyTypes',
          data: { typeImports: '"A"' },
          line: 2,
          column: 1,
        },
        {
          messageId: 'aImportIsOnlyTypes',
          data: { typeImports: '"D"' },
          line: 3,
          column: 1,
        },
      ],
    },
    {
      code: noFormat`
import { A, B, C } from 'foo';
import { D, E, F, } from 'bar';
type T = B | E;
      `,
      output: `
import type { B} from 'foo';
import { A, C } from 'foo';
import type { E} from 'bar';
import { D, F, } from 'bar';
type T = B | E;
      `,
      errors: [
        {
          messageId: 'aImportIsOnlyTypes',
          data: { typeImports: '"B"' },
          line: 2,
          column: 1,
        },
        {
          messageId: 'aImportIsOnlyTypes',
          data: { typeImports: '"E"' },
          line: 3,
          column: 1,
        },
      ],
    },
    {
      code: noFormat`
import { A, B, C } from 'foo';
import { D, E, F, } from 'bar';
type T = C | F;
      `,
      output: `
import type { C } from 'foo';
import { A, B } from 'foo';
import type { F} from 'bar';
import { D, E } from 'bar';
type T = C | F;
      `,
      errors: [
        {
          messageId: 'aImportIsOnlyTypes',
          data: { typeImports: '"C"' },
          line: 2,
          column: 1,
        },
        {
          messageId: 'aImportIsOnlyTypes',
          data: { typeImports: '"F"' },
          line: 3,
          column: 1,
        },
      ],
    },
    {
      // all type fix cases
      code: `
import { Type1, Type2 } from 'named_types';
import Type from 'default_type';
import * as Types from 'namespace_type';
import Default, { Named } from 'default_and_named_type';
type T = Type1 | Type2 | Type | Types.A | Default | Named;
      `,
      output: `
import type { Type1, Type2 } from 'named_types';
import type Type from 'default_type';
import type * as Types from 'namespace_type';
import type { Named } from 'default_and_named_type';
import type Default from 'default_and_named_type';
type T = Type1 | Type2 | Type | Types.A | Default | Named;
      `,
      errors: [
        {
          messageId: 'typeOverValue',
          line: 2,
          column: 1,
        },
        {
          messageId: 'typeOverValue',
          line: 3,
          column: 1,
        },
        {
          messageId: 'typeOverValue',
          line: 4,
          column: 1,
        },
        {
          messageId: 'typeOverValue',
          line: 5,
          column: 1,
        },
      ],
    },
    {
      // some type fix cases
      code: `
import { Value1, Type1 } from 'named_import';
import Type2, { Value2 } from 'default_import';
import Value3, { Type3 } from 'default_import2';
import Type4, { Type5, Value4 } from 'default_and_named_import';
type T = Type1 | Type2 | Type3 | Type4 | Type5;
      `,
      output: `
import type { Type1 } from 'named_import';
import { Value1 } from 'named_import';
import type Type2 from 'default_import';
import { Value2 } from 'default_import';
import type { Type3 } from 'default_import2';
import Value3 from 'default_import2';
import type { Type5} from 'default_and_named_import';
import type Type4 from 'default_and_named_import';
import { Value4 } from 'default_and_named_import';
type T = Type1 | Type2 | Type3 | Type4 | Type5;
      `,
      errors: [
        {
          messageId: 'aImportIsOnlyTypes',
          data: { typeImports: '"Type1"' },
          line: 2,
          column: 1,
        },
        {
          messageId: 'aImportIsOnlyTypes',
          data: { typeImports: '"Type2"' },
          line: 3,
          column: 1,
        },
        {
          messageId: 'aImportIsOnlyTypes',
          data: { typeImports: '"Type3"' },
          line: 4,
          column: 1,
        },
        {
          messageId: 'someImportsAreOnlyTypes',
          data: { typeImports: '"Type4" and "Type5"' },
          line: 5,
          column: 1,
        },
      ],
    },
    // type annotations
    {
      code: `
        let foo: import('foo');
        let bar: import('foo').Bar;
      `,
      output: null,
      errors: [
        {
          messageId: 'noImportTypeAnnotations',
          line: 2,
          column: 18,
        },
        {
          messageId: 'noImportTypeAnnotations',
          line: 3,
          column: 18,
        },
      ],
    },
    {
      code: `
        let foo: import('foo');
      `,
      output: null,
      options: [{ prefer: 'type-imports' }],
      errors: [
        {
          messageId: 'noImportTypeAnnotations',
          line: 2,
          column: 18,
        },
      ],
    },
    {
      code: `
        import type Foo from 'foo';
        let foo: Foo;
      `,
      options: [{ prefer: 'no-type-imports' }],
      output: `
        import Foo from 'foo';
        let foo: Foo;
      `,
      errors: [
        {
          messageId: 'valueOverType',
          line: 2,
          column: 9,
        },
      ],
    },
    {
      code: `
        import type { Foo } from 'foo';
        let foo: Foo;
      `,
      options: [{ prefer: 'no-type-imports' }],
      output: `
        import { Foo } from 'foo';
        let foo: Foo;
      `,
      errors: [
        {
          messageId: 'valueOverType',
          line: 2,
          column: 9,
        },
      ],
    },
    // type queries
    {
      code: `
        import Type from 'foo';

        type T = typeof Type;
        type T = typeof Type.foo;
      `,
      output: `
        import type Type from 'foo';

        type T = typeof Type;
        type T = typeof Type.foo;
      `,
      errors: [
        {
          messageId: 'typeOverValue',
          line: 2,
          column: 9,
        },
      ],
    },
    {
      code: `
        import { Type } from 'foo';

        type T = typeof Type;
        type T = typeof Type.foo;
      `,
      output: `
        import type { Type } from 'foo';

        type T = typeof Type;
        type T = typeof Type.foo;
      `,
      errors: [
        {
          messageId: 'typeOverValue',
          line: 2,
          column: 9,
        },
      ],
    },
    {
      code: `
        import * as Type from 'foo';

        type T = typeof Type;
        type T = typeof Type.foo;
      `,
      output: `
        import type * as Type from 'foo';

        type T = typeof Type;
        type T = typeof Type.foo;
      `,
      errors: [
        {
          messageId: 'typeOverValue',
          line: 2,
          column: 9,
        },
      ],
    },
    {
      code: `
        import type Type from 'foo';

        type T = typeof Type;
        type T = typeof Type.foo;
      `,
      options: [{ prefer: 'no-type-imports' }],
      output: `
        import Type from 'foo';

        type T = typeof Type;
        type T = typeof Type.foo;
      `,
      errors: [
        {
          messageId: 'valueOverType',
          line: 2,
          column: 9,
        },
      ],
    },
    {
      code: `
        import type { Type } from 'foo';

        type T = typeof Type;
        type T = typeof Type.foo;
      `,
      options: [{ prefer: 'no-type-imports' }],
      output: `
        import { Type } from 'foo';

        type T = typeof Type;
        type T = typeof Type.foo;
      `,
      errors: [
        {
          messageId: 'valueOverType',
          line: 2,
          column: 9,
        },
      ],
    },
    {
      code: `
        import type * as Type from 'foo';

        type T = typeof Type;
        type T = typeof Type.foo;
      `,
      options: [{ prefer: 'no-type-imports' }],
      output: `
        import * as Type from 'foo';

        type T = typeof Type;
        type T = typeof Type.foo;
      `,
      errors: [
        {
          messageId: 'valueOverType',
          line: 2,
          column: 9,
        },
      ],
    },
    // exports
    {
      code: `
        import Type from 'foo';

        export type { Type }; // is a type-only export
      `,
      output: `
        import type Type from 'foo';

        export type { Type }; // is a type-only export
      `,
      errors: [
        {
          messageId: 'typeOverValue',
          line: 2,
          column: 9,
        },
      ],
    },
    {
      code: `
        import { Type } from 'foo';

        export type { Type }; // is a type-only export
      `,
      output: `
        import type { Type } from 'foo';

        export type { Type }; // is a type-only export
      `,
      errors: [
        {
          messageId: 'typeOverValue',
          line: 2,
          column: 9,
        },
      ],
    },
    {
      code: `
        import * as Type from 'foo';

        export type { Type }; // is a type-only export
      `,
      output: `
        import type * as Type from 'foo';

        export type { Type }; // is a type-only export
      `,
      errors: [
        {
          messageId: 'typeOverValue',
          line: 2,
          column: 9,
        },
      ],
    },
    {
      code: `
        import type Type from 'foo';

        export { Type }; // is a type-only export
        export default Type; // is a type-only export
        export type { Type }; // is a type-only export
      `,
      options: [{ prefer: 'no-type-imports' }],
      output: `
        import Type from 'foo';

        export { Type }; // is a type-only export
        export default Type; // is a type-only export
        export type { Type }; // is a type-only export
      `,
      errors: [
        {
          messageId: 'valueOverType',
          line: 2,
          column: 9,
        },
      ],
    },
    {
      code: `
        import type { Type } from 'foo';

        export { Type }; // is a type-only export
        export default Type; // is a type-only export
        export type { Type }; // is a type-only export
      `,
      options: [{ prefer: 'no-type-imports' }],
      output: `
        import { Type } from 'foo';

        export { Type }; // is a type-only export
        export default Type; // is a type-only export
        export type { Type }; // is a type-only export
      `,
      errors: [
        {
          messageId: 'valueOverType',
          line: 2,
          column: 9,
        },
      ],
    },
    {
      code: `
        import type * as Type from 'foo';

        export { Type }; // is a type-only export
        export default Type; // is a type-only export
        export type { Type }; // is a type-only export
      `,
      options: [{ prefer: 'no-type-imports' }],
      output: `
        import * as Type from 'foo';

        export { Type }; // is a type-only export
        export default Type; // is a type-only export
        export type { Type }; // is a type-only export
      `,
      errors: [
        {
          messageId: 'valueOverType',
          line: 2,
          column: 9,
        },
      ],
    },
    {
      // type with comments
      code: noFormat`
import type /*comment*/ * as AllType from 'foo';
import type // comment
DefType from 'foo';
import type /*comment*/ { Type } from 'foo';

type T = { a: AllType; b: DefType; c: Type };
      `,
      options: [{ prefer: 'no-type-imports' }],
      output: `
import /*comment*/ * as AllType from 'foo';
import // comment
DefType from 'foo';
import /*comment*/ { Type } from 'foo';

type T = { a: AllType; b: DefType; c: Type };
      `,
      errors: [
        {
          messageId: 'valueOverType',
          line: 2,
          column: 1,
        },
        {
          messageId: 'valueOverType',
          line: 3,
          column: 1,
        },
        {
          messageId: 'valueOverType',
          line: 5,
          column: 1,
        },
      ],
    },
    {
      // https://github.com/typescript-eslint/typescript-eslint/issues/2775
      code: `
import Default, * as Rest from 'module';
const a: Rest.A = '';
      `,
      options: [{ prefer: 'type-imports' }],
      output: `
import type * as Rest from 'module';
import Default from 'module';
const a: Rest.A = '';
      `,
      errors: [
        {
          messageId: 'aImportIsOnlyTypes',
          line: 2,
          column: 1,
        },
      ],
    },
    {
      code: `
import Default, * as Rest from 'module';
const a: Default = '';
      `,
      options: [{ prefer: 'type-imports' }],
      output: `
import type Default from 'module';
import * as Rest from 'module';
const a: Default = '';
      `,
      errors: [
        {
          messageId: 'aImportIsOnlyTypes',
          line: 2,
          column: 1,
        },
      ],
    },
    {
      code: `
import Default, * as Rest from 'module';
const a: Default = '';
const b: Rest.A = '';
      `,
      options: [{ prefer: 'type-imports' }],
      output: `
import type * as Rest from 'module';
import type Default from 'module';
const a: Default = '';
const b: Rest.A = '';
      `,
      errors: [
        {
          messageId: 'typeOverValue',
          line: 2,
          column: 1,
        },
      ],
    },
    {
      // type with comments
      code: `
import Default, /*comment*/ * as Rest from 'module';
const a: Default = '';
      `,
      options: [{ prefer: 'type-imports' }],
      output: `
import type Default from 'module';
import /*comment*/ * as Rest from 'module';
const a: Default = '';
      `,
      errors: [
        {
          messageId: 'aImportIsOnlyTypes',
          line: 2,
          column: 1,
        },
      ],
    },
    {
      // type with comments
      code: noFormat`
import Default /*comment1*/, /*comment2*/ { Data } from 'module';
const a: Default = '';
      `,
      options: [{ prefer: 'type-imports' }],
      output: `
import type Default /*comment1*/ from 'module';
import /*comment2*/ { Data } from 'module';
const a: Default = '';
      `,
      errors: [
        {
          messageId: 'aImportIsOnlyTypes',
          line: 2,
          column: 1,
        },
      ],
    },
    {
      code: `
        import Foo from 'foo';
        @deco
        class A {
          constructor(foo: Foo) {}
        }
      `,
      output: `
        import type Foo from 'foo';
        @deco
        class A {
          constructor(foo: Foo) {}
        }
      `,
      errors: [
        {
          messageId: 'typeOverValue',
          line: 2,
          column: 9,
        },
      ],
    },
    {
      code: `
        import type Foo from 'foo';
        @deco
        class A {
          constructor(foo: Foo) {}
        }
      `,
      output: `
        import Foo from 'foo';
        @deco
        class A {
          constructor(foo: Foo) {}
        }
      `,
      errors: [
        {
          messageId: 'aImportInDecoMeta',
          data: { typeImports: '"Foo"' },
          line: 2,
          column: 9,
        },
      ],
      parserOptions: withMetaParserOptions,
    },
    {
      code: `
        import type { Foo } from 'foo';
        @deco
        class A {
          constructor(foo: Foo) {}
        }
      `,
      output: `
        import { Foo } from 'foo';
        @deco
        class A {
          constructor(foo: Foo) {}
        }
      `,
      errors: [
        {
          messageId: 'aImportInDecoMeta',
          data: { typeImports: '"Foo"' },
          line: 2,
          column: 9,
        },
      ],
      parserOptions: withMetaParserOptions,
    },
    {
      code: noFormat`
        import type { Type } from 'foo';
        import { Foo, Bar } from 'foo';
        @deco
        class A {
          constructor(foo: Foo) {}
        }
        type T = Bar;
      `,
      output: `
        import type { Type , Bar } from 'foo';
        import { Foo } from 'foo';
        @deco
        class A {
          constructor(foo: Foo) {}
        }
        type T = Bar;
      `,
      errors: [
        {
          messageId: 'aImportIsOnlyTypes',
          data: { typeImports: '"Bar"' },
          line: 3,
          column: 9,
        },
      ],
      parserOptions: withMetaParserOptions,
    },
    {
      code: `
        import { V } from 'foo';
        import type { Foo, Bar, T } from 'foo';
        @deco
        class A {
          constructor(foo: Foo) {}
          foo(@deco bar: Bar) {}
        }
      `,
      output: `
        import { V , Foo, Bar} from 'foo';
        import type { T } from 'foo';
        @deco
        class A {
          constructor(foo: Foo) {}
          foo(@deco bar: Bar) {}
        }
      `,
      errors: [
        {
          messageId: 'someImportsInDecoMeta',
          data: { typeImports: '"Foo" and "Bar"' },
          line: 3,
          column: 9,
        },
      ],
      parserOptions: withMetaParserOptions,
    },
    {
      code: `
        import type { Foo, T } from 'foo';
        import { V } from 'foo';
        @deco
        class A {
          constructor(foo: Foo) {}
        }
      `,
      output: `
        import type { T } from 'foo';
        import { V , Foo} from 'foo';
        @deco
        class A {
          constructor(foo: Foo) {}
        }
      `,
      errors: [
        {
          messageId: 'aImportInDecoMeta',
          data: { typeImports: '"Foo"' },
          line: 2,
          column: 9,
        },
      ],
      parserOptions: withMetaParserOptions,
    },
    {
      code: `
        import type * as Type from 'foo';
        @deco
        class A {
          constructor(foo: Type.Foo) {}
        }
      `,
      output: `
        import * as Type from 'foo';
        @deco
        class A {
          constructor(foo: Type.Foo) {}
        }
      `,
      errors: [
        {
          messageId: 'aImportInDecoMeta',
          data: { typeImports: '"Type"' },
          line: 2,
          column: 9,
        },
      ],
      parserOptions: withMetaParserOptions,
    },
    {
      code: `
        import type Foo from 'foo';
        @deco
        class A {
          constructor(foo: Foo) {}
        }
      `,
      output: `
        import Foo from 'foo';
        @deco
        class A {
          constructor(foo: Foo) {}
        }
      `,
      errors: [
        {
          messageId: 'aImportInDecoMeta',
          data: { typeImports: '"Foo"' },
          line: 2,
          column: 9,
        },
      ],
      parserOptions: withMetaConfigParserOptions,
    },
    {
      code: `
        import type { Foo } from 'foo';
        @deco
        class A {
          constructor(foo: Foo) {}
        }
      `,
      output: `
        import { Foo } from 'foo';
        @deco
        class A {
          constructor(foo: Foo) {}
        }
      `,
      errors: [
        {
          messageId: 'aImportInDecoMeta',
          data: { typeImports: '"Foo"' },
          line: 2,
          column: 9,
        },
      ],
      parserOptions: withMetaConfigParserOptions,
    },
    {
      code: noFormat`
        import type { Type } from 'foo';
        import { Foo, Bar } from 'foo';
        @deco
        class A {
          constructor(foo: Foo) {}
        }
        type T = Bar;
      `,
      output: `
        import type { Type , Bar } from 'foo';
        import { Foo } from 'foo';
        @deco
        class A {
          constructor(foo: Foo) {}
        }
        type T = Bar;
      `,
      errors: [
        {
          messageId: 'aImportIsOnlyTypes',
          data: { typeImports: '"Bar"' },
          line: 3,
          column: 9,
        },
      ],
      parserOptions: withMetaConfigParserOptions,
    },
    {
      code: `
        import { V } from 'foo';
        import type { Foo, Bar, T } from 'foo';
        @deco
        class A {
          constructor(foo: Foo) {}
          foo(@deco bar: Bar) {}
        }
      `,
      output: `
        import { V , Foo, Bar} from 'foo';
        import type { T } from 'foo';
        @deco
        class A {
          constructor(foo: Foo) {}
          foo(@deco bar: Bar) {}
        }
      `,
      errors: [
        {
          messageId: 'someImportsInDecoMeta',
          data: { typeImports: '"Foo" and "Bar"' },
          line: 3,
          column: 9,
        },
      ],
      parserOptions: withMetaConfigParserOptions,
    },
    {
      code: `
        import type { Foo, T } from 'foo';
        import { V } from 'foo';
        @deco
        class A {
          constructor(foo: Foo) {}
        }
      `,
      output: `
        import type { T } from 'foo';
        import { V , Foo} from 'foo';
        @deco
        class A {
          constructor(foo: Foo) {}
        }
      `,
      errors: [
        {
          messageId: 'aImportInDecoMeta',
          data: { typeImports: '"Foo"' },
          line: 2,
          column: 9,
        },
      ],
      parserOptions: withMetaConfigParserOptions,
    },
    {
      code: `
        import type * as Type from 'foo';
        @deco
        class A {
          constructor(foo: Type.Foo) {}
        }
      `,
      output: `
        import * as Type from 'foo';
        @deco
        class A {
          constructor(foo: Type.Foo) {}
        }
      `,
      errors: [
        {
          messageId: 'aImportInDecoMeta',
          data: { typeImports: '"Type"' },
          line: 2,
          column: 9,
        },
      ],
      parserOptions: withMetaConfigParserOptions,
    },
    {
      code: `
import { type A, B } from 'foo';
type T = A;
const b = B;
      `,
      output: `
import { A, B } from 'foo';
type T = A;
const b = B;
      `,
      options: [{ prefer: 'no-type-imports' }],
      errors: [
        {
          messageId: 'valueOverType',
          line: 2,
        },
      ],
    },
    {
      code: `
import { A, B, type C } from 'foo';
type T = A | C;
const b = B;
      `,
      output: `
import type { A} from 'foo';
import { B, type C } from 'foo';
type T = A | C;
const b = B;
      `,
      options: [{ prefer: 'type-imports' }],
      errors: [
        {
          messageId: 'aImportIsOnlyTypes',
          data: { typeImports: '"A"' },
          line: 2,
        },
      ],
    },

    // inline-type-imports
    {
      code: `
        import { A, B } from 'foo';
        let foo: A;
        let bar: B;
      `,
      output: `
        import { type A, type B } from 'foo';
        let foo: A;
        let bar: B;
      `,
      options: [{ prefer: 'type-imports', fixStyle: 'inline-type-imports' }],
      errors: [
        {
          messageId: 'typeOverValue',
          line: 2,
          column: 9,
        },
      ],
    },
    {
      code: `
        import { A, B } from 'foo';

        let foo: A;
        B();
      `,
      output: `
        import { type A, B } from 'foo';

        let foo: A;
        B();
      `,
      options: [{ prefer: 'type-imports', fixStyle: 'inline-type-imports' }],
      errors: [
        {
          messageId: 'aImportIsOnlyTypes',
          line: 2,
          column: 9,
        },
      ],
    },
    {
      code: `
        import { A, B } from 'foo';
        type T = A;
        B();
      `,
      output: `
        import { type A, B } from 'foo';
        type T = A;
        B();
      `,
      options: [{ prefer: 'type-imports', fixStyle: 'inline-type-imports' }],
      errors: [
        {
          messageId: 'aImportIsOnlyTypes',
          line: 2,
          column: 9,
        },
      ],
    },
    {
      code: `
        import { A } from 'foo';
        import { B } from 'foo';
        type T = A;
        type U = B;
      `,
      output: `
        import { type A } from 'foo';
        import { type B } from 'foo';
        type T = A;
        type U = B;
      `,
      options: [{ prefer: 'type-imports', fixStyle: 'inline-type-imports' }],
      errors: [
        {
          messageId: 'typeOverValue',
          line: 2,
          column: 9,
        },
        {
          messageId: 'typeOverValue',
          line: 3,
          column: 9,
        },
      ],
    },
    {
      code: `
        import { A } from 'foo';
        import B from 'foo';
        type T = A;
        type U = B;
      `,
      output: `
        import { type A } from 'foo';
        import type B from 'foo';
        type T = A;
        type U = B;
      `,
      options: [{ prefer: 'type-imports', fixStyle: 'inline-type-imports' }],
      errors: [
        {
          messageId: 'typeOverValue',
          line: 2,
          column: 9,
        },
        {
          messageId: 'typeOverValue',
          line: 3,
          column: 9,
        },
      ],
    },
    {
      code: `
import A, { B, C } from 'foo';
type T = B;
type U = C;
A();
      `,
      output: `
import A, { type B, type C } from 'foo';
type T = B;
type U = C;
A();
      `,
      options: [{ prefer: 'type-imports', fixStyle: 'inline-type-imports' }],
      errors: [
        {
          messageId: 'someImportsAreOnlyTypes',
          line: 2,
          column: 1,
        },
      ],
    },
    {
      code: `
import A, { B, C } from 'foo';
type T = B;
type U = C;
type V = A;
      `,
      output: `
import {type B, type C} from 'foo';
import type A from 'foo';
type T = B;
type U = C;
type V = A;
      `,
      options: [{ prefer: 'type-imports', fixStyle: 'inline-type-imports' }],
      errors: [
        {
          messageId: 'typeOverValue',
          line: 2,
          column: 1,
        },
      ],
    },
    {
      code: `
import A, { B, C as D } from 'foo';
type T = B;
type U = D;
type V = A;
      `,
      output: `
import {type B, type C as D} from 'foo';
import type A from 'foo';
type T = B;
type U = D;
type V = A;
      `,
      options: [{ prefer: 'type-imports', fixStyle: 'inline-type-imports' }],
      errors: [
        {
          messageId: 'typeOverValue',
          line: 2,
          column: 1,
        },
      ],
    },
    {
      code: `
        import { /* comment */ A, B } from 'foo';
        type T = A;
      `,
      output: `
        import { /* comment */ type A, B } from 'foo';
        type T = A;
      `,
      options: [{ prefer: 'type-imports', fixStyle: 'inline-type-imports' }],
      errors: [
        {
          messageId: 'aImportIsOnlyTypes',
          line: 2,
          column: 9,
        },
      ],
    },
    {
      code: `
        import { B, /* comment */ A } from 'foo';
        type T = A;
      `,
      output: `
        import { B, /* comment */ type A } from 'foo';
        type T = A;
      `,
      options: [{ prefer: 'type-imports', fixStyle: 'inline-type-imports' }],
      errors: [
        {
          messageId: 'aImportIsOnlyTypes',
          line: 2,
          column: 9,
        },
      ],
    },
    {
      code: `
import { A, B, C } from 'foo';
import type { D } from 'deez';

const foo: A = B();
let bar: C;
let baz: D;
      `,
      output: `
import { type A, B, type C } from 'foo';
import type { D } from 'deez';

const foo: A = B();
let bar: C;
let baz: D;
      `,
      options: [{ prefer: 'type-imports', fixStyle: 'inline-type-imports' }],
      errors: [
        {
          messageId: 'someImportsAreOnlyTypes',
          line: 2,
          column: 1,
        },
      ],
    },
    {
      code: `
import { A, B, type C } from 'foo';
import type { D } from 'deez';
const foo: A = B();
let bar: C;
let baz: D;
      `,
      output: `
import { type A, B, type C } from 'foo';
import type { D } from 'deez';
const foo: A = B();
let bar: C;
let baz: D;
      `,
      options: [{ prefer: 'type-imports', fixStyle: 'inline-type-imports' }],
      errors: [
        {
          messageId: 'aImportIsOnlyTypes',
          line: 2,
          column: 1,
        },
      ],
    },
<<<<<<< HEAD
    // https://github.com/typescript-eslint/typescript-eslint/issues/7209
    {
      code: `
import 'foo';
import type { Foo, Bar } from 'foo';
@deco
class A {
  constructor(foo: Foo) {}
}
      `,
      output: `
import 'foo';
import { Foo} from 'foo';
import type { Bar } from 'foo';
@deco
class A {
  constructor(foo: Foo) {}
}
      `,
      errors: [{ messageId: 'aImportInDecoMeta', line: 3, column: 1 }],
      parserOptions: withMetaConfigParserOptions,
    },
    {
      code: `
import {} from 'foo';
import type { Foo, Bar } from 'foo';
@deco
class A {
  constructor(foo: Foo) {}
}
      `,
      output: `
import {} from 'foo';
import { Foo} from 'foo';
import type { Bar } from 'foo';
@deco
class A {
  constructor(foo: Foo) {}
}
      `,
      errors: [{ messageId: 'aImportInDecoMeta', line: 3, column: 1 }],
      parserOptions: withMetaConfigParserOptions,
=======
    {
      code: `
import A from 'foo';
export = {} as A;
      `,
      output: `
import type A from 'foo';
export = {} as A;
      `,
      options: [{ prefer: 'type-imports', fixStyle: 'inline-type-imports' }],
      errors: [
        {
          messageId: 'typeOverValue',
          line: 2,
          column: 1,
        },
      ],
    },
    {
      code: `
import { A } from 'foo';
export = {} as A;
      `,
      output: `
import { type A } from 'foo';
export = {} as A;
      `,
      options: [{ prefer: 'type-imports', fixStyle: 'inline-type-imports' }],
      errors: [
        {
          messageId: 'typeOverValue',
          line: 2,
          column: 1,
        },
      ],
>>>>>>> 609a0003
    },
  ],
});<|MERGE_RESOLUTION|>--- conflicted
+++ resolved
@@ -2230,7 +2230,6 @@
         },
       ],
     },
-<<<<<<< HEAD
     // https://github.com/typescript-eslint/typescript-eslint/issues/7209
     {
       code: `
@@ -2273,7 +2272,7 @@
       `,
       errors: [{ messageId: 'aImportInDecoMeta', line: 3, column: 1 }],
       parserOptions: withMetaConfigParserOptions,
-=======
+    },
     {
       code: `
 import A from 'foo';
@@ -2309,7 +2308,6 @@
           column: 1,
         },
       ],
->>>>>>> 609a0003
     },
   ],
 });