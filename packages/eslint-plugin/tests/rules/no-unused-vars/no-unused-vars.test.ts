--- conflicted
+++ resolved
@@ -1168,6 +1168,81 @@
         },
       ],
     },
+    // https://github.com/typescript-eslint/typescript-eslint/issues/2867
+    {
+      code: `
+export namespace Foo {
+  const foo: 1234;
+  export const bar: string;
+  export namespace NS {
+    const baz: 1234;
+  }
+}
+      `,
+      errors: [
+        {
+          column: 9,
+          data: {
+            action: 'defined',
+            additional: '',
+            varName: 'foo',
+          },
+          line: 3,
+          messageId: 'unusedVar',
+        },
+      ],
+      filename: 'foo.d.ts',
+    },
+    {
+      code: `
+export namespace Foo {
+  export import Bar = Something.Bar;
+  const foo: 1234;
+  export const bar: string;
+  export namespace NS {
+    const baz: 1234;
+  }
+}
+      `,
+      errors: [
+        {
+          column: 9,
+          data: {
+            action: 'defined',
+            additional: '',
+            varName: 'foo',
+          },
+          line: 4,
+          messageId: 'unusedVar',
+        },
+      ],
+      filename: 'foo.d.ts',
+    },
+    {
+      code: `
+declare module 'foo' {
+  export import Bar = Something.Bar;
+  const foo: 1234;
+  export const bar: string;
+  export namespace NS {
+    const baz: 1234;
+  }
+}
+      `,
+      errors: [
+        {
+          column: 9,
+          data: {
+            action: 'defined',
+            additional: '',
+            varName: 'foo',
+          },
+          line: 4,
+          messageId: 'unusedVar',
+        },
+      ],
+      filename: 'foo.d.ts',
+    },
   ],
 
   valid: [
@@ -1666,272 +1741,6 @@
 }
     `,
     `
-<<<<<<< HEAD
-const foo = 1;
-export = foo;
-    `,
-    `
-const Foo = 1;
-interface Foo {
-  bar: string;
-}
-export = Foo;
-    `,
-    `
-interface Foo {
-  bar: string;
-}
-export = Foo;
-    `,
-    `
-type Foo = 1;
-export = Foo;
-    `,
-    `
-type Foo = 1;
-export = {} as Foo;
-    `,
-    `
-declare module 'foo' {
-  type Foo = 1;
-  export = Foo;
-}
-    `,
-    `
-namespace Foo {
-  export const foo = 1;
-}
-export namespace Bar {
-  export import TheFoo = Foo;
-}
-    `,
-    // https://github.com/typescript-eslint/typescript-eslint/issues/2867
-    {
-      code: `
-export namespace Foo {
-  const foo: 1234;
-}
-      `,
-      filename: 'foo.d.ts',
-    },
-    {
-      code: `
-export namespace Foo {
-  export import Bar = Something.Bar;
-  const foo: 1234;
-}
-      `,
-      filename: 'foo.d.ts',
-    },
-    {
-      code: `
-declare module 'foo' {
-  export import Bar = Something.Bar;
-  const foo: 1234;
-}
-      `,
-      filename: 'foo.d.ts',
-    },
-  ],
-
-  invalid: [
-    {
-      code: `
-import { ClassDecoratorFactory } from 'decorators';
-export class Foo {}
-      `,
-      errors: [
-        {
-          messageId: 'unusedVar',
-          data: {
-            varName: 'ClassDecoratorFactory',
-            action: 'defined',
-            additional: '',
-          },
-          line: 2,
-          column: 10,
-        },
-      ],
-    },
-    {
-      code: `
-import { Foo, Bar } from 'foo';
-function baz<Foo>(): Foo {}
-baz<Bar>();
-      `,
-      errors: [
-        {
-          messageId: 'unusedVar',
-          data: {
-            varName: 'Foo',
-            action: 'defined',
-            additional: '',
-          },
-          line: 2,
-          column: 10,
-        },
-      ],
-    },
-    {
-      code: `
-import { Nullable } from 'nullable';
-const a: string = 'hello';
-console.log(a);
-      `,
-      errors: [
-        {
-          messageId: 'unusedVar',
-          data: {
-            varName: 'Nullable',
-            action: 'defined',
-            additional: '',
-          },
-          line: 2,
-          column: 10,
-        },
-      ],
-    },
-    {
-      code: `
-import { Nullable } from 'nullable';
-import { SomeOther } from 'other';
-const a: Nullable<string> = 'hello';
-console.log(a);
-      `,
-      errors: [
-        {
-          messageId: 'unusedVar',
-          data: {
-            varName: 'SomeOther',
-            action: 'defined',
-            additional: '',
-          },
-          line: 3,
-          column: 10,
-        },
-      ],
-    },
-
-    {
-      code: `
-import { Nullable } from 'nullable';
-import { Another } from 'some';
-class A {
-  do = (a: Nullable) => {
-    console.log(a);
-  };
-}
-new A();
-      `,
-      errors: [
-        {
-          messageId: 'unusedVar',
-          data: {
-            varName: 'Another',
-            action: 'defined',
-            additional: '',
-          },
-          line: 3,
-          column: 10,
-        },
-      ],
-    },
-    {
-      code: `
-import { Nullable } from 'nullable';
-import { Another } from 'some';
-class A {
-  do(a: Nullable) {
-    console.log(a);
-  }
-}
-new A();
-      `,
-      errors: [
-        {
-          messageId: 'unusedVar',
-          data: {
-            varName: 'Another',
-            action: 'defined',
-            additional: '',
-          },
-          line: 3,
-          column: 10,
-        },
-      ],
-    },
-    {
-      code: `
-import { Nullable } from 'nullable';
-import { Another } from 'some';
-class A {
-  do(): Nullable {
-    return null;
-  }
-}
-new A();
-      `,
-      errors: [
-        {
-          messageId: 'unusedVar',
-          data: {
-            varName: 'Another',
-            action: 'defined',
-            additional: '',
-          },
-          line: 3,
-          column: 10,
-        },
-      ],
-    },
-    {
-      code: `
-import { Nullable } from 'nullable';
-import { Another } from 'some';
-export interface A {
-  do(a: Nullable);
-}
-      `,
-      errors: [
-        {
-          messageId: 'unusedVar',
-          data: {
-            varName: 'Another',
-            action: 'defined',
-            additional: '',
-          },
-          line: 3,
-          column: 10,
-        },
-      ],
-    },
-    {
-      code: `
-import { Nullable } from 'nullable';
-import { Another } from 'some';
-export interface A {
-  other: Nullable;
-}
-      `,
-      errors: [
-        {
-          messageId: 'unusedVar',
-          data: {
-            varName: 'Another',
-            action: 'defined',
-            additional: '',
-          },
-          line: 3,
-          column: 10,
-        },
-      ],
-    },
-    {
-      code: `
-import { Nullable } from 'nullable';
-function foo(a: string) {
-  console.log(a);
-=======
 import webpack from 'webpack';
 export default function webpackLoader(this: webpack.loader.LoaderContext) {}
     `,
@@ -1939,7 +1748,6 @@
 import execa, { Options as ExecaOptions } from 'execa';
 export function foo(options: ExecaOptions): execa {
   options();
->>>>>>> 9e8828b3
 }
     `,
     `
@@ -2593,94 +2401,43 @@
       `,
       options: [{ reportUsedIgnorePattern: true, varsIgnorePattern: '_' }],
     },
-<<<<<<< HEAD
+    `
+const command = (): ParameterDecorator => {
+  return () => {};
+};
+
+export class Foo {
+  bar(@command() command: string) {
+    console.log(command);
+  }
+}
+    `,
     // https://github.com/typescript-eslint/typescript-eslint/issues/2867
     {
       code: `
 export namespace Foo {
   const foo: 1234;
-  export const bar: string;
-  export namespace NS {
-    const baz: 1234;
-  }
 }
       `,
       filename: 'foo.d.ts',
-      errors: [
-        {
-          messageId: 'unusedVar',
-          line: 3,
-          column: 9,
-          data: {
-            varName: 'foo',
-            action: 'defined',
-            additional: '',
-          },
-        },
-      ],
     },
     {
       code: `
 export namespace Foo {
   export import Bar = Something.Bar;
   const foo: 1234;
-  export const bar: string;
-  export namespace NS {
-    const baz: 1234;
-  }
 }
       `,
       filename: 'foo.d.ts',
-      errors: [
-        {
-          messageId: 'unusedVar',
-          line: 4,
-          column: 9,
-          data: {
-            varName: 'foo',
-            action: 'defined',
-            additional: '',
-          },
-        },
-      ],
     },
     {
       code: `
 declare module 'foo' {
   export import Bar = Something.Bar;
   const foo: 1234;
-  export const bar: string;
-  export namespace NS {
-    const baz: 1234;
-  }
 }
       `,
       filename: 'foo.d.ts',
-      errors: [
-        {
-          messageId: 'unusedVar',
-          line: 4,
-          column: 9,
-          data: {
-            varName: 'foo',
-            action: 'defined',
-            additional: '',
-          },
-        },
-      ],
-    },
-=======
-    `
-const command = (): ParameterDecorator => {
-  return () => {};
-};
-
-export class Foo {
-  bar(@command() command: string) {
-    console.log(command);
-  }
-}
-    `,
->>>>>>> 9e8828b3
+    },
   ],
 });