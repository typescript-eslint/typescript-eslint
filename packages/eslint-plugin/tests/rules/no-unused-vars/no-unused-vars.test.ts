--- conflicted
+++ resolved
@@ -1183,79 +1183,6 @@
   }
 }
     `,
-<<<<<<< HEAD
-=======
-    {
-      code: `
-declare namespace A {
-  export interface A {}
-}
-      `,
-      filename: 'foo.d.ts',
-    },
-    {
-      code: `
-declare function A(A: string): string;
-      `,
-      filename: 'foo.d.ts',
-    },
-    // 4.1 template literal types
-    {
-      code: `
-type Color = 'red' | 'blue';
-type Quantity = 'one' | 'two';
-export type SeussFish = \`\${Quantity | Color} fish\`;
-      `,
-    },
-    {
-      code: noFormat`
-type VerticalAlignment = "top" | "middle" | "bottom";
-type HorizontalAlignment = "left" | "center" | "right";
-
-export declare function setAlignment(value: \`\${VerticalAlignment}-\${HorizontalAlignment}\`): void;
-      `,
-    },
-    {
-      code: noFormat`
-type EnthusiasticGreeting<T extends string> = \`\${Uppercase<T>} - \${Lowercase<T>} - \${Capitalize<T>} - \${Uncapitalize<T>}\`;
-export type HELLO = EnthusiasticGreeting<"heLLo">;
-      `,
-    },
-    // https://github.com/typescript-eslint/typescript-eslint/issues/2714
-    {
-      code: `
-interface IItem {
-  title: string;
-  url: string;
-  children?: IItem[];
-}
-      `,
-      // unreported because it's in a decl file, even though it's only self-referenced
-      filename: 'foo.d.ts',
-    },
-    // https://github.com/typescript-eslint/typescript-eslint/issues/2648
-    {
-      code: `
-namespace _Foo {
-  export const bar = 1;
-  export const baz = Foo.bar;
-}
-      `,
-      // ignored by pattern, even though it's only self-referenced
-      options: [{ varsIgnorePattern: '^_' }],
-    },
-    {
-      code: `
-interface _Foo {
-  a: string;
-  b: Foo;
-}
-      `,
-      // ignored by pattern, even though it's only self-referenced
-      options: [{ varsIgnorePattern: '^_' }],
-    },
-    // https://github.com/typescript-eslint/typescript-eslint/issues/2844
->>>>>>> f8982489
     `
 import { ParameterDecorator } from 'decorators';
 export class Foo {
@@ -2147,7 +2074,7 @@
     },
     // 4.1 template literal types
     {
-      code: noFormat`
+      code: `
 type Color = 'red' | 'blue';
 type Quantity = 'one' | 'two';
 export type SeussFish = \`\${Quantity | Color} fish\`;
