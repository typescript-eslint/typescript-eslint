--- conflicted
+++ resolved
@@ -24,8 +24,6 @@
 // valid because extending multiple interfaces can be used instead of a union type
 interface Baz extends Foo, Bar {}
         `,
-<<<<<<< HEAD
-=======
     {
       code: `
 interface Foo {
@@ -34,9 +32,8 @@
 
 interface Bar extends Foo {}
         `,
-      options: [{ allowSingleExtends: true }]
-    }
->>>>>>> 14646964
+      options: [{ allowSingleExtends: true }],
+    },
   ],
   invalid: [
     {
