<<<<<<< HEAD
import { AST_NODE_TYPES } from '@typescript-eslint/utils';
=======
import { RuleTester } from '@typescript-eslint/rule-tester';
>>>>>>> 1a71f6e3

import rule from '../../src/rules/consistent-return';
import { createRuleTesterWithTypes } from '../RuleTester';

const ruleTester = createRuleTesterWithTypes();

ruleTester.run('consistent-return', rule, {
  valid: [
    // base rule
    `
      function foo() {
        return;
      }
    `,
    `
      const foo = (flag: boolean) => {
        if (flag) return true;
        return false;
      };
    `,
    `
      class A {
        foo() {
          if (a) return true;
          return false;
        }
      }
    `,
    {
      code: `
        const foo = (flag: boolean) => {
          if (flag) return;
          else return undefined;
        };
      `,
      options: [{ treatUndefinedAsUnspecified: true }],
    },
    // void
    `
      declare function bar(): void;
      function foo(flag: boolean): void {
        if (flag) {
          return bar();
        }
        return;
      }
    `,
    `
      declare function bar(): void;
      const foo = (flag: boolean): void => {
        if (flag) {
          return;
        }
        return bar();
      };
    `,
    `
      function foo(flag?: boolean): number | void {
        if (flag) {
          return 42;
        }
        return;
      }
    `,
    `
      function foo(): boolean;
      function foo(flag: boolean): void;
      function foo(flag?: boolean): boolean | void {
        if (flag) {
          return;
        }
        return true;
      }
    `,
    `
      class Foo {
        baz(): void {}
        bar(flag: boolean): void {
          if (flag) return baz();
          return;
        }
      }
    `,
    `
      declare function bar(): void;
      function foo(flag: boolean): void {
        function fn(): string {
          return '1';
        }
        if (flag) {
          return bar();
        }
        return;
      }
    `,
    `
      class Foo {
        foo(flag: boolean): void {
          const bar = (): void => {
            if (flag) return;
            return this.foo();
          };
          if (flag) {
            return this.bar();
          }
          return;
        }
      }
    `,
    // async
    `
      declare function bar(): void;
      async function foo(flag?: boolean): Promise<void> {
        if (flag) {
          return bar();
        }
        return;
      }
    `,
    `
      declare function bar(): Promise<void>;
      async function foo(flag?: boolean): Promise<ReturnType<typeof bar>> {
        if (flag) {
          return bar();
        }
        return;
      }
    `,
    `
      async function foo(flag?: boolean): Promise<Promise<void | undefined>> {
        if (flag) {
          return undefined;
        }
        return;
      }
    `,
    `
      type PromiseVoidNumber = Promise<void | number>;
      async function foo(flag?: boolean): PromiseVoidNumber {
        if (flag) {
          return 42;
        }
        return;
      }
    `,
    `
      class Foo {
        baz(): void {}
        async bar(flag: boolean): Promise<void> {
          if (flag) return baz();
          return;
        }
      }
    `,
    {
      code: `
        declare const undef: undefined;
        function foo(flag: boolean) {
          if (flag) {
            return undef;
          }
          return 'foo';
        }
      `,
      options: [
        {
          treatUndefinedAsUnspecified: false,
        },
      ],
    },
    {
      code: `
        function foo(flag: boolean): undefined {
          if (flag) {
            return undefined;
          }
          return;
        }
      `,
      options: [
        {
          treatUndefinedAsUnspecified: true,
        },
      ],
    },
    {
      code: `
        declare const undef: undefined;
        function foo(flag: boolean): undefined {
          if (flag) {
            return undef;
          }
          return;
        }
      `,
      options: [
        {
          treatUndefinedAsUnspecified: true,
        },
      ],
    },
  ],
  invalid: [
    {
      code: `
        function foo(flag: boolean): any {
          if (flag) return true;
          else return;
        }
      `,
      errors: [
        {
          column: 16,
          data: { name: "Function 'foo'" },
          endColumn: 23,
          endLine: 4,
          line: 4,
          messageId: 'missingReturnValue',
        },
      ],
    },
    {
      code: `
        function bar(): undefined {}
        function foo(flag: boolean): undefined {
          if (flag) return bar();
          return;
        }
      `,
      errors: [
        {
          column: 11,
          data: { name: "Function 'foo'" },
          endColumn: 18,
          endLine: 5,
          line: 5,
          messageId: 'missingReturnValue',
        },
      ],
    },
    {
      code: `
        declare function foo(): void;
        function bar(flag: boolean): undefined {
          function baz(): undefined {
            if (flag) return;
            return undefined;
          }
          if (flag) return baz();
          return;
        }
      `,
      errors: [
        {
          column: 13,
          data: { name: "Function 'baz'" },
          endColumn: 30,
          endLine: 6,
          line: 6,
          messageId: 'unexpectedReturnValue',
        },
        {
          column: 11,
          data: { name: "Function 'bar'" },
          endColumn: 18,
          endLine: 9,
          line: 9,
          messageId: 'missingReturnValue',
        },
      ],
    },
    {
      code: `
        function foo(flag: boolean): Promise<void> {
          if (flag) return Promise.resolve(void 0);
          else return;
        }
      `,
      errors: [
        {
          column: 16,
          data: { name: "Function 'foo'" },
          endColumn: 23,
          endLine: 4,
          line: 4,
          messageId: 'missingReturnValue',
        },
      ],
    },
    {
      code: `
        async function foo(flag: boolean): Promise<string> {
          if (flag) return;
          else return 'value';
        }
      `,
      errors: [
        {
          column: 16,
          data: { name: "Async function 'foo'" },
          endColumn: 31,
          endLine: 4,
          line: 4,
          messageId: 'unexpectedReturnValue',
        },
      ],
    },
    {
      code: `
        async function foo(flag: boolean): Promise<string | undefined> {
          if (flag) return 'value';
          else return;
        }
      `,
      errors: [
        {
          column: 16,
          data: { name: "Async function 'foo'" },
          endColumn: 23,
          endLine: 4,
          line: 4,
          messageId: 'missingReturnValue',
        },
      ],
    },
    {
      code: `
        async function foo(flag: boolean) {
          if (flag) return;
          return 1;
        }
      `,
      errors: [
        {
          column: 11,
          data: { name: "Async function 'foo'" },
          endColumn: 20,
          endLine: 4,
          line: 4,
          messageId: 'unexpectedReturnValue',
        },
      ],
    },
    {
      code: `
        function foo(flag: boolean): Promise<string | undefined> {
          if (flag) return;
          else return 'value';
        }
      `,
      errors: [
        {
          column: 16,
          data: { name: "Function 'foo'" },
          endColumn: 31,
          endLine: 4,
          line: 4,
          messageId: 'unexpectedReturnValue',
        },
      ],
    },
    {
      code: `
        declare function bar(): Promise<void>;
        function foo(flag?: boolean): Promise<void> {
          if (flag) {
            return bar();
          }
          return;
        }
      `,
      errors: [
        {
          column: 11,
          data: { name: "Function 'foo'" },
          endColumn: 18,
          endLine: 7,
          line: 7,
          messageId: 'missingReturnValue',
        },
      ],
    },
    {
      code: `
        function foo(flag: boolean): undefined | boolean {
          if (flag) {
            return undefined;
          }
          return true;
        }
      `,
      errors: [
        {
          column: 11,
          data: { name: "Function 'foo'" },
          endColumn: 23,
          endLine: 6,
          line: 6,
          messageId: 'unexpectedReturnValue',
        },
      ],
      options: [
        {
          treatUndefinedAsUnspecified: true,
        },
      ],
    },
    {
      code: `
        declare const undefOrNum: undefined | number;
        function foo(flag: boolean) {
          if (flag) {
            return;
          }
          return undefOrNum;
        }
      `,
      errors: [
        {
          column: 11,
          data: { name: "Function 'foo'" },
          endColumn: 29,
          endLine: 7,
          line: 7,
          messageId: 'unexpectedReturnValue',
        },
      ],
      options: [
        {
          treatUndefinedAsUnspecified: true,
        },
      ],
    },
  ],
});<|MERGE_RESOLUTION|>--- conflicted
+++ resolved
@@ -1,9 +1,3 @@
-<<<<<<< HEAD
-import { AST_NODE_TYPES } from '@typescript-eslint/utils';
-=======
-import { RuleTester } from '@typescript-eslint/rule-tester';
->>>>>>> 1a71f6e3
-
 import rule from '../../src/rules/consistent-return';
 import { createRuleTesterWithTypes } from '../RuleTester';
 
