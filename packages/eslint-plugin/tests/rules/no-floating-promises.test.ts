import { RuleTester } from '@typescript-eslint/rule-tester';

import rule from '../../src/rules/no-floating-promises';
import { getFixturesRootDir } from '../RuleTester';

const rootDir = getFixturesRootDir();

const ruleTester = new RuleTester({
  parserOptions: {
    ecmaVersion: 2018,
    tsconfigRootDir: rootDir,
    project: './tsconfig.json',
  },
  parser: '@typescript-eslint/parser',
});

ruleTester.run('no-floating-promises', rule, {
  valid: [
    `
async function test() {
  await Promise.resolve('value');
  Promise.resolve('value').then(
    () => {},
    () => {},
  );
  Promise.resolve('value')
    .then(() => {})
    .catch(() => {});
  Promise.resolve('value')
    .then(() => {})
    .catch(() => {})
    .finally(() => {});
  Promise.resolve('value').catch(() => {});
  return Promise.resolve('value');
}
    `,
    {
      options: [{ ignoreVoid: true }],
      code: `
async function test() {
  void Promise.resolve('value');
}
      `,
    },
    `
async function test() {
  await Promise.reject(new Error('message'));
  Promise.reject(new Error('message')).then(
    () => {},
    () => {},
  );
  Promise.reject(new Error('message'))
    .then(() => {})
    .catch(() => {});
  Promise.reject(new Error('message'))
    .then(() => {})
    .catch(() => {})
    .finally(() => {});
  Promise.reject(new Error('message')).catch(() => {});
  return Promise.reject(new Error('message'));
}
    `,
    `
async function test() {
  await (async () => true)();
  (async () => true)().then(
    () => {},
    () => {},
  );
  (async () => true)()
    .then(() => {})
    .catch(() => {});
  (async () => true)()
    .then(() => {})
    .catch(() => {})
    .finally(() => {});
  (async () => true)().catch(() => {});
  return (async () => true)();
}
    `,
    `
async function test() {
  async function returnsPromise() {}
  await returnsPromise();
  returnsPromise().then(
    () => {},
    () => {},
  );
  returnsPromise()
    .then(() => {})
    .catch(() => {});
  returnsPromise()
    .then(() => {})
    .catch(() => {})
    .finally(() => {});
  returnsPromise().catch(() => {});
  return returnsPromise();
}
    `,
    `
async function test() {
  const x = Promise.resolve();
  const y = x.then(() => {});
  y.catch(() => {});
}
    `,
    `
async function test() {
  Math.random() > 0.5 ? Promise.resolve().catch(() => {}) : null;
}
    `,
    `
async function test() {
  Promise.resolve().catch(() => {}), 123;
  123,
    Promise.resolve().then(
      () => {},
      () => {},
    );
  123,
    Promise.resolve().then(
      () => {},
      () => {},
    ),
    123;
}
    `,
    `
async function test() {
  void Promise.resolve().catch(() => {});
}
    `,
    `
async function test() {
  Promise.resolve().catch(() => {}) ||
    Promise.resolve().then(
      () => {},
      () => {},
    );
}
    `,
    `
async function test() {
  declare const promiseValue: Promise<number>;

  await promiseValue;
  promiseValue.then(
    () => {},
    () => {},
  );
  promiseValue.then(() => {}).catch(() => {});
  promiseValue
    .then(() => {})
    .catch(() => {})
    .finally(() => {});
  promiseValue.catch(() => {});
  return promiseValue;
}
    `,
    `
async function test() {
  declare const promiseUnion: Promise<number> | number;

  await promiseUnion;
  promiseUnion.then(
    () => {},
    () => {},
  );
  promiseUnion.then(() => {}).catch(() => {});
  promiseUnion
    .then(() => {})
    .catch(() => {})
    .finally(() => {});
  promiseUnion.catch(() => {});
  promiseValue.finally(() => {});
  return promiseUnion;
}
    `,
    `
async function test() {
  declare const promiseIntersection: Promise<number> & number;

  await promiseIntersection;
  promiseIntersection.then(
    () => {},
    () => {},
  );
  promiseIntersection.then(() => {}).catch(() => {});
  promiseIntersection.catch(() => {});
  return promiseIntersection;
}
    `,
    `
async function test() {
  class CanThen extends Promise<number> {}
  const canThen: CanThen = Foo.resolve(2);

  await canThen;
  canThen.then(
    () => {},
    () => {},
  );
  canThen.then(() => {}).catch(() => {});
  canThen
    .then(() => {})
    .catch(() => {})
    .finally(() => {});
  canThen.catch(() => {});
  return canThen;
}
    `,
    `
async function test() {
  await (Math.random() > 0.5 ? numberPromise : 0);
  await (Math.random() > 0.5 ? foo : 0);
  await (Math.random() > 0.5 ? bar : 0);

  declare const intersectionPromise: Promise<number> & number;
  await intersectionPromise;
}
    `,
    `
async function test() {
  class Thenable {
    then(callback: () => void): Thenable {
      return new Thenable();
    }
  }
  const thenable = new Thenable();

  await thenable;
  thenable;
  thenable.then(() => {});
  return thenable;
}
    `,
    `
async function test() {
  class NonFunctionParamThenable {
    then(param: string, param2: number): NonFunctionParamThenable {
      return new NonFunctionParamThenable();
    }
  }
  const thenable = new NonFunctionParamThenable();

  await thenable;
  thenable;
  thenable.then('abc', 'def');
  return thenable;
}
    `,
    `
async function test() {
  class NonFunctionThenable {
    then: number;
  }
  const thenable = new NonFunctionThenable();

  thenable;
  thenable.then;
  return thenable;
}
    `,
    `
async function test() {
  class CatchableThenable {
    then(callback: () => void, callback: () => void): CatchableThenable {
      return new CatchableThenable();
    }
  }
  const thenable = new CatchableThenable();

  await thenable;
  return thenable;
}
    `,
    `
// https://github.com/DefinitelyTyped/DefinitelyTyped/blob/master/types/promise-polyfill/index.d.ts
// Type definitions for promise-polyfill 6.0
// Project: https://github.com/taylorhakes/promise-polyfill
// Definitions by: Steve Jenkins <https://github.com/skysteve>
//                 Daniel Cassidy <https://github.com/djcsdy>
// Definitions: https://github.com/DefinitelyTyped/DefinitelyTyped

interface PromisePolyfillConstructor extends PromiseConstructor {
  _immediateFn?: (handler: (() => void) | string) => void;
}

declare const PromisePolyfill: PromisePolyfillConstructor;

async function test() {
  const promise = new PromisePolyfill(() => {});

  await promise;
  promise.then(
    () => {},
    () => {},
  );
  promise.then(() => {}).catch(() => {});
  promise
    .then(() => {})
    .catch(() => {})
    .finally(() => {});
  promise.catch(() => {});
  return promise;
}
    `,

    // optional chaining
    `
async function test() {
  declare const returnsPromise: () => Promise<void> | null;
  await returnsPromise?.();
  returnsPromise()?.then(
    () => {},
    () => {},
  );
  returnsPromise()
    ?.then(() => {})
    ?.catch(() => {});
  returnsPromise()?.catch(() => {});
  return returnsPromise();
}
    `,
    `
const doSomething = async (
  obj1: { a?: { b?: { c?: () => Promise<void> } } },
  obj2: { a?: { b?: { c: () => Promise<void> } } },
  obj3: { a?: { b: { c?: () => Promise<void> } } },
  obj4: { a: { b: { c?: () => Promise<void> } } },
  obj5: { a?: () => { b?: { c?: () => Promise<void> } } },
  obj6?: { a: { b: { c?: () => Promise<void> } } },
  callback?: () => Promise<void>,
): Promise<void> => {
  await obj1.a?.b?.c?.();
  await obj2.a?.b?.c();
  await obj3.a?.b.c?.();
  await obj4.a.b.c?.();
  await obj5.a?.().b?.c?.();
  await obj6?.a.b.c?.();

  return callback?.();
};

void doSomething();
    `,
    // ignoreIIFE
    {
      code: `
        (async () => {
          await something();
        })();
      `,
      options: [{ ignoreIIFE: true }],
    },
    {
      code: `
        (async () => {
          something();
        })();
      `,
      options: [{ ignoreIIFE: true }],
    },
    {
      code: '(async function foo() {})();',
      options: [{ ignoreIIFE: true }],
    },
    {
      code: `
        function foo() {
          (async function bar() {})();
        }
      `,
      options: [{ ignoreIIFE: true }],
    },
    {
      code: `
        const foo = () =>
          new Promise(res => {
            (async function () {
              await res(1);
            })();
          });
      `,
      options: [{ ignoreIIFE: true }],
    },
    {
      code: `
        (async function () {
          await res(1);
        })();
      `,
      options: [{ ignoreIIFE: true }],
    },
    {
      code: `
async function foo() {
  const myPromise = async () => void 0;
  const condition = true;
  void (condition && myPromise());
}
      `,
    },
    {
      code: `
async function foo() {
  const myPromise = async () => void 0;
  const condition = true;
  await (condition && myPromise());
}
      `,
      options: [{ ignoreVoid: false }],
    },
    {
      code: `
async function foo() {
  const myPromise = async () => void 0;
  const condition = true;
  condition && void myPromise();
}
      `,
    },
    {
      code: `
async function foo() {
  const myPromise = async () => void 0;
  const condition = true;
  condition && (await myPromise());
}
      `,
      options: [{ ignoreVoid: false }],
    },
    {
      code: `
async function foo() {
  const myPromise = async () => void 0;
  let condition = false;
  condition && myPromise();
  condition = true;
  condition || myPromise();
  condition ?? myPromise();
}
      `,
      options: [{ ignoreVoid: false }],
    },
    {
      code: `
declare const definitelyCallable: () => void;
Promise.reject().catch(definitelyCallable);
      `,
      options: [{ ignoreVoid: false }],
    },
    {
      code: `
Promise.reject()
  .catch(() => {})
  .finally(() => {});
      `,
    },
    {
      code: `
Promise.reject()
  .catch(() => {})
  .finally(() => {})
  .finally(() => {});
      `,
      options: [{ ignoreVoid: false }],
    },
    {
      code: `
Promise.reject()
  .catch(() => {})
  .finally(() => {})
  .finally(() => {})
  .finally(() => {});
      `,
    },
    {
      code: `
await Promise.all([Promise.resolve(), Promise.resolve()]);
      `,
    },
    {
      code: `
declare const promiseArray: Array<Promise<unknown>>;
void promiseArray;
      `,
    },
    {
      // Expressions aren't checked by this rule, so this just becomes an array
      // of number | undefined, which is fine regardless of the ignoreVoid setting.
      code: `
[1, 2, void Promise.reject(), 3];
      `,
      options: [{ ignoreVoid: false }],
    },
    {
      code: `
['I', 'am', 'just', 'an', 'array'];
      `,
    },
    {
      code: `
interface SafeThenable<T> {
  then<TResult1 = T, TResult2 = never>(
    onfulfilled?:
      | ((value: T) => TResult1 | SafeThenable<TResult1>)
      | undefined
      | null,
    onrejected?:
      | ((reason: any) => TResult2 | SafeThenable<TResult2>)
      | undefined
      | null,
  ): SafeThenable<TResult1 | TResult2>;
}
let promise: SafeThenable<number> = Promise.resolve(5);
0, promise;
      `,
      options: [
        {
          allowForKnownSafePromises: [{ from: 'file', name: 'SafeThenable' }],
        },
      ],
    },
    {
      code: `
interface SafeThenable<T> {
  then<TResult1 = T, TResult2 = never>(
    onfulfilled?:
      | ((value: T) => TResult1 | SafeThenable<TResult1>)
      | undefined
      | null,
    onrejected?:
      | ((reason: any) => TResult2 | SafeThenable<TResult2>)
      | undefined
      | null,
  ): SafeThenable<TResult1 | TResult2>;
}
let promise: SafeThenable<number> = Promise.resolve(5);
0 ? promise : 3;
      `,
      options: [
        {
          allowForKnownSafePromises: [{ from: 'file', name: 'SafeThenable' }],
        },
      ],
    },
    {
      code: `
class SafePromise<T> extends Promise<T> {}
let promise: { a: SafePromise<number> } = { a: Promise.resolve(5) };
promise.a;
      `,
      options: [
        { allowForKnownSafePromises: [{ from: 'file', name: 'SafePromise' }] },
      ],
    },
    {
      code: `
class SafePromise<T> extends Promise<T> {}
let promise: SafePromise<number> = Promise.resolve(5);
promise;
      `,
      options: [
        { allowForKnownSafePromises: [{ from: 'file', name: 'SafePromise' }] },
      ],
    },
    {
      code: `
type Foo = Promise<number> & { hey?: string };
let promise: Foo = Promise.resolve(5);
0 || promise;
      `,
      options: [{ allowForKnownSafePromises: [{ from: 'file', name: 'Foo' }] }],
    },
    {
      code: `
type Foo = Promise<number> & { hey?: string };
let promise: Foo = Promise.resolve(5);
promise.finally();
      `,
      options: [{ allowForKnownSafePromises: [{ from: 'file', name: 'Foo' }] }],
    },
    {
      code: `
interface SafeThenable<T> {
  then<TResult1 = T, TResult2 = never>(
    onfulfilled?:
      | ((value: T) => TResult1 | SafeThenable<TResult1>)
      | undefined
      | null,
    onrejected?:
      | ((reason: any) => TResult2 | SafeThenable<TResult2>)
      | undefined
      | null,
  ): SafeThenable<TResult1 | TResult2>;
}
let promise: () => SafeThenable<number> = () => Promise.resolve(5);
0, promise();
      `,
      options: [
        {
          allowForKnownSafePromises: [{ from: 'file', name: 'SafeThenable' }],
        },
      ],
    },
    {
      code: `
interface SafeThenable<T> {
  then<TResult1 = T, TResult2 = never>(
    onfulfilled?:
      | ((value: T) => TResult1 | SafeThenable<TResult1>)
      | undefined
      | null,
    onrejected?:
      | ((reason: any) => TResult2 | SafeThenable<TResult2>)
      | undefined
      | null,
  ): SafeThenable<TResult1 | TResult2>;
}
let promise: () => SafeThenable<number> = () => Promise.resolve(5);
0 ? promise() : 3;
      `,
      options: [
        {
          allowForKnownSafePromises: [{ from: 'file', name: 'SafeThenable' }],
        },
      ],
    },
    {
      code: `
type Foo = Promise<number> & { hey?: string };
let promise: () => Foo = () => Promise.resolve(5);
promise();
      `,
      options: [{ allowForKnownSafePromises: [{ from: 'file', name: 'Foo' }] }],
    },
    {
      code: `
type Foo = Promise<number> & { hey?: string };
let promise: () => Foo = async () => 5;
promise().finally();
      `,
      options: [{ allowForKnownSafePromises: [{ from: 'file', name: 'Foo' }] }],
    },
    {
      code: `
class SafePromise<T> extends Promise<T> {}
let promise: () => SafePromise<number> = async () => 5;
0 || promise();
      `,
      options: [
        { allowForKnownSafePromises: [{ from: 'file', name: 'SafePromise' }] },
      ],
    },
    {
      code: `
class SafePromise<T> extends Promise<T> {}
let promise: () => SafePromise<number> = async () => 5;
null ?? promise();
      `,
      options: [
        { allowForKnownSafePromises: [{ from: 'file', name: 'SafePromise' }] },
      ],
    },
    {
      code: `
let promise: () => PromiseLike<number> = () => Promise.resolve(5);
promise();
      `,
      options: [
        { allowForKnownSafePromises: [{ from: 'lib', name: 'PromiseLike' }] },
      ],
    },
    {
      code: `
type Foo<T> = Promise<T> & { hey?: string };
declare const arrayOrPromiseTuple: Foo<unknown>[];
arrayOrPromiseTuple;
      `,
      options: [{ allowForKnownSafePromises: [{ from: 'file', name: 'Foo' }] }],
    },
    {
      code: `
type Foo<T> = Promise<T> & { hey?: string };
declare const arrayOrPromiseTuple: [Foo<unknown>, 5];
arrayOrPromiseTuple;
      `,
      options: [{ allowForKnownSafePromises: [{ from: 'file', name: 'Foo' }] }],
    },
    {
      code: `
type SafePromise = Promise<number> & { __linterBrands?: string };
declare const myTag: (strings: TemplateStringsArray) => SafePromise;
myTag\`abc\`;
      `,
      options: [
        { allowForKnownSafePromises: [{ from: 'file', name: 'SafePromise' }] },
      ],
    },
    {
      code: `
        declare function it(...args: unknown[]): Promise<void>;

        it('...', () => {});
      `,
      options: [
        {
          allowForKnownSafeCalls: [
            {
              from: 'file',
              name: 'it',
              // https://github.com/typescript-eslint/typescript-eslint/pull/9234/files#r1626465054
              path: process.env.TYPESCRIPT_ESLINT_PROJECT_SERVICE
                ? 'file.ts'
                : 'tests/fixtures/file.ts',
            },
          ],
        },
      ],
    },
    {
      code: `
declare const myTag: (strings: TemplateStringsArray) => Promise<void>;
myTag\`abc\`.catch(() => {});
      `,
    },
    {
      code: `
declare const myTag: (strings: TemplateStringsArray) => string;
myTag\`abc\`;
      `,
    },
    {
      code: `
interface SafeThenable<T> {
  then<TResult1 = T, TResult2 = never>(
    onfulfilled?:
      | ((value: T) => TResult1 | SafeThenable<TResult1>)
      | undefined
      | null,
    onrejected?:
      | ((reason: any) => TResult2 | SafeThenable<TResult2>)
      | undefined
      | null,
  ): SafeThenable<TResult1 | TResult2>;
}
let promise: () => SafeThenable<number> = () => Promise.resolve(5);
promise().then(() => {});
      `,
      options: [
        {
          allowForKnownSafePromises: [{ from: 'file', name: 'SafeThenable' }],
        },
      ],
    },
    {
      code: `
interface SafePromise<T> extends Promise<T> {
  brand: 'safe';
}

declare const createSafePromise: () => SafePromise<string>;
createSafePromise();
      `,
      options: [
        {
          allowForKnownSafePromises: [{ from: 'file', name: 'SafePromise' }],
          checkThenables: true,
        },
      ],
    },
    {
      code: `
declare const createPromise: () => PromiseLike<number>;
createPromise();
      `,
      options: [{ checkThenables: false }],
    },
    {
      code: `
interface MyThenable {
  then(onFulfilled: () => void, onRejected: () => void): MyThenable;
}

declare function createMyThenable(): MyThenable;

createMyThenable();
      `,
      options: [{ checkThenables: false }],
    },
  ],

  invalid: [
    {
      code: `
async function test() {
  Promise.resolve('value');
  Promise.resolve('value').then(() => {});
  Promise.resolve('value').catch();
  Promise.resolve('value').finally();
}
      `,
      errors: [
        {
          line: 3,
          messageId: 'floatingVoid',
          suggestions: [
            {
              messageId: 'floatingFixVoid',
              output: `
async function test() {
  void Promise.resolve('value');
  Promise.resolve('value').then(() => {});
  Promise.resolve('value').catch();
  Promise.resolve('value').finally();
}
      `,
            },
          ],
        },
        {
          line: 4,
          messageId: 'floatingVoid',
          suggestions: [
            {
              messageId: 'floatingFixVoid',
              output: `
async function test() {
  Promise.resolve('value');
  void Promise.resolve('value').then(() => {});
  Promise.resolve('value').catch();
  Promise.resolve('value').finally();
}
      `,
            },
          ],
        },
        {
          line: 5,
          messageId: 'floatingVoid',
          suggestions: [
            {
              messageId: 'floatingFixVoid',
              output: `
async function test() {
  Promise.resolve('value');
  Promise.resolve('value').then(() => {});
  void Promise.resolve('value').catch();
  Promise.resolve('value').finally();
}
      `,
            },
          ],
        },
        {
          line: 6,
          messageId: 'floatingVoid',
          suggestions: [
            {
              messageId: 'floatingFixVoid',
              output: `
async function test() {
  Promise.resolve('value');
  Promise.resolve('value').then(() => {});
  Promise.resolve('value').catch();
  void Promise.resolve('value').finally();
}
      `,
            },
          ],
        },
      ],
    },
    {
      code: `
const doSomething = async (
  obj1: { a?: { b?: { c?: () => Promise<void> } } },
  obj2: { a?: { b?: { c: () => Promise<void> } } },
  obj3: { a?: { b: { c?: () => Promise<void> } } },
  obj4: { a: { b: { c?: () => Promise<void> } } },
  obj5: { a?: () => { b?: { c?: () => Promise<void> } } },
  obj6?: { a: { b: { c?: () => Promise<void> } } },
  callback?: () => Promise<void>,
): Promise<void> => {
  obj1.a?.b?.c?.();
  obj2.a?.b?.c();
  obj3.a?.b.c?.();
  obj4.a.b.c?.();
  obj5.a?.().b?.c?.();
  obj6?.a.b.c?.();

  callback?.();
};

doSomething();
      `,
      errors: [
        {
          line: 11,
          messageId: 'floatingVoid',
          suggestions: [
            {
              messageId: 'floatingFixVoid',
              output: `
const doSomething = async (
  obj1: { a?: { b?: { c?: () => Promise<void> } } },
  obj2: { a?: { b?: { c: () => Promise<void> } } },
  obj3: { a?: { b: { c?: () => Promise<void> } } },
  obj4: { a: { b: { c?: () => Promise<void> } } },
  obj5: { a?: () => { b?: { c?: () => Promise<void> } } },
  obj6?: { a: { b: { c?: () => Promise<void> } } },
  callback?: () => Promise<void>,
): Promise<void> => {
  void obj1.a?.b?.c?.();
  obj2.a?.b?.c();
  obj3.a?.b.c?.();
  obj4.a.b.c?.();
  obj5.a?.().b?.c?.();
  obj6?.a.b.c?.();

  callback?.();
};

doSomething();
      `,
            },
          ],
        },
        {
          line: 12,
          messageId: 'floatingVoid',
          suggestions: [
            {
              messageId: 'floatingFixVoid',
              output: `
const doSomething = async (
  obj1: { a?: { b?: { c?: () => Promise<void> } } },
  obj2: { a?: { b?: { c: () => Promise<void> } } },
  obj3: { a?: { b: { c?: () => Promise<void> } } },
  obj4: { a: { b: { c?: () => Promise<void> } } },
  obj5: { a?: () => { b?: { c?: () => Promise<void> } } },
  obj6?: { a: { b: { c?: () => Promise<void> } } },
  callback?: () => Promise<void>,
): Promise<void> => {
  obj1.a?.b?.c?.();
  void obj2.a?.b?.c();
  obj3.a?.b.c?.();
  obj4.a.b.c?.();
  obj5.a?.().b?.c?.();
  obj6?.a.b.c?.();

  callback?.();
};

doSomething();
      `,
            },
          ],
        },
        {
          line: 13,
          messageId: 'floatingVoid',
          suggestions: [
            {
              messageId: 'floatingFixVoid',
              output: `
const doSomething = async (
  obj1: { a?: { b?: { c?: () => Promise<void> } } },
  obj2: { a?: { b?: { c: () => Promise<void> } } },
  obj3: { a?: { b: { c?: () => Promise<void> } } },
  obj4: { a: { b: { c?: () => Promise<void> } } },
  obj5: { a?: () => { b?: { c?: () => Promise<void> } } },
  obj6?: { a: { b: { c?: () => Promise<void> } } },
  callback?: () => Promise<void>,
): Promise<void> => {
  obj1.a?.b?.c?.();
  obj2.a?.b?.c();
  void obj3.a?.b.c?.();
  obj4.a.b.c?.();
  obj5.a?.().b?.c?.();
  obj6?.a.b.c?.();

  callback?.();
};

doSomething();
      `,
            },
          ],
        },
        {
          line: 14,
          messageId: 'floatingVoid',
          suggestions: [
            {
              messageId: 'floatingFixVoid',
              output: `
const doSomething = async (
  obj1: { a?: { b?: { c?: () => Promise<void> } } },
  obj2: { a?: { b?: { c: () => Promise<void> } } },
  obj3: { a?: { b: { c?: () => Promise<void> } } },
  obj4: { a: { b: { c?: () => Promise<void> } } },
  obj5: { a?: () => { b?: { c?: () => Promise<void> } } },
  obj6?: { a: { b: { c?: () => Promise<void> } } },
  callback?: () => Promise<void>,
): Promise<void> => {
  obj1.a?.b?.c?.();
  obj2.a?.b?.c();
  obj3.a?.b.c?.();
  void obj4.a.b.c?.();
  obj5.a?.().b?.c?.();
  obj6?.a.b.c?.();

  callback?.();
};

doSomething();
      `,
            },
          ],
        },
        {
          line: 15,
          messageId: 'floatingVoid',
          suggestions: [
            {
              messageId: 'floatingFixVoid',
              output: `
const doSomething = async (
  obj1: { a?: { b?: { c?: () => Promise<void> } } },
  obj2: { a?: { b?: { c: () => Promise<void> } } },
  obj3: { a?: { b: { c?: () => Promise<void> } } },
  obj4: { a: { b: { c?: () => Promise<void> } } },
  obj5: { a?: () => { b?: { c?: () => Promise<void> } } },
  obj6?: { a: { b: { c?: () => Promise<void> } } },
  callback?: () => Promise<void>,
): Promise<void> => {
  obj1.a?.b?.c?.();
  obj2.a?.b?.c();
  obj3.a?.b.c?.();
  obj4.a.b.c?.();
  void obj5.a?.().b?.c?.();
  obj6?.a.b.c?.();

  callback?.();
};

doSomething();
      `,
            },
          ],
        },
        {
          line: 16,
          messageId: 'floatingVoid',
          suggestions: [
            {
              messageId: 'floatingFixVoid',
              output: `
const doSomething = async (
  obj1: { a?: { b?: { c?: () => Promise<void> } } },
  obj2: { a?: { b?: { c: () => Promise<void> } } },
  obj3: { a?: { b: { c?: () => Promise<void> } } },
  obj4: { a: { b: { c?: () => Promise<void> } } },
  obj5: { a?: () => { b?: { c?: () => Promise<void> } } },
  obj6?: { a: { b: { c?: () => Promise<void> } } },
  callback?: () => Promise<void>,
): Promise<void> => {
  obj1.a?.b?.c?.();
  obj2.a?.b?.c();
  obj3.a?.b.c?.();
  obj4.a.b.c?.();
  obj5.a?.().b?.c?.();
  void obj6?.a.b.c?.();

  callback?.();
};

doSomething();
      `,
            },
          ],
        },
        {
          line: 18,
          messageId: 'floatingVoid',
          suggestions: [
            {
              messageId: 'floatingFixVoid',
              output: `
const doSomething = async (
  obj1: { a?: { b?: { c?: () => Promise<void> } } },
  obj2: { a?: { b?: { c: () => Promise<void> } } },
  obj3: { a?: { b: { c?: () => Promise<void> } } },
  obj4: { a: { b: { c?: () => Promise<void> } } },
  obj5: { a?: () => { b?: { c?: () => Promise<void> } } },
  obj6?: { a: { b: { c?: () => Promise<void> } } },
  callback?: () => Promise<void>,
): Promise<void> => {
  obj1.a?.b?.c?.();
  obj2.a?.b?.c();
  obj3.a?.b.c?.();
  obj4.a.b.c?.();
  obj5.a?.().b?.c?.();
  obj6?.a.b.c?.();

  void callback?.();
};

doSomething();
      `,
            },
          ],
        },
        {
          line: 21,
          messageId: 'floatingVoid',
          suggestions: [
            {
              messageId: 'floatingFixVoid',
              output: `
const doSomething = async (
  obj1: { a?: { b?: { c?: () => Promise<void> } } },
  obj2: { a?: { b?: { c: () => Promise<void> } } },
  obj3: { a?: { b: { c?: () => Promise<void> } } },
  obj4: { a: { b: { c?: () => Promise<void> } } },
  obj5: { a?: () => { b?: { c?: () => Promise<void> } } },
  obj6?: { a: { b: { c?: () => Promise<void> } } },
  callback?: () => Promise<void>,
): Promise<void> => {
  obj1.a?.b?.c?.();
  obj2.a?.b?.c();
  obj3.a?.b.c?.();
  obj4.a.b.c?.();
  obj5.a?.().b?.c?.();
  obj6?.a.b.c?.();

  callback?.();
};

void doSomething();
      `,
            },
          ],
        },
      ],
    },
    {
      code: `
declare const myTag: (strings: TemplateStringsArray) => Promise<void>;
myTag\`abc\`;
      `,
      errors: [
        {
          line: 3,
          messageId: 'floatingVoid',
          suggestions: [
            {
              messageId: 'floatingFixVoid',
              output: `
declare const myTag: (strings: TemplateStringsArray) => Promise<void>;
void myTag\`abc\`;
      `,
            },
          ],
        },
      ],
    },
    {
      code: `
declare const myTag: (strings: TemplateStringsArray) => Promise<void>;
myTag\`abc\`.then(() => {});
      `,
      errors: [
        {
          line: 3,
          messageId: 'floatingVoid',
          suggestions: [
            {
              messageId: 'floatingFixVoid',
              output: `
declare const myTag: (strings: TemplateStringsArray) => Promise<void>;
void myTag\`abc\`.then(() => {});
      `,
            },
          ],
        },
      ],
    },
    {
      code: `
declare const myTag: (strings: TemplateStringsArray) => Promise<void>;
myTag\`abc\`.finally(() => {});
      `,
      errors: [
        {
          line: 3,
          messageId: 'floatingVoid',
          suggestions: [
            {
              messageId: 'floatingFixVoid',
              output: `
declare const myTag: (strings: TemplateStringsArray) => Promise<void>;
void myTag\`abc\`.finally(() => {});
      `,
            },
          ],
        },
      ],
    },

    {
      options: [{ ignoreVoid: true }],
      code: `
async function test() {
  Promise.resolve('value');
}
      `,
      errors: [
        {
          line: 3,
          messageId: 'floatingVoid',
          suggestions: [
            {
              messageId: 'floatingFixVoid',
              output: `
async function test() {
  void Promise.resolve('value');
}
      `,
            },
          ],
        },
      ],
    },
    {
      code: `
async function test() {
  Promise.reject(new Error('message'));
  Promise.reject(new Error('message')).then(() => {});
  Promise.reject(new Error('message')).catch();
  Promise.reject(new Error('message')).finally();
}
      `,
      errors: [
        {
          line: 3,
          messageId: 'floatingVoid',
          suggestions: [
            {
              messageId: 'floatingFixVoid',
              output: `
async function test() {
  void Promise.reject(new Error('message'));
  Promise.reject(new Error('message')).then(() => {});
  Promise.reject(new Error('message')).catch();
  Promise.reject(new Error('message')).finally();
}
      `,
            },
          ],
        },
        {
          line: 4,
          messageId: 'floatingVoid',
          suggestions: [
            {
              messageId: 'floatingFixVoid',
              output: `
async function test() {
  Promise.reject(new Error('message'));
  void Promise.reject(new Error('message')).then(() => {});
  Promise.reject(new Error('message')).catch();
  Promise.reject(new Error('message')).finally();
}
      `,
            },
          ],
        },
        {
          line: 5,
          messageId: 'floatingVoid',
          suggestions: [
            {
              messageId: 'floatingFixVoid',
              output: `
async function test() {
  Promise.reject(new Error('message'));
  Promise.reject(new Error('message')).then(() => {});
  void Promise.reject(new Error('message')).catch();
  Promise.reject(new Error('message')).finally();
}
      `,
            },
          ],
        },
        {
          line: 6,
          messageId: 'floatingVoid',
          suggestions: [
            {
              messageId: 'floatingFixVoid',
              output: `
async function test() {
  Promise.reject(new Error('message'));
  Promise.reject(new Error('message')).then(() => {});
  Promise.reject(new Error('message')).catch();
  void Promise.reject(new Error('message')).finally();
}
      `,
            },
          ],
        },
      ],
    },
    {
      code: `
async function test() {
  (async () => true)();
  (async () => true)().then(() => {});
  (async () => true)().catch();
}
      `,
      errors: [
        {
          line: 3,
          messageId: 'floatingVoid',
          suggestions: [
            {
              messageId: 'floatingFixVoid',
              output: `
async function test() {
  void (async () => true)();
  (async () => true)().then(() => {});
  (async () => true)().catch();
}
      `,
            },
          ],
        },
        {
          line: 4,
          messageId: 'floatingVoid',
          suggestions: [
            {
              messageId: 'floatingFixVoid',
              output: `
async function test() {
  (async () => true)();
  void (async () => true)().then(() => {});
  (async () => true)().catch();
}
      `,
            },
          ],
        },
        {
          line: 5,
          messageId: 'floatingVoid',
          suggestions: [
            {
              messageId: 'floatingFixVoid',
              output: `
async function test() {
  (async () => true)();
  (async () => true)().then(() => {});
  void (async () => true)().catch();
}
      `,
            },
          ],
        },
      ],
    },
    {
      code: `
async function test() {
  async function returnsPromise() {}

  returnsPromise();
  returnsPromise().then(() => {});
  returnsPromise().catch();
  returnsPromise().finally();
}
      `,
      errors: [
        {
          line: 5,
          messageId: 'floatingVoid',
          suggestions: [
            {
              messageId: 'floatingFixVoid',
              output: `
async function test() {
  async function returnsPromise() {}

  void returnsPromise();
  returnsPromise().then(() => {});
  returnsPromise().catch();
  returnsPromise().finally();
}
      `,
            },
          ],
        },
        {
          line: 6,
          messageId: 'floatingVoid',
          suggestions: [
            {
              messageId: 'floatingFixVoid',
              output: `
async function test() {
  async function returnsPromise() {}

  returnsPromise();
  void returnsPromise().then(() => {});
  returnsPromise().catch();
  returnsPromise().finally();
}
      `,
            },
          ],
        },
        {
          line: 7,
          messageId: 'floatingVoid',
          suggestions: [
            {
              messageId: 'floatingFixVoid',
              output: `
async function test() {
  async function returnsPromise() {}

  returnsPromise();
  returnsPromise().then(() => {});
  void returnsPromise().catch();
  returnsPromise().finally();
}
      `,
            },
          ],
        },
        {
          line: 8,
          messageId: 'floatingVoid',
          suggestions: [
            {
              messageId: 'floatingFixVoid',
              output: `
async function test() {
  async function returnsPromise() {}

  returnsPromise();
  returnsPromise().then(() => {});
  returnsPromise().catch();
  void returnsPromise().finally();
}
      `,
            },
          ],
        },
      ],
    },
    {
      code: `
async function test() {
  Math.random() > 0.5 ? Promise.resolve() : null;
  Math.random() > 0.5 ? null : Promise.resolve();
}
      `,
      errors: [
        {
          line: 3,
          messageId: 'floatingVoid',
          suggestions: [
            {
              messageId: 'floatingFixVoid',
              output: `
async function test() {
  void (Math.random() > 0.5 ? Promise.resolve() : null);
  Math.random() > 0.5 ? null : Promise.resolve();
}
      `,
            },
          ],
        },
        {
          line: 4,
          messageId: 'floatingVoid',
          suggestions: [
            {
              messageId: 'floatingFixVoid',
              output: `
async function test() {
  Math.random() > 0.5 ? Promise.resolve() : null;
  void (Math.random() > 0.5 ? null : Promise.resolve());
}
      `,
            },
          ],
        },
      ],
    },
    {
      code: `
async function test() {
  Promise.resolve(), 123;
  123, Promise.resolve();
  123, Promise.resolve(), 123;
}
      `,
      errors: [
        {
          line: 3,
          messageId: 'floatingVoid',
          suggestions: [
            {
              messageId: 'floatingFixVoid',
              output: `
async function test() {
  void (Promise.resolve(), 123);
  123, Promise.resolve();
  123, Promise.resolve(), 123;
}
      `,
            },
          ],
        },
        {
          line: 4,
          messageId: 'floatingVoid',
          suggestions: [
            {
              messageId: 'floatingFixVoid',
              output: `
async function test() {
  Promise.resolve(), 123;
  void (123, Promise.resolve());
  123, Promise.resolve(), 123;
}
      `,
            },
          ],
        },
        {
          line: 5,
          messageId: 'floatingVoid',
          suggestions: [
            {
              messageId: 'floatingFixVoid',
              output: `
async function test() {
  Promise.resolve(), 123;
  123, Promise.resolve();
  void (123, Promise.resolve(), 123);
}
      `,
            },
          ],
        },
      ],
    },
    {
      code: `
async function test() {
  void Promise.resolve();
}
      `,
      options: [{ ignoreVoid: false }],
      errors: [
        {
          line: 3,
          messageId: 'floating',
          suggestions: [
            {
              messageId: 'floatingFixAwait',
              output: `
async function test() {
  await Promise.resolve();
}
      `,
            },
          ],
        },
      ],
    },
    {
      code: `
async function test() {
  const promise = new Promise((resolve, reject) => resolve('value'));
  promise;
}
      `,
      options: [{ ignoreVoid: false }],
      errors: [
        {
          line: 4,
          messageId: 'floating',
          suggestions: [
            {
              messageId: 'floatingFixAwait',
              output: `
async function test() {
  const promise = new Promise((resolve, reject) => resolve('value'));
  await promise;
}
      `,
            },
          ],
        },
      ],
    },
    {
      code: `
async function returnsPromise() {
  return 'value';
}
void returnsPromise();
      `,
      options: [{ ignoreVoid: false }],
      errors: [
        {
          line: 5,
          messageId: 'floating',
          suggestions: [
            {
              messageId: 'floatingFixAwait',
              output: `
async function returnsPromise() {
  return 'value';
}
await returnsPromise();
      `,
            },
          ],
        },
      ],
    },
    {
      // eslint-disable-next-line @typescript-eslint/internal/plugin-test-formatting
      code: `
async function returnsPromise() {
  return 'value';
}
void /* ... */ returnsPromise();
      `,
      options: [{ ignoreVoid: false }],
      errors: [
        {
          line: 5,
          messageId: 'floating',
          suggestions: [
            {
              messageId: 'floatingFixAwait',
              output: `
async function returnsPromise() {
  return 'value';
}
await /* ... */ returnsPromise();
      `,
            },
          ],
        },
      ],
    },
    {
      code: `
async function returnsPromise() {
  return 'value';
}
1, returnsPromise();
      `,
      options: [{ ignoreVoid: false }],
      errors: [
        {
          line: 5,
          messageId: 'floating',
          suggestions: [
            {
              messageId: 'floatingFixAwait',
              output: `
async function returnsPromise() {
  return 'value';
}
await (1, returnsPromise());
      `,
            },
          ],
        },
      ],
    },
    {
      code: `
async function returnsPromise() {
  return 'value';
}
bool ? returnsPromise() : null;
      `,
      options: [{ ignoreVoid: false }],
      errors: [
        {
          line: 5,
          messageId: 'floating',
          suggestions: [
            {
              messageId: 'floatingFixAwait',
              output: `
async function returnsPromise() {
  return 'value';
}
await (bool ? returnsPromise() : null);
      `,
            },
          ],
        },
      ],
    },
    {
      code: `
async function test() {
  const obj = { foo: Promise.resolve() };
  obj.foo;
}
      `,
      errors: [
        {
          line: 4,
          messageId: 'floatingVoid',
          suggestions: [
            {
              messageId: 'floatingFixVoid',
              output: `
async function test() {
  const obj = { foo: Promise.resolve() };
  void obj.foo;
}
      `,
            },
          ],
        },
      ],
    },
    {
      code: `
async function test() {
  new Promise(resolve => resolve());
}
      `,
      errors: [
        {
          line: 3,
          messageId: 'floatingVoid',
          suggestions: [
            {
              messageId: 'floatingFixVoid',
              output: `
async function test() {
  void new Promise(resolve => resolve());
}
      `,
            },
          ],
        },
      ],
    },
    {
      code: `
async function test() {
  declare const promiseValue: Promise<number>;

  promiseValue;
  promiseValue.then(() => {});
  promiseValue.catch();
  promiseValue.finally();
}
      `,
      errors: [
        {
          line: 5,
          messageId: 'floatingVoid',
          suggestions: [
            {
              messageId: 'floatingFixVoid',
              output: `
async function test() {
  declare const promiseValue: Promise<number>;

  void promiseValue;
  promiseValue.then(() => {});
  promiseValue.catch();
  promiseValue.finally();
}
      `,
            },
          ],
        },
        {
          line: 6,
          messageId: 'floatingVoid',
          suggestions: [
            {
              messageId: 'floatingFixVoid',
              output: `
async function test() {
  declare const promiseValue: Promise<number>;

  promiseValue;
  void promiseValue.then(() => {});
  promiseValue.catch();
  promiseValue.finally();
}
      `,
            },
          ],
        },
        {
          line: 7,
          messageId: 'floatingVoid',
          suggestions: [
            {
              messageId: 'floatingFixVoid',
              output: `
async function test() {
  declare const promiseValue: Promise<number>;

  promiseValue;
  promiseValue.then(() => {});
  void promiseValue.catch();
  promiseValue.finally();
}
      `,
            },
          ],
        },
        {
          line: 8,
          messageId: 'floatingVoid',
          suggestions: [
            {
              messageId: 'floatingFixVoid',
              output: `
async function test() {
  declare const promiseValue: Promise<number>;

  promiseValue;
  promiseValue.then(() => {});
  promiseValue.catch();
  void promiseValue.finally();
}
      `,
            },
          ],
        },
      ],
    },
    {
      code: `
async function test() {
  declare const promiseUnion: Promise<number> | number;

  promiseUnion;
}
      `,
      errors: [
        {
          line: 5,
          messageId: 'floatingVoid',
          suggestions: [
            {
              messageId: 'floatingFixVoid',
              output: `
async function test() {
  declare const promiseUnion: Promise<number> | number;

  void promiseUnion;
}
      `,
            },
          ],
        },
      ],
    },
    {
      code: `
async function test() {
  declare const promiseIntersection: Promise<number> & number;

  promiseIntersection;
  promiseIntersection.then(() => {});
  promiseIntersection.catch();
}
      `,
      errors: [
        {
          line: 5,
          messageId: 'floatingVoid',
          suggestions: [
            {
              messageId: 'floatingFixVoid',
              output: `
async function test() {
  declare const promiseIntersection: Promise<number> & number;

  void promiseIntersection;
  promiseIntersection.then(() => {});
  promiseIntersection.catch();
}
      `,
            },
          ],
        },
        {
          line: 6,
          messageId: 'floatingVoid',
          suggestions: [
            {
              messageId: 'floatingFixVoid',
              output: `
async function test() {
  declare const promiseIntersection: Promise<number> & number;

  promiseIntersection;
  void promiseIntersection.then(() => {});
  promiseIntersection.catch();
}
      `,
            },
          ],
        },
        {
          line: 7,
          messageId: 'floatingVoid',
          suggestions: [
            {
              messageId: 'floatingFixVoid',
              output: `
async function test() {
  declare const promiseIntersection: Promise<number> & number;

  promiseIntersection;
  promiseIntersection.then(() => {});
  void promiseIntersection.catch();
}
      `,
            },
          ],
        },
      ],
    },
    {
      code: `
async function test() {
  class CanThen extends Promise<number> {}
  const canThen: CanThen = Foo.resolve(2);

  canThen;
  canThen.then(() => {});
  canThen.catch();
  canThen.finally();
}
      `,
      errors: [
        {
          line: 6,
          messageId: 'floatingVoid',
          suggestions: [
            {
              messageId: 'floatingFixVoid',
              output: `
async function test() {
  class CanThen extends Promise<number> {}
  const canThen: CanThen = Foo.resolve(2);

  void canThen;
  canThen.then(() => {});
  canThen.catch();
  canThen.finally();
}
      `,
            },
          ],
        },
        {
          line: 7,
          messageId: 'floatingVoid',
          suggestions: [
            {
              messageId: 'floatingFixVoid',
              output: `
async function test() {
  class CanThen extends Promise<number> {}
  const canThen: CanThen = Foo.resolve(2);

  canThen;
  void canThen.then(() => {});
  canThen.catch();
  canThen.finally();
}
      `,
            },
          ],
        },
        {
          line: 8,
          messageId: 'floatingVoid',
          suggestions: [
            {
              messageId: 'floatingFixVoid',
              output: `
async function test() {
  class CanThen extends Promise<number> {}
  const canThen: CanThen = Foo.resolve(2);

  canThen;
  canThen.then(() => {});
  void canThen.catch();
  canThen.finally();
}
      `,
            },
          ],
        },
        {
          line: 9,
          messageId: 'floatingVoid',
          suggestions: [
            {
              messageId: 'floatingFixVoid',
              output: `
async function test() {
  class CanThen extends Promise<number> {}
  const canThen: CanThen = Foo.resolve(2);

  canThen;
  canThen.then(() => {});
  canThen.catch();
  void canThen.finally();
}
      `,
            },
          ],
        },
      ],
    },
    {
      code: `
async function test() {
  class CatchableThenable {
    then(callback: () => void, callback: () => void): CatchableThenable {
      return new CatchableThenable();
    }
  }
  const thenable = new CatchableThenable();

  thenable;
  thenable.then(() => {});
}
      `,
      errors: [
        {
          line: 10,
          messageId: 'floatingVoid',
          suggestions: [
            {
              messageId: 'floatingFixVoid',
              output: `
async function test() {
  class CatchableThenable {
    then(callback: () => void, callback: () => void): CatchableThenable {
      return new CatchableThenable();
    }
  }
  const thenable = new CatchableThenable();

  void thenable;
  thenable.then(() => {});
}
      `,
            },
          ],
        },
        {
          line: 11,
          messageId: 'floatingVoid',
          suggestions: [
            {
              messageId: 'floatingFixVoid',
              output: `
async function test() {
  class CatchableThenable {
    then(callback: () => void, callback: () => void): CatchableThenable {
      return new CatchableThenable();
    }
  }
  const thenable = new CatchableThenable();

  thenable;
  void thenable.then(() => {});
}
      `,
            },
          ],
        },
      ],
    },
    {
      code: `
// https://github.com/DefinitelyTyped/DefinitelyTyped/blob/master/types/promise-polyfill/index.d.ts
// Type definitions for promise-polyfill 6.0
// Project: https://github.com/taylorhakes/promise-polyfill
// Definitions by: Steve Jenkins <https://github.com/skysteve>
//                 Daniel Cassidy <https://github.com/djcsdy>
// Definitions: https://github.com/DefinitelyTyped/DefinitelyTyped

interface PromisePolyfillConstructor extends PromiseConstructor {
  _immediateFn?: (handler: (() => void) | string) => void;
}

declare const PromisePolyfill: PromisePolyfillConstructor;

async function test() {
  const promise = new PromisePolyfill(() => {});

  promise;
  promise.then(() => {});
  promise.catch();
}
      `,
      errors: [
        {
          line: 18,
          messageId: 'floatingVoid',
          suggestions: [
            {
              messageId: 'floatingFixVoid',
              output: `
// https://github.com/DefinitelyTyped/DefinitelyTyped/blob/master/types/promise-polyfill/index.d.ts
// Type definitions for promise-polyfill 6.0
// Project: https://github.com/taylorhakes/promise-polyfill
// Definitions by: Steve Jenkins <https://github.com/skysteve>
//                 Daniel Cassidy <https://github.com/djcsdy>
// Definitions: https://github.com/DefinitelyTyped/DefinitelyTyped

interface PromisePolyfillConstructor extends PromiseConstructor {
  _immediateFn?: (handler: (() => void) | string) => void;
}

declare const PromisePolyfill: PromisePolyfillConstructor;

async function test() {
  const promise = new PromisePolyfill(() => {});

  void promise;
  promise.then(() => {});
  promise.catch();
}
      `,
            },
          ],
        },
        {
          line: 19,
          messageId: 'floatingVoid',
          suggestions: [
            {
              messageId: 'floatingFixVoid',
              output: `
// https://github.com/DefinitelyTyped/DefinitelyTyped/blob/master/types/promise-polyfill/index.d.ts
// Type definitions for promise-polyfill 6.0
// Project: https://github.com/taylorhakes/promise-polyfill
// Definitions by: Steve Jenkins <https://github.com/skysteve>
//                 Daniel Cassidy <https://github.com/djcsdy>
// Definitions: https://github.com/DefinitelyTyped/DefinitelyTyped

interface PromisePolyfillConstructor extends PromiseConstructor {
  _immediateFn?: (handler: (() => void) | string) => void;
}

declare const PromisePolyfill: PromisePolyfillConstructor;

async function test() {
  const promise = new PromisePolyfill(() => {});

  promise;
  void promise.then(() => {});
  promise.catch();
}
      `,
            },
          ],
        },
        {
          line: 20,
          messageId: 'floatingVoid',
          suggestions: [
            {
              messageId: 'floatingFixVoid',
              output: `
// https://github.com/DefinitelyTyped/DefinitelyTyped/blob/master/types/promise-polyfill/index.d.ts
// Type definitions for promise-polyfill 6.0
// Project: https://github.com/taylorhakes/promise-polyfill
// Definitions by: Steve Jenkins <https://github.com/skysteve>
//                 Daniel Cassidy <https://github.com/djcsdy>
// Definitions: https://github.com/DefinitelyTyped/DefinitelyTyped

interface PromisePolyfillConstructor extends PromiseConstructor {
  _immediateFn?: (handler: (() => void) | string) => void;
}

declare const PromisePolyfill: PromisePolyfillConstructor;

async function test() {
  const promise = new PromisePolyfill(() => {});

  promise;
  promise.then(() => {});
  void promise.catch();
}
      `,
            },
          ],
        },
      ],
    },
    {
      code: `
        (async () => {
          await something();
        })();
      `,
      errors: [
        {
          line: 2,
          messageId: 'floatingVoid',
          suggestions: [
            {
              messageId: 'floatingFixVoid',
              output: `
        void (async () => {
          await something();
        })();
      `,
            },
          ],
        },
      ],
    },
    {
      code: `
        (async () => {
          something();
        })();
      `,
      errors: [
        {
          line: 2,
          messageId: 'floatingVoid',
          suggestions: [
            {
              messageId: 'floatingFixVoid',
              output: `
        void (async () => {
          something();
        })();
      `,
            },
          ],
        },
      ],
    },
    {
      code: '(async function foo() {})();',
      errors: [
        {
          line: 1,
          messageId: 'floatingVoid',
          suggestions: [
            {
              messageId: 'floatingFixVoid',
              output: 'void (async function foo() {})();',
            },
          ],
        },
      ],
    },
    {
      code: `
        function foo() {
          (async function bar() {})();
        }
      `,
      errors: [
        {
          line: 3,
          messageId: 'floatingVoid',
          suggestions: [
            {
              messageId: 'floatingFixVoid',
              output: `
        function foo() {
          void (async function bar() {})();
        }
      `,
            },
          ],
        },
      ],
    },
    {
      code: `
        const foo = () =>
          new Promise(res => {
            (async function () {
              await res(1);
            })();
          });
      `,
      errors: [
        {
          line: 4,
          messageId: 'floatingVoid',
          suggestions: [
            {
              messageId: 'floatingFixVoid',
              output: `
        const foo = () =>
          new Promise(res => {
            void (async function () {
              await res(1);
            })();
          });
      `,
            },
          ],
        },
      ],
    },
    {
      code: `
        (async function () {
          await res(1);
        })();
      `,
      errors: [
        {
          line: 2,
          messageId: 'floatingVoid',
          suggestions: [
            {
              messageId: 'floatingFixVoid',
              output: `
        void (async function () {
          await res(1);
        })();
      `,
            },
          ],
        },
      ],
    },
    {
      code: `
        (async function () {
          Promise.resolve();
        })();
      `,
      options: [{ ignoreIIFE: true }],
      errors: [
        {
          line: 3,
          messageId: 'floatingVoid',
          suggestions: [
            {
              messageId: 'floatingFixVoid',
              output: `
        (async function () {
          void Promise.resolve();
        })();
      `,
            },
          ],
        },
      ],
    },
    {
      code: `
        (async function () {
          declare const promiseIntersection: Promise<number> & number;
          promiseIntersection;
          promiseIntersection.then(() => {});
          promiseIntersection.catch();
          promiseIntersection.finally();
        })();
      `,
      options: [{ ignoreIIFE: true }],
      errors: [
        {
          line: 4,
          messageId: 'floatingVoid',
          suggestions: [
            {
              messageId: 'floatingFixVoid',
              output: `
        (async function () {
          declare const promiseIntersection: Promise<number> & number;
          void promiseIntersection;
          promiseIntersection.then(() => {});
          promiseIntersection.catch();
          promiseIntersection.finally();
        })();
      `,
            },
          ],
        },
        {
          line: 5,
          messageId: 'floatingVoid',
          suggestions: [
            {
              messageId: 'floatingFixVoid',
              output: `
        (async function () {
          declare const promiseIntersection: Promise<number> & number;
          promiseIntersection;
          void promiseIntersection.then(() => {});
          promiseIntersection.catch();
          promiseIntersection.finally();
        })();
      `,
            },
          ],
        },
        {
          line: 6,
          messageId: 'floatingVoid',
          suggestions: [
            {
              messageId: 'floatingFixVoid',
              output: `
        (async function () {
          declare const promiseIntersection: Promise<number> & number;
          promiseIntersection;
          promiseIntersection.then(() => {});
          void promiseIntersection.catch();
          promiseIntersection.finally();
        })();
      `,
            },
          ],
        },
        {
          line: 7,
          messageId: 'floatingVoid',
          suggestions: [
            {
              messageId: 'floatingFixVoid',
              output: `
        (async function () {
          declare const promiseIntersection: Promise<number> & number;
          promiseIntersection;
          promiseIntersection.then(() => {});
          promiseIntersection.catch();
          void promiseIntersection.finally();
        })();
      `,
            },
          ],
        },
      ],
    },
    {
      code: `
async function foo() {
  const myPromise = async () => void 0;
  const condition = true;

  void condition || myPromise();
}
      `,
      errors: [
        {
          line: 6,
          messageId: 'floatingVoid',
          suggestions: [
            {
              messageId: 'floatingFixVoid',
              output: `
async function foo() {
  const myPromise = async () => void 0;
  const condition = true;

  void (void condition || myPromise());
}
      `,
            },
          ],
        },
      ],
    },
    {
      code: `
async function foo() {
  const myPromise = async () => void 0;
  const condition = true;

  (await condition) && myPromise();
}
      `,
      options: [{ ignoreVoid: false }],
      errors: [
        {
          line: 6,
          messageId: 'floating',
          suggestions: [
            {
              messageId: 'floatingFixAwait',
              output: `
async function foo() {
  const myPromise = async () => void 0;
  const condition = true;

  await ((await condition) && myPromise());
}
      `,
            },
          ],
        },
      ],
    },
    {
      code: `
async function foo() {
  const myPromise = async () => void 0;
  const condition = true;

  condition && myPromise();
}
      `,
      errors: [
        {
          line: 6,
          messageId: 'floatingVoid',
          suggestions: [
            {
              messageId: 'floatingFixVoid',
              output: `
async function foo() {
  const myPromise = async () => void 0;
  const condition = true;

  void (condition && myPromise());
}
      `,
            },
          ],
        },
      ],
    },
    {
      code: `
async function foo() {
  const myPromise = async () => void 0;
  const condition = false;

  condition || myPromise();
}
      `,
      errors: [
        {
          line: 6,
          messageId: 'floatingVoid',
          suggestions: [
            {
              messageId: 'floatingFixVoid',
              output: `
async function foo() {
  const myPromise = async () => void 0;
  const condition = false;

  void (condition || myPromise());
}
      `,
            },
          ],
        },
      ],
    },
    {
      code: `
async function foo() {
  const myPromise = async () => void 0;
  const condition = null;

  condition ?? myPromise();
}
      `,
      errors: [
        {
          line: 6,
          messageId: 'floatingVoid',
          suggestions: [
            {
              messageId: 'floatingFixVoid',
              output: `
async function foo() {
  const myPromise = async () => void 0;
  const condition = null;

  void (condition ?? myPromise());
}
      `,
            },
          ],
        },
      ],
    },
    {
      code: `
async function foo() {
  const myPromise = Promise.resolve(true);
  let condition = true;
  condition && myPromise;
}
      `,
      options: [{ ignoreVoid: false }],
      errors: [
        {
          line: 5,
          messageId: 'floating',
          suggestions: [
            {
              messageId: 'floatingFixAwait',
              output: `
async function foo() {
  const myPromise = Promise.resolve(true);
  let condition = true;
  await (condition && myPromise);
}
      `,
            },
          ],
        },
      ],
    },
    {
      code: `
async function foo() {
  const myPromise = Promise.resolve(true);
  let condition = false;
  condition || myPromise;
}
      `,
      options: [{ ignoreVoid: false }],
      errors: [
        {
          line: 5,
          messageId: 'floating',
          suggestions: [
            {
              messageId: 'floatingFixAwait',
              output: `
async function foo() {
  const myPromise = Promise.resolve(true);
  let condition = false;
  await (condition || myPromise);
}
      `,
            },
          ],
        },
      ],
    },
    {
      code: `
async function foo() {
  const myPromise = Promise.resolve(true);
  let condition = null;
  condition ?? myPromise;
}
      `,
      options: [{ ignoreVoid: false }],
      errors: [
        {
          line: 5,
          messageId: 'floating',
          suggestions: [
            {
              messageId: 'floatingFixAwait',
              output: `
async function foo() {
  const myPromise = Promise.resolve(true);
  let condition = null;
  await (condition ?? myPromise);
}
      `,
            },
          ],
        },
      ],
    },
    {
      code: `
async function foo() {
  const myPromise = async () => void 0;
  const condition = false;

  condition || condition || myPromise();
}
      `,
      errors: [
        {
          line: 6,
          messageId: 'floatingVoid',
          suggestions: [
            {
              messageId: 'floatingFixVoid',
              output: `
async function foo() {
  const myPromise = async () => void 0;
  const condition = false;

  void (condition || condition || myPromise());
}
      `,
            },
          ],
        },
      ],
    },
    {
      code: `
declare const maybeCallable: string | (() => void);
declare const definitelyCallable: () => void;
Promise.resolve().then(() => {}, undefined);
Promise.resolve().then(() => {}, null);
Promise.resolve().then(() => {}, 3);
Promise.resolve().then(() => {}, maybeCallable);
Promise.resolve().then(() => {}, definitelyCallable);

Promise.resolve().catch(undefined);
Promise.resolve().catch(null);
Promise.resolve().catch(3);
Promise.resolve().catch(maybeCallable);
Promise.resolve().catch(definitelyCallable);
      `,
      errors: [
        {
          line: 4,
          messageId: 'floatingUselessRejectionHandlerVoid',
          suggestions: [
            {
              messageId: 'floatingFixVoid',
              output: `
declare const maybeCallable: string | (() => void);
declare const definitelyCallable: () => void;
void Promise.resolve().then(() => {}, undefined);
Promise.resolve().then(() => {}, null);
Promise.resolve().then(() => {}, 3);
Promise.resolve().then(() => {}, maybeCallable);
Promise.resolve().then(() => {}, definitelyCallable);

Promise.resolve().catch(undefined);
Promise.resolve().catch(null);
Promise.resolve().catch(3);
Promise.resolve().catch(maybeCallable);
Promise.resolve().catch(definitelyCallable);
      `,
            },
          ],
        },
        {
          line: 5,
          messageId: 'floatingUselessRejectionHandlerVoid',
          suggestions: [
            {
              messageId: 'floatingFixVoid',
              output: `
declare const maybeCallable: string | (() => void);
declare const definitelyCallable: () => void;
Promise.resolve().then(() => {}, undefined);
void Promise.resolve().then(() => {}, null);
Promise.resolve().then(() => {}, 3);
Promise.resolve().then(() => {}, maybeCallable);
Promise.resolve().then(() => {}, definitelyCallable);

Promise.resolve().catch(undefined);
Promise.resolve().catch(null);
Promise.resolve().catch(3);
Promise.resolve().catch(maybeCallable);
Promise.resolve().catch(definitelyCallable);
      `,
            },
          ],
        },
        {
          line: 6,
          messageId: 'floatingUselessRejectionHandlerVoid',
          suggestions: [
            {
              messageId: 'floatingFixVoid',
              output: `
declare const maybeCallable: string | (() => void);
declare const definitelyCallable: () => void;
Promise.resolve().then(() => {}, undefined);
Promise.resolve().then(() => {}, null);
void Promise.resolve().then(() => {}, 3);
Promise.resolve().then(() => {}, maybeCallable);
Promise.resolve().then(() => {}, definitelyCallable);

Promise.resolve().catch(undefined);
Promise.resolve().catch(null);
Promise.resolve().catch(3);
Promise.resolve().catch(maybeCallable);
Promise.resolve().catch(definitelyCallable);
      `,
            },
          ],
        },
        {
          line: 7,
          messageId: 'floatingUselessRejectionHandlerVoid',
          suggestions: [
            {
              messageId: 'floatingFixVoid',
              output: `
declare const maybeCallable: string | (() => void);
declare const definitelyCallable: () => void;
Promise.resolve().then(() => {}, undefined);
Promise.resolve().then(() => {}, null);
Promise.resolve().then(() => {}, 3);
void Promise.resolve().then(() => {}, maybeCallable);
Promise.resolve().then(() => {}, definitelyCallable);

Promise.resolve().catch(undefined);
Promise.resolve().catch(null);
Promise.resolve().catch(3);
Promise.resolve().catch(maybeCallable);
Promise.resolve().catch(definitelyCallable);
      `,
            },
          ],
        },
        {
          line: 10,
          messageId: 'floatingUselessRejectionHandlerVoid',
          suggestions: [
            {
              messageId: 'floatingFixVoid',
              output: `
declare const maybeCallable: string | (() => void);
declare const definitelyCallable: () => void;
Promise.resolve().then(() => {}, undefined);
Promise.resolve().then(() => {}, null);
Promise.resolve().then(() => {}, 3);
Promise.resolve().then(() => {}, maybeCallable);
Promise.resolve().then(() => {}, definitelyCallable);

void Promise.resolve().catch(undefined);
Promise.resolve().catch(null);
Promise.resolve().catch(3);
Promise.resolve().catch(maybeCallable);
Promise.resolve().catch(definitelyCallable);
      `,
            },
          ],
        },
        {
          line: 11,
          messageId: 'floatingUselessRejectionHandlerVoid',
          suggestions: [
            {
              messageId: 'floatingFixVoid',
              output: `
declare const maybeCallable: string | (() => void);
declare const definitelyCallable: () => void;
Promise.resolve().then(() => {}, undefined);
Promise.resolve().then(() => {}, null);
Promise.resolve().then(() => {}, 3);
Promise.resolve().then(() => {}, maybeCallable);
Promise.resolve().then(() => {}, definitelyCallable);

Promise.resolve().catch(undefined);
void Promise.resolve().catch(null);
Promise.resolve().catch(3);
Promise.resolve().catch(maybeCallable);
Promise.resolve().catch(definitelyCallable);
      `,
            },
          ],
        },
        {
          line: 12,
          messageId: 'floatingUselessRejectionHandlerVoid',
          suggestions: [
            {
              messageId: 'floatingFixVoid',
              output: `
declare const maybeCallable: string | (() => void);
declare const definitelyCallable: () => void;
Promise.resolve().then(() => {}, undefined);
Promise.resolve().then(() => {}, null);
Promise.resolve().then(() => {}, 3);
Promise.resolve().then(() => {}, maybeCallable);
Promise.resolve().then(() => {}, definitelyCallable);

Promise.resolve().catch(undefined);
Promise.resolve().catch(null);
void Promise.resolve().catch(3);
Promise.resolve().catch(maybeCallable);
Promise.resolve().catch(definitelyCallable);
      `,
            },
          ],
        },
        {
          line: 13,
          messageId: 'floatingUselessRejectionHandlerVoid',
          suggestions: [
            {
              messageId: 'floatingFixVoid',
              output: `
declare const maybeCallable: string | (() => void);
declare const definitelyCallable: () => void;
Promise.resolve().then(() => {}, undefined);
Promise.resolve().then(() => {}, null);
Promise.resolve().then(() => {}, 3);
Promise.resolve().then(() => {}, maybeCallable);
Promise.resolve().then(() => {}, definitelyCallable);

Promise.resolve().catch(undefined);
Promise.resolve().catch(null);
Promise.resolve().catch(3);
void Promise.resolve().catch(maybeCallable);
Promise.resolve().catch(definitelyCallable);
      `,
            },
          ],
        },
      ],
    },
    {
      code: `
Promise.reject() || 3;
      `,
      errors: [
        {
          line: 2,
          messageId: 'floatingVoid',
          suggestions: [
            {
              messageId: 'floatingFixVoid',
              output: `
void (Promise.reject() || 3);
      `,
            },
          ],
        },
      ],
    },
    {
      code: `
void Promise.resolve().then(() => {}, undefined);
      `,
      options: [{ ignoreVoid: false }],
      errors: [
        {
          line: 2,
          messageId: 'floatingUselessRejectionHandler',
          suggestions: [
            {
              messageId: 'floatingFixAwait',
              output: `
await Promise.resolve().then(() => {}, undefined);
      `,
            },
          ],
        },
      ],
    },
    {
      code: `
declare const maybeCallable: string | (() => void);
Promise.resolve().then(() => {}, maybeCallable);
      `,
      options: [{ ignoreVoid: false }],
      errors: [
        {
          line: 3,
          messageId: 'floatingUselessRejectionHandler',
          suggestions: [
            {
              messageId: 'floatingFixAwait',
              output: `
declare const maybeCallable: string | (() => void);
await Promise.resolve().then(() => {}, maybeCallable);
      `,
            },
          ],
        },
      ],
    },
    {
      code: `
declare const maybeCallable: string | (() => void);
declare const definitelyCallable: () => void;
Promise.resolve().then(() => {}, undefined);
Promise.resolve().then(() => {}, null);
Promise.resolve().then(() => {}, 3);
Promise.resolve().then(() => {}, maybeCallable);
Promise.resolve().then(() => {}, definitelyCallable);

Promise.resolve().catch(undefined);
Promise.resolve().catch(null);
Promise.resolve().catch(3);
Promise.resolve().catch(maybeCallable);
Promise.resolve().catch(definitelyCallable);
      `,
      options: [{ ignoreVoid: false }],
      errors: [
        {
          line: 4,
          messageId: 'floatingUselessRejectionHandler',
          suggestions: [
            {
              messageId: 'floatingFixAwait',
              output: `
declare const maybeCallable: string | (() => void);
declare const definitelyCallable: () => void;
await Promise.resolve().then(() => {}, undefined);
Promise.resolve().then(() => {}, null);
Promise.resolve().then(() => {}, 3);
Promise.resolve().then(() => {}, maybeCallable);
Promise.resolve().then(() => {}, definitelyCallable);

Promise.resolve().catch(undefined);
Promise.resolve().catch(null);
Promise.resolve().catch(3);
Promise.resolve().catch(maybeCallable);
Promise.resolve().catch(definitelyCallable);
      `,
            },
          ],
        },
        {
          line: 5,
          messageId: 'floatingUselessRejectionHandler',
          suggestions: [
            {
              messageId: 'floatingFixAwait',
              output: `
declare const maybeCallable: string | (() => void);
declare const definitelyCallable: () => void;
Promise.resolve().then(() => {}, undefined);
await Promise.resolve().then(() => {}, null);
Promise.resolve().then(() => {}, 3);
Promise.resolve().then(() => {}, maybeCallable);
Promise.resolve().then(() => {}, definitelyCallable);

Promise.resolve().catch(undefined);
Promise.resolve().catch(null);
Promise.resolve().catch(3);
Promise.resolve().catch(maybeCallable);
Promise.resolve().catch(definitelyCallable);
      `,
            },
          ],
        },
        {
          line: 6,
          messageId: 'floatingUselessRejectionHandler',
          suggestions: [
            {
              messageId: 'floatingFixAwait',
              output: `
declare const maybeCallable: string | (() => void);
declare const definitelyCallable: () => void;
Promise.resolve().then(() => {}, undefined);
Promise.resolve().then(() => {}, null);
await Promise.resolve().then(() => {}, 3);
Promise.resolve().then(() => {}, maybeCallable);
Promise.resolve().then(() => {}, definitelyCallable);

Promise.resolve().catch(undefined);
Promise.resolve().catch(null);
Promise.resolve().catch(3);
Promise.resolve().catch(maybeCallable);
Promise.resolve().catch(definitelyCallable);
      `,
            },
          ],
        },
        {
          line: 7,
          messageId: 'floatingUselessRejectionHandler',
          suggestions: [
            {
              messageId: 'floatingFixAwait',
              output: `
declare const maybeCallable: string | (() => void);
declare const definitelyCallable: () => void;
Promise.resolve().then(() => {}, undefined);
Promise.resolve().then(() => {}, null);
Promise.resolve().then(() => {}, 3);
await Promise.resolve().then(() => {}, maybeCallable);
Promise.resolve().then(() => {}, definitelyCallable);

Promise.resolve().catch(undefined);
Promise.resolve().catch(null);
Promise.resolve().catch(3);
Promise.resolve().catch(maybeCallable);
Promise.resolve().catch(definitelyCallable);
      `,
            },
          ],
        },
        {
          line: 10,
          messageId: 'floatingUselessRejectionHandler',
          suggestions: [
            {
              messageId: 'floatingFixAwait',
              output: `
declare const maybeCallable: string | (() => void);
declare const definitelyCallable: () => void;
Promise.resolve().then(() => {}, undefined);
Promise.resolve().then(() => {}, null);
Promise.resolve().then(() => {}, 3);
Promise.resolve().then(() => {}, maybeCallable);
Promise.resolve().then(() => {}, definitelyCallable);

await Promise.resolve().catch(undefined);
Promise.resolve().catch(null);
Promise.resolve().catch(3);
Promise.resolve().catch(maybeCallable);
Promise.resolve().catch(definitelyCallable);
      `,
            },
          ],
        },
        {
          line: 11,
          messageId: 'floatingUselessRejectionHandler',
          suggestions: [
            {
              messageId: 'floatingFixAwait',
              output: `
declare const maybeCallable: string | (() => void);
declare const definitelyCallable: () => void;
Promise.resolve().then(() => {}, undefined);
Promise.resolve().then(() => {}, null);
Promise.resolve().then(() => {}, 3);
Promise.resolve().then(() => {}, maybeCallable);
Promise.resolve().then(() => {}, definitelyCallable);

Promise.resolve().catch(undefined);
await Promise.resolve().catch(null);
Promise.resolve().catch(3);
Promise.resolve().catch(maybeCallable);
Promise.resolve().catch(definitelyCallable);
      `,
            },
          ],
        },
        {
          line: 12,
          messageId: 'floatingUselessRejectionHandler',
          suggestions: [
            {
              messageId: 'floatingFixAwait',
              output: `
declare const maybeCallable: string | (() => void);
declare const definitelyCallable: () => void;
Promise.resolve().then(() => {}, undefined);
Promise.resolve().then(() => {}, null);
Promise.resolve().then(() => {}, 3);
Promise.resolve().then(() => {}, maybeCallable);
Promise.resolve().then(() => {}, definitelyCallable);

Promise.resolve().catch(undefined);
Promise.resolve().catch(null);
await Promise.resolve().catch(3);
Promise.resolve().catch(maybeCallable);
Promise.resolve().catch(definitelyCallable);
      `,
            },
          ],
        },
        {
          line: 13,
          messageId: 'floatingUselessRejectionHandler',
          suggestions: [
            {
              messageId: 'floatingFixAwait',
              output: `
declare const maybeCallable: string | (() => void);
declare const definitelyCallable: () => void;
Promise.resolve().then(() => {}, undefined);
Promise.resolve().then(() => {}, null);
Promise.resolve().then(() => {}, 3);
Promise.resolve().then(() => {}, maybeCallable);
Promise.resolve().then(() => {}, definitelyCallable);

Promise.resolve().catch(undefined);
Promise.resolve().catch(null);
Promise.resolve().catch(3);
await Promise.resolve().catch(maybeCallable);
Promise.resolve().catch(definitelyCallable);
      `,
            },
          ],
        },
      ],
    },
    {
      code: `
Promise.reject() || 3;
      `,
      options: [{ ignoreVoid: false }],
      errors: [
        {
          line: 2,
          messageId: 'floating',
          suggestions: [
            {
              messageId: 'floatingFixAwait',
              output: `
await (Promise.reject() || 3);
      `,
            },
          ],
        },
      ],
    },
    {
      code: `
Promise.reject().finally(() => {});
      `,
      errors: [
        {
          line: 2,
          messageId: 'floatingVoid',
          suggestions: [
            {
              messageId: 'floatingFixVoid',
              output: `
void Promise.reject().finally(() => {});
      `,
            },
          ],
        },
      ],
    },
    {
      code: `
Promise.reject()
  .finally(() => {})
  .finally(() => {});
      `,
      options: [{ ignoreVoid: false }],
      errors: [
        {
          line: 2,
          messageId: 'floating',
          suggestions: [
            {
              messageId: 'floatingFixAwait',
              output: `
await Promise.reject()
  .finally(() => {})
  .finally(() => {});
      `,
            },
          ],
        },
      ],
    },
    {
      code: `
Promise.reject()
  .finally(() => {})
  .finally(() => {})
  .finally(() => {});
      `,
      errors: [
        {
          line: 2,
          messageId: 'floatingVoid',
          suggestions: [
            {
              messageId: 'floatingFixVoid',
              output: `
void Promise.reject()
  .finally(() => {})
  .finally(() => {})
  .finally(() => {});
      `,
            },
          ],
        },
      ],
    },
    {
      code: `
Promise.reject()
  .then(() => {})
  .finally(() => {});
      `,
      errors: [
        {
          line: 2,
          messageId: 'floatingVoid',
          suggestions: [
            {
              messageId: 'floatingFixVoid',
              output: `
void Promise.reject()
  .then(() => {})
  .finally(() => {});
      `,
            },
          ],
        },
      ],
    },
    {
      code: `
declare const returnsPromise: () => Promise<void> | null;
returnsPromise()?.finally(() => {});
      `,
      errors: [
        {
          line: 3,
          messageId: 'floatingVoid',
          suggestions: [
            {
              messageId: 'floatingFixVoid',
              output: `
declare const returnsPromise: () => Promise<void> | null;
void returnsPromise()?.finally(() => {});
      `,
            },
          ],
        },
      ],
    },
    {
      code: `
const promiseIntersection: Promise<number> & number;
promiseIntersection.finally(() => {});
      `,
      errors: [
        {
          line: 3,
          messageId: 'floatingVoid',
          suggestions: [
            {
              messageId: 'floatingFixVoid',
              output: `
const promiseIntersection: Promise<number> & number;
void promiseIntersection.finally(() => {});
      `,
            },
          ],
        },
      ],
    },
    {
      code: `
Promise.resolve().finally(() => {}), 123;
      `,
      errors: [
        {
          line: 2,
          messageId: 'floatingVoid',
          suggestions: [
            {
              messageId: 'floatingFixVoid',
              output: `
void (Promise.resolve().finally(() => {}), 123);
      `,
            },
          ],
        },
      ],
    },
    {
      code: `
(async () => true)().finally();
      `,
      errors: [
        {
          line: 2,
          messageId: 'floatingVoid',
          suggestions: [
            {
              messageId: 'floatingFixVoid',
              output: `
void (async () => true)().finally();
      `,
            },
          ],
        },
      ],
    },
    {
      code: `
Promise.reject(new Error('message')).finally(() => {});
      `,
      errors: [
        {
          line: 2,
          messageId: 'floatingVoid',
          suggestions: [
            {
              messageId: 'floatingFixVoid',
              output: `
void Promise.reject(new Error('message')).finally(() => {});
      `,
            },
          ],
        },
      ],
    },
    {
      code: `
function _<T, S extends Array<T | Promise<T>>>(
  maybePromiseArray: S | undefined,
): void {
  maybePromiseArray?.[0];
}
      `,
      errors: [
        {
          line: 5,
          messageId: 'floatingVoid',
          suggestions: [
            {
              messageId: 'floatingFixVoid',
              output: `
function _<T, S extends Array<T | Promise<T>>>(
  maybePromiseArray: S | undefined,
): void {
  void maybePromiseArray?.[0];
}
      `,
            },
          ],
        },
      ],
    },
    {
      code: `
[1, 2, 3].map(() => Promise.reject());
      `,
      errors: [{ line: 2, messageId: 'floatingPromiseArrayVoid' }],
    },
    {
      code: `
declare const array: unknown[];
array.map(() => Promise.reject());
      `,
      errors: [{ line: 3, messageId: 'floatingPromiseArrayVoid' }],
    },
    {
      code: `
declare const promiseArray: Array<Promise<unknown>>;
void promiseArray;
      `,
      options: [{ ignoreVoid: false }],
      errors: [{ line: 3, messageId: 'floatingPromiseArray' }],
    },
    {
      code: `
[1, 2, Promise.reject(), 3];
      `,
      errors: [{ line: 2, messageId: 'floatingPromiseArrayVoid' }],
    },
    {
      code: `
[1, 2, Promise.reject().catch(() => {}), 3];
      `,
      errors: [{ line: 2, messageId: 'floatingPromiseArrayVoid' }],
    },
    {
      code: `
const data = ['test'];
data.map(async () => {
  await new Promise((_res, rej) => setTimeout(rej, 1000));
});
      `,
      errors: [{ line: 3, messageId: 'floatingPromiseArrayVoid' }],
    },
    {
      code: `
function _<T, S extends Array<T | Array<T | Promise<T>>>>(
  maybePromiseArrayArray: S | undefined,
): void {
  maybePromiseArrayArray?.[0];
}
      `,
      errors: [{ line: 5, messageId: 'floatingPromiseArrayVoid' }],
    },
    {
      code: `
function f<T extends Array<Promise<number>>>(a: T): void {
  a;
}
      `,
      errors: [{ line: 3, messageId: 'floatingPromiseArrayVoid' }],
    },
    {
      code: `
declare const a: Array<Promise<number>> | undefined;
a;
      `,
      errors: [{ line: 3, messageId: 'floatingPromiseArrayVoid' }],
    },
    {
      code: `
function f<T extends Array<Promise<number>>>(a: T | undefined): void {
  a;
}
      `,
      errors: [{ line: 3, messageId: 'floatingPromiseArrayVoid' }],
    },
    {
      code: `
[Promise.reject()] as const;
      `,
      errors: [{ line: 2, messageId: 'floatingPromiseArrayVoid' }],
    },
    {
      code: `
declare function cursed(): [Promise<number>, Promise<string>];
cursed();
      `,
      errors: [{ line: 3, messageId: 'floatingPromiseArrayVoid' }],
    },
    {
      code: `
[
  'Type Argument number ',
  1,
  'is not',
  Promise.resolve(),
  'but it still is flagged',
] as const;
      `,
      errors: [{ line: 2, messageId: 'floatingPromiseArrayVoid' }],
    },
    {
      code: `
        declare const arrayOrPromiseTuple:
          | Array<number>
          | [number, number, Promise<unknown>, string];
        arrayOrPromiseTuple;
      `,
      errors: [{ line: 5, messageId: 'floatingPromiseArrayVoid' }],
    },
    {
      code: `
        declare const okArrayOrPromiseArray: Array<number> | Array<Promise<unknown>>;
        okArrayOrPromiseArray;
      `,
      errors: [{ line: 3, messageId: 'floatingPromiseArrayVoid' }],
    },
    {
      code: `
interface UnsafeThenable<T> {
  then<TResult1 = T, TResult2 = never>(
    onfulfilled?:
      | ((value: T) => TResult1 | UnsafeThenable<TResult1>)
      | undefined
      | null,
    onrejected?:
      | ((reason: any) => TResult2 | UnsafeThenable<TResult2>)
      | undefined
      | null,
  ): UnsafeThenable<TResult1 | TResult2>;
}
let promise: UnsafeThenable<number> = Promise.resolve(5);
promise;
      `,
      options: [
        {
          allowForKnownSafePromises: [{ from: 'file', name: 'SafeThenable' }],
        },
      ],
      errors: [
        {
          line: 15,
          messageId: 'floatingVoid',
          suggestions: [
            {
              messageId: 'floatingFixVoid',
              output: `
interface UnsafeThenable<T> {
  then<TResult1 = T, TResult2 = never>(
    onfulfilled?:
      | ((value: T) => TResult1 | UnsafeThenable<TResult1>)
      | undefined
      | null,
    onrejected?:
      | ((reason: any) => TResult2 | UnsafeThenable<TResult2>)
      | undefined
      | null,
  ): UnsafeThenable<TResult1 | TResult2>;
}
let promise: UnsafeThenable<number> = Promise.resolve(5);
void promise;
      `,
            },
          ],
        },
      ],
    },
    {
      code: `
class SafePromise<T> extends Promise<T> {}
let promise: SafePromise<number> = Promise.resolve(5);
promise.catch();
      `,
      options: [
        { allowForKnownSafePromises: [{ from: 'file', name: 'SafePromise' }] },
      ],
      errors: [
        {
          line: 4,
          messageId: 'floatingVoid',
          suggestions: [
            {
              messageId: 'floatingFixVoid',
              output: `
class SafePromise<T> extends Promise<T> {}
let promise: SafePromise<number> = Promise.resolve(5);
void promise.catch();
      `,
            },
          ],
        },
      ],
    },
    {
      code: `
class UnsafePromise<T> extends Promise<T> {}
let promise: () => UnsafePromise<number> = async () => 5;
promise().finally();
      `,
      options: [
        { allowForKnownSafePromises: [{ from: 'file', name: 'SafePromise' }] },
      ],
      errors: [
        {
          line: 4,
          messageId: 'floatingVoid',
          suggestions: [
            {
              messageId: 'floatingFixVoid',
              output: `
class UnsafePromise<T> extends Promise<T> {}
let promise: () => UnsafePromise<number> = async () => 5;
void promise().finally();
      `,
            },
          ],
        },
      ],
    },
    {
      code: `
type UnsafePromise = Promise<number> & { hey?: string };
let promise: UnsafePromise = Promise.resolve(5);
0 ? promise.catch() : 2;
      `,
      options: [
        { allowForKnownSafePromises: [{ from: 'file', name: 'SafePromise' }] },
      ],
      errors: [
        {
          line: 4,
          messageId: 'floatingVoid',
          suggestions: [
            {
              messageId: 'floatingFixVoid',
              output: `
type UnsafePromise = Promise<number> & { hey?: string };
let promise: UnsafePromise = Promise.resolve(5);
void (0 ? promise.catch() : 2);
      `,
            },
          ],
        },
      ],
    },
    {
      code: `
type UnsafePromise = Promise<number> & { hey?: string };
let promise: () => UnsafePromise = async () => 5;
null ?? promise().catch();
      `,
      options: [
        { allowForKnownSafePromises: [{ from: 'file', name: 'SafePromise' }] },
      ],
      errors: [
        {
          line: 4,
          messageId: 'floatingVoid',
          suggestions: [
            {
              messageId: 'floatingFixVoid',
              output: `
type UnsafePromise = Promise<number> & { hey?: string };
let promise: () => UnsafePromise = async () => 5;
void (null ?? promise().catch());
      `,
            },
          ],
        },
      ],
    },
    {
      code: `
type Foo<T> = Promise<T> & { hey?: string };
declare const arrayOrPromiseTuple: Foo<unknown>[];
arrayOrPromiseTuple;
      `,
      options: [{ allowForKnownSafePromises: [{ from: 'file', name: 'Bar' }] }],
      errors: [{ line: 4, messageId: 'floatingPromiseArrayVoid' }],
    },
    // an array containing elements of `Promise` type and a branded Promise type will be treated as just an ordinary `Promise`.
    // see https://github.com/typescript-eslint/typescript-eslint/pull/8502#issuecomment-2105734406
    {
      code: `
type SafePromise = Promise<number> & { hey?: string };
let foo: SafePromise = Promise.resolve(1);
let bar = [Promise.resolve(2), foo];
bar;
      `,
      options: [
        { allowForKnownSafePromises: [{ from: 'file', name: 'SafePromise' }] },
      ],
      errors: [{ line: 5, messageId: 'floatingPromiseArrayVoid' }],
    },
    {
      code: `
type Foo<T> = Promise<T> & { hey?: string };
declare const arrayOrPromiseTuple: [Foo<unknown>, 5];
arrayOrPromiseTuple;
      `,
      options: [{ allowForKnownSafePromises: [{ from: 'file', name: 'Bar' }] }],
      errors: [{ line: 4, messageId: 'floatingPromiseArrayVoid' }],
    },
    {
      code: `
type SafePromise = Promise<number> & { __linterBrands?: string };
declare const myTag: (strings: TemplateStringsArray) => SafePromise;
myTag\`abc\`;
      `,
      options: [{ allowForKnownSafePromises: [{ from: 'file', name: 'Foo' }] }],
      errors: [
        {
          line: 4,
          messageId: 'floatingVoid',
          suggestions: [
            {
              messageId: 'floatingFixVoid',
              output: `
type SafePromise = Promise<number> & { __linterBrands?: string };
declare const myTag: (strings: TemplateStringsArray) => SafePromise;
void myTag\`abc\`;
      `,
            },
          ],
        },
      ],
    },
    {
      code: `
<<<<<<< HEAD
        declare function unsafe(...args: unknown[]): Promise<void>;

        unsafe('...', () => {});
      `,
      errors: [
        {
          line: 4,
          messageId: 'floatingVoid',

          suggestions: [
            {
              messageId: 'floatingFixVoid',
              output: `
        declare function unsafe(...args: unknown[]): Promise<void>;

        void unsafe('...', () => {});
      `,
            },
          ],
        },
      ],
      options: [
        {
          allowForKnownSafeCalls: [
            {
              from: 'file',
              name: 'it',
              // https://github.com/typescript-eslint/typescript-eslint/pull/9234/files#r1626465054
              path: process.env.TYPESCRIPT_ESLINT_PROJECT_SERVICE
                ? 'file.ts'
                : 'tests/fixtures/file.ts',
            },
          ],
        },
      ],
    },
    {
      code: `
        declare function it(...args: unknown[]): Promise<void>;

        it('...', () => {}).then(() => {});
      `,
      errors: [
        {
          line: 4,
          messageId: 'floatingVoid',
          suggestions: [
            {
              messageId: 'floatingFixVoid',
              output: `
        declare function it(...args: unknown[]): Promise<void>;

        void it('...', () => {}).then(() => {});
      `,
            },
          ],
        },
      ],
      options: [
        {
          allowForKnownSafeCalls: [
            {
              from: 'file',
              name: 'it',
              // https://github.com/typescript-eslint/typescript-eslint/pull/9234/files#r1626465054
              path: process.env.TYPESCRIPT_ESLINT_PROJECT_SERVICE
                ? 'file.ts'
                : 'tests/fixtures/file.ts',
            },
          ],
        },
      ],
    },
    {
      code: `
        declare function it(...args: unknown[]): Promise<void>;

        it('...', () => {}).finally(() => {});
      `,
      errors: [
        {
          line: 4,
          messageId: 'floatingVoid',
          suggestions: [
            {
              messageId: 'floatingFixVoid',
              output: `
        declare function it(...args: unknown[]): Promise<void>;

        void it('...', () => {}).finally(() => {});
      `,
            },
          ],
        },
      ],
      options: [
        {
          allowForKnownSafeCalls: [
            {
              from: 'file',
              name: 'it',
              // https://github.com/typescript-eslint/typescript-eslint/pull/9234/files#r1626465054
              path: process.env.TYPESCRIPT_ESLINT_PROJECT_SERVICE
                ? 'file.ts'
                : 'tests/fixtures/file.ts',
            },
          ],
        },
      ],
=======
declare const createPromise: () => PromiseLike<number>;
createPromise();
      `,
      errors: [{ line: 3, messageId: 'floatingVoid' }],
      options: [{ checkThenables: true }],
    },
    {
      code: `
interface MyThenable {
  then(onFulfilled: () => void, onRejected: () => void): MyThenable;
}

declare function createMyThenable(): MyThenable;

createMyThenable();
      `,
      errors: [{ line: 8, messageId: 'floatingVoid' }],
      options: [{ checkThenables: true }],
    },
    {
      code: `
declare const createPromise: () => Promise<number>;
createPromise();
      `,
      errors: [{ line: 3, messageId: 'floatingVoid' }],
      options: [{ checkThenables: false }],
    },
    {
      code: `
class MyPromise<T> extends Promise<T> {}
declare const createMyPromise: () => MyPromise<number>;
createMyPromise();
      `,
      errors: [{ line: 4, messageId: 'floatingVoid' }],
      options: [{ checkThenables: false }],
    },
    {
      code: `
class MyPromise<T> extends Promise<T> {
  additional: string;
}
declare const createMyPromise: () => MyPromise<number>;
createMyPromise();
      `,
      errors: [{ line: 6, messageId: 'floatingVoid' }],
      options: [{ checkThenables: false }],
>>>>>>> 63d17dd9
    },
  ],
});<|MERGE_RESOLUTION|>--- conflicted
+++ resolved
@@ -3778,7 +3778,6 @@
     },
     {
       code: `
-<<<<<<< HEAD
         declare function unsafe(...args: unknown[]): Promise<void>;
 
         unsafe('...', () => {});
@@ -3888,11 +3887,27 @@
           ],
         },
       ],
-=======
+    },
+    {
+      code: `
 declare const createPromise: () => PromiseLike<number>;
 createPromise();
       `,
-      errors: [{ line: 3, messageId: 'floatingVoid' }],
+      errors: [
+        {
+          line: 3,
+          messageId: 'floatingVoid',
+          suggestions: [
+            {
+              messageId: 'floatingFixVoid',
+              output: `
+declare const createPromise: () => PromiseLike<number>;
+void createPromise();
+      `,
+            },
+          ],
+        },
+      ],
       options: [{ checkThenables: true }],
     },
     {
@@ -3905,7 +3920,26 @@
 
 createMyThenable();
       `,
-      errors: [{ line: 8, messageId: 'floatingVoid' }],
+      errors: [
+        {
+          line: 8,
+          messageId: 'floatingVoid',
+          suggestions: [
+            {
+              messageId: 'floatingFixVoid',
+              output: `
+interface MyThenable {
+  then(onFulfilled: () => void, onRejected: () => void): MyThenable;
+}
+
+declare function createMyThenable(): MyThenable;
+
+void createMyThenable();
+      `,
+            },
+          ],
+        },
+      ],
       options: [{ checkThenables: true }],
     },
     {
@@ -3913,7 +3947,21 @@
 declare const createPromise: () => Promise<number>;
 createPromise();
       `,
-      errors: [{ line: 3, messageId: 'floatingVoid' }],
+      errors: [
+        {
+          line: 3,
+          messageId: 'floatingVoid',
+          suggestions: [
+            {
+              messageId: 'floatingFixVoid',
+              output: `
+declare const createPromise: () => Promise<number>;
+void createPromise();
+      `,
+            },
+          ],
+        },
+      ],
       options: [{ checkThenables: false }],
     },
     {
@@ -3922,7 +3970,22 @@
 declare const createMyPromise: () => MyPromise<number>;
 createMyPromise();
       `,
-      errors: [{ line: 4, messageId: 'floatingVoid' }],
+      errors: [
+        {
+          line: 4,
+          messageId: 'floatingVoid',
+          suggestions: [
+            {
+              messageId: 'floatingFixVoid',
+              output: `
+class MyPromise<T> extends Promise<T> {}
+declare const createMyPromise: () => MyPromise<number>;
+void createMyPromise();
+      `,
+            },
+          ],
+        },
+      ],
       options: [{ checkThenables: false }],
     },
     {
@@ -3933,9 +3996,25 @@
 declare const createMyPromise: () => MyPromise<number>;
 createMyPromise();
       `,
-      errors: [{ line: 6, messageId: 'floatingVoid' }],
+      errors: [
+        {
+          line: 6,
+          messageId: 'floatingVoid',
+          suggestions: [
+            {
+              messageId: 'floatingFixVoid',
+              output: `
+class MyPromise<T> extends Promise<T> {
+  additional: string;
+}
+declare const createMyPromise: () => MyPromise<number>;
+void createMyPromise();
+      `,
+            },
+          ],
+        },
+      ],
       options: [{ checkThenables: false }],
->>>>>>> 63d17dd9
     },
   ],
 });