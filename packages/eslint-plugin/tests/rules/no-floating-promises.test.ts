import { RuleTester } from '@typescript-eslint/rule-tester';

import rule from '../../src/rules/no-floating-promises';
import { getFixturesRootDir } from '../RuleTester';

const rootDir = getFixturesRootDir();

const ruleTester = new RuleTester({
  parserOptions: {
    ecmaVersion: 2018,
    tsconfigRootDir: rootDir,
    project: './tsconfig.json',
  },
  parser: '@typescript-eslint/parser',
});

ruleTester.run('no-floating-promises', rule, {
  valid: [
    `
async function test() {
  await Promise.resolve('value');
  Promise.resolve('value').then(
    () => {},
    () => {},
  );
  Promise.resolve('value')
    .then(() => {})
    .catch(() => {});
  Promise.resolve('value')
    .then(() => {})
    .catch(() => {})
    .finally(() => {});
  Promise.resolve('value').catch(() => {});
  return Promise.resolve('value');
}
    `,
    {
      options: [{ ignoreVoid: true }],
      code: `
async function test() {
  void Promise.resolve('value');
}
      `,
    },
    `
async function test() {
  await Promise.reject(new Error('message'));
  Promise.reject(new Error('message')).then(
    () => {},
    () => {},
  );
  Promise.reject(new Error('message'))
    .then(() => {})
    .catch(() => {});
  Promise.reject(new Error('message'))
    .then(() => {})
    .catch(() => {})
    .finally(() => {});
  Promise.reject(new Error('message')).catch(() => {});
  return Promise.reject(new Error('message'));
}
    `,
    `
async function test() {
  await (async () => true)();
  (async () => true)().then(
    () => {},
    () => {},
  );
  (async () => true)()
    .then(() => {})
    .catch(() => {});
  (async () => true)()
    .then(() => {})
    .catch(() => {})
    .finally(() => {});
  (async () => true)().catch(() => {});
  return (async () => true)();
}
    `,
    `
async function test() {
  async function returnsPromise() {}
  await returnsPromise();
  returnsPromise().then(
    () => {},
    () => {},
  );
  returnsPromise()
    .then(() => {})
    .catch(() => {});
  returnsPromise()
    .then(() => {})
    .catch(() => {})
    .finally(() => {});
  returnsPromise().catch(() => {});
  return returnsPromise();
}
    `,
    `
async function test() {
  const x = Promise.resolve();
  const y = x.then(() => {});
  y.catch(() => {});
}
    `,
    `
async function test() {
  Math.random() > 0.5 ? Promise.resolve().catch(() => {}) : null;
}
    `,
    `
async function test() {
  Promise.resolve().catch(() => {}), 123;
  123,
    Promise.resolve().then(
      () => {},
      () => {},
    );
  123,
    Promise.resolve().then(
      () => {},
      () => {},
    ),
    123;
}
    `,
    `
async function test() {
  void Promise.resolve().catch(() => {});
}
    `,
    `
async function test() {
  Promise.resolve().catch(() => {}) ||
    Promise.resolve().then(
      () => {},
      () => {},
    );
}
    `,
    `
declare const promiseValue: Promise<number>;
async function test() {
  await promiseValue;
  promiseValue.then(
    () => {},
    () => {},
  );
  promiseValue.then(() => {}).catch(() => {});
  promiseValue
    .then(() => {})
    .catch(() => {})
    .finally(() => {});
  promiseValue.catch(() => {});
  return promiseValue;
}
    `,
    `
declare const promiseUnion: Promise<number> | number;
async function test() {
  await promiseUnion;
  promiseUnion.then(
    () => {},
    () => {},
  );
  promiseUnion.then(() => {}).catch(() => {});
  promiseUnion
    .then(() => {})
    .catch(() => {})
    .finally(() => {});
  promiseUnion.catch(() => {});
  promiseValue.finally(() => {});
  return promiseUnion;
}
    `,
    `
declare const promiseIntersection: Promise<number> & number;
async function test() {
  await promiseIntersection;
  promiseIntersection.then(
    () => {},
    () => {},
  );
  promiseIntersection.then(() => {}).catch(() => {});
  promiseIntersection.catch(() => {});
  return promiseIntersection;
}
    `,
    `
async function test() {
  class CanThen extends Promise<number> {}
  const canThen: CanThen = Foo.resolve(2);

  await canThen;
  canThen.then(
    () => {},
    () => {},
  );
  canThen.then(() => {}).catch(() => {});
  canThen
    .then(() => {})
    .catch(() => {})
    .finally(() => {});
  canThen.catch(() => {});
  return canThen;
}
    `,
    `
declare const intersectionPromise: Promise<number> & number;
async function test() {
  await (Math.random() > 0.5 ? numberPromise : 0);
  await (Math.random() > 0.5 ? foo : 0);
  await (Math.random() > 0.5 ? bar : 0);

  await intersectionPromise;
}
    `,
    `
async function test() {
  class Thenable {
    then(callback: () => void): Thenable {
      return new Thenable();
    }
  }
  const thenable = new Thenable();

  await thenable;
  thenable;
  thenable.then(() => {});
  return thenable;
}
    `,
    `
async function test() {
  class NonFunctionParamThenable {
    then(param: string, param2: number): NonFunctionParamThenable {
      return new NonFunctionParamThenable();
    }
  }
  const thenable = new NonFunctionParamThenable();

  await thenable;
  thenable;
  thenable.then('abc', 'def');
  return thenable;
}
    `,
    `
async function test() {
  class NonFunctionThenable {
    then: number;
  }
  const thenable = new NonFunctionThenable();

  thenable;
  thenable.then;
  return thenable;
}
    `,
    `
async function test() {
  class CatchableThenable {
    then(callback: () => void, callback: () => void): CatchableThenable {
      return new CatchableThenable();
    }
  }
  const thenable = new CatchableThenable();

  await thenable;
  return thenable;
}
    `,
    `
// https://github.com/DefinitelyTyped/DefinitelyTyped/blob/master/types/promise-polyfill/index.d.ts
// Type definitions for promise-polyfill 6.0
// Project: https://github.com/taylorhakes/promise-polyfill
// Definitions by: Steve Jenkins <https://github.com/skysteve>
//                 Daniel Cassidy <https://github.com/djcsdy>
// Definitions: https://github.com/DefinitelyTyped/DefinitelyTyped

interface PromisePolyfillConstructor extends PromiseConstructor {
  _immediateFn?: (handler: (() => void) | string) => void;
}

declare const PromisePolyfill: PromisePolyfillConstructor;

async function test() {
  const promise = new PromisePolyfill(() => {});

  await promise;
  promise.then(
    () => {},
    () => {},
  );
  promise.then(() => {}).catch(() => {});
  promise
    .then(() => {})
    .catch(() => {})
    .finally(() => {});
  promise.catch(() => {});
  return promise;
}
    `,

    // optional chaining
    `
declare const returnsPromise: () => Promise<void> | null;
async function test() {
  await returnsPromise?.();
  returnsPromise()?.then(
    () => {},
    () => {},
  );
  returnsPromise()
    ?.then(() => {})
    ?.catch(() => {});
  returnsPromise()?.catch(() => {});
  return returnsPromise();
}
    `,
    `
const doSomething = async (
  obj1: { a?: { b?: { c?: () => Promise<void> } } },
  obj2: { a?: { b?: { c: () => Promise<void> } } },
  obj3: { a?: { b: { c?: () => Promise<void> } } },
  obj4: { a: { b: { c?: () => Promise<void> } } },
  obj5: { a?: () => { b?: { c?: () => Promise<void> } } },
  obj6?: { a: { b: { c?: () => Promise<void> } } },
  callback?: () => Promise<void>,
): Promise<void> => {
  await obj1.a?.b?.c?.();
  await obj2.a?.b?.c();
  await obj3.a?.b.c?.();
  await obj4.a.b.c?.();
  await obj5.a?.().b?.c?.();
  await obj6?.a.b.c?.();

  return callback?.();
};

void doSomething();
    `,
    // ignoreIIFE
    {
      code: `
        (async () => {
          await something();
        })();
      `,
      options: [{ ignoreIIFE: true }],
    },
    {
      code: `
        (async () => {
          something();
        })();
      `,
      options: [{ ignoreIIFE: true }],
    },
    {
      code: '(async function foo() {})();',
      options: [{ ignoreIIFE: true }],
    },
    {
      code: `
        function foo() {
          (async function bar() {})();
        }
      `,
      options: [{ ignoreIIFE: true }],
    },
    {
      code: `
        const foo = () =>
          new Promise(res => {
            (async function () {
              await res(1);
            })();
          });
      `,
      options: [{ ignoreIIFE: true }],
    },
    {
      code: `
        (async function () {
          await res(1);
        })();
      `,
      options: [{ ignoreIIFE: true }],
    },
    {
      code: `
async function foo() {
  const myPromise = async () => void 0;
  const condition = true;
  void (condition && myPromise());
}
      `,
    },
    {
      code: `
async function foo() {
  const myPromise = async () => void 0;
  const condition = true;
  await (condition && myPromise());
}
      `,
      options: [{ ignoreVoid: false }],
    },
    {
      code: `
async function foo() {
  const myPromise = async () => void 0;
  const condition = true;
  condition && void myPromise();
}
      `,
    },
    {
      code: `
async function foo() {
  const myPromise = async () => void 0;
  const condition = true;
  condition && (await myPromise());
}
      `,
      options: [{ ignoreVoid: false }],
    },
    {
      code: `
async function foo() {
  const myPromise = async () => void 0;
  let condition = false;
  condition && myPromise();
  condition = true;
  condition || myPromise();
  condition ?? myPromise();
}
      `,
      options: [{ ignoreVoid: false }],
    },
    {
      code: `
declare const definitelyCallable: () => void;
Promise.reject().catch(definitelyCallable);
      `,
      options: [{ ignoreVoid: false }],
    },
    {
      code: `
Promise.reject()
  .catch(() => {})
  .finally(() => {});
      `,
    },
    {
      code: `
Promise.reject()
  .catch(() => {})
  .finally(() => {})
  .finally(() => {});
      `,
      options: [{ ignoreVoid: false }],
    },
    {
      code: `
Promise.reject()
  .catch(() => {})
  .finally(() => {})
  .finally(() => {})
  .finally(() => {});
      `,
    },
    {
      code: `
await Promise.all([Promise.resolve(), Promise.resolve()]);
      `,
    },
    {
      code: `
declare const promiseArray: Array<Promise<unknown>>;
void promiseArray;
      `,
    },
    {
      // Expressions aren't checked by this rule, so this just becomes an array
      // of number | undefined, which is fine regardless of the ignoreVoid setting.
      code: `
[1, 2, void Promise.reject(), 3];
      `,
      options: [{ ignoreVoid: false }],
    },
    {
      code: `
['I', 'am', 'just', 'an', 'array'];
      `,
    },
    {
      code: `
interface SafeThenable<T> {
  then<TResult1 = T, TResult2 = never>(
    onfulfilled?:
      | ((value: T) => TResult1 | SafeThenable<TResult1>)
      | undefined
      | null,
    onrejected?:
      | ((reason: any) => TResult2 | SafeThenable<TResult2>)
      | undefined
      | null,
  ): SafeThenable<TResult1 | TResult2>;
}
let promise: SafeThenable<number> = Promise.resolve(5);
0, promise;
      `,
      options: [
        {
          allowForKnownSafePromises: [{ from: 'file', name: 'SafeThenable' }],
        },
      ],
    },
    {
      code: `
interface SafeThenable<T> {
  then<TResult1 = T, TResult2 = never>(
    onfulfilled?:
      | ((value: T) => TResult1 | SafeThenable<TResult1>)
      | undefined
      | null,
    onrejected?:
      | ((reason: any) => TResult2 | SafeThenable<TResult2>)
      | undefined
      | null,
  ): SafeThenable<TResult1 | TResult2>;
}
let promise: SafeThenable<number> = Promise.resolve(5);
0 ? promise : 3;
      `,
      options: [
        {
          allowForKnownSafePromises: [{ from: 'file', name: 'SafeThenable' }],
        },
      ],
    },
    {
      code: `
class SafePromise<T> extends Promise<T> {}
let promise: { a: SafePromise<number> } = { a: Promise.resolve(5) };
promise.a;
      `,
      options: [
        { allowForKnownSafePromises: [{ from: 'file', name: 'SafePromise' }] },
      ],
    },
    {
      code: `
class SafePromise<T> extends Promise<T> {}
let promise: SafePromise<number> = Promise.resolve(5);
promise;
      `,
      options: [
        { allowForKnownSafePromises: [{ from: 'file', name: 'SafePromise' }] },
      ],
    },
    {
      code: `
type Foo = Promise<number> & { hey?: string };
let promise: Foo = Promise.resolve(5);
0 || promise;
      `,
      options: [{ allowForKnownSafePromises: [{ from: 'file', name: 'Foo' }] }],
    },
    {
      code: `
type Foo = Promise<number> & { hey?: string };
let promise: Foo = Promise.resolve(5);
promise.finally();
      `,
      options: [{ allowForKnownSafePromises: [{ from: 'file', name: 'Foo' }] }],
    },
    {
      code: `
interface SafeThenable<T> {
  then<TResult1 = T, TResult2 = never>(
    onfulfilled?:
      | ((value: T) => TResult1 | SafeThenable<TResult1>)
      | undefined
      | null,
    onrejected?:
      | ((reason: any) => TResult2 | SafeThenable<TResult2>)
      | undefined
      | null,
  ): SafeThenable<TResult1 | TResult2>;
}
let promise: () => SafeThenable<number> = () => Promise.resolve(5);
0, promise();
      `,
      options: [
        {
          allowForKnownSafePromises: [{ from: 'file', name: 'SafeThenable' }],
        },
      ],
    },
    {
      code: `
interface SafeThenable<T> {
  then<TResult1 = T, TResult2 = never>(
    onfulfilled?:
      | ((value: T) => TResult1 | SafeThenable<TResult1>)
      | undefined
      | null,
    onrejected?:
      | ((reason: any) => TResult2 | SafeThenable<TResult2>)
      | undefined
      | null,
  ): SafeThenable<TResult1 | TResult2>;
}
let promise: () => SafeThenable<number> = () => Promise.resolve(5);
0 ? promise() : 3;
      `,
      options: [
        {
          allowForKnownSafePromises: [{ from: 'file', name: 'SafeThenable' }],
        },
      ],
    },
    {
      code: `
type Foo = Promise<number> & { hey?: string };
let promise: () => Foo = () => Promise.resolve(5);
promise();
      `,
      options: [{ allowForKnownSafePromises: [{ from: 'file', name: 'Foo' }] }],
    },
    {
      code: `
type Foo = Promise<number> & { hey?: string };
let promise: () => Foo = async () => 5;
promise().finally();
      `,
      options: [{ allowForKnownSafePromises: [{ from: 'file', name: 'Foo' }] }],
    },
    {
      code: `
class SafePromise<T> extends Promise<T> {}
let promise: () => SafePromise<number> = async () => 5;
0 || promise();
      `,
      options: [
        { allowForKnownSafePromises: [{ from: 'file', name: 'SafePromise' }] },
      ],
    },
    {
      code: `
class SafePromise<T> extends Promise<T> {}
let promise: () => SafePromise<number> = async () => 5;
null ?? promise();
      `,
      options: [
        { allowForKnownSafePromises: [{ from: 'file', name: 'SafePromise' }] },
      ],
    },
    {
      code: `
let promise: () => PromiseLike<number> = () => Promise.resolve(5);
promise();
      `,
      options: [
        { allowForKnownSafePromises: [{ from: 'lib', name: 'PromiseLike' }] },
      ],
    },
    {
      code: `
type Foo<T> = Promise<T> & { hey?: string };
declare const arrayOrPromiseTuple: Foo<unknown>[];
arrayOrPromiseTuple;
      `,
      options: [{ allowForKnownSafePromises: [{ from: 'file', name: 'Foo' }] }],
    },
    {
      code: `
type Foo<T> = Promise<T> & { hey?: string };
declare const arrayOrPromiseTuple: [Foo<unknown>, 5];
arrayOrPromiseTuple;
      `,
      options: [{ allowForKnownSafePromises: [{ from: 'file', name: 'Foo' }] }],
    },
    {
      code: `
type SafePromise = Promise<number> & { __linterBrands?: string };
declare const myTag: (strings: TemplateStringsArray) => SafePromise;
myTag\`abc\`;
      `,
      options: [
        { allowForKnownSafePromises: [{ from: 'file', name: 'SafePromise' }] },
      ],
    },
    {
      code: `
declare const myTag: (strings: TemplateStringsArray) => Promise<void>;
myTag\`abc\`.catch(() => {});
      `,
    },
    {
      code: `
declare const myTag: (strings: TemplateStringsArray) => string;
myTag\`abc\`;
      `,
    },
    {
      code: `
<<<<<<< HEAD
declare let x: any;
declare const promiseArray: Array<Promise<unknown>>;
x = promiseArray;
      `,
    },
    {
      code: `
declare let x: Promise<number>;
x = Promise.resolve(2);
      `,
    },
    {
      code: `
declare const promiseArray: Array<Promise<unknown>>;
async function f() {
  return promiseArray;
}
      `,
    },
    {
      code: `
declare const promiseArray: Array<Promise<unknown>>;
async function* generator() {
  yield* promiseArray;
}
      `,
    },
    {
      code: `
async function* generator() {
  yield Promise.resolve();
}
      `,
=======
interface SafeThenable<T> {
  then<TResult1 = T, TResult2 = never>(
    onfulfilled?:
      | ((value: T) => TResult1 | SafeThenable<TResult1>)
      | undefined
      | null,
    onrejected?:
      | ((reason: any) => TResult2 | SafeThenable<TResult2>)
      | undefined
      | null,
  ): SafeThenable<TResult1 | TResult2>;
}
let promise: () => SafeThenable<number> = () => Promise.resolve(5);
promise().then(() => {});
      `,
      options: [
        {
          allowForKnownSafePromises: [{ from: 'file', name: 'SafeThenable' }],
        },
      ],
>>>>>>> 8f08ee54
    },
  ],

  invalid: [
    {
      code: `
async function test() {
  Promise.resolve('value');
  Promise.resolve('value').then(() => {});
  Promise.resolve('value').catch();
  Promise.resolve('value').finally();
}
      `,
      errors: [
        {
          line: 3,
          messageId: 'floatingVoid',
        },
        {
          line: 4,
          messageId: 'floatingVoid',
        },
        {
          line: 5,
          messageId: 'floatingVoid',
        },
        {
          line: 6,
          messageId: 'floatingVoid',
        },
      ],
    },
    {
      code: `
const doSomething = async (
  obj1: { a?: { b?: { c?: () => Promise<void> } } },
  obj2: { a?: { b?: { c: () => Promise<void> } } },
  obj3: { a?: { b: { c?: () => Promise<void> } } },
  obj4: { a: { b: { c?: () => Promise<void> } } },
  obj5: { a?: () => { b?: { c?: () => Promise<void> } } },
  obj6?: { a: { b: { c?: () => Promise<void> } } },
  callback?: () => Promise<void>,
): Promise<void> => {
  obj1.a?.b?.c?.();
  obj2.a?.b?.c();
  obj3.a?.b.c?.();
  obj4.a.b.c?.();
  obj5.a?.().b?.c?.();
  obj6?.a.b.c?.();

  callback?.();
};

doSomething();
      `,
      errors: [
        {
          line: 11,
          messageId: 'floatingVoid',
        },
        {
          line: 12,
          messageId: 'floatingVoid',
        },
        {
          line: 13,
          messageId: 'floatingVoid',
        },
        {
          line: 14,
          messageId: 'floatingVoid',
        },
        {
          line: 15,
          messageId: 'floatingVoid',
        },
        {
          line: 16,
          messageId: 'floatingVoid',
        },
        {
          line: 18,
          messageId: 'floatingVoid',
        },
        {
          line: 21,
          messageId: 'floatingVoid',
        },
      ],
    },
    {
      code: `
declare const myTag: (strings: TemplateStringsArray) => Promise<void>;
myTag\`abc\`;
      `,
      errors: [
        {
          line: 3,
          messageId: 'floatingVoid',
        },
      ],
    },
    {
      code: `
declare const myTag: (strings: TemplateStringsArray) => Promise<void>;
myTag\`abc\`.then(() => {});
      `,
      errors: [
        {
          line: 3,
          messageId: 'floatingVoid',
        },
      ],
    },
    {
      code: `
declare const myTag: (strings: TemplateStringsArray) => Promise<void>;
myTag\`abc\`.finally(() => {});
      `,
      errors: [
        {
          line: 3,
          messageId: 'floatingVoid',
        },
      ],
    },

    {
      options: [{ ignoreVoid: true }],
      code: `
async function test() {
  Promise.resolve('value');
}
      `,
      errors: [
        {
          line: 3,
          messageId: 'floatingVoid',
          suggestions: [
            {
              messageId: 'floatingFixVoid',
              output: `
async function test() {
  void Promise.resolve('value');
}
      `,
            },
          ],
        },
      ],
    },
    {
      code: `
async function test() {
  Promise.reject(new Error('message'));
  Promise.reject(new Error('message')).then(() => {});
  Promise.reject(new Error('message')).catch();
  Promise.reject(new Error('message')).finally();
}
      `,
      errors: [
        {
          line: 3,
          messageId: 'floatingVoid',
        },
        {
          line: 4,
          messageId: 'floatingVoid',
        },
        {
          line: 5,
          messageId: 'floatingVoid',
        },
        {
          line: 6,
          messageId: 'floatingVoid',
        },
      ],
    },
    {
      code: `
async function test() {
  (async () => true)();
  (async () => true)().then(() => {});
  (async () => true)().catch();
}
      `,
      errors: [
        {
          line: 3,
          messageId: 'floatingVoid',
        },
        {
          line: 4,
          messageId: 'floatingVoid',
        },
        {
          line: 5,
          messageId: 'floatingVoid',
        },
      ],
    },
    {
      code: `
async function test() {
  async function returnsPromise() {}

  returnsPromise();
  returnsPromise().then(() => {});
  returnsPromise().catch();
  returnsPromise().finally();
}
      `,
      errors: [
        {
          line: 5,
          messageId: 'floatingVoid',
        },
        {
          line: 6,
          messageId: 'floatingVoid',
        },
        {
          line: 7,
          messageId: 'floatingVoid',
        },
        {
          line: 8,
          messageId: 'floatingVoid',
        },
      ],
    },
    {
      code: `
async function test() {
  Math.random() > 0.5 ? Promise.resolve() : null;
  Math.random() > 0.5 ? null : Promise.resolve();
}
      `,
      errors: [
        {
          line: 3,
          messageId: 'floatingVoid',
        },
        {
          line: 4,
          messageId: 'floatingVoid',
        },
      ],
    },
    {
      code: `
async function test() {
  Promise.resolve(), 123;
  123, Promise.resolve();
  123, Promise.resolve(), 123;
}
      `,
      errors: [
        {
          line: 3,
          messageId: 'floatingVoid',
        },
        {
          line: 4,
          messageId: 'floatingVoid',
        },
        {
          line: 5,
          messageId: 'floatingVoid',
        },
      ],
    },
    {
      code: `
async function test() {
  void Promise.resolve();
}
      `,
      options: [{ ignoreVoid: false }],
      errors: [
        {
          line: 3,
          messageId: 'floating',
          suggestions: [
            {
              messageId: 'floatingFixAwait',
              output: `
async function test() {
  await Promise.resolve();
}
      `,
            },
          ],
        },
      ],
    },
    {
      code: `
async function test() {
  const promise = new Promise((resolve, reject) => resolve('value'));
  promise;
}
      `,
      options: [{ ignoreVoid: false }],
      errors: [
        {
          line: 4,
          messageId: 'floating',
          suggestions: [
            {
              messageId: 'floatingFixAwait',
              output: `
async function test() {
  const promise = new Promise((resolve, reject) => resolve('value'));
  await promise;
}
      `,
            },
          ],
        },
      ],
    },
    {
      code: `
async function returnsPromise() {
  return 'value';
}
void returnsPromise();
      `,
      options: [{ ignoreVoid: false }],
      errors: [
        {
          line: 5,
          messageId: 'floating',
          suggestions: [
            {
              messageId: 'floatingFixAwait',
              output: `
async function returnsPromise() {
  return 'value';
}
await returnsPromise();
      `,
            },
          ],
        },
      ],
    },
    {
      // eslint-disable-next-line @typescript-eslint/internal/plugin-test-formatting
      code: `
async function returnsPromise() {
  return 'value';
}
void /* ... */ returnsPromise();
      `,
      options: [{ ignoreVoid: false }],
      errors: [
        {
          line: 5,
          messageId: 'floating',
          suggestions: [
            {
              messageId: 'floatingFixAwait',
              output: `
async function returnsPromise() {
  return 'value';
}
await /* ... */ returnsPromise();
      `,
            },
          ],
        },
      ],
    },
    {
      code: `
async function returnsPromise() {
  return 'value';
}
1, returnsPromise();
      `,
      options: [{ ignoreVoid: false }],
      errors: [
        {
          line: 5,
          messageId: 'floating',
          suggestions: [
            {
              messageId: 'floatingFixAwait',
              output: `
async function returnsPromise() {
  return 'value';
}
await (1, returnsPromise());
      `,
            },
          ],
        },
      ],
    },
    {
      code: `
async function returnsPromise() {
  return 'value';
}
bool ? returnsPromise() : null;
      `,
      options: [{ ignoreVoid: false }],
      errors: [
        {
          line: 5,
          messageId: 'floating',
          suggestions: [
            {
              messageId: 'floatingFixAwait',
              output: `
async function returnsPromise() {
  return 'value';
}
await (bool ? returnsPromise() : null);
      `,
            },
          ],
        },
      ],
    },
    {
      code: `
async function test() {
  const obj = { foo: Promise.resolve() };
  obj.foo;
}
      `,
      errors: [
        {
          line: 4,
          messageId: 'floatingVoid',
        },
      ],
    },
    {
      code: `
async function test() {
  new Promise(resolve => resolve());
}
      `,
      errors: [
        {
          line: 3,
          messageId: 'floatingVoid',
        },
      ],
    },
    {
      code: `
declare const promiseValue: Promise<number>;

async function test() {
  promiseValue;
  promiseValue.then(() => {});
  promiseValue.catch();
  promiseValue.finally();
}
      `,
      errors: [
        {
          line: 5,
          messageId: 'floatingVoid',
        },
        {
          line: 6,
          messageId: 'floatingVoid',
        },
        {
          line: 7,
          messageId: 'floatingVoid',
        },
        {
          line: 8,
          messageId: 'floatingVoid',
        },
      ],
    },
    {
      code: `
declare const promiseUnion: Promise<number> | number;

async function test() {
  promiseUnion;
}
      `,
      errors: [
        {
          line: 5,
          messageId: 'floatingVoid',
        },
      ],
    },
    {
      code: `
declare const promiseIntersection: Promise<number> & number;

async function test() {
  promiseIntersection;
  promiseIntersection.then(() => {});
  promiseIntersection.catch();
}
      `,
      errors: [
        {
          line: 5,
          messageId: 'floatingVoid',
        },
        {
          line: 6,
          messageId: 'floatingVoid',
        },
        {
          line: 7,
          messageId: 'floatingVoid',
        },
      ],
    },
    {
      code: `
async function test() {
  class CanThen extends Promise<number> {}
  const canThen: CanThen = Foo.resolve(2);

  canThen;
  canThen.then(() => {});
  canThen.catch();
  canThen.finally();
}
      `,
      errors: [
        {
          line: 6,
          messageId: 'floatingVoid',
        },
        {
          line: 7,
          messageId: 'floatingVoid',
        },
        {
          line: 8,
          messageId: 'floatingVoid',
        },
        {
          line: 9,
          messageId: 'floatingVoid',
        },
      ],
    },
    {
      code: `
async function test() {
  class CatchableThenable {
    then(callback: () => void, callback: () => void): CatchableThenable {
      return new CatchableThenable();
    }
  }
  const thenable = new CatchableThenable();

  thenable;
  thenable.then(() => {});
}
      `,
      errors: [
        {
          line: 10,
          messageId: 'floatingVoid',
        },
        {
          line: 11,
          messageId: 'floatingVoid',
        },
      ],
    },
    {
      code: `
// https://github.com/DefinitelyTyped/DefinitelyTyped/blob/master/types/promise-polyfill/index.d.ts
// Type definitions for promise-polyfill 6.0
// Project: https://github.com/taylorhakes/promise-polyfill
// Definitions by: Steve Jenkins <https://github.com/skysteve>
//                 Daniel Cassidy <https://github.com/djcsdy>
// Definitions: https://github.com/DefinitelyTyped/DefinitelyTyped

interface PromisePolyfillConstructor extends PromiseConstructor {
  _immediateFn?: (handler: (() => void) | string) => void;
}

declare const PromisePolyfill: PromisePolyfillConstructor;

async function test() {
  const promise = new PromisePolyfill(() => {});

  promise;
  promise.then(() => {});
  promise.catch();
}
      `,
      errors: [
        {
          line: 18,
          messageId: 'floatingVoid',
        },
        {
          line: 19,
          messageId: 'floatingVoid',
        },
        {
          line: 20,
          messageId: 'floatingVoid',
        },
      ],
    },
    {
      code: `
        (async () => {
          await something();
        })();
      `,
      errors: [
        {
          line: 2,
          messageId: 'floatingVoid',
        },
      ],
    },
    {
      code: `
        (async () => {
          something();
        })();
      `,
      errors: [
        {
          line: 2,
          messageId: 'floatingVoid',
        },
      ],
    },
    {
      code: '(async function foo() {})();',
      errors: [
        {
          line: 1,
          messageId: 'floatingVoid',
        },
      ],
    },
    {
      code: `
        function foo() {
          (async function bar() {})();
        }
      `,
      errors: [
        {
          line: 3,
          messageId: 'floatingVoid',
        },
      ],
    },
    {
      code: `
        const foo = () =>
          new Promise(res => {
            (async function () {
              await res(1);
            })();
          });
      `,
      errors: [
        {
          line: 4,
          messageId: 'floatingVoid',
        },
      ],
    },
    {
      code: `
        (async function () {
          await res(1);
        })();
      `,
      errors: [
        {
          line: 2,
          messageId: 'floatingVoid',
        },
      ],
    },
    {
      code: `
        (async function () {
          Promise.resolve();
        })();
      `,
      options: [{ ignoreIIFE: true }],
      errors: [
        {
          line: 3,
          messageId: 'floatingVoid',
        },
      ],
    },
    {
      code: `
declare const promiseIntersection: Promise<number> & number;
(async function () {
  promiseIntersection;
  promiseIntersection.then(() => {});
  promiseIntersection.catch();
  promiseIntersection.finally();
})();
      `,
      options: [{ ignoreIIFE: true }],
      errors: [
        {
          line: 4,
          messageId: 'floatingVoid',
        },
        {
          line: 5,
          messageId: 'floatingVoid',
        },
        {
          line: 6,
          messageId: 'floatingVoid',
        },
        {
          line: 7,
          messageId: 'floatingVoid',
        },
      ],
    },
    {
      code: `
async function foo() {
  const myPromise = async () => void 0;
  const condition = true;

  void condition || myPromise();
}
      `,
      errors: [
        {
          line: 6,
          messageId: 'floatingVoid',
          suggestions: [
            {
              messageId: 'floatingFixVoid',
              output: `
async function foo() {
  const myPromise = async () => void 0;
  const condition = true;

  void (void condition || myPromise());
}
      `,
            },
          ],
        },
      ],
    },
    {
      code: `
async function foo() {
  const myPromise = async () => void 0;
  const condition = true;

  (await condition) && myPromise();
}
      `,
      options: [{ ignoreVoid: false }],
      errors: [
        {
          line: 6,
          messageId: 'floating',
          suggestions: [
            {
              messageId: 'floatingFixAwait',
              output: `
async function foo() {
  const myPromise = async () => void 0;
  const condition = true;

  await ((await condition) && myPromise());
}
      `,
            },
          ],
        },
      ],
    },
    {
      code: `
async function foo() {
  const myPromise = async () => void 0;
  const condition = true;

  condition && myPromise();
}
      `,
      errors: [
        {
          line: 6,
          messageId: 'floatingVoid',
          suggestions: [
            {
              messageId: 'floatingFixVoid',
              output: `
async function foo() {
  const myPromise = async () => void 0;
  const condition = true;

  void (condition && myPromise());
}
      `,
            },
          ],
        },
      ],
    },
    {
      code: `
async function foo() {
  const myPromise = async () => void 0;
  const condition = false;

  condition || myPromise();
}
      `,
      errors: [
        {
          line: 6,
          messageId: 'floatingVoid',
          suggestions: [
            {
              messageId: 'floatingFixVoid',
              output: `
async function foo() {
  const myPromise = async () => void 0;
  const condition = false;

  void (condition || myPromise());
}
      `,
            },
          ],
        },
      ],
    },
    {
      code: `
async function foo() {
  const myPromise = async () => void 0;
  const condition = null;

  condition ?? myPromise();
}
      `,
      errors: [
        {
          line: 6,
          messageId: 'floatingVoid',
          suggestions: [
            {
              messageId: 'floatingFixVoid',
              output: `
async function foo() {
  const myPromise = async () => void 0;
  const condition = null;

  void (condition ?? myPromise());
}
      `,
            },
          ],
        },
      ],
    },
    {
      code: `
async function foo() {
  const myPromise = Promise.resolve(true);
  let condition = true;
  condition && myPromise;
}
      `,
      options: [{ ignoreVoid: false }],
      errors: [
        {
          line: 5,
          messageId: 'floating',
          suggestions: [
            {
              messageId: 'floatingFixAwait',
              output: `
async function foo() {
  const myPromise = Promise.resolve(true);
  let condition = true;
  await (condition && myPromise);
}
      `,
            },
          ],
        },
      ],
    },
    {
      code: `
async function foo() {
  const myPromise = Promise.resolve(true);
  let condition = false;
  condition || myPromise;
}
      `,
      options: [{ ignoreVoid: false }],
      errors: [
        {
          line: 5,
          messageId: 'floating',
          suggestions: [
            {
              messageId: 'floatingFixAwait',
              output: `
async function foo() {
  const myPromise = Promise.resolve(true);
  let condition = false;
  await (condition || myPromise);
}
      `,
            },
          ],
        },
      ],
    },
    {
      code: `
async function foo() {
  const myPromise = Promise.resolve(true);
  let condition = null;
  condition ?? myPromise;
}
      `,
      options: [{ ignoreVoid: false }],
      errors: [
        {
          line: 5,
          messageId: 'floating',
          suggestions: [
            {
              messageId: 'floatingFixAwait',
              output: `
async function foo() {
  const myPromise = Promise.resolve(true);
  let condition = null;
  await (condition ?? myPromise);
}
      `,
            },
          ],
        },
      ],
    },
    {
      code: `
async function foo() {
  const myPromise = async () => void 0;
  const condition = false;

  condition || condition || myPromise();
}
      `,
      errors: [
        {
          line: 6,
          messageId: 'floatingVoid',
          suggestions: [
            {
              messageId: 'floatingFixVoid',
              output: `
async function foo() {
  const myPromise = async () => void 0;
  const condition = false;

  void (condition || condition || myPromise());
}
      `,
            },
          ],
        },
      ],
    },
    {
      code: `
declare const maybeCallable: string | (() => void);
declare const definitelyCallable: () => void;
Promise.resolve().then(() => {}, undefined);
Promise.resolve().then(() => {}, null);
Promise.resolve().then(() => {}, 3);
Promise.resolve().then(() => {}, maybeCallable);
Promise.resolve().then(() => {}, definitelyCallable);

Promise.resolve().catch(undefined);
Promise.resolve().catch(null);
Promise.resolve().catch(3);
Promise.resolve().catch(maybeCallable);
Promise.resolve().catch(definitelyCallable);
      `,
      errors: [
        {
          line: 4,
          messageId: 'floatingUselessRejectionHandlerVoid',
        },
        {
          line: 5,
          messageId: 'floatingUselessRejectionHandlerVoid',
        },
        {
          line: 6,
          messageId: 'floatingUselessRejectionHandlerVoid',
        },
        {
          line: 7,
          messageId: 'floatingUselessRejectionHandlerVoid',
        },
        {
          line: 10,
          messageId: 'floatingUselessRejectionHandlerVoid',
        },
        {
          line: 11,
          messageId: 'floatingUselessRejectionHandlerVoid',
        },
        {
          line: 12,
          messageId: 'floatingUselessRejectionHandlerVoid',
        },
        {
          line: 13,
          messageId: 'floatingUselessRejectionHandlerVoid',
        },
      ],
    },
    {
      code: `
Promise.reject() || 3;
      `,
      errors: [
        {
          line: 2,
          messageId: 'floatingVoid',
        },
      ],
    },
    {
      code: `
void Promise.resolve().then(() => {}, undefined);
      `,
      options: [{ ignoreVoid: false }],
      errors: [
        {
          line: 2,
          messageId: 'floatingUselessRejectionHandler',
        },
      ],
    },
    {
      code: `
declare const maybeCallable: string | (() => void);
Promise.resolve().then(() => {}, maybeCallable);
      `,
      options: [{ ignoreVoid: false }],
      errors: [
        {
          line: 3,
          messageId: 'floatingUselessRejectionHandler',
        },
      ],
    },
    {
      code: `
declare const maybeCallable: string | (() => void);
declare const definitelyCallable: () => void;
Promise.resolve().then(() => {}, undefined);
Promise.resolve().then(() => {}, null);
Promise.resolve().then(() => {}, 3);
Promise.resolve().then(() => {}, maybeCallable);
Promise.resolve().then(() => {}, definitelyCallable);

Promise.resolve().catch(undefined);
Promise.resolve().catch(null);
Promise.resolve().catch(3);
Promise.resolve().catch(maybeCallable);
Promise.resolve().catch(definitelyCallable);
      `,
      options: [{ ignoreVoid: false }],
      errors: [
        {
          line: 4,
          messageId: 'floatingUselessRejectionHandler',
        },
        {
          line: 5,
          messageId: 'floatingUselessRejectionHandler',
        },
        {
          line: 6,
          messageId: 'floatingUselessRejectionHandler',
        },
        {
          line: 7,
          messageId: 'floatingUselessRejectionHandler',
        },
        {
          line: 10,
          messageId: 'floatingUselessRejectionHandler',
        },
        {
          line: 11,
          messageId: 'floatingUselessRejectionHandler',
        },
        {
          line: 12,
          messageId: 'floatingUselessRejectionHandler',
        },
        {
          line: 13,
          messageId: 'floatingUselessRejectionHandler',
        },
      ],
    },
    {
      code: `
Promise.reject() || 3;
      `,
      options: [{ ignoreVoid: false }],
      errors: [
        {
          line: 2,
          messageId: 'floating',
        },
      ],
    },
    {
      code: `
Promise.reject().finally(() => {});
      `,
      errors: [{ line: 2, messageId: 'floatingVoid' }],
    },
    {
      code: `
Promise.reject()
  .finally(() => {})
  .finally(() => {});
      `,
      options: [{ ignoreVoid: false }],
      errors: [{ line: 2, messageId: 'floating' }],
    },
    {
      code: `
Promise.reject()
  .finally(() => {})
  .finally(() => {})
  .finally(() => {});
      `,
      errors: [{ line: 2, messageId: 'floatingVoid' }],
    },
    {
      code: `
Promise.reject()
  .then(() => {})
  .finally(() => {});
      `,
      errors: [{ line: 2, messageId: 'floatingVoid' }],
    },
    {
      code: `
declare const returnsPromise: () => Promise<void> | null;
returnsPromise()?.finally(() => {});
      `,
      errors: [{ line: 3, messageId: 'floatingVoid' }],
    },
    {
      code: `
const promiseIntersection: Promise<number> & number;
promiseIntersection.finally(() => {});
      `,
      errors: [{ line: 3, messageId: 'floatingVoid' }],
    },
    {
      code: `
Promise.resolve().finally(() => {}), 123;
      `,
      errors: [{ line: 2, messageId: 'floatingVoid' }],
    },
    {
      code: `
(async () => true)().finally();
      `,
      errors: [{ line: 2, messageId: 'floatingVoid' }],
    },
    {
      code: `
Promise.reject(new Error('message')).finally(() => {});
      `,
      errors: [{ line: 2, messageId: 'floatingVoid' }],
    },
    {
      code: `
function _<T, S extends Array<T | Promise<T>>>(
  maybePromiseArray: S | undefined,
): void {
  maybePromiseArray?.[0];
}
      `,
      errors: [{ line: 5, messageId: 'floatingVoid' }],
    },
    {
      code: `
[1, 2, 3].map(() => Promise.reject());
      `,
      errors: [{ line: 2, messageId: 'floatingPromiseArrayVoid' }],
    },
    {
      code: `
declare const array: unknown[];
array.map(() => Promise.reject());
      `,
      errors: [{ line: 3, messageId: 'floatingPromiseArrayVoid' }],
    },
    {
      code: `
declare const promiseArray: Array<Promise<unknown>>;
void promiseArray;
      `,
      options: [{ ignoreVoid: false }],
      errors: [{ line: 3, messageId: 'floatingPromiseArray' }],
    },
    {
      code: `
declare const promiseArray: Array<Promise<unknown>>;
async function f() {
  await promiseArray;
}
      `,
      options: [{ ignoreVoid: false }],
      errors: [{ line: 4, messageId: 'floatingPromiseArray' }],
    },
    {
      code: `
[1, 2, Promise.reject(), 3];
      `,
      errors: [{ line: 2, messageId: 'floatingPromiseArrayVoid' }],
    },
    {
      code: `
[1, 2, Promise.reject().catch(() => {}), 3];
      `,
      errors: [{ line: 2, messageId: 'floatingPromiseArrayVoid' }],
    },
    {
      code: `
const data = ['test'];
data.map(async () => {
  await new Promise((_res, rej) => setTimeout(rej, 1000));
});
      `,
      errors: [{ line: 3, messageId: 'floatingPromiseArrayVoid' }],
    },
    {
      code: `
function _<T, S extends Array<T | Array<T | Promise<T>>>>(
  maybePromiseArrayArray: S | undefined,
): void {
  maybePromiseArrayArray?.[0];
}
      `,
      errors: [{ line: 5, messageId: 'floatingPromiseArrayVoid' }],
    },
    {
      code: `
function f<T extends Array<Promise<number>>>(a: T): void {
  a;
}
      `,
      errors: [{ line: 3, messageId: 'floatingPromiseArrayVoid' }],
    },
    {
      code: `
declare const a: Array<Promise<number>> | undefined;
a;
      `,
      errors: [{ line: 3, messageId: 'floatingPromiseArrayVoid' }],
    },
    {
      code: `
function f<T extends Array<Promise<number>>>(a: T | undefined): void {
  a;
}
      `,
      errors: [{ line: 3, messageId: 'floatingPromiseArrayVoid' }],
    },
    {
      code: `
[Promise.reject()] as const;
      `,
      errors: [{ line: 2, messageId: 'floatingPromiseArrayVoid' }],
    },
    {
      code: `
declare function cursed(): [Promise<number>, Promise<string>];
cursed();
      `,
      errors: [{ line: 3, messageId: 'floatingPromiseArrayVoid' }],
    },
    {
      code: `
[
  'Type Argument number ',
  1,
  'is not',
  Promise.resolve(),
  'but it still is flagged',
] as const;
      `,
      errors: [{ line: 2, messageId: 'floatingPromiseArrayVoid' }],
    },
    {
      code: `
        declare const arrayOrPromiseTuple:
          | Array<number>
          | [number, number, Promise<unknown>, string];
        arrayOrPromiseTuple;
      `,
      errors: [{ line: 5, messageId: 'floatingPromiseArrayVoid' }],
    },
    {
      code: `
        declare const okArrayOrPromiseArray: Array<number> | Array<Promise<unknown>>;
        okArrayOrPromiseArray;
      `,
      errors: [{ line: 3, messageId: 'floatingPromiseArrayVoid' }],
    },
    {
      code: `
<<<<<<< HEAD
declare const x: any;
function* generator(): Generator<number, void, Promise<number>> {
  yield x;
}
      `,
      errors: [{ messageId: 'floatingVoid' }],
    },
    {
      code: `
declare const x: Generator<number, Promise<number>, void>;
function* generator(): Generator<number, void, void> {
  yield* x;
}
      `,
      errors: [{ messageId: 'floatingVoid' }],
    },
    {
      code: `
3 as Promise<number>;
      `,
      errors: [{ messageId: 'floatingVoid', line: 2 }],
    },
    {
      code: `
3 as Promise<number> & number;
      `,
      errors: [{ messageId: 'floatingVoid', line: 2 }],
    },
    {
      code: `
3 as Promise<number> & { yolo?: string };
      `,
      errors: [{ messageId: 'floatingVoid', line: 2 }],
    },
    {
      code: `
<Promise<number>>3;
      `,
      errors: [{ messageId: 'floatingVoid', line: 2 }],
=======
interface UnsafeThenable<T> {
  then<TResult1 = T, TResult2 = never>(
    onfulfilled?:
      | ((value: T) => TResult1 | UnsafeThenable<TResult1>)
      | undefined
      | null,
    onrejected?:
      | ((reason: any) => TResult2 | UnsafeThenable<TResult2>)
      | undefined
      | null,
  ): UnsafeThenable<TResult1 | TResult2>;
}
let promise: UnsafeThenable<number> = Promise.resolve(5);
promise;
      `,
      options: [
        {
          allowForKnownSafePromises: [{ from: 'file', name: 'SafeThenable' }],
        },
      ],
      errors: [{ line: 15, messageId: 'floatingVoid' }],
    },
    {
      code: `
class SafePromise<T> extends Promise<T> {}
let promise: SafePromise<number> = Promise.resolve(5);
promise.catch();
      `,
      options: [
        { allowForKnownSafePromises: [{ from: 'file', name: 'SafePromise' }] },
      ],
      errors: [{ line: 4, messageId: 'floatingVoid' }],
    },
    {
      code: `
class UnsafePromise<T> extends Promise<T> {}
let promise: () => UnsafePromise<number> = async () => 5;
promise().finally();
      `,
      options: [
        { allowForKnownSafePromises: [{ from: 'file', name: 'SafePromise' }] },
      ],
      errors: [{ line: 4, messageId: 'floatingVoid' }],
    },
    {
      code: `
type UnsafePromise = Promise<number> & { hey?: string };
let promise: UnsafePromise = Promise.resolve(5);
0 ? promise.catch() : 2;
      `,
      options: [
        { allowForKnownSafePromises: [{ from: 'file', name: 'SafePromise' }] },
      ],
      errors: [{ line: 4, messageId: 'floatingVoid' }],
    },
    {
      code: `
type UnsafePromise = Promise<number> & { hey?: string };
let promise: () => UnsafePromise = async () => 5;
null ?? promise().catch();
      `,
      options: [
        { allowForKnownSafePromises: [{ from: 'file', name: 'SafePromise' }] },
      ],
      errors: [{ line: 4, messageId: 'floatingVoid' }],
    },
    {
      code: `
type Foo<T> = Promise<T> & { hey?: string };
declare const arrayOrPromiseTuple: Foo<unknown>[];
arrayOrPromiseTuple;
      `,
      options: [{ allowForKnownSafePromises: [{ from: 'file', name: 'Bar' }] }],
      errors: [{ line: 4, messageId: 'floatingPromiseArrayVoid' }],
    },
    // an array containing elements of `Promise` type and a branded Promise type will be treated as just an ordinary `Promise`.
    // see https://github.com/typescript-eslint/typescript-eslint/pull/8502#issuecomment-2105734406
    {
      code: `
type SafePromise = Promise<number> & { hey?: string };
let foo: SafePromise = Promise.resolve(1);
let bar = [Promise.resolve(2), foo];
bar;
      `,
      options: [
        { allowForKnownSafePromises: [{ from: 'file', name: 'SafePromise' }] },
      ],
      errors: [{ line: 5, messageId: 'floatingPromiseArrayVoid' }],
    },
    {
      code: `
type Foo<T> = Promise<T> & { hey?: string };
declare const arrayOrPromiseTuple: [Foo<unknown>, 5];
arrayOrPromiseTuple;
      `,
      options: [{ allowForKnownSafePromises: [{ from: 'file', name: 'Bar' }] }],
      errors: [{ line: 4, messageId: 'floatingPromiseArrayVoid' }],
    },
    {
      code: `
type SafePromise = Promise<number> & { __linterBrands?: string };
declare const myTag: (strings: TemplateStringsArray) => SafePromise;
myTag\`abc\`;
      `,
      options: [{ allowForKnownSafePromises: [{ from: 'file', name: 'Foo' }] }],
      errors: [{ line: 4, messageId: 'floatingVoid' }],
>>>>>>> 8f08ee54
    },
  ],
});<|MERGE_RESOLUTION|>--- conflicted
+++ resolved
@@ -709,7 +709,6 @@
     },
     {
       code: `
-<<<<<<< HEAD
 declare let x: any;
 declare const promiseArray: Array<Promise<unknown>>;
 x = promiseArray;
@@ -743,7 +742,9 @@
   yield Promise.resolve();
 }
       `,
-=======
+    },
+    {
+      code: `
 interface SafeThenable<T> {
   then<TResult1 = T, TResult2 = never>(
     onfulfilled?:
@@ -764,7 +765,6 @@
           allowForKnownSafePromises: [{ from: 'file', name: 'SafeThenable' }],
         },
       ],
->>>>>>> 8f08ee54
     },
   ],
 
@@ -2117,47 +2117,6 @@
     },
     {
       code: `
-<<<<<<< HEAD
-declare const x: any;
-function* generator(): Generator<number, void, Promise<number>> {
-  yield x;
-}
-      `,
-      errors: [{ messageId: 'floatingVoid' }],
-    },
-    {
-      code: `
-declare const x: Generator<number, Promise<number>, void>;
-function* generator(): Generator<number, void, void> {
-  yield* x;
-}
-      `,
-      errors: [{ messageId: 'floatingVoid' }],
-    },
-    {
-      code: `
-3 as Promise<number>;
-      `,
-      errors: [{ messageId: 'floatingVoid', line: 2 }],
-    },
-    {
-      code: `
-3 as Promise<number> & number;
-      `,
-      errors: [{ messageId: 'floatingVoid', line: 2 }],
-    },
-    {
-      code: `
-3 as Promise<number> & { yolo?: string };
-      `,
-      errors: [{ messageId: 'floatingVoid', line: 2 }],
-    },
-    {
-      code: `
-<Promise<number>>3;
-      `,
-      errors: [{ messageId: 'floatingVoid', line: 2 }],
-=======
 interface UnsafeThenable<T> {
   then<TResult1 = T, TResult2 = never>(
     onfulfilled?:
@@ -2264,7 +2223,48 @@
       `,
       options: [{ allowForKnownSafePromises: [{ from: 'file', name: 'Foo' }] }],
       errors: [{ line: 4, messageId: 'floatingVoid' }],
->>>>>>> 8f08ee54
+    },
+    {
+      code: `
+declare const x: any;
+function* generator(): Generator<number, void, Promise<number>> {
+  yield x;
+}
+      `,
+      errors: [{ messageId: 'floatingVoid' }],
+    },
+    {
+      code: `
+declare const x: Generator<number, Promise<number>, void>;
+function* generator(): Generator<number, void, void> {
+  yield* x;
+}
+      `,
+      errors: [{ messageId: 'floatingVoid' }],
+    },
+    {
+      code: `
+3 as Promise<number>;
+      `,
+      errors: [{ messageId: 'floatingVoid', line: 2 }],
+    },
+    {
+      code: `
+3 as Promise<number> & number;
+      `,
+      errors: [{ messageId: 'floatingVoid', line: 2 }],
+    },
+    {
+      code: `
+3 as Promise<number> & { yolo?: string };
+      `,
+      errors: [{ messageId: 'floatingVoid', line: 2 }],
+    },
+    {
+      code: `
+<Promise<number>>3;
+      `,
+      errors: [{ messageId: 'floatingVoid', line: 2 }],
     },
   ],
 });