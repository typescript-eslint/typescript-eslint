--- conflicted
+++ resolved
@@ -754,7 +754,6 @@
         },
       ],
     },
-<<<<<<< HEAD
 
     {
       code: `
@@ -769,7 +768,9 @@
           allowForKnownSafeCalls: [
             { from: 'package', name: 'it', package: 'abc' },
           ],
-=======
+        },
+      ],
+    },
     {
       code: `
 interface SafePromise<T> extends Promise<T> {
@@ -783,13 +784,11 @@
         {
           allowForKnownSafePromises: [{ from: 'file', name: 'SafePromise' }],
           checkThenables: true,
->>>>>>> 15938409
-        },
-      ],
-    },
-    {
-      code: `
-<<<<<<< HEAD
+        },
+      ],
+    },
+    {
+      code: `
         declare module 'node:test' {
           export function it(name: string, action: () => void): void;
         }
@@ -817,7 +816,9 @@
           ],
         },
       ],
-=======
+    },
+    {
+      code: `
 declare const createPromise: () => PromiseLike<number>;
 createPromise();
       `,
@@ -834,7 +835,6 @@
 createMyThenable();
       `,
       options: [{ checkThenables: false }],
->>>>>>> 15938409
     },
   ],
 
