/* eslint-disable @typescript-eslint/internal/plugin-test-formatting -- Prettier doesn't yet support TS 5.6 string literal module identifiers */
import { noFormat } from '@typescript-eslint/rule-tester';

import rule from '../../src/rules/consistent-type-exports';
import { createRuleTesterWithTypes } from '../RuleTester';

const ruleTester = createRuleTesterWithTypes({
  project: './tsconfig.json',
});

ruleTester.run('consistent-type-exports', rule, {
  valid: [
    // unknown module should be ignored
    "export { Foo } from 'foo';",

    "export type { Type1 } from './consistent-type-exports';",
    "export { value1 } from './consistent-type-exports';",
    'export { value1 as "🍎" } from \'./consistent-type-exports\';',
    "export type { value1 } from './consistent-type-exports';",
    `
const variable = 1;
class Class {}
enum Enum {}
function Func() {}
namespace ValueNS {
  export const x = 1;
}

export { variable, Class, Enum, Func, ValueNS };
    `,
    `
type Alias = 1;
interface IFace {}
namespace TypeNS {
  export type x = 1;
}

export type { Alias, IFace, TypeNS };
    `,
    `
const foo = 1;
export type { foo };
    `,
    `
namespace NonTypeNS {
  export const x = 1;
}

export { NonTypeNS };
    `,
    "export * from './unknown-module';",
    "export * from './consistent-type-exports';",
    "export type * from './consistent-type-exports/type-only-exports';",
    "export type * from './consistent-type-exports/type-only-reexport';",
    "export * from './consistent-type-exports/value-reexport';",
    "export * as foo from './consistent-type-exports';",
    "export type * as foo from './consistent-type-exports/type-only-exports';",
    "export type * as foo from './consistent-type-exports/type-only-reexport';",
    "export * as foo from './consistent-type-exports/value-reexport';",
    `
import * as Foo from './consistent-type-exports';
type Foo = 1;
export { Foo }
    `,
    `
<<<<<<< HEAD
import { Type3 } from './consistent-type-exports';
const Type3 = { foo: 'bar' };
export { Type3 };
=======
import { Type1 } from './consistent-type-exports';
const Type1 = 1;
export { Type1 };
>>>>>>> 3d809f53
    `,
  ],
  invalid: [
    {
      code: "export { Type1 } from './consistent-type-exports';",
      errors: [
        {
          column: 1,
          line: 1,
          messageId: 'typeOverValue',
        },
      ],
      output: "export type { Type1 } from './consistent-type-exports';",
    },
    {
      code: 'export { Type1 as "🍎" } from \'./consistent-type-exports\';',
      errors: [
        {
          column: 1,
          line: 1,
          messageId: 'typeOverValue',
        },
      ],
      output:
        'export type { Type1 as "🍎" } from \'./consistent-type-exports\';',
    },
    {
      code: "export { Type1, value1 } from './consistent-type-exports';",
      errors: [
        {
          column: 1,
          line: 1,
          messageId: 'singleExportIsType',
        },
      ],
      output:
        `export type { Type1 } from './consistent-type-exports';\n` +
        `export { value1 } from './consistent-type-exports';`,
    },
    {
      code: `
export { Type1, value1, value2 } from './consistent-type-exports';
      `,
      errors: [
        {
          column: 1,
          line: 2,
          messageId: 'singleExportIsType',
        },
      ],
      output: `
export type { Type1 } from './consistent-type-exports';
export { value1, value2 } from './consistent-type-exports';
      `,
    },
    {
      code: `
export { Type1, value1, Type2, value2 } from './consistent-type-exports';
      `,
      errors: [
        {
          column: 1,
          line: 2,
          messageId: 'multipleExportsAreTypes',
        },
      ],
      output: `
export type { Type1, Type2 } from './consistent-type-exports';
export { value1, value2 } from './consistent-type-exports';
      `,
    },
    {
      code: "export { Type2 as Foo } from './consistent-type-exports';",
      errors: [
        {
          column: 1,
          line: 1,
          messageId: 'typeOverValue',
        },
      ],
      output: "export type { Type2 as Foo } from './consistent-type-exports';",
    },
    {
      code: `
export { Type2 as Foo, value1 } from './consistent-type-exports';
      `,
      errors: [
        {
          column: 1,
          line: 2,
          messageId: 'singleExportIsType',
        },
      ],
      output: `
export type { Type2 as Foo } from './consistent-type-exports';
export { value1 } from './consistent-type-exports';
      `,
    },
    {
      code: `
export {
  Type2 as Foo,
  value1 as BScope,
  value2 as CScope,
} from './consistent-type-exports';
      `,
      errors: [
        {
          column: 1,
          line: 2,
          messageId: 'singleExportIsType',
        },
      ],
      output: `
export type { Type2 as Foo } from './consistent-type-exports';
export { value1 as BScope, value2 as CScope } from './consistent-type-exports';
      `,
    },
    {
      code: `
import { Type2 } from './consistent-type-exports';
export { Type2 };
      `,
      errors: [
        {
          column: 1,
          line: 3,
          messageId: 'typeOverValue',
        },
      ],
      output: `
import { Type2 } from './consistent-type-exports';
export type { Type2 };
      `,
    },
    {
      code: `
import { value2, Type2 } from './consistent-type-exports';
export { value2, Type2 };
      `,
      errors: [
        {
          column: 1,
          line: 3,
          messageId: 'singleExportIsType',
        },
      ],
      output: `
import { value2, Type2 } from './consistent-type-exports';
export type { Type2 };
export { value2 };
      `,
    },
    {
      code: `
type Alias = 1;
interface IFace {}
namespace TypeNS {
  export type x = 1;
  export const f = 1;
}

export { Alias, IFace, TypeNS };
      `,
      errors: [
        {
          column: 1,
          line: 9,
          messageId: 'multipleExportsAreTypes',
        },
      ],
      output: `
type Alias = 1;
interface IFace {}
namespace TypeNS {
  export type x = 1;
  export const f = 1;
}

export type { Alias, IFace };
export { TypeNS };
      `,
    },
    {
      code: `
namespace TypeNS {
  export interface Foo {}
}

export { TypeNS };
      `,
      errors: [
        {
          column: 1,
          line: 6,
          messageId: 'typeOverValue',
        },
      ],
      output: `
namespace TypeNS {
  export interface Foo {}
}

export type { TypeNS };
      `,
    },
    {
      code: `
type T = 1;
export { type T, T };
      `,
      errors: [
        {
          column: 1,
          line: 3,
          messageId: 'typeOverValue',
        },
      ],
      output: `
type T = 1;
export type { T, T };
      `,
    },
    {
      code: noFormat`
type T = 1;
export { type/* */T, type     /* */T, T };
      `,
      errors: [
        {
          column: 1,
          line: 3,
          messageId: 'typeOverValue',
        },
      ],
      output: `
type T = 1;
export type { /* */T, /* */T, T };
      `,
    },
    {
      code: `
type T = 1;
const x = 1;
export { type T, T, x };
      `,
      errors: [
        {
          column: 1,
          line: 4,
          messageId: 'singleExportIsType',
        },
      ],
      output: `
type T = 1;
const x = 1;
export type { T, T };
export { x };
      `,
    },
    {
      code: `
type T = 1;
const x = 1;
export { T, x };
      `,
      errors: [
        {
          column: 1,
          line: 4,
          messageId: 'singleExportIsType',
        },
      ],
      options: [{ fixMixedExportsWithInlineTypeSpecifier: true }],
      output: `
type T = 1;
const x = 1;
export { type T, x };
      `,
    },
    {
      code: `
type T = 1;
export { type T, T };
      `,
      errors: [
        {
          column: 1,
          line: 3,
          messageId: 'typeOverValue',
        },
      ],
      options: [{ fixMixedExportsWithInlineTypeSpecifier: true }],
      output: `
type T = 1;
export type { T, T };
      `,
    },
    {
      code: `
export {
  Type1,
  Type2 as Foo,
  type value1 as BScope,
  value2 as CScope,
} from './consistent-type-exports';
      `,
      errors: [
        {
          column: 1,
          line: 2,
          messageId: 'multipleExportsAreTypes',
        },
      ],
      options: [{ fixMixedExportsWithInlineTypeSpecifier: false }],
      output: `
export type { Type1, Type2 as Foo, value1 as BScope } from './consistent-type-exports';
export { value2 as CScope } from './consistent-type-exports';
      `,
    },
    {
      code: `
export {
  Type1,
  Type2 as Foo,
  type value1 as BScope,
  value2 as CScope,
} from './consistent-type-exports';
      `,
      errors: [
        {
          column: 1,
          line: 2,
          messageId: 'multipleExportsAreTypes',
        },
      ],
      options: [{ fixMixedExportsWithInlineTypeSpecifier: true }],
      output: `
export {
  type Type1,
  type Type2 as Foo,
  type value1 as BScope,
  value2 as CScope,
} from './consistent-type-exports';
      `,
    },
    {
      code: `
        export * from './consistent-type-exports/type-only-exports';
      `,
      errors: [
        {
          column: 9,
          endColumn: 69,
          endLine: 2,
          line: 2,
          messageId: 'typeOverValue',
        },
      ],
      output: `
        export type * from './consistent-type-exports/type-only-exports';
      `,
    },
    {
      code: noFormat`
        /* comment 1 */ export
          /* comment 2 */ *
            // comment 3
            from './consistent-type-exports/type-only-exports';
      `,
      errors: [
        {
          column: 25,
          endColumn: 64,
          endLine: 5,
          line: 2,
          messageId: 'typeOverValue',
        },
      ],
      output: `
        /* comment 1 */ export
          /* comment 2 */ type *
            // comment 3
            from './consistent-type-exports/type-only-exports';
      `,
    },
    {
      code: `
        export * from './consistent-type-exports/type-only-reexport';
      `,
      errors: [
        {
          column: 9,
          endColumn: 70,
          endLine: 2,
          line: 2,
          messageId: 'typeOverValue',
        },
      ],
      output: `
        export type * from './consistent-type-exports/type-only-reexport';
      `,
    },
    {
      code: `
        export * as foo from './consistent-type-exports/type-only-reexport';
      `,
      errors: [
        {
          column: 9,
          endColumn: 77,
          endLine: 2,
          line: 2,
          messageId: 'typeOverValue',
        },
      ],
      output: `
        export type * as foo from './consistent-type-exports/type-only-reexport';
      `,
    },
    {
      code: `
        import type * as Foo from './consistent-type-exports';
        type Foo = 1;
        export { Foo };
      `,
      errors: [
        {
          column: 9,
          endColumn: 24,
          endLine: 4,
          line: 4,
          messageId: 'typeOverValue',
        },
      ],
      output: `
        import type * as Foo from './consistent-type-exports';
        type Foo = 1;
        export type { Foo };
      `,
    },
    {
      code: `
        import { type NAME as Foo } from './consistent-type-exports';
        export { Foo };
      `,
      errors: [
        {
          column: 9,
          endColumn: 24,
          endLine: 3,
          line: 3,
          messageId: 'typeOverValue',
        },
      ],
      output: `
        import { type NAME as Foo } from './consistent-type-exports';
        export type { Foo };
      `,
    },
  ],
});<|MERGE_RESOLUTION|>--- conflicted
+++ resolved
@@ -63,15 +63,14 @@
 export { Foo }
     `,
     `
-<<<<<<< HEAD
+import { Type1 } from './consistent-type-exports';
+const Type1 = 1;
+export { Type1 };
+    `,
+    `
 import { Type3 } from './consistent-type-exports';
 const Type3 = { foo: 'bar' };
 export { Type3 };
-=======
-import { Type1 } from './consistent-type-exports';
-const Type1 = 1;
-export { Type1 };
->>>>>>> 3d809f53
     `,
   ],
   invalid: [
