--- conflicted
+++ resolved
@@ -25,11 +25,7 @@
     .split('\n');
   const lineIndents = lines
     .filter(line => line.trim())
-<<<<<<< HEAD
     .map(line => WHITESPACE_REGEX.exec(line)![0].length);
-=======
-    .map(line => / */u.exec(line)![0].length);
->>>>>>> 3777b770
   const minLineIndent = Math.min(...lineIndents);
 
   return lines.map(line => line.slice(minLineIndent)).join('\n');
