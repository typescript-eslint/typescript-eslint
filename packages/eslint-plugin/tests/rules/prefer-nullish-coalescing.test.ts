--- conflicted
+++ resolved
@@ -31,16 +31,18 @@
     ...types.map(type => cb(type, '=')),
   ];
 }
+
 function nullishTypeValidTest(
   cb: (
     nullish: string,
     type: string,
+    equals: string,
   ) => TSESLint.ValidTestCase<Options> | string,
 ): (TSESLint.ValidTestCase<Options> | string)[] {
   return nullishTypes.reduce<(TSESLint.ValidTestCase<Options> | string)[]>(
     (acc, nullish) => {
       types.forEach(type => {
-        acc.push(cb(nullish, type));
+        acc.push(cb(nullish, type, ''), cb(nullish, type, '='));
       });
       return acc;
     },
@@ -73,15 +75,9 @@
       `,
     ),
     ...nullishTypeValidTest(
-      (nullish, type) => `
-declare let x: ${type} | ${nullish};
-x ?? 'foo';
-      `,
-    ),
-    ...nullishTypeValidTest(
-      (nullish, type) => `
-declare let x: ${type} | ${nullish};
-x ??= 'foo';
+      (nullish, type, equals) => `
+declare let x: ${type} | ${nullish};
+x ??${equals} 'foo';
       `,
     ),
 
@@ -114,35 +110,35 @@
       'null != x ? y : x;',
       'undefined != x ? y : x;',
       `
-declare const x: string;
+declare let x: string;
 x === null ? x : y;
       `,
       `
-declare const x: string | undefined;
+declare let x: string | undefined;
 x === null ? x : y;
       `,
       `
-declare const x: string | null;
+declare let x: string | null;
 x === undefined ? x : y;
       `,
       `
-declare const x: string | undefined | null;
+declare let x: string | undefined | null;
 x !== undefined ? x : y;
       `,
       `
-declare const x: string | undefined | null;
+declare let x: string | undefined | null;
 x !== null ? x : y;
       `,
       `
-declare const x: string | null | any;
+declare let x: string | null | any;
 x === null ? x : y;
       `,
       `
-declare const x: string | null | unknown;
+declare let x: string | null | unknown;
 x === null ? x : y;
       `,
       `
-declare const x: string | undefined;
+declare let x: string | undefined;
 x === null ? x : y;
       `,
     ].map(code => ({
@@ -151,31 +147,17 @@
     })),
 
     // ignoreConditionalTests
+    ...nullishTypeValidTest((nullish, type, equals) => ({
+      code: `
+declare let x: ${type} | ${nullish};
+x ||${equals} 'foo' ? null : null;
+      `,
+      options: [{ ignoreConditionalTests: true }],
+    })),
     ...nullishTypeValidTest((nullish, type) => ({
       code: `
 declare let x: ${type} | ${nullish};
-x || 'foo' ? null : null;
-      `,
-      options: [{ ignoreConditionalTests: true }],
-    })),
-    ...nullishTypeValidTest((nullish, type) => ({
-      code: `
-declare let x: ${type} | ${nullish};
-(x ||= 'foo') ? null : null;
-      `,
-      options: [{ ignoreConditionalTests: true }],
-    })),
-    ...nullishTypeValidTest((nullish, type) => ({
-      code: `
-declare let x: ${type} | ${nullish};
 if (x || 'foo') {}
-      `,
-      options: [{ ignoreConditionalTests: true }],
-    })),
-    ...nullishTypeValidTest((nullish, type) => ({
-      code: `
-declare let x: ${type} | ${nullish};
-if (x ||= 'foo') {}
       `,
       options: [{ ignoreConditionalTests: true }],
     })),
@@ -216,15 +198,6 @@
 declare let a: ${type} | ${nullish};
 declare let b: ${type} | ${nullish};
 declare let c: ${type} | ${nullish};
-a ||= b && c;
-      `,
-      options: [{ ignoreMixedLogicalExpressions: true }],
-    })),
-    ...nullishTypeValidTest((nullish, type) => ({
-      code: `
-declare let a: ${type} | ${nullish};
-declare let b: ${type} | ${nullish};
-declare let c: ${type} | ${nullish};
 declare let d: ${type} | ${nullish};
 a || b || c && d;
       `,
@@ -236,16 +209,6 @@
 declare let b: ${type} | ${nullish};
 declare let c: ${type} | ${nullish};
 declare let d: ${type} | ${nullish};
-a ||= b || c && d;
-      `,
-      options: [{ ignoreMixedLogicalExpressions: true }],
-    })),
-    ...nullishTypeValidTest((nullish, type) => ({
-      code: `
-declare let a: ${type} | ${nullish};
-declare let b: ${type} | ${nullish};
-declare let c: ${type} | ${nullish};
-declare let d: ${type} | ${nullish};
 a && b || c || d;
       `,
       options: [{ ignoreMixedLogicalExpressions: true }],
@@ -256,82 +219,21 @@
       code: `
 declare let x: ${type} | ${nullish};
 x || 'foo';
-<<<<<<< HEAD
-      `.trimEnd(),
-      output: null,
-      errors: [
-        {
-          messageId: 'preferNullishLogical',
-=======
-      `,
-      output: null,
-      errors: [
-        {
-          messageId: 'preferNullishOverOr',
->>>>>>> c4e0d867
+      `,
+      output: null,
+      errors: [
+        {
+          messageId: 'preferNullishOverOr',
           line: 3,
           column: 3,
           endLine: 3,
           endColumn: 5,
           suggestions: [
             {
-              messageId: 'suggestNullishLogical',
+              messageId: 'suggestNullish',
               output: `
 declare let x: ${type} | ${nullish};
 x ?? 'foo';
-<<<<<<< HEAD
-              `.trimEnd(),
-            },
-          ],
-        },
-      ],
-    })),
-    ...nullishTypeInvalidTest((nullish, type) => ({
-      code: `
-declare let x: ${type} | ${nullish};
-x ||= 'foo';
-      `.trimEnd(),
-      output: null,
-      errors: [
-        {
-          messageId: 'preferNullishAssignment',
-          line: 3,
-          column: 3,
-          endLine: 3,
-          endColumn: 6,
-          suggestions: [
-            {
-              messageId: 'suggestNullishAssignment',
-              output: `
-declare let x: ${type} | ${nullish};
-x ??= 'foo';
-              `.trimEnd(),
-            },
-          ],
-        },
-      ],
-    })),
-    ...nullishTypeInvalidTest((nullish, type) => ({
-      code: `
-declare let x: ${type} | ${nullish};
-x ||= 'foo' ? null : null;
-      `.trimEnd(),
-      output: null,
-      errors: [
-        {
-          messageId: 'preferNullishAssignment',
-          line: 3,
-          column: 3,
-          endLine: 3,
-          endColumn: 6,
-          suggestions: [
-            {
-              messageId: 'suggestNullishAssignment',
-              output: `
-declare let x: ${type} | ${nullish};
-x ??= 'foo' ? null : null;
-              `.trimEnd(),
-=======
       `,
             },
           ],
@@ -436,35 +338,35 @@
 
     ...[
       `
-declare const x: string | undefined;
+declare let x: string | undefined;
 x !== undefined ? x : y;
       `,
       `
-declare const x: string | undefined;
+declare let x: string | undefined;
 undefined !== x ? x : y;
       `,
       `
-declare const x: string | undefined;
+declare let x: string | undefined;
 undefined === x ? y : x;
       `,
       `
-declare const x: string | undefined;
+declare let x: string | undefined;
 undefined === x ? y : x;
       `,
       `
-declare const x: string | null;
+declare let x: string | null;
 x !== null ? x : y;
       `,
       `
-declare const x: string | null;
+declare let x: string | null;
 null !== x ? x : y;
       `,
       `
-declare const x: string | null;
+declare let x: string | null;
 null === x ? y : x;
       `,
       `
-declare const x: string | null;
+declare let x: string | null;
 null === x ? y : x;
       `,
     ].map(code => ({
@@ -485,7 +387,6 @@
 ${code.split('\n')[1]}
 x ?? y;
       `,
->>>>>>> c4e0d867
             },
           ],
         },
@@ -497,35 +398,23 @@
       code: `
 declare let x: ${type} | ${nullish};
 x || 'foo' ? null : null;
-<<<<<<< HEAD
-      `.trimEnd(),
-=======
-      `,
->>>>>>> c4e0d867
+      `,
       output: null,
       options: [{ ignoreConditionalTests: false }],
       errors: [
         {
-<<<<<<< HEAD
-          messageId: 'preferNullishLogical',
-=======
-          messageId: 'preferNullishOverOr',
->>>>>>> c4e0d867
+          messageId: 'preferNullishOverOr',
           line: 3,
           column: 3,
           endLine: 3,
           endColumn: 5,
           suggestions: [
             {
-              messageId: 'suggestNullishLogical',
+              messageId: 'suggestNullish',
               output: `
 declare let x: ${type} | ${nullish};
 x ?? 'foo' ? null : null;
-<<<<<<< HEAD
-              `.trimEnd(),
-=======
-      `,
->>>>>>> c4e0d867
+      `,
             },
           ],
         },
@@ -535,201 +424,101 @@
       code: `
 declare let x: ${type} | ${nullish};
 if (x || 'foo') {}
-<<<<<<< HEAD
-      `.trimEnd(),
-=======
-      `,
->>>>>>> c4e0d867
+      `,
       output: null,
       options: [{ ignoreConditionalTests: false }],
       errors: [
         {
-<<<<<<< HEAD
-          messageId: 'preferNullishLogical',
-=======
-          messageId: 'preferNullishOverOr',
->>>>>>> c4e0d867
+          messageId: 'preferNullishOverOr',
           line: 3,
           column: 7,
           endLine: 3,
           endColumn: 9,
           suggestions: [
             {
-              messageId: 'suggestNullishLogical',
+              messageId: 'suggestNullish',
               output: `
 declare let x: ${type} | ${nullish};
 if (x ?? 'foo') {}
-<<<<<<< HEAD
-              `.trimEnd(),
-            },
-          ],
-        },
-      ],
-    })),
-    ...nullishTypeInvalidTest((nullish, type) => ({
-      code: `
-declare let x: ${type} | ${nullish};
-if (x ||= 'foo') {}
-      `.trimEnd(),
+      `,
+            },
+          ],
+        },
+      ],
+    })),
+    ...nullishTypeInvalidTest((nullish, type) => ({
+      code: `
+declare let x: ${type} | ${nullish};
+do {} while (x || 'foo')
+      `,
       output: null,
       options: [{ ignoreConditionalTests: false }],
       errors: [
         {
-          messageId: 'preferNullishAssignment',
-          line: 3,
-          column: 7,
-          endLine: 3,
-          endColumn: 10,
-          suggestions: [
-            {
-              messageId: 'suggestNullishAssignment',
-              output: `
-declare let x: ${type} | ${nullish};
-if (x ??= 'foo') {}
-              `.trimEnd(),
-=======
-      `,
->>>>>>> c4e0d867
-            },
-          ],
-        },
-      ],
-    })),
-    ...nullishTypeInvalidTest((nullish, type) => ({
-      code: `
-declare let x: ${type} | ${nullish};
-do {} while (x || 'foo')
-<<<<<<< HEAD
-      `.trimEnd(),
-=======
-      `,
->>>>>>> c4e0d867
+          messageId: 'preferNullishOverOr',
+          line: 3,
+          column: 16,
+          endLine: 3,
+          endColumn: 18,
+          suggestions: [
+            {
+              messageId: 'suggestNullish',
+              output: `
+declare let x: ${type} | ${nullish};
+do {} while (x ?? 'foo')
+      `,
+            },
+          ],
+        },
+      ],
+    })),
+    ...nullishTypeInvalidTest((nullish, type) => ({
+      code: `
+declare let x: ${type} | ${nullish};
+for (;x || 'foo';) {}
+      `,
       output: null,
       options: [{ ignoreConditionalTests: false }],
       errors: [
         {
-<<<<<<< HEAD
-          messageId: 'preferNullishLogical',
-=======
-          messageId: 'preferNullishOverOr',
->>>>>>> c4e0d867
-          line: 3,
-          column: 16,
-          endLine: 3,
-          endColumn: 18,
-          suggestions: [
-            {
-              messageId: 'suggestNullishLogical',
-              output: `
-declare let x: ${type} | ${nullish};
-do {} while (x ?? 'foo')
-<<<<<<< HEAD
-              `.trimEnd(),
-=======
-      `,
->>>>>>> c4e0d867
-            },
-          ],
-        },
-      ],
-    })),
-    ...nullishTypeInvalidTest((nullish, type) => ({
-      code: `
-declare let x: ${type} | ${nullish};
-do {} while (x ||= 'foo')
-      `.trimEnd(),
+          messageId: 'preferNullishOverOr',
+          line: 3,
+          column: 9,
+          endLine: 3,
+          endColumn: 11,
+          suggestions: [
+            {
+              messageId: 'suggestNullish',
+              output: `
+declare let x: ${type} | ${nullish};
+for (;x ?? 'foo';) {}
+      `,
+            },
+          ],
+        },
+      ],
+    })),
+    ...nullishTypeInvalidTest((nullish, type) => ({
+      code: `
+declare let x: ${type} | ${nullish};
+while (x || 'foo') {}
+      `,
       output: null,
       options: [{ ignoreConditionalTests: false }],
       errors: [
         {
-          messageId: 'preferNullishAssignment',
-          line: 3,
-          column: 16,
-          endLine: 3,
-          endColumn: 19,
-          suggestions: [
-            {
-              messageId: 'suggestNullishAssignment',
-              output: `
-declare let x: ${type} | ${nullish};
-do {} while (x ??= 'foo')
-              `.trimEnd(),
-            },
-          ],
-        },
-      ],
-    })),
-    ...nullishTypeInvalidTest((nullish, type) => ({
-      code: `
-declare let x: ${type} | ${nullish};
-for (;x || 'foo';) {}
-<<<<<<< HEAD
-      `.trimEnd(),
-=======
-      `,
->>>>>>> c4e0d867
-      output: null,
-      options: [{ ignoreConditionalTests: false }],
-      errors: [
-        {
-<<<<<<< HEAD
-          messageId: 'preferNullishLogical',
-=======
-          messageId: 'preferNullishOverOr',
->>>>>>> c4e0d867
-          line: 3,
-          column: 9,
-          endLine: 3,
-          endColumn: 11,
-          suggestions: [
-            {
-              messageId: 'suggestNullishLogical',
-              output: `
-declare let x: ${type} | ${nullish};
-for (;x ?? 'foo';) {}
-<<<<<<< HEAD
-              `.trimEnd(),
-=======
-      `,
->>>>>>> c4e0d867
-            },
-          ],
-        },
-      ],
-    })),
-    ...nullishTypeInvalidTest((nullish, type) => ({
-      code: `
-declare let x: ${type} | ${nullish};
-while (x || 'foo') {}
-<<<<<<< HEAD
-      `.trimEnd(),
-=======
-      `,
->>>>>>> c4e0d867
-      output: null,
-      options: [{ ignoreConditionalTests: false }],
-      errors: [
-        {
-<<<<<<< HEAD
-          messageId: 'preferNullishLogical',
-=======
-          messageId: 'preferNullishOverOr',
->>>>>>> c4e0d867
+          messageId: 'preferNullishOverOr',
           line: 3,
           column: 10,
           endLine: 3,
           endColumn: 12,
           suggestions: [
             {
-              messageId: 'suggestNullishLogical',
+              messageId: 'suggestNullish',
               output: `
 declare let x: ${type} | ${nullish};
 while (x ?? 'foo') {}
-<<<<<<< HEAD
-              `.trimEnd(),
-=======
-      `,
->>>>>>> c4e0d867
+      `,
             },
           ],
         },
@@ -743,65 +532,24 @@
 declare let b: ${type} | ${nullish};
 declare let c: ${type} | ${nullish};
 a || b && c;
-<<<<<<< HEAD
-      `.trimEnd(),
+      `,
       options: [{ ignoreMixedLogicalExpressions: false }],
       errors: [
         {
-          messageId: 'preferNullishLogical',
-=======
-      `,
-      options: [{ ignoreMixedLogicalExpressions: false }],
-      errors: [
-        {
-          messageId: 'preferNullishOverOr',
->>>>>>> c4e0d867
+          messageId: 'preferNullishOverOr',
           line: 5,
           column: 3,
           endLine: 5,
           endColumn: 5,
           suggestions: [
             {
-              messageId: 'suggestNullishLogical',
+              messageId: 'suggestNullish',
               output: `
 declare let a: ${type} | ${nullish};
 declare let b: ${type} | ${nullish};
 declare let c: ${type} | ${nullish};
 a ?? b && c;
-<<<<<<< HEAD
-              `.trimEnd(),
-=======
-      `,
->>>>>>> c4e0d867
-            },
-          ],
-        },
-      ],
-    })),
-    ...nullishTypeInvalidTest((nullish, type) => ({
-      code: `
-declare let a: ${type} | ${nullish};
-declare let b: ${type} | ${nullish};
-declare let c: ${type} | ${nullish};
-a ||= b && c;
-      `.trimEnd(),
-      options: [{ ignoreMixedLogicalExpressions: false }],
-      errors: [
-        {
-          messageId: 'preferNullishAssignment',
-          line: 5,
-          column: 3,
-          endLine: 5,
-          endColumn: 6,
-          suggestions: [
-            {
-              messageId: 'suggestNullishAssignment',
-              output: `
-declare let a: ${type} | ${nullish};
-declare let b: ${type} | ${nullish};
-declare let c: ${type} | ${nullish};
-a ??= b && c;
-              `.trimEnd(),
+      `,
             },
           ],
         },
@@ -814,115 +562,44 @@
 declare let c: ${type} | ${nullish};
 declare let d: ${type} | ${nullish};
 a || b || c && d;
-<<<<<<< HEAD
-      `.trimEnd(),
+      `,
       options: [{ ignoreMixedLogicalExpressions: false }],
       errors: [
         {
-          messageId: 'preferNullishLogical',
-=======
-      `,
-      options: [{ ignoreMixedLogicalExpressions: false }],
-      errors: [
-        {
-          messageId: 'preferNullishOverOr',
->>>>>>> c4e0d867
+          messageId: 'preferNullishOverOr',
           line: 6,
           column: 3,
           endLine: 6,
           endColumn: 5,
           suggestions: [
             {
-              messageId: 'suggestNullishLogical',
+              messageId: 'suggestNullish',
               output: `
 declare let a: ${type} | ${nullish};
 declare let b: ${type} | ${nullish};
 declare let c: ${type} | ${nullish};
 declare let d: ${type} | ${nullish};
 (a ?? b) || c && d;
-<<<<<<< HEAD
-              `.trimEnd(),
-            },
-          ],
-        },
-        {
-          messageId: 'preferNullishLogical',
-=======
-      `,
-            },
-          ],
-        },
-        {
-          messageId: 'preferNullishOverOr',
->>>>>>> c4e0d867
+      `,
+            },
+          ],
+        },
+        {
+          messageId: 'preferNullishOverOr',
           line: 6,
           column: 8,
           endLine: 6,
           endColumn: 10,
           suggestions: [
             {
-              messageId: 'suggestNullishLogical',
+              messageId: 'suggestNullish',
               output: `
 declare let a: ${type} | ${nullish};
 declare let b: ${type} | ${nullish};
 declare let c: ${type} | ${nullish};
 declare let d: ${type} | ${nullish};
 a || b ?? c && d;
-<<<<<<< HEAD
-              `.trimEnd(),
-            },
-          ],
-        },
-      ],
-    })),
-    ...nullishTypeInvalidTest((nullish, type) => ({
-      code: `
-declare let a: ${type} | ${nullish};
-declare let b: ${type} | ${nullish};
-declare let c: ${type} | ${nullish};
-declare let d: ${type} | ${nullish};
-a ||= b || c && d;
-      `.trimEnd(),
-      options: [{ ignoreMixedLogicalExpressions: false }],
-      errors: [
-        {
-          messageId: 'preferNullishAssignment',
-          line: 6,
-          column: 3,
-          endLine: 6,
-          endColumn: 6,
-          suggestions: [
-            {
-              messageId: 'suggestNullishAssignment',
-              output: `
-declare let a: ${type} | ${nullish};
-declare let b: ${type} | ${nullish};
-declare let c: ${type} | ${nullish};
-declare let d: ${type} | ${nullish};
-a ??= b || c && d;
-              `.trimEnd(),
-            },
-          ],
-        },
-        {
-          messageId: 'preferNullishLogical',
-          line: 6,
-          column: 9,
-          endLine: 6,
-          endColumn: 11,
-          suggestions: [
-            {
-              messageId: 'suggestNullishLogical',
-              output: `
-declare let a: ${type} | ${nullish};
-declare let b: ${type} | ${nullish};
-declare let c: ${type} | ${nullish};
-declare let d: ${type} | ${nullish};
-a ||= b ?? c && d;
-              `.trimEnd(),
-=======
-      `,
->>>>>>> c4e0d867
+      `,
             },
           ],
         },
@@ -935,65 +612,44 @@
 declare let c: ${type} | ${nullish};
 declare let d: ${type} | ${nullish};
 a && b || c || d;
-<<<<<<< HEAD
-      `.trimEnd(),
+      `,
       options: [{ ignoreMixedLogicalExpressions: false }],
       errors: [
         {
-          messageId: 'preferNullishLogical',
-=======
-      `,
-      options: [{ ignoreMixedLogicalExpressions: false }],
-      errors: [
-        {
-          messageId: 'preferNullishOverOr',
->>>>>>> c4e0d867
+          messageId: 'preferNullishOverOr',
           line: 6,
           column: 8,
           endLine: 6,
           endColumn: 10,
           suggestions: [
             {
-              messageId: 'suggestNullishLogical',
+              messageId: 'suggestNullish',
               output: `
 declare let a: ${type} | ${nullish};
 declare let b: ${type} | ${nullish};
 declare let c: ${type} | ${nullish};
 declare let d: ${type} | ${nullish};
 a && (b ?? c) || d;
-<<<<<<< HEAD
-              `.trimEnd(),
-            },
-          ],
-        },
-        {
-          messageId: 'preferNullishLogical',
-=======
-      `,
-            },
-          ],
-        },
-        {
-          messageId: 'preferNullishOverOr',
->>>>>>> c4e0d867
+      `,
+            },
+          ],
+        },
+        {
+          messageId: 'preferNullishOverOr',
           line: 6,
           column: 13,
           endLine: 6,
           endColumn: 15,
           suggestions: [
             {
-              messageId: 'suggestNullishLogical',
+              messageId: 'suggestNullish',
               output: `
 declare let a: ${type} | ${nullish};
 declare let b: ${type} | ${nullish};
 declare let c: ${type} | ${nullish};
 declare let d: ${type} | ${nullish};
 a && b || c ?? d;
-<<<<<<< HEAD
-              `.trimEnd(),
-=======
-      `,
->>>>>>> c4e0d867
+      `,
             },
           ],
         },
@@ -1005,35 +661,23 @@
       code: `
 declare let x: ${type} | ${nullish};
 if (() => x || 'foo') {}
-<<<<<<< HEAD
-      `.trimEnd(),
-=======
-      `,
->>>>>>> c4e0d867
+      `,
       output: null,
       options: [{ ignoreConditionalTests: true }],
       errors: [
         {
-<<<<<<< HEAD
-          messageId: 'preferNullishLogical',
-=======
-          messageId: 'preferNullishOverOr',
->>>>>>> c4e0d867
+          messageId: 'preferNullishOverOr',
           line: 3,
           column: 13,
           endLine: 3,
           endColumn: 15,
           suggestions: [
             {
-              messageId: 'suggestNullishLogical',
+              messageId: 'suggestNullish',
               output: `
 declare let x: ${type} | ${nullish};
 if (() => x ?? 'foo') {}
-<<<<<<< HEAD
-              `.trimEnd(),
-=======
-      `,
->>>>>>> c4e0d867
+      `,
             },
           ],
         },
@@ -1043,35 +687,23 @@
       code: `
 declare let x: ${type} | ${nullish};
 if (function werid() { return x || 'foo' }) {}
-<<<<<<< HEAD
-      `.trimEnd(),
-=======
-      `,
->>>>>>> c4e0d867
+      `,
       output: null,
       options: [{ ignoreConditionalTests: true }],
       errors: [
         {
-<<<<<<< HEAD
-          messageId: 'preferNullishLogical',
-=======
-          messageId: 'preferNullishOverOr',
->>>>>>> c4e0d867
+          messageId: 'preferNullishOverOr',
           line: 3,
           column: 33,
           endLine: 3,
           endColumn: 35,
           suggestions: [
             {
-              messageId: 'suggestNullishLogical',
+              messageId: 'suggestNullish',
               output: `
 declare let x: ${type} | ${nullish};
 if (function werid() { return x ?? 'foo' }) {}
-<<<<<<< HEAD
-              `.trimEnd(),
-=======
-      `,
->>>>>>> c4e0d867
+      `,
             },
           ],
         },
@@ -1084,36 +716,24 @@
 declare let b: ${type};
 declare let c: ${type};
 a || b || c;
-<<<<<<< HEAD
-      `.trimEnd(),
-      output: null,
-      errors: [
-        {
-          messageId: 'preferNullishLogical',
-=======
-      `,
-      output: null,
-      errors: [
-        {
-          messageId: 'preferNullishOverOr',
->>>>>>> c4e0d867
+      `,
+      output: null,
+      errors: [
+        {
+          messageId: 'preferNullishOverOr',
           line: 5,
           column: 3,
           endLine: 5,
           endColumn: 5,
           suggestions: [
             {
-              messageId: 'suggestNullishLogical',
+              messageId: 'suggestNullish',
               output: `
 declare let a: ${type} | ${nullish};
 declare let b: ${type};
 declare let c: ${type};
 (a ?? b) || c;
-<<<<<<< HEAD
-              `.trimEnd(),
-=======
-      `,
->>>>>>> c4e0d867
+      `,
             },
           ],
         },
