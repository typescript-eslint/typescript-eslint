--- conflicted
+++ resolved
@@ -5470,15 +5470,9 @@
     },
     {
       code: `
-<<<<<<< HEAD
-declare let x: { a: string } | null;
-
-x?.['a'] != null ? x['a'] : 'foo';
-=======
 declare let x: unknown;
 declare let y: number;
 !x ? y : x;
->>>>>>> dba0bed8
       `,
       errors: [
         {
@@ -5487,7 +5481,72 @@
             {
               messageId: 'suggestNullish',
               output: `
-<<<<<<< HEAD
+declare let x: unknown;
+declare let y: number;
+x ?? y;
+      `,
+            },
+          ],
+        },
+      ],
+    },
+
+    {
+      code: `
+declare let x: unknown;
+declare let y: number;
+x ? x : y;
+      `,
+      errors: [
+        {
+          messageId: 'preferNullishOverTernary',
+          suggestions: [
+            {
+              messageId: 'suggestNullish',
+              output: `
+declare let x: unknown;
+declare let y: number;
+x ?? y;
+      `,
+            },
+          ],
+        },
+      ],
+    },
+
+    {
+      code: `
+declare let x: { n: unknown };
+!x.n ? y : x.n;
+      `,
+      errors: [
+        {
+          messageId: 'preferNullishOverTernary',
+          suggestions: [
+            {
+              messageId: 'suggestNullish',
+              output: `
+declare let x: { n: unknown };
+x.n ?? y;
+      `,
+            },
+          ],
+        },
+      ],
+    },
+    {
+      code: `
+declare let x: { a: string } | null;
+
+x?.['a'] != null ? x['a'] : 'foo';
+      `,
+      errors: [
+        {
+          messageId: 'preferNullishOverTernary',
+          suggestions: [
+            {
+              messageId: 'suggestNullish',
+              output: `
 declare let x: { a: string } | null;
 
 x?.['a'] ?? 'foo';
@@ -5550,23 +5609,6 @@
 declare let x: { a: string; b: string } | null;
 
 x?.[a] != null ? x[a] : 'foo';
-=======
-declare let x: unknown;
-declare let y: number;
-x ?? y;
-      `,
-            },
-          ],
-        },
-      ],
-    },
-
-    {
-      code: `
-declare let x: unknown;
-declare let y: number;
-x ? x : y;
->>>>>>> dba0bed8
       `,
       errors: [
         {
@@ -5575,7 +5617,6 @@
             {
               messageId: 'suggestNullish',
               output: `
-<<<<<<< HEAD
 const a = 'b';
 declare let x: { a: string; b: string } | null;
 
@@ -5984,31 +6025,10 @@
       errors: [
         {
           messageId: 'preferNullishOverAssignment',
-=======
-declare let x: unknown;
-declare let y: number;
-x ?? y;
-      `,
-            },
-          ],
-        },
-      ],
-    },
-
-    {
-      code: `
-declare let x: { n: unknown };
-!x.n ? y : x.n;
-      `,
-      errors: [
-        {
-          messageId: 'preferNullishOverTernary',
->>>>>>> dba0bed8
-          suggestions: [
-            {
-              messageId: 'suggestNullish',
-              output: `
-<<<<<<< HEAD
+          suggestions: [
+            {
+              messageId: 'suggestNullish',
+              output: `
 declare let foo: { a: string } | null;
 declare function makeFoo(): string;
 
@@ -6021,15 +6041,6 @@
         },
       ],
       output: null,
-=======
-declare let x: { n: unknown };
-x.n ?? y;
-      `,
-            },
-          ],
-        },
-      ],
->>>>>>> dba0bed8
     },
   ],
 });