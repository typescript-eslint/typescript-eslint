import { RuleTester } from '@typescript-eslint/rule-tester';

import rule from '../../src/rules/no-unnecessary-type-parameters';
import { getFixturesRootDir } from '../RuleTester';

const rootPath = getFixturesRootDir();

const ruleTester = new RuleTester({
  parser: '@typescript-eslint/parser',
  parserOptions: {
    sourceType: 'module',
    tsconfigRootDir: rootPath,
    project: './tsconfig.json',
  },
});

ruleTester.run('no-unnecessary-type-parameters', rule, {
  valid: [
    `
      class ClassyArray<T> {
        value1: T;
        value2: T;
      }
    `,
    `
      class ClassyArray<T> {
        arr: T[];
        constructor(arr: T[]) {
          this.arr = arr;
        }
      }
    `,
    `
      class ClassyArray<T> {
        arr: T[];
        workWith(value: T) {
          this.arr.indexOf(value);
        }
      }
    `,
    `
      abstract class ClassyArray<T> {
        arr: T[];
        abstract workWith(value: T): void;
      }
    `,
    `
      class Box<T> {
        val: T | null = null;
        get() {
          return this.val;
        }
      }
    `,
    `
      declare class Foo {
        getProp<T>(this: Record<'prop', T>): T;
      }
    `,
    'type Fn = <T>(input: T) => T;',
    'type Fn = <T extends string>(input: T) => T;',
    'type Fn = <T extends string>(input: T) => `a${T}b`;',
    'type Fn = new <T>(input: T) => T;',
    'type Fn = <T>(input: T) => typeof input;',
    'type Fn = <T>(input: T) => keyof typeof input;',
    'type Fn = <T>(input: Partial<T>) => typeof input;',
    'type Fn = <T>(input: Partial<T>) => input is T;',
    'type Fn = <T>(input: T) => { [K in keyof T]: K };',
    'type Fn = <T>(input: T) => { [K in keyof T as K]: string };',
    'type Fn = <T>(input: T) => { [K in keyof T as `${K & string}`]: string };',
    'type Fn = <T>(input: T) => Partial<T>;',
    'type Fn = <T>(input: { [i: number]: T }) => T;',
    'type Fn = <T>(input: { [i: number]: T }) => Partial<T>;',
    'type Fn = <T>(input: { [i: string]: T }) => Partial<T>;',
    'type Fn = <T>(input: T) => { [i: number]: T };',
    'type Fn = <T>(input: T) => { [i: string]: T };',
    "type Fn = <T extends unknown[]>(input: T) => Omit<T, 'length'>;",
    `
      interface I {
        <T>(value: T): T;
      }
    `,
    `
      interface I {
        new <T>(value: T): T;
      }
    `,
    `
      function identity<T>(arg: T): T {
        return arg;
      }
    `,
    `
      function printProperty<T>(obj: T, key: keyof T) {
        console.log(obj[key]);
      }
    `,
    `
      function getProperty<T, K extends keyof T>(obj: T, key: K) {
        return obj[key];
      }
    `,
    `
      function box<T>(val: T) {
        return { val };
      }
    `,
    `
      function doStuff<K, V>(map: Map<K, V>, key: K) {
        let v = map.get(key);
        v = 1;
        map.set(key, v);
        return v;
      }
    `,
    `
      function makeMap<K, V>() {
        return new Map<K, V>();
      }
    `,
    `
      function makeMap<K, V>(ks: K[], vs: V[]) {
        const r = new Map<K, V>();
        ks.forEach((k, i) => {
          r.set(k, vs[i]);
        });
        return r;
      }
    `,
    `
      function arrayOfPairs<T>() {
        return [] as [T, T][];
      }
    `,
    `
      function isNonNull<T>(v: T): v is Exclude<T, null> {
        return v !== null;
      }
    `,
    `
      function both<Args extends unknown[]>(
        fn1: (...args: Args) => void,
        fn2: (...args: Args) => void,
      ): (...args: Args) => void {
        return function (...args: Args) {
          fn1(...args);
          fn2(...args);
        };
      }
    `,
    `
      function lengthyIdentity<T extends { length: number }>(x: T) {
        return x;
      }
    `,
    `
      interface Lengthy {
        length: number;
      }
      function lengthyIdentity<T extends Lengthy>(x: T) {
        return x;
      }
    `,
    `
      function ItemComponent<T>(props: { item: T; onSelect: (item: T) => void }) {}
    `,
    `
      interface ItemProps<T> {
        item: readonly T;
        onSelect: (item: T) => void;
      }
      function ItemComponent<T>(props: ItemProps<T>) {}
    `,
    `
      function useFocus<T extends HTMLOrSVGElement>(): [
        React.RefObject<T>,
        () => void,
      ];
    `,
    `
      function findFirstResult<U>(
        inputs: unknown[],
        getResult: (t: unknown) => U | undefined,
      ): U | undefined;
    `,
    `
      function findFirstResult<T, U>(
        inputs: T[],
        getResult: (t: T) => () => [U | undefined],
      ): () => [U | undefined];
    `,
    `
      function getData<T>(url: string): Promise<T | null> {
        return Promise.resolve(null);
      }
    `,
    `
      function getData<T>(url: string): Promise<T extends null ? T : null> {
        return Promise.resolve(null);
      }
    `,
    `
      function getData<T extends string>(url: string): Promise<\`a\${T}b\`> {
        return Promise.resolve(null);
      }
    `,
    `
      async function getData<T>(url: string): Promise<T | null> {
        return null;
      }
    `,
    'declare function get(): void;',
    'declare function get<T>(param: T[]): T;',
    'declare function factoryArray<T>(): Array<T>;',
    'declare function factoryReadonlyArray<T>(): ReadonlyArray<T>;',
    'declare function factorySyntacticArray<T>(): T[];',
    'declare function factorySyntacticReadonlyArray<T>(): readonly T[];',
    'declare function box<T>(val: T): { val: T };',
    'declare function identity<T>(param: T): T;',
    'declare function compare<T>(param1: T, param2: T): boolean;',
    'declare function example<T>(a: Set<T>): T;',
    'declare function example<T>(a: Set<T>, b: T[]): void;',
    'declare function example<T>(a: Map<T, T>): void;',
    'declare function example<T, U extends T>(t: T, u: U): U;',
    'declare function makeSet<K>(): Set<K>;',
    'declare function makeSet<K>(): [Set<K>];',
    'declare function makeSets<K>(): Set<K>[];',
    'declare function makeSets<K>(): [Set<K>][];',
    'declare function makeMap<K, V>(): Map<K, V>;',
    'declare function makeMap<K, V>(): [Map<K, V>];',
    'declare function arrayOfPairs<T>(): [T, T][];',
    'declare function fetchJson<T>(url: string): Promise<T>;',
    'declare function fetchJsonArray<T>(url: string): Promise<T[]>;',
    'declare function fn<T>(input: T): 0 extends 0 ? T : never;',
    'declare function useFocus<T extends HTMLOrSVGElement>(): [React.RefObject<T>];',
    `
      declare function useFocus<T extends HTMLOrSVGElement>(): {
        ref: React.RefObject<T>;
      };
    `,
    `
      interface TwoMethods<T> {
        a(x: T): void;
        b(x: T): void;
      }

      declare function two<T>(props: TwoMethods<T>): void;
    `,
    `
      type Obj = { a: string };

      declare function hasOwnProperty<K extends keyof Obj>(
        obj: Obj,
        key: K,
      ): obj is Obj & { [key in K]-?: Obj[key] };
    `,
    `
      type AsMutable<T extends readonly unknown[]> = {
        -readonly [Key in keyof T]: T[Key];
      };

      declare function makeMutable<T>(input: T): MakeMutable<T>;
    `,
    `
      type AsMutable<T extends readonly unknown[]> = {
        -readonly [Key in keyof T]: T[Key];
      };

      declare function makeMutable<T>(input: T): MakeMutable<typeof input>;
    `,
    `
      type ValueNulls<U extends string> = {} & {
        [P in U]: null;
      };

      declare function invert<T extends string>(obj: T): ValueNulls<T>;
    `,
    `
      interface Middle {
        inner: boolean;
      }

      type Conditional<T extends Middle> = {} & (T['inner'] extends true ? {} : {});

      function withMiddle<T extends Middle = Middle>(options: T): Conditional<T> {
        return options;
      }
    `,
    `
      import * as ts from 'typescript';

      declare function forEachReturnStatement<T>(
        body: ts.Block,
        visitor: (stmt: ts.ReturnStatement) => T,
      ): T | undefined;
    `,
    `
      import type { AST_NODE_TYPES, TSESTree } from '@typescript-eslint/types';

      declare const isNodeOfType: <NodeType extends AST_NODE_TYPES>(
        nodeType: NodeType,
      ) => node is Extract<TSESTree.Node, { type: NodeType }>;
    `,
    `
      import type { AST_NODE_TYPES, TSESTree } from '@typescript-eslint/types';

      const isNodeOfType =
        <NodeType extends AST_NODE_TYPES>(nodeType: NodeType) =>
        (
          node: TSESTree.Node | null,
        ): node is Extract<TSESTree.Node, { type: NodeType }> =>
          node?.type === nodeType;
    `,
    `
      import type { AST_TOKEN_TYPES, TSESTree } from '@typescript-eslint/types';

      export const isNotTokenOfTypeWithConditions =
        <
          TokenType extends AST_TOKEN_TYPES,
          ExtractedToken extends Extract<TSESTree.Token, { type: TokenType }>,
          Conditions extends Partial<ExtractedToken>,
        >(
          tokenType: TokenType,
          conditions: Conditions,
        ): ((
          token: TSESTree.Token | null | undefined,
        ) => token is Exclude<TSESTree.Token, Conditions & ExtractedToken>) =>
        (token): token is Exclude<TSESTree.Token, Conditions & ExtractedToken> =>
          tokenType in conditions;
    `,
    `
      declare function mapObj<K extends string, V>(
        obj: { [key in K]?: V },
        fn: (key: K, val: V) => number,
      ): number[];
    `,
  ],

  invalid: [
    {
      code: 'const func = <T,>(param: T) => null;',
      errors: [{ messageId: 'sole', data: { name: 'T' } }],
    },
    {
      code: 'const f1 = <T,>(): T => {};',
      errors: [{ messageId: 'sole', data: { name: 'T' } }],
    },
    {
      code: `
        interface I {
          <T>(value: T): void;
        }
      `,
      errors: [{ messageId: 'sole', data: { name: 'T' } }],
    },
    {
      code: `
        interface I {
          m<T>(x: T): void;
        }
      `,
      errors: [{ messageId: 'sole' }],
    },
    {
      code: `
        class Joiner<T extends string | number> {
          join(el: T, other: string) {
            return [el, other].join(',');
          }
        }
      `,
      errors: [{ messageId: 'sole', data: { name: 'T' } }],
    },
    {
      code: `
        declare class C<V> {}
      `,
      errors: [{ messageId: 'sole', data: { name: 'V' } }],
    },
    {
      code: `
        declare class C<T, U> {
          method(param: T): U;
        }
      `,
      errors: [
        { messageId: 'sole', data: { name: 'T' } },
        { messageId: 'sole', data: { name: 'U' } },
      ],
    },
    {
      code: `
        declare class C {
          method<T, U>(param: T): U;
        }
      `,
      errors: [
        { messageId: 'sole', data: { name: 'T' } },
        { messageId: 'sole', data: { name: 'U' } },
      ],
    },
    {
      code: `
        declare class C {
          prop: <P>() => P;
        }
      `,
      errors: [{ messageId: 'sole', data: { name: 'P' } }],
    },
    {
      code: `
        declare class Foo {
          foo<T>(this: T): void;
        }
      `,
      errors: [
        {
          messageId: 'sole',
          data: { name: 'T' },
        },
      ],
    },
    {
      code: `
        function third<A, B, C>(a: A, b: B, c: C): C {
          return c;
        }
      `,
      errors: [
        { messageId: 'sole', data: { name: 'A' } },
        { messageId: 'sole', data: { name: 'B' } },
      ],
    },
    {
      code: `
        function parseYAML<T>(input: string): T {
          return input as any as T;
        }
      `,
      errors: [{ messageId: 'sole', data: { name: 'T' } }],
    },
    {
      code: `
        function printProperty<T, K extends keyof T>(obj: T, key: K) {
          console.log(obj[key]);
        }
      `,
      errors: [{ messageId: 'sole', data: { name: 'K' } }],
    },
    {
      code: `
        function fn<T>(param: string) {
          let v: T = null!;
          return v;
        }
      `,
      errors: [
        {
          data: { name: 'T' },
          messageId: 'sole',
        },
      ],
    },
    {
      code: `
        function both<
          Args extends unknown[],
          CB1 extends (...args: Args) => void,
          CB2 extends (...args: Args) => void,
        >(fn1: CB1, fn2: CB2): (...args: Args) => void {
          return function (...args: Args) {
            fn1(...args);
            fn2(...args);
          };
        }
      `,
      errors: [
        { messageId: 'sole', data: { name: 'CB1' } },
        { messageId: 'sole', data: { name: 'CB2' } },
      ],
    },
    {
      code: `
        function getLength<T extends { length: number }>(x: T) {
          return x.length;
        }
      `,
      errors: [{ messageId: 'sole' }],
    },
    {
      code: `
        interface Lengthy {
          length: number;
        }
        function getLength<T extends Lengthy>(x: T) {
          return x.length;
        }
      `,
      errors: [{ messageId: 'sole' }],
    },
    {
      code: 'declare function get<T>(): T;',
      errors: [{ messageId: 'sole', data: { name: 'T' } }],
    },
    {
      code: 'declare function get<T extends object>(): T;',
      errors: [{ messageId: 'sole', data: { name: 'T' } }],
    },
    {
      code: 'declare function take<T>(param: T): void;',
      errors: [{ messageId: 'sole', data: { name: 'T' } }],
    },
    {
      code: 'declare function take<T extends object>(param: T): void;',
      errors: [{ messageId: 'sole', data: { name: 'T' } }],
    },
    {
      code: 'declare function take<T, U = T>(param1: T, param2: U): void;',
      errors: [{ messageId: 'sole', data: { name: 'U' } }],
    },
    {
      code: 'declare function take<T, U extends T>(param: T): U;',
      errors: [{ messageId: 'sole', data: { name: 'U' } }],
    },
    {
      code: 'declare function take<T, U extends T>(param: U): U;',
      errors: [{ messageId: 'sole', data: { name: 'T' } }],
    },
    {
      code: 'declare function get<T, U = T>(param: U): U;',
      errors: [{ messageId: 'sole', data: { name: 'T' } }],
    },
    {
      code: 'declare function get<T, U extends T = T>(param: T): U;',
      errors: [{ messageId: 'sole', data: { name: 'U' } }],
    },
    {
      code: 'declare function compare<T, U extends T>(param1: T, param2: U): boolean;',
      errors: [{ messageId: 'sole', data: { name: 'U' } }],
    },
    {
      code: 'declare function get<T>(param: <U, V>(param: U) => V): T;',
      errors: [
        { messageId: 'sole', data: { name: 'T' } },
        { messageId: 'sole', data: { name: 'U' } },
        { messageId: 'sole', data: { name: 'V' } },
      ],
    },
    {
      code: 'declare function get<T>(param: <T, U>(param: T) => U): T;',
      errors: [
        { messageId: 'sole', data: { name: 'T' } },
        { messageId: 'sole', data: { name: 'T' } },
        { messageId: 'sole', data: { name: 'U' } },
      ],
    },
    {
      code: 'type Fn = <T>() => T;',
      errors: [{ messageId: 'sole', data: { name: 'T' } }],
    },
    {
      code: 'type Fn = <T>() => [];',
      errors: [{ messageId: 'sole', data: { name: 'T' } }],
    },
    {
      code: `
        type Other = 0;
        type Fn = <T>() => Other;
      `,
      errors: [{ messageId: 'sole', data: { name: 'T' } }],
    },
    {
      code: `
        type Other = 0 | 1;
        type Fn = <T>() => Other;
      `,
      errors: [{ messageId: 'sole', data: { name: 'T' } }],
    },
    {
      code: 'type Fn = <U>(param: U) => void;',
      errors: [{ messageId: 'sole', data: { name: 'U' } }],
    },
    {
      code: 'type Ctr = new <T>() => T;',
      errors: [{ messageId: 'sole', data: { name: 'T' } }],
    },
    {
      code: 'type Fn = <T>() => { [K in keyof T]: K };',
      errors: [{ messageId: 'sole', data: { name: 'T' } }],
    },
    {
      code: "type Fn = <T>() => { [K in 'a']: T };",
      errors: [{ messageId: 'sole', data: { name: 'T' } }],
    },
    {
      code: 'type Fn = <T>(value: unknown) => value is T;',
      errors: [{ messageId: 'sole', data: { name: 'T' } }],
    },
    {
      code: 'type Fn = <T extends string>() => `a${T}b`;',
      errors: [{ messageId: 'sole', data: { name: 'T' } }],
    },
    {
      code: `
<<<<<<< HEAD
        function getLength<T>(array: Array<T>) {
          return array.length;
        }
      `,
      errors: [{ messageId: 'sole', data: { name: 'T' } }],
    },
    {
      code: `
        function getLength<T>(array: ReadonlyArray<T>) {
          return array.length;
        }
      `,
      errors: [{ messageId: 'sole', data: { name: 'T' } }],
    },
    {
      code: `
        function getLength<T>(array: T[]) {
          return array.length;
        }
      `,
      errors: [{ messageId: 'sole', data: { name: 'T' } }],
    },
    {
      code: `
        function getLength<T>(array: readonly T[]) {
          return array.length;
        }
      `,
      errors: [{ messageId: 'sole', data: { name: 'T' } }],
    },
    {
      code: `
        class ClassyArray<T> {
          arr: T[];
        }
      `,
      errors: [{ messageId: 'sole', data: { name: 'T' } }],
    },
    {
      code: `
        class Joiner<T extends string | number> {
          join(els: T[]) {
            return els.map(el => '' + el).join(',');
          }
        }
      `,
      errors: [{ messageId: 'sole', data: { name: 'T' } }],
    },
    {
      code: `
        class Joiner {
          join<T extends string | number>(els: T[]) {
            return els.map(el => '' + el).join(',');
          }
        }
      `,
      errors: [{ messageId: 'sole', data: { name: 'T' } }],
    },
    {
      code: `
        declare function triple<A, B, C>(input: [A, B, C]): void;
      `,
      errors: [
        { messageId: 'sole', data: { name: 'A' } },
        { messageId: 'sole', data: { name: 'B' } },
        { messageId: 'sole', data: { name: 'C' } },
      ],
    },
    {
      code: `
        declare function foo<T>(input: [T, string]): void;
      `,
      errors: [{ messageId: 'sole', data: { name: 'T' } }],
    },
    {
      code: `
        declare function returnsTuple<T>(): [T];
      `,
      errors: [{ messageId: 'sole', data: { name: 'T' } }],
=======
        declare function mapObj<K extends string, V>(
          obj: { [key in K]?: V },
          fn: (key: K) => number,
        ): number[];
      `,
      errors: [{ messageId: 'sole', data: { name: 'V' } }],
>>>>>>> d1d0ba5c
    },
  ],
});<|MERGE_RESOLUTION|>--- conflicted
+++ resolved
@@ -602,7 +602,6 @@
     },
     {
       code: `
-<<<<<<< HEAD
         function getLength<T>(array: Array<T>) {
           return array.length;
         }
@@ -682,14 +681,15 @@
         declare function returnsTuple<T>(): [T];
       `,
       errors: [{ messageId: 'sole', data: { name: 'T' } }],
-=======
+    },
+    {
+      code: `
         declare function mapObj<K extends string, V>(
           obj: { [key in K]?: V },
           fn: (key: K) => number,
         ): number[];
       `,
       errors: [{ messageId: 'sole', data: { name: 'V' } }],
->>>>>>> d1d0ba5c
     },
   ],
 });