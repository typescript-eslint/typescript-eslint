import rule from '../../src/rules/return-await';
import { getFixturesRootDir, noFormat, RuleTester } from '../RuleTester';

const rootDir = getFixturesRootDir();

const ruleTester = new RuleTester({
  parserOptions: {
    ecmaVersion: 2018,
    tsconfigRootDir: rootDir,
    project: './tsconfig.json',
  },
  parser: '@typescript-eslint/parser',
});

// default rule is in-try-catch
ruleTester.run('return-await', rule, {
  valid: [
    `
      function test() {
        return;
      }
    `,
    `
      function test() {
        return 1;
      }
    `,
    `
      async function test() {
        return;
      }
    `,
    `
      async function test() {
        return 1;
      }
    `,
    'const test = () => 1;',
    'const test = async () => 1;',
    `
      async function test() {
        return Promise.resolve(1);
      }
    `,
    `
      async function test() {
        try {
          return await Promise.resolve(1);
        } catch (e) {
          return await Promise.resolve(2);
        } finally {
          console.log('cleanup');
        }
      }
    `,
    `
      async function test() {
        try {
          const one = await Promise.resolve(1);
          return one;
        } catch (e) {
          const two = await Promise.resolve(2);
          return two;
        } finally {
          console.log('cleanup');
        }
      }
    `,
    {
      options: ['in-try-catch'],
      code: `
        function test() {
          return 1;
        }
      `,
    },
    {
      options: ['in-try-catch'],
      code: `
        async function test() {
          return 1;
        }
      `,
    },
    {
      options: ['in-try-catch'],
      code: 'const test = () => 1;',
    },
    {
      options: ['in-try-catch'],
      code: 'const test = async () => 1;',
    },
    {
      options: ['in-try-catch'],
      code: `
        async function test() {
          return Promise.resolve(1);
        }
      `,
    },
    {
      options: ['in-try-catch'],
      code: `
        async function test() {
          try {
            return await Promise.resolve(1);
          } catch (e) {
            return await Promise.resolve(2);
          } finally {
            console.log('cleanup');
          }
        }
      `,
    },
    {
      options: ['in-try-catch'],
      code: `
        async function test() {
          try {
            throw 'foo';
          } catch (e) {
            return Promise.resolve(1);
          }
        }
      `,
    },
    {
      options: ['in-try-catch'],
      code: `
        async function test() {
          try {
            throw 'foo';
          } catch (e) {
            throw 'foo2';
          } finally {
            return Promise.resolve(1);
          }
        }
      `,
    },
    {
      options: ['in-try-catch'],
      code: `
        async function test() {
          try {
            const one = await Promise.resolve(1);
            return one;
          } catch (e) {
            const two = await Promise.resolve(2);
            return two;
          } finally {
            console.log('cleanup');
          }
        }
      `,
    },
    {
      options: ['never'],
      code: `
        async function test() {
          return Promise.resolve(1);
        }
      `,
    },
    {
      options: ['never'],
      code: 'const test = async () => Promise.resolve(1);',
    },
    {
      options: ['never'],
      code: `
        async function test() {
          try {
            return Promise.resolve(1);
          } catch (e) {
            return Promise.resolve(2);
          } finally {
            console.log('cleanup');
          }
        }
      `,
    },
    {
      options: ['always'],
      code: `
        async function test() {
          return await Promise.resolve(1);
        }
      `,
    },
    {
      options: ['always'],
      code: 'const test = async () => await Promise.resolve(1);',
    },
    {
      options: ['always'],
      code: `
        async function test() {
          try {
            return await Promise.resolve(1);
          } catch (e) {
            return await Promise.resolve(2);
          } finally {
            console.log('cleanup');
          }
        }
      `,
    },
    {
      options: ['always'],
      code: `
        declare function foo(): Promise<boolean>;

        function bar(baz: boolean): Promise<boolean> | boolean {
          if (baz) {
            return true;
          } else {
            return foo();
          }
        }
      `,
    },
    {
      code: `
        async function test(): Promise<string> {
          const res = await Promise.resolve('{}');
          try {
            return JSON.parse(res);
          } catch (error) {
            return res;
          }
        }
      `,
    },
    {
      code: `
        async function test() {
          const res = await Promise.resolve('{}');
          try {
            async function nested() {
              return Promise.resolve('ok');
            }
            return await nested();
          } catch (error) {
            return await Promise.resolve('error');
          }
        }
      `,
    },
  ],
  invalid: [
    {
      code: `
        async function test() {
          return await 1;
        }
      `,
      output: `
        async function test() {
          return 1;
        }
      `,
      errors: [
        {
          line: 3,
          messageId: 'nonPromiseAwait',
        },
      ],
    },
    {
      code: `
        async function test() {
          const foo = 1;
          return await { foo };
        }
      `,
      output: `
        async function test() {
          const foo = 1;
          return { foo };
        }
      `,
      errors: [
        {
          line: 4,
          messageId: 'nonPromiseAwait',
        },
      ],
    },
    {
      code: `
        async function test() {
          const foo = 1;
          return await foo;
        }
      `,
      output: `
        async function test() {
          const foo = 1;
          return foo;
        }
      `,
      errors: [
        {
          line: 4,
          messageId: 'nonPromiseAwait',
        },
      ],
    },
    {
      code: 'const test = async () => await 1;',
      output: 'const test = async () => 1;',
      errors: [
        {
          line: 1,
          messageId: 'nonPromiseAwait',
        },
      ],
    },
    {
      code: 'const test = async () => await /* comment */ 1;',
      output: 'const test = async () => /* comment */ 1;',
      errors: [
        {
          line: 1,
          messageId: 'nonPromiseAwait',
        },
      ],
    },
    {
      code: `
const fn = (): any => null;
async function test() {
  return await fn();
}
      `.trimRight(),
      errors: [
        {
          line: 4,
          messageId: 'nonPromiseAwait',
          suggestions: [
            {
              messageId: 'nonPromiseAwait',
              output: `
const fn = (): any => null;
async function test() {
  return fn();
}
              `.trimRight(),
            },
          ],
        },
      ],
    },
    {
      code: `
const fn = (): unknown => null;
async function test() {
  return await fn();
}
      `.trimRight(),
      errors: [
        {
          line: 4,
          messageId: 'nonPromiseAwait',
          suggestions: [
            {
              messageId: 'nonPromiseAwait',
              output: `
const fn = (): unknown => null;
async function test() {
  return fn();
}
              `.trimRight(),
            },
          ],
        },
      ],
    },
    {
      code: 'const test = async () => await Promise.resolve(1);',
      output: 'const test = async () => Promise.resolve(1);',
      errors: [
        {
          line: 1,
          messageId: 'disallowedPromiseAwait',
        },
      ],
    },
    {
      code: `
        async function test() {
          try {
            return Promise.resolve(1);
          } catch (e) {
            return Promise.resolve(2);
          } finally {
            console.log('cleanup');
          }
        }
      `,
      output: `
        async function test() {
          try {
            return await Promise.resolve(1);
          } catch (e) {
            return await Promise.resolve(2);
          } finally {
            console.log('cleanup');
          }
        }
      `,
      errors: [
        {
          line: 4,
          messageId: 'requiredPromiseAwait',
        },
        {
          line: 6,
          messageId: 'requiredPromiseAwait',
        },
      ],
    },
    {
      code: `
        async function test() {
          return await Promise.resolve(1);
        }
      `,
      output: `
        async function test() {
          return Promise.resolve(1);
        }
      `,
      errors: [
        {
          line: 3,
          messageId: 'disallowedPromiseAwait',
        },
      ],
    },
    {
      options: ['in-try-catch'],
      code: `
        async function test() {
          return await 1;
        }
      `,
      output: `
        async function test() {
          return 1;
        }
      `,
      errors: [
        {
          line: 3,
          messageId: 'nonPromiseAwait',
        },
      ],
    },
    {
      options: ['in-try-catch'],
      code: 'const test = async () => await 1;',
      output: 'const test = async () => 1;',
      errors: [
        {
          line: 1,
          messageId: 'nonPromiseAwait',
        },
      ],
    },
    {
      options: ['in-try-catch'],
      code: 'const test = async () => await Promise.resolve(1);',
      output: 'const test = async () => Promise.resolve(1);',
      errors: [
        {
          line: 1,
          messageId: 'disallowedPromiseAwait',
        },
      ],
    },
    {
      options: ['in-try-catch'],
      code: `
        async function test() {
          try {
            return Promise.resolve(1);
          } catch (e) {
            return Promise.resolve(2);
          } finally {
            console.log('cleanup');
          }
        }
      `,
      output: `
        async function test() {
          try {
            return await Promise.resolve(1);
          } catch (e) {
            return await Promise.resolve(2);
          } finally {
            console.log('cleanup');
          }
        }
      `,
      errors: [
        {
          line: 4,
          messageId: 'requiredPromiseAwait',
        },
        {
          line: 6,
          messageId: 'requiredPromiseAwait',
        },
      ],
    },
    {
      options: ['in-try-catch'],
      code: `
        async function test() {
          return await Promise.resolve(1);
        }
      `,
      output: `
        async function test() {
          return Promise.resolve(1);
        }
      `,
      errors: [
        {
          line: 3,
          messageId: 'disallowedPromiseAwait',
        },
      ],
    },
    {
      options: ['never'],
      code: `
        async function test() {
          return await 1;
        }
      `,
      output: `
        async function test() {
          return 1;
        }
      `,
      errors: [
        {
          line: 3,
          messageId: 'nonPromiseAwait',
        },
      ],
    },
    {
      options: ['never'],
      code: `
        async function test() {
          try {
            return await Promise.resolve(1);
          } catch (e) {
            return await Promise.resolve(2);
          } finally {
            console.log('cleanup');
          }
        }
      `,
      output: `
        async function test() {
          try {
            return Promise.resolve(1);
          } catch (e) {
            return Promise.resolve(2);
          } finally {
            console.log('cleanup');
          }
        }
      `,
      errors: [
        {
          line: 4,
          messageId: 'disallowedPromiseAwait',
        },
        {
          line: 6,
          messageId: 'disallowedPromiseAwait',
        },
      ],
    },
    {
      options: ['never'],
      code: `
        async function test() {
          return await Promise.resolve(1);
        }
      `,
      output: `
        async function test() {
          return Promise.resolve(1);
        }
      `,
      errors: [
        {
          line: 3,
          messageId: 'disallowedPromiseAwait',
        },
      ],
    },
    {
      options: ['always'],
      code: `
        async function test() {
          return await 1;
        }
      `,
      output: `
        async function test() {
          return 1;
        }
      `,
      errors: [
        {
          line: 3,
          messageId: 'nonPromiseAwait',
        },
      ],
    },
    {
      options: ['always'],
      code: `
        async function test() {
          try {
            return Promise.resolve(1);
          } catch (e) {
            return Promise.resolve(2);
          } finally {
            console.log('cleanup');
          }
        }
      `,
      output: `
        async function test() {
          try {
            return await Promise.resolve(1);
          } catch (e) {
            return await Promise.resolve(2);
          } finally {
            console.log('cleanup');
          }
        }
      `,
      errors: [
        {
          line: 4,
          messageId: 'requiredPromiseAwait',
        },
        {
          line: 6,
          messageId: 'requiredPromiseAwait',
        },
      ],
    },
    {
      options: ['always'],
      code: `
        async function test() {
          return Promise.resolve(1);
        }
      `,
      output: `
        async function test() {
          return await Promise.resolve(1);
        }
      `,
      errors: [
        {
          line: 3,
          messageId: 'requiredPromiseAwait',
        },
      ],
    },
    {
      options: ['always'],
      code: 'const test = async () => Promise.resolve(1);',
      output: 'const test = async () => await Promise.resolve(1);',
      errors: [
        {
          line: 1,
          messageId: 'requiredPromiseAwait',
        },
      ],
    },
    {
      options: ['always'],
      code: noFormat`
async function foo() {}
async function bar() {}
async function baz() {}
async function qux() {}
async function buzz() {
  return (await foo()) ? bar() : baz();
}
      `,
      output: noFormat`
async function foo() {}
async function bar() {}
async function baz() {}
async function qux() {}
async function buzz() {
  return (await foo()) ? await bar() : await baz();
}
      `,
      errors: [
        {
          line: 7,
          messageId: 'requiredPromiseAwait',
        },
        {
          line: 7,
          messageId: 'requiredPromiseAwait',
        },
      ],
    },
    {
      options: ['always'],
      code: noFormat`
async function foo() {}
async function bar() {}
async function baz() {}
async function qux() {}
async function buzz() {
  return (await foo())
    ? (
      bar ? bar() : baz()
    ) : baz ? baz() : bar();
}
      `,
      output: noFormat`
async function foo() {}
async function bar() {}
async function baz() {}
async function qux() {}
async function buzz() {
  return (await foo())
    ? (
      bar ? await bar() : await baz()
    ) : baz ? await baz() : await bar();
}
      `,
      errors: [
        {
          line: 9,
          messageId: 'requiredPromiseAwait',
        },
        {
          line: 9,
          messageId: 'requiredPromiseAwait',
        },
        {
          line: 10,
          messageId: 'requiredPromiseAwait',
        },
        {
          line: 10,
          messageId: 'requiredPromiseAwait',
        },
      ],
    },
    {
      options: ['always'],
      code: `
async function foo() {}
async function bar() {}
async function buzz() {
  return (await foo()) ? await 1 : bar();
}
      `,
      output: `
async function foo() {}
async function bar() {}
async function buzz() {
  return (await foo()) ? 1 : await bar();
}
      `,
      errors: [
        {
          line: 5,
          messageId: 'nonPromiseAwait',
        },
        {
          line: 5,
          messageId: 'requiredPromiseAwait',
        },
      ],
    },
    {
      options: ['always'],
      code: `
async function foo() {}
async function bar() {}
async function baz() {}
const buzz = async () => ((await foo()) ? bar() : baz());
      `,
      output: `
async function foo() {}
async function bar() {}
async function baz() {}
const buzz = async () => ((await foo()) ? await bar() : await baz());
      `,
      errors: [
        {
          line: 5,
          messageId: 'requiredPromiseAwait',
        },
        {
          line: 5,
          messageId: 'requiredPromiseAwait',
        },
      ],
    },
    {
      options: ['always'],
      code: `
async function foo() {}
async function bar() {}
const buzz = async () => ((await foo()) ? await 1 : bar());
      `,
      output: `
async function foo() {}
async function bar() {}
const buzz = async () => ((await foo()) ? 1 : await bar());
      `,
      errors: [
        {
          line: 4,
          messageId: 'nonPromiseAwait',
        },
        {
          line: 4,
          messageId: 'requiredPromiseAwait',
        },
      ],
    },
    {
<<<<<<< HEAD
      // https://github.com/typescript-eslint/typescript-eslint/issues/2109
      code: `
async function test<T>(): Promise<T> {
  const res = await fetch('...');
  try {
    return res.json() as Promise<T>;
  } catch (err) {
    throw Error('Request Failed.');
  }
}
      `,
      output: `
async function test<T>(): Promise<T> {
  const res = await fetch('...');
  try {
    return await (res.json() as Promise<T>);
  } catch (err) {
    throw Error('Request Failed.');
  }
}
      `,
      errors: [
        {
          line: 5,
=======
      code: `
        async function test() {
          try {
            const callback1 = function () {};
            const callback2 = async function () {};
            function callback3() {}
            async function callback4() {}
            const callback5 = () => {};
            const callback6 = async () => {};
            return Promise.resolve('try');
          } finally {
            return Promise.resolve('finally');
          }
        }
      `,
      output: `
        async function test() {
          try {
            const callback1 = function () {};
            const callback2 = async function () {};
            function callback3() {}
            async function callback4() {}
            const callback5 = () => {};
            const callback6 = async () => {};
            return await Promise.resolve('try');
          } finally {
            return Promise.resolve('finally');
          }
        }
      `,
      errors: [
        {
          line: 10,
>>>>>>> 62bcc937
          messageId: 'requiredPromiseAwait',
        },
      ],
    },
  ],
});<|MERGE_RESOLUTION|>--- conflicted
+++ resolved
@@ -843,7 +843,6 @@
       ],
     },
     {
-<<<<<<< HEAD
       // https://github.com/typescript-eslint/typescript-eslint/issues/2109
       code: `
 async function test<T>(): Promise<T> {
@@ -868,7 +867,11 @@
       errors: [
         {
           line: 5,
-=======
+          messageId: 'requiredPromiseAwait',
+        },
+      ],
+    },
+    {
       code: `
         async function test() {
           try {
@@ -902,7 +905,6 @@
       errors: [
         {
           line: 10,
->>>>>>> 62bcc937
           messageId: 'requiredPromiseAwait',
         },
       ],
