import rule from '../../src/rules/explicit-function-return-type';
import { RuleTester } from '../RuleTester';

const ruleTester = new RuleTester({
  parser: '@typescript-eslint/parser',
});

ruleTester.run('explicit-function-return-type', rule, {
  valid: [
    {
      filename: 'test.ts',
      code: `
function test(): void {
  return;
}
      `,
    },
    {
      filename: 'test.ts',
      code: `
var fn = function (): number {
  return 1;
};
      `,
    },
    {
      filename: 'test.ts',
      code: `
var arrowFn = (): string => 'test';
      `,
    },
    {
      filename: 'test.ts',
      code: `
class Test {
  constructor() {}
  get prop(): number {
    return 1;
  }
  set prop() {}
  method(): void {
    return;
  }
  arrow = (): string => 'arrow';
}
      `,
    },
    {
      filename: 'test.ts',
      code: 'fn(() => {});',
      options: [
        {
          allowExpressions: true,
        },
      ],
    },
    {
      filename: 'test.ts',
      code: 'fn(function () {});',
      options: [
        {
          allowExpressions: true,
        },
      ],
    },
    {
      filename: 'test.ts',
      code: '[function () {}, () => {}];',
      options: [
        {
          allowExpressions: true,
        },
      ],
    },
    {
      filename: 'test.ts',
      code: '(function () {});',
      options: [
        {
          allowExpressions: true,
        },
      ],
    },
    {
      filename: 'test.ts',
      code: '(() => {})();',
      options: [
        {
          allowExpressions: true,
        },
      ],
    },
    {
      filename: 'test.ts',
      code: 'export default (): void => {};',
      options: [
        {
          allowExpressions: true,
        },
      ],
    },
    {
      filename: 'test.ts',
      code: `
var arrowFn: Foo = () => 'test';
      `,
      options: [
        {
          allowTypedFunctionExpressions: true,
        },
      ],
    },
    {
      filename: 'test.ts',
      code: `
var funcExpr: Foo = function () {
  return 'test';
};
      `,
      options: [
        {
          allowTypedFunctionExpressions: true,
        },
      ],
    },
    {
      filename: 'test.ts',
      code: 'const x = (() => {}) as Foo;',
      options: [{ allowTypedFunctionExpressions: true }],
    },
    {
      filename: 'test.ts',
      code: 'const x = <Foo>(() => {});',
      options: [{ allowTypedFunctionExpressions: true }],
    },
    {
      filename: 'test.ts',
      code: `
const x = {
  foo: () => {},
} as Foo;
      `,
      options: [{ allowTypedFunctionExpressions: true }],
    },
    {
      filename: 'test.ts',
      code: `
const x = <Foo>{
  foo: () => {},
};
      `,
      options: [{ allowTypedFunctionExpressions: true }],
    },
    {
      filename: 'test.ts',
      code: `
const x: Foo = {
  foo: () => {},
};
      `,
      options: [{ allowTypedFunctionExpressions: true }],
    },
    // https://github.com/typescript-eslint/typescript-eslint/issues/2864
    {
      filename: 'test.ts',
      code: `
const x = {
  foo: { bar: () => {} },
} as Foo;
      `,
      options: [{ allowTypedFunctionExpressions: true }],
    },
    {
      filename: 'test.ts',
      code: `
const x = <Foo>{
  foo: { bar: () => {} },
};
      `,
      options: [{ allowTypedFunctionExpressions: true }],
    },
    {
      filename: 'test.ts',
      code: `
const x: Foo = {
  foo: { bar: () => {} },
};
      `,
      options: [{ allowTypedFunctionExpressions: true }],
    },
    // https://github.com/typescript-eslint/typescript-eslint/issues/484
    {
      filename: 'test.ts',
      code: `
type MethodType = () => void;

class App {
  private method: MethodType = () => {};
}
      `,
      options: [{ allowTypedFunctionExpressions: true }],
    },
    // https://github.com/typescript-eslint/typescript-eslint/issues/525
    {
      filename: 'test.ts',
      code: `
const myObj = {
  set myProp(val) {
    this.myProp = val;
  },
};
      `,
    },
    {
      filename: 'test.ts',
      code: `
() => (): void => {};
      `,
      options: [{ allowHigherOrderFunctions: true }],
    },
    {
      filename: 'test.ts',
      code: `
() => function (): void {};
      `,
      options: [{ allowHigherOrderFunctions: true }],
    },
    {
      filename: 'test.ts',
      code: `
() => {
  return (): void => {};
};
      `,
      options: [{ allowHigherOrderFunctions: true }],
    },
    {
      filename: 'test.ts',
      code: `
() => {
  return function (): void {};
};
      `,
      options: [{ allowHigherOrderFunctions: true }],
    },
    {
      filename: 'test.ts',
      code: `
function fn() {
  return (): void => {};
}
      `,
      options: [{ allowHigherOrderFunctions: true }],
    },
    {
      filename: 'test.ts',
      code: `
function fn() {
  return function (): void {};
}
      `,
      options: [{ allowHigherOrderFunctions: true }],
    },
    {
      filename: 'test.ts',
      code: `
function FunctionDeclaration() {
  return function FunctionExpression_Within_FunctionDeclaration() {
    return function FunctionExpression_Within_FunctionExpression() {
      return () => {
        // ArrowFunctionExpression_Within_FunctionExpression
        return () =>
          // ArrowFunctionExpression_Within_ArrowFunctionExpression
          (): number =>
            1; // ArrowFunctionExpression_Within_ArrowFunctionExpression_WithNoBody
      };
    };
  };
}
      `,
      options: [{ allowHigherOrderFunctions: true }],
    },
    {
      filename: 'test.ts',
      code: `
() => () => {
  return (): void => {
    return;
  };
};
      `,
      options: [{ allowHigherOrderFunctions: true }],
    },
    // https://github.com/typescript-eslint/typescript-eslint/issues/679
    {
      filename: 'test.ts',
      code: `
declare function foo(arg: () => void): void;
foo(() => 1);
foo(() => {});
foo(() => null);
foo(() => true);
foo(() => '');
      `,
      options: [
        {
          allowTypedFunctionExpressions: true,
        },
      ],
    },
    {
      filename: 'test.ts',
      code: `
declare function foo(arg: () => void): void;
foo?.(() => 1);
foo?.bar(() => {});
foo?.bar?.(() => null);
foo.bar?.(() => true);
foo?.(() => '');
      `,
      options: [
        {
          allowTypedFunctionExpressions: true,
        },
      ],
    },
    {
      filename: 'test.ts',
      code: `
class Accumulator {
  private count: number = 0;

  public accumulate(fn: () => number): void {
    this.count += fn();
  }
}

new Accumulator().accumulate(() => 1);
      `,
      options: [
        {
          allowTypedFunctionExpressions: true,
        },
      ],
    },
    {
      filename: 'test.ts',
      code: `
declare function foo(arg: { meth: () => number }): void;
foo({
  meth() {
    return 1;
  },
});
foo({
  meth: function () {
    return 1;
  },
});
foo({
  meth: () => {
    return 1;
  },
});
      `,
      options: [
        {
          allowTypedFunctionExpressions: true,
        },
      ],
    },
    {
      filename: 'test.ts',
      code: `
const func = (value: number) => ({ type: 'X', value } as const);
const func = (value: number) => ({ type: 'X', value } as const);
const func = (value: number) => x as const;
const func = (value: number) => x as const;
      `,
      options: [
        {
          allowDirectConstAssertionInArrowFunctions: true,
        },
      ],
    },
    {
      filename: 'test.ts',
      code: `
new Promise(resolve => {});
new Foo(1, () => {});
      `,
      options: [
        {
          allowTypedFunctionExpressions: true,
        },
      ],
    },
    {
      filename: 'test.ts',
      code: 'const log = (message: string) => void console.log(message);',
      options: [{ allowConciseArrowFunctionExpressionsStartingWithVoid: true }],
    },
    {
      filename: 'test.ts',
<<<<<<< HEAD
      options: [
        {
          allowedNames: ['test'],
        },
      ],
      code: `
function test() {
  return;
}
      `,
    },
    {
      filename: 'test.ts',
      options: [
        {
          allowedNames: ['test'],
        },
      ],
      code: `
const test = function () {
  return;
};
      `,
    },
    {
      filename: 'test.ts',
      options: [
        {
          allowedNames: ['test'],
        },
      ],
      code: `
const test = () => {
  return;
};
      `,
=======
      code: `
type HigherOrderType = () => (arg1: string) => (arg2: number) => string;
const x: HigherOrderType = () => arg1 => arg2 => 'foo';
      `,
      options: [
        {
          allowTypedFunctionExpressions: true,
          allowHigherOrderFunctions: true,
        },
      ],
    },
    {
      filename: 'test.ts',
      code: `
type HigherOrderType = () => (arg1: string) => (arg2: number) => string;
const x: HigherOrderType = () => arg1 => arg2 => 'foo';
      `,
      options: [
        {
          allowTypedFunctionExpressions: true,
          allowHigherOrderFunctions: false,
        },
      ],
    },
    {
      filename: 'test.ts',
      code: `
interface Foo {
  foo: string;
  arrowFn: () => string;
}

function foo(): Foo {
  return {
    foo: 'foo',
    arrowFn: () => 'test',
  };
}
      `,
      options: [
        {
          allowTypedFunctionExpressions: true,
          allowHigherOrderFunctions: true,
        },
      ],
    },
    {
      filename: 'test.ts',
      code: `
type Foo = (arg1: string) => string;
type Bar<T> = (arg2: string) => T;
const x: Bar<Foo> = arg1 => arg2 => arg1 + arg2;
      `,
      options: [
        {
          allowTypedFunctionExpressions: true,
          allowHigherOrderFunctions: true,
        },
      ],
>>>>>>> ac4ca0ea
    },
  ],
  invalid: [
    {
      filename: 'test.ts',
      code: `
function test(a: number, b: number) {
  return;
}
      `,
      errors: [
        {
          messageId: 'missingReturnType',
          line: 2,
          endLine: 2,
          column: 1,
          endColumn: 36,
        },
      ],
    },
    {
      filename: 'test.ts',
      code: `
function test() {
  return;
}
      `,
      errors: [
        {
          messageId: 'missingReturnType',
          line: 2,
          endLine: 2,
          column: 1,
          endColumn: 16,
        },
      ],
    },
    {
      filename: 'test.ts',
      code: `
var fn = function () {
  return 1;
};
      `,
      errors: [
        {
          messageId: 'missingReturnType',
          line: 2,
          endLine: 2,
          column: 10,
          endColumn: 21,
        },
      ],
    },
    {
      filename: 'test.ts',
      code: `
var arrowFn = () => 'test';
      `,
      errors: [
        {
          messageId: 'missingReturnType',
          line: 2,
          endLine: 2,
          column: 15,
          endColumn: 20,
        },
      ],
    },
    {
      filename: 'test.ts',
      code: `
class Test {
  constructor() {}
  get prop() {
    return 1;
  }
  set prop() {}
  method() {
    return;
  }
  arrow = () => 'arrow';
  private method() {
    return;
  }
}
      `,
      errors: [
        {
          messageId: 'missingReturnType',
          line: 4,
          endLine: 4,
          column: 3,
          endColumn: 13,
        },
        {
          messageId: 'missingReturnType',
          line: 8,
          endLine: 8,
          column: 3,
          endColumn: 11,
        },
        {
          messageId: 'missingReturnType',
          line: 11,
          endLine: 11,
          column: 11,
          endColumn: 16,
        },
        {
          messageId: 'missingReturnType',
          line: 12,
          endLine: 12,
          column: 3,
          endColumn: 19,
        },
      ],
    },
    {
      filename: 'test.ts',
      code: `
function test() {
  return;
}
      `,
      options: [{ allowExpressions: true }],
      errors: [
        {
          messageId: 'missingReturnType',
          line: 2,
          endLine: 2,
          column: 1,
          endColumn: 16,
        },
      ],
    },
    {
      filename: 'test.ts',
      code: 'const foo = () => {};',
      options: [{ allowExpressions: true }],
      errors: [
        {
          messageId: 'missingReturnType',
          line: 1,
          endLine: 1,
          column: 13,
          endColumn: 18,
        },
      ],
    },
    {
      filename: 'test.ts',
      code: 'const foo = function () {};',
      options: [{ allowExpressions: true }],
      errors: [
        {
          messageId: 'missingReturnType',
          line: 1,
          endLine: 1,
          column: 13,
          endColumn: 24,
        },
      ],
    },
    {
      filename: 'test.ts',
      code: 'export default () => {};',
      options: [{ allowExpressions: true }],
      errors: [
        {
          messageId: 'missingReturnType',
          line: 1,
          endLine: 1,
          column: 16,
          endColumn: 21,
        },
      ],
    },
    {
      filename: 'test.ts',
      code: 'export default function () {}',
      options: [{ allowExpressions: true }],
      errors: [
        {
          messageId: 'missingReturnType',
          line: 1,
          endLine: 1,
          column: 16,
          endColumn: 27,
        },
      ],
    },
    {
      filename: 'test.ts',
      code: `
class Foo {
  public a = () => {};
  public b = function () {};
  public c = function test() {};

  static d = () => {};
  static e = function () {};
}
      `,
      options: [{ allowExpressions: true }],
      errors: [
        {
          messageId: 'missingReturnType',
          line: 3,
          endLine: 3,
          column: 14,
          endColumn: 19,
        },
        {
          messageId: 'missingReturnType',
          line: 4,
          endLine: 4,
          column: 14,
          endColumn: 25,
        },
        {
          messageId: 'missingReturnType',
          line: 5,
          endLine: 5,
          column: 14,
          endColumn: 29,
        },
        {
          messageId: 'missingReturnType',
          line: 7,
          endLine: 7,
          column: 14,
          endColumn: 19,
        },
        {
          messageId: 'missingReturnType',
          line: 8,
          endLine: 8,
          column: 14,
          endColumn: 25,
        },
      ],
    },
    {
      filename: 'test.ts',
      code: "var arrowFn = () => 'test';",
      options: [{ allowTypedFunctionExpressions: true }],
      errors: [
        {
          messageId: 'missingReturnType',
          line: 1,
          endLine: 1,
          column: 15,
          endColumn: 20,
        },
      ],
    },
    {
      filename: 'test.ts',
      code: `
var funcExpr = function () {
  return 'test';
};
      `,
      options: [{ allowTypedFunctionExpressions: true }],
      errors: [
        {
          messageId: 'missingReturnType',
          line: 2,
          endLine: 2,
          column: 16,
          endColumn: 27,
        },
      ],
    },

    {
      filename: 'test.ts',
      code: 'const x = (() => {}) as Foo;',
      options: [{ allowTypedFunctionExpressions: false }],
      errors: [
        {
          messageId: 'missingReturnType',
          line: 1,
          endLine: 1,
          column: 12,
          endColumn: 17,
        },
      ],
    },
    {
      filename: 'test.ts',
      code: `
interface Foo {}
const x = {
  foo: () => {},
} as Foo;
      `,
      options: [{ allowTypedFunctionExpressions: false }],
      errors: [
        {
          messageId: 'missingReturnType',
          line: 4,
          endLine: 4,
          column: 8,
          endColumn: 13,
        },
      ],
    },
    {
      filename: 'test.ts',
      code: `
interface Foo {}
const x: Foo = {
  foo: () => {},
};
      `,
      options: [{ allowTypedFunctionExpressions: false }],
      errors: [
        {
          messageId: 'missingReturnType',
          line: 4,
          endLine: 4,
          column: 8,
          endColumn: 13,
        },
      ],
    },
    {
      filename: 'test.ts',
      code: '() => () => {};',
      options: [{ allowHigherOrderFunctions: true }],
      errors: [
        {
          messageId: 'missingReturnType',
          line: 1,
          endLine: 1,
          column: 7,
          endColumn: 12,
        },
      ],
    },
    {
      filename: 'test.ts',
      code: '() => function () {};',
      options: [{ allowHigherOrderFunctions: true }],
      errors: [
        {
          messageId: 'missingReturnType',
          line: 1,
          endLine: 1,
          column: 7,
          endColumn: 18,
        },
      ],
    },
    {
      filename: 'test.ts',
      code: `
() => {
  return () => {};
};
      `,
      options: [{ allowHigherOrderFunctions: true }],
      errors: [
        {
          messageId: 'missingReturnType',
          line: 3,
          endLine: 3,
          column: 10,
          endColumn: 15,
        },
      ],
    },
    {
      filename: 'test.ts',
      code: `
() => {
  return function () {};
};
      `,
      options: [{ allowHigherOrderFunctions: true }],
      errors: [
        {
          messageId: 'missingReturnType',
          line: 3,
          endLine: 3,
          column: 10,
          endColumn: 21,
        },
      ],
    },
    {
      filename: 'test.ts',
      code: `
function fn() {
  return () => {};
}
      `,
      options: [{ allowHigherOrderFunctions: true }],
      errors: [
        {
          messageId: 'missingReturnType',
          line: 3,
          endLine: 3,
          column: 10,
          endColumn: 15,
        },
      ],
    },
    {
      filename: 'test.ts',
      code: `
function fn() {
  return function () {};
}
      `,
      options: [{ allowHigherOrderFunctions: true }],
      errors: [
        {
          messageId: 'missingReturnType',
          line: 3,
          endLine: 3,
          column: 10,
          endColumn: 21,
        },
      ],
    },
    {
      filename: 'test.ts',
      code: `
function FunctionDeclaration() {
  return function FunctionExpression_Within_FunctionDeclaration() {
    return function FunctionExpression_Within_FunctionExpression() {
      return () => {
        // ArrowFunctionExpression_Within_FunctionExpression
        return () =>
          // ArrowFunctionExpression_Within_ArrowFunctionExpression
          () =>
            1; // ArrowFunctionExpression_Within_ArrowFunctionExpression_WithNoBody
      };
    };
  };
}
      `,
      options: [{ allowHigherOrderFunctions: true }],
      errors: [
        {
          messageId: 'missingReturnType',
          line: 9,
          endLine: 9,
          column: 11,
          endColumn: 16,
        },
      ],
    },
    {
      filename: 'test.ts',
      code: `
() => () => {
  return () => {
    return;
  };
};
      `,
      options: [{ allowHigherOrderFunctions: true }],
      errors: [
        {
          messageId: 'missingReturnType',
          line: 3,
          endLine: 3,
          column: 10,
          endColumn: 15,
        },
      ],
    },
    // https://github.com/typescript-eslint/typescript-eslint/issues/679
    {
      filename: 'test.ts',
      code: `
declare function foo(arg: () => void): void;
foo(() => 1);
foo(() => {});
foo(() => null);
foo(() => true);
foo(() => '');
      `,
      options: [
        {
          allowTypedFunctionExpressions: false,
        },
      ],
      errors: [
        {
          messageId: 'missingReturnType',
          line: 3,
          endLine: 3,
          column: 5,
          endColumn: 10,
        },
        {
          messageId: 'missingReturnType',
          line: 4,
          endLine: 4,
          column: 5,
          endColumn: 10,
        },
        {
          messageId: 'missingReturnType',
          line: 5,
          endLine: 5,
          column: 5,
          endColumn: 10,
        },
        {
          messageId: 'missingReturnType',
          line: 6,
          endLine: 6,
          column: 5,
          endColumn: 10,
        },
        {
          messageId: 'missingReturnType',
          line: 7,
          endLine: 7,
          column: 5,
          endColumn: 10,
        },
      ],
    },
    {
      filename: 'test.ts',
      code: `
class Accumulator {
  private count: number = 0;

  public accumulate(fn: () => number): void {
    this.count += fn();
  }
}

new Accumulator().accumulate(() => 1);
      `,
      options: [
        {
          allowTypedFunctionExpressions: false,
        },
      ],
      errors: [
        {
          messageId: 'missingReturnType',
          line: 10,
          endLine: 10,
          column: 30,
          endColumn: 35,
        },
      ],
    },
    {
      filename: 'test.ts',
      code: '(() => true)();',
      options: [
        {
          allowTypedFunctionExpressions: false,
        },
      ],
      errors: [
        {
          messageId: 'missingReturnType',
          line: 1,
          endLine: 1,
          column: 2,
          endColumn: 7,
        },
      ],
    },
    {
      filename: 'test.ts',
      code: `
declare function foo(arg: { meth: () => number }): void;
foo({
  meth() {
    return 1;
  },
});
foo({
  meth: function () {
    return 1;
  },
});
foo({
  meth: () => {
    return 1;
  },
});
      `,
      options: [
        {
          allowTypedFunctionExpressions: false,
        },
      ],
      errors: [
        {
          messageId: 'missingReturnType',
          line: 4,
          endLine: 4,
          column: 3,
          endColumn: 9,
        },
        {
          messageId: 'missingReturnType',
          line: 9,
          endLine: 9,
          column: 9,
          endColumn: 20,
        },
        {
          messageId: 'missingReturnType',
          line: 14,
          endLine: 14,
          column: 9,
          endColumn: 14,
        },
      ],
    },
    {
      filename: 'test.ts',
      code: `
type HigherOrderType = () => (arg1: string) => (arg2: number) => string;
const x: HigherOrderType = () => arg1 => arg2 => 'foo';
      `,
      options: [
        {
          allowTypedFunctionExpressions: false,
          allowHigherOrderFunctions: true,
        },
      ],
      errors: [
        {
          messageId: 'missingReturnType',
          line: 3,
          endLine: 3,
          column: 42,
          endColumn: 49,
        },
      ],
    },
    {
      filename: 'test.ts',
      code: `
type HigherOrderType = () => (arg1: string) => (arg2: number) => string;
const x: HigherOrderType = () => arg1 => arg2 => 'foo';
      `,
      options: [
        {
          allowTypedFunctionExpressions: false,
          allowHigherOrderFunctions: false,
        },
      ],
      errors: [
        {
          messageId: 'missingReturnType',
          line: 3,
          endLine: 3,
          column: 28,
          endColumn: 33,
        },
        {
          messageId: 'missingReturnType',
          line: 3,
          endLine: 3,
          column: 34,
          endColumn: 41,
        },
        {
          messageId: 'missingReturnType',
          line: 3,
          endLine: 3,
          column: 42,
          endColumn: 49,
        },
      ],
    },
    {
      filename: 'test.ts',
      code: `
const func = (value: number) => ({ type: 'X', value } as any);
const func = (value: number) => ({ type: 'X', value } as Action);
      `,
      options: [
        {
          allowDirectConstAssertionInArrowFunctions: true,
        },
      ],
      errors: [
        {
          messageId: 'missingReturnType',
          line: 2,
          endLine: 2,
          column: 14,
          endColumn: 32,
        },
        {
          messageId: 'missingReturnType',
          line: 3,
          endLine: 3,
          column: 14,
          endColumn: 32,
        },
      ],
    },
    {
      filename: 'test.ts',
      code: `
const func = (value: number) => ({ type: 'X', value } as const);
      `,
      options: [
        {
          allowDirectConstAssertionInArrowFunctions: false,
        },
      ],
      errors: [
        {
          messageId: 'missingReturnType',
          line: 2,
          endLine: 2,
          column: 14,
          endColumn: 32,
        },
      ],
    },
    {
      filename: 'test.ts',
      code: 'const log = (message: string) => void console.log(message);',
      options: [
        { allowConciseArrowFunctionExpressionsStartingWithVoid: false },
      ],
      errors: [
        {
          messageId: 'missingReturnType',
          line: 1,
          endLine: 1,
          column: 13,
          endColumn: 33,
        },
      ],
    },
    {
      filename: 'test.ts',
      code: `
        const log = (message: string) => {
          void console.log(message);
        };
      `,
      options: [{ allowConciseArrowFunctionExpressionsStartingWithVoid: true }],
      errors: [
        {
          messageId: 'missingReturnType',
          line: 2,
          endLine: 2,
          column: 21,
          endColumn: 41,
        },
      ],
    },
    {
      filename: 'test.ts',
      options: [
        {
          allowedNames: ['test'],
        },
      ],
      code: `
function hoge() {
  return;
}
      `,
      errors: [
        {
          messageId: 'missingReturnType',
          line: 2,
          endLine: 2,
          column: 1,
          endColumn: 16,
        },
      ],
    },
  ],
});<|MERGE_RESOLUTION|>--- conflicted
+++ resolved
@@ -402,7 +402,6 @@
     },
     {
       filename: 'test.ts',
-<<<<<<< HEAD
       options: [
         {
           allowedNames: ['test'],
@@ -439,7 +438,9 @@
   return;
 };
       `,
-=======
+    },
+    {
+      filename: 'test.ts',
       code: `
 type HigherOrderType = () => (arg1: string) => (arg2: number) => string;
 const x: HigherOrderType = () => arg1 => arg2 => 'foo';
@@ -499,7 +500,6 @@
           allowHigherOrderFunctions: true,
         },
       ],
->>>>>>> ac4ca0ea
     },
   ],
   invalid: [
