--- conflicted
+++ resolved
@@ -88,15 +88,9 @@
       code: `(() => {})();`,
       options: [
         {
-<<<<<<< HEAD
-          allowExpressions: true,
-        },
-      ],
-    },
-=======
-          allowExpressions: true
-        }
-      ]
+          allowExpressions: true,
+        },
+      ],
     },
     {
       filename: 'test.ts',
@@ -105,9 +99,9 @@
             `,
       options: [
         {
-          allowTypedFunctionExpressions: true
-        }
-      ]
+          allowTypedFunctionExpressions: true,
+        },
+      ],
     },
     {
       filename: 'test.ts',
@@ -116,11 +110,10 @@
             `,
       options: [
         {
-          allowTypedFunctionExpressions: true
-        }
-      ]
-    }
->>>>>>> 1ffc59d4
+          allowTypedFunctionExpressions: true,
+        },
+      ],
+    },
   ],
   invalid: [
     {
@@ -213,16 +206,9 @@
         {
           messageId: 'missingReturnType',
           line: 1,
-<<<<<<< HEAD
           column: 13,
         },
       ],
-    },
-  ],
-=======
-          column: 13
-        }
-      ]
     },
     {
       filename: 'test.ts',
@@ -232,9 +218,9 @@
         {
           messageId: 'missingReturnType',
           line: 1,
-          column: 15
-        }
-      ]
+          column: 15,
+        },
+      ],
     },
     {
       filename: 'test.ts',
@@ -244,10 +230,9 @@
         {
           messageId: 'missingReturnType',
           line: 1,
-          column: 16
-        }
-      ]
-    }
-  ]
->>>>>>> 1ffc59d4
+          column: 16,
+        },
+      ],
+    },
+  ],
 });