--- conflicted
+++ resolved
@@ -1197,15 +1197,9 @@
           },
         ],
       },
-<<<<<<< HEAD
-    ] as InvalidTestCase[]
+    ] as RuleInvalidTestCase[]
   ).flatMap(testCase => {
-    const suggestions = (code: string): SuggestionOutput[] => [
-=======
-    ] as RuleInvalidTestCase[]
-  ).reduce<RuleInvalidTestCase[]>((acc, testCase) => {
     const suggestions = (code: string): RuleSuggestionOutput[] => [
->>>>>>> 2761ca83
       {
         messageId: 'suggestUnknown',
         output: code.replace(/any/, 'unknown'),
@@ -1216,7 +1210,6 @@
       },
     ];
     const code = `// fixToUnknown: true\n${testCase.code}`;
-<<<<<<< HEAD
     return [
       {
         ...testCase,
@@ -1233,37 +1226,13 @@
           if (err.line === undefined) {
             return err;
           }
-=======
-    acc.push({
-      code,
-      output: code.replace(/any/g, 'unknown'),
-      options: [{ ...options[0], fixToUnknown: true }],
-      errors: testCase.errors.map(err => {
-        if (err.line === undefined) {
-          return err;
-        }
-
-        return {
-          ...err,
-          line: err.line + 1,
-          suggestions:
-            err.suggestions?.map(
-              (s): RuleSuggestionOutput => ({
-                ...s,
-                output: `// fixToUnknown: true\n${s.output}`,
-              }),
-            ) ?? suggestions(code),
-        };
-      }),
-    });
->>>>>>> 2761ca83
 
           return {
             ...err,
             line: err.line + 1,
             suggestions:
               err.suggestions?.map(
-                (s): SuggestionOutput => ({
+              (s): RuleSuggestionOutput => ({
                   ...s,
                   output: `// fixToUnknown: true\n${s.output}`,
                 }),
