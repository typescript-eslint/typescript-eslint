--- conflicted
+++ resolved
@@ -946,128 +946,6 @@
         },
       ],
     },
-<<<<<<< HEAD
-    // Allowlist
-    {
-      code: `
-        function foo(arg: RegExp) {}
-      `,
-      options: [
-        {
-          allow: [{ from: 'file', name: 'Foo' }],
-        },
-      ],
-      errors: [
-        {
-          messageId: 'shouldBeReadonly',
-          line: 2,
-          column: 22,
-          endColumn: 33,
-        },
-      ],
-    },
-    {
-      code: `
-        interface Foo {
-          readonly prop: RegExp;
-        }
-
-        function foo(arg: Foo) {}
-      `,
-      options: [
-        {
-          allow: [{ from: 'file', name: 'Bar' }],
-        },
-      ],
-      errors: [
-        {
-          messageId: 'shouldBeReadonly',
-          line: 6,
-          column: 22,
-          endColumn: 30,
-        },
-      ],
-    },
-    {
-      code: `
-        interface Foo {
-          readonly prop: RegExp;
-        }
-
-        function foo(arg: Foo) {}
-      `,
-      options: [
-        {
-          allow: [{ from: 'lib', name: 'Foo' }],
-        },
-      ],
-      errors: [
-        {
-          messageId: 'shouldBeReadonly',
-          line: 6,
-          column: 22,
-          endColumn: 30,
-        },
-      ],
-    },
-    {
-      code: `
-        interface Foo {
-          readonly prop: RegExp;
-        }
-
-        function foo(arg: Foo) {}
-      `,
-      options: [
-        {
-          allow: [{ from: 'package', name: 'Foo', source: 'foo-lib' }],
-        },
-      ],
-      errors: [
-        {
-          messageId: 'shouldBeReadonly',
-          line: 6,
-          column: 22,
-          endColumn: 30,
-        },
-      ],
-    },
-    {
-      code: `
-        function foo(arg: RegExp) {}
-      `,
-      options: [
-        {
-          allow: [{ from: 'file', name: 'RegExp' }],
-        },
-      ],
-      errors: [
-        {
-          messageId: 'shouldBeReadonly',
-          line: 2,
-          column: 22,
-          endColumn: 33,
-        },
-      ],
-    },
-    {
-      code: `
-        function foo(arg: RegExp) {}
-      `,
-      options: [
-        {
-          allow: [{ from: 'package', name: 'RegExp', source: 'regexp-lib' }],
-        },
-      ],
-      errors: [
-        {
-          messageId: 'shouldBeReadonly',
-          line: 2,
-          column: 22,
-          endColumn: 33,
-        },
-      ],
-=======
     // https://github.com/typescript-eslint/typescript-eslint/issues/3405
     {
       code: `
@@ -1083,7 +961,127 @@
         method<'mouse'[]>(['cat', 'mouse']);
       `,
       errors: [{ line: 6, messageId: 'shouldBeReadonly' }],
->>>>>>> 355adf0b
+    },
+    // Allowlist
+    {
+      code: `
+        function foo(arg: RegExp) {}
+      `,
+      options: [
+        {
+          allow: [{ from: 'file', name: 'Foo' }],
+        },
+      ],
+      errors: [
+        {
+          messageId: 'shouldBeReadonly',
+          line: 2,
+          column: 22,
+          endColumn: 33,
+        },
+      ],
+    },
+    {
+      code: `
+        interface Foo {
+          readonly prop: RegExp;
+        }
+
+        function foo(arg: Foo) {}
+      `,
+      options: [
+        {
+          allow: [{ from: 'file', name: 'Bar' }],
+        },
+      ],
+      errors: [
+        {
+          messageId: 'shouldBeReadonly',
+          line: 6,
+          column: 22,
+          endColumn: 30,
+        },
+      ],
+    },
+    {
+      code: `
+        interface Foo {
+          readonly prop: RegExp;
+        }
+
+        function foo(arg: Foo) {}
+      `,
+      options: [
+        {
+          allow: [{ from: 'lib', name: 'Foo' }],
+        },
+      ],
+      errors: [
+        {
+          messageId: 'shouldBeReadonly',
+          line: 6,
+          column: 22,
+          endColumn: 30,
+        },
+      ],
+    },
+    {
+      code: `
+        interface Foo {
+          readonly prop: RegExp;
+        }
+
+        function foo(arg: Foo) {}
+      `,
+      options: [
+        {
+          allow: [{ from: 'package', name: 'Foo', source: 'foo-lib' }],
+        },
+      ],
+      errors: [
+        {
+          messageId: 'shouldBeReadonly',
+          line: 6,
+          column: 22,
+          endColumn: 30,
+        },
+      ],
+    },
+    {
+      code: `
+        function foo(arg: RegExp) {}
+      `,
+      options: [
+        {
+          allow: [{ from: 'file', name: 'RegExp' }],
+        },
+      ],
+      errors: [
+        {
+          messageId: 'shouldBeReadonly',
+          line: 2,
+          column: 22,
+          endColumn: 33,
+        },
+      ],
+    },
+    {
+      code: `
+        function foo(arg: RegExp) {}
+      `,
+      options: [
+        {
+          allow: [{ from: 'package', name: 'RegExp', source: 'regexp-lib' }],
+        },
+      ],
+      errors: [
+        {
+          messageId: 'shouldBeReadonly',
+          line: 2,
+          column: 22,
+          endColumn: 33,
+        },
+      ],
     },
   ],
 });