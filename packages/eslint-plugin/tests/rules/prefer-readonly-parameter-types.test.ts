import type { TSESLint } from '@typescript-eslint/utils';

import rule from '../../src/rules/prefer-readonly-parameter-types';
import type {
  InferMessageIdsTypeFromRule,
  InferOptionsTypeFromRule,
} from '../../src/util';
import { readonlynessOptionsDefaults } from '../../src/util';
import { getFixturesRootDir, noFormat, RuleTester } from '../RuleTester';

type MessageIds = InferMessageIdsTypeFromRule<typeof rule>;
type Options = InferOptionsTypeFromRule<typeof rule>;

const rootPath = getFixturesRootDir();

const ruleTester = new RuleTester({
  parser: '@typescript-eslint/parser',
  parserOptions: {
    tsconfigRootDir: rootPath,
    project: './tsconfig.json',
  },
});

const primitives = [
  'boolean',
  'true',
  'string',
  "'a'",
  'number',
  '1',
  'symbol',
  'any',
  'unknown',
  'never',
  'null',
  'undefined',
];
const arrays = [
  'readonly string[]',
  'Readonly<string[]>',
  'ReadonlyArray<string>',
  'readonly [string]',
  'Readonly<[string]>',
];
const objects = [
  '{ foo: "" }',
  '{ foo: readonly string[] }',
  '{ foo(): void }',
];
const weirdIntersections = [
  `
    interface Test {
      (): void
      readonly property: boolean
    }
    function foo(arg: Test) {}
  `,
  `
    type Test = (() => void) & {
      readonly property: boolean
    };
    function foo(arg: Test) {}
  `,
];

ruleTester.run('prefer-readonly-parameter-types', rule, {
  valid: [
    'function foo() {}',

    // primitives
    ...primitives.map(type => `function foo(arg: ${type}) {}`),
    `
      const symb = Symbol('a');
      function foo(arg: typeof symb) {}
    `,
    `
      enum Enum {
        a,
        b,
      }
      function foo(arg: Enum) {}
    `,

    // arrays
    ...arrays.map(type => `function foo(arg: ${type}) {}`),
    // nested arrays
    'function foo(arg: readonly (readonly string[])[]) {}',
    'function foo(arg: Readonly<Readonly<string[]>[]>) {}',
    'function foo(arg: ReadonlyArray<ReadonlyArray<string>>) {}',

    // functions
    'function foo(arg: () => void) {}',

    // unions
    'function foo(arg: string | null) {}',
    'function foo(arg: string | ReadonlyArray<string>) {}',
    'function foo(arg: string | (() => void)) {}',
    'function foo(arg: ReadonlyArray<string> | ReadonlyArray<number>) {}',

    // objects
    ...objects.map(type => `function foo(arg: Readonly<${type}>) {}`),
    `
      function foo(arg: {
        readonly foo: {
          readonly bar: string;
        };
      }) {}
    `,
    `
      function foo(arg: { readonly [k: string]: string }) {}
    `,
    `
      function foo(arg: { readonly [k: number]: string }) {}
    `,
    `
      interface Empty {}
      function foo(arg: Empty) {}
    `,

    // weird other cases
    ...weirdIntersections.map(code => code),
    `
      interface Test extends ReadonlyArray<string> {
        readonly property: boolean;
      }
      function foo(arg: Readonly<Test>) {}
    `,
    `
      type Test = readonly string[] & {
        readonly property: boolean;
      };
      function foo(arg: Readonly<Test>) {}
    `,
    `
      type Test = string & number;
      function foo(arg: Test) {}
    `,

    // declaration merging
    `
      class Foo {
        readonly bang = 1;
      }
      interface Foo {
        readonly prop: string;
      }
      interface Foo {
        readonly prop2: string;
      }
      function foo(arg: Foo) {}
    `,
    // method made readonly via Readonly<T>
    `
      class Foo {
        method() {}
      }
      function foo(arg: Readonly<Foo>) {}
    `,
    // immutable methods
    `
      type MyType = Readonly<{
        prop: string;
        method(): string;
      }>;
      function foo(arg: MyType) {}
    `,
    `
      type MyType = {
        readonly prop: string;
        readonly method: () => string;
      };
      function bar(arg: MyType) {}
    `,
    // PrivateIdentifier is exempt from this rule
    {
      code: `
        class Foo {
          #privateField = 'foo';
          #privateMember() {}
        }
        function foo(arg: Foo) {}
      `,
    },
    {
      code: `
        class HasText {
          readonly #text: string;
        }

        export function onDone(task: HasText): void {}
      `,
    },
    // methods treated as readonly
    {
      code: `
        type MyType = {
          readonly prop: string;
          method(): string;
        };
        function foo(arg: MyType) {}
      `,
      options: [
        {
          treatMethodsAsReadonly: true,
        },
      ],
    },
    {
      code: `
        class Foo {
          method() {}
        }
        function foo(arg: Foo) {}
      `,
      options: [
        {
          treatMethodsAsReadonly: true,
        },
      ],
    },
    {
      code: `
        interface Foo {
          method(): void;
        }
        function foo(arg: Foo) {}
      `,
      options: [
        {
          treatMethodsAsReadonly: true,
        },
      ],
    },
    // ReadonlySet and ReadonlyMap are seen as readonly when methods are treated as readonly
    {
      code: `
        function foo(arg: ReadonlySet<string>) {}
        function bar(arg: ReadonlyMap<string, string>) {}
      `,
      options: [
        {
          treatMethodsAsReadonly: true,
        },
      ],
    },
    // parameter properties should work fine
    {
      code: `
        class Foo {
          constructor(
            private arg1: readonly string[],
            public arg2: readonly string[],
            protected arg3: readonly string[],
            readonly arg4: readonly string[],
          ) {}
        }
      `,
      options: [
        {
          checkParameterProperties: true,
        },
      ],
    },
    {
      code: `
        class Foo {
          constructor(
            private arg1: string[],
            public arg2: string[],
            protected arg3: string[],
            readonly arg4: string[],
          ) {}
        }
      `,
      options: [
        {
          checkParameterProperties: false,
        },
      ],
    },

    // type functions
    `
      interface Foo {
        (arg: readonly string[]): void;
      }
    `, // TSCallSignatureDeclaration
    `
      interface Foo {
        new (arg: readonly string[]): void;
      }
    `, // TSConstructSignatureDeclaration
    noFormat`const x = { foo(arg: readonly string[]): void; };`, // TSEmptyBodyFunctionExpression
    'function foo(arg: readonly string[]);', // TSDeclareFunction
    'type Foo = (arg: readonly string[]) => void;', // TSFunctionType
    `
      interface Foo {
        foo(arg: readonly string[]): void;
      }
    `, // TSMethodSignature

    // https://github.com/typescript-eslint/typescript-eslint/issues/1665
    // directly recursive interface
    `
      interface Foo {
        readonly prop: Foo;
      }
      function foo(arg: Foo) {}
    `,

    // https://github.com/typescript-eslint/typescript-eslint/issues/3396
    // directly recursive union type
    `
      type MyType = string | readonly MyType[];

      function foo<A extends MyType[]>(a: A): MyType[] {
        return [];
      }
    `,
    // indirectly recursive
    `
      interface Foo {
        readonly prop: Bar;
      }
      interface Bar {
        readonly prop: Foo;
      }
      function foo(arg: Foo) {}
    `,
    `
      interface Foo {
        prop: Readonly<Bar>;
      }
      interface Bar {
        prop: Readonly<Foo>;
      }
      function foo(arg: Readonly<Foo>) {}
    `,
    `
      const sym = Symbol('sym');

      interface WithSymbol {
        [sym]: number;
      }

      const willNotCrash = (foo: Readonly<WithSymbol>) => {};
    `,
    {
      code: `
        type Callback<T> = (options: T) => void;

        declare const acceptsCallback: <T>(callback: Callback<T>) => void;

        interface CallbackOptions {
          prop: string;
        }

        acceptsCallback<CallbackOptions>(options => {});
      `,
      options: [
        {
          ignoreInferredTypes: true,
        },
      ],
    },
    {
      name: 'circular readonly types (Bug: #4476)',
      code: `
        interface Obj {
          readonly [K: string]: Obj;
        }
        
        function foo(event: Obj): void {}
      `,
      options: [
        {
          checkParameterProperties: true,
          ignoreInferredTypes: false,
          ...readonlynessOptionsDefaults,
        },
      ],
    },
<<<<<<< HEAD
    // Allowlist
    {
      code: `
        interface Foo {
          readonly prop: RegExp;
        }

        function foo(arg: Foo) {}
      `,
      options: [
        {
          allowlist: [{ typeName: 'RegExp', source: 'default-lib' }],
        },
      ],
    },
    {
      code: `
        interface Foo {
          prop: RegExp;
        }

        function foo(arg: Readonly<Foo>) {}
      `,
      options: [
        {
          allowlist: [{ typeName: 'RegExp', source: 'default-lib' }],
        },
      ],
    },
    {
      code: `
        interface Foo {
          prop: string;
        }

        function foo(arg: Foo) {}
      `,
      options: [
        {
          allowlist: [{ typeName: 'Foo', source: 'local' }],
        },
      ],
    },
    {
      code: `
        interface Bar {
          prop: string;
        }
        interface Foo {
          readonly prop: Bar;
        }

        function foo(arg: Foo) {}
      `,
      options: [
        {
          allowlist: [{ typeName: 'Foo', source: 'local' }],
        },
      ],
    },
    {
      code: `
        interface Bar {
          prop: string;
        }
        interface Foo {
          readonly prop: Bar;
        }

        function foo(arg: Foo) {}
      `,
      options: [
        {
          allowlist: [{ typeName: 'Bar', source: 'local' }],
=======
    {
      name: 'circular readonly types (Bug: #5875)',
      code: `
        interface Obj1 {
          readonly [K: string]: Obj2;
        }
        
        interface Obj2 {
          readonly [K: string]: Obj1;
        }
        
        function foo(event: Obj1): void {}
      `,
      options: [
        {
          checkParameterProperties: true,
          ignoreInferredTypes: false,
          ...readonlynessOptionsDefaults,
>>>>>>> 863e43ea
        },
      ],
    },
  ],
  invalid: [
    // arrays
    ...arrays.map<TSESLint.InvalidTestCase<MessageIds, Options>>(baseType => {
      const type = baseType
        .replace(/readonly /g, '')
        .replace(/Readonly<(.+?)>/g, '$1')
        .replace(/ReadonlyArray/g, 'Array');
      return {
        code: `function foo(arg: ${type}) {}`,
        errors: [
          {
            messageId: 'shouldBeReadonly',
            column: 14,
            endColumn: 19 + type.length,
          },
        ],
      };
    }),
    // nested arrays
    {
      code: 'function foo(arg: readonly string[][]) {}',
      errors: [
        {
          messageId: 'shouldBeReadonly',
          column: 14,
          endColumn: 38,
        },
      ],
    },
    {
      code: 'function foo(arg: Readonly<string[][]>) {}',
      errors: [
        {
          messageId: 'shouldBeReadonly',
          column: 14,
          endColumn: 39,
        },
      ],
    },
    {
      code: 'function foo(arg: ReadonlyArray<Array<string>>) {}',
      errors: [
        {
          messageId: 'shouldBeReadonly',
          column: 14,
          endColumn: 47,
        },
      ],
    },

    // objects
    ...objects.map<TSESLint.InvalidTestCase<MessageIds, Options>>(type => {
      return {
        code: `function foo(arg: ${type}) {}`,
        errors: [
          {
            messageId: 'shouldBeReadonly',
            column: 14,
            endColumn: 19 + type.length,
          },
        ],
      };
    }),
    {
      code: `
        function foo(arg: {
          readonly foo: {
            bar: string;
          };
        }) {}
      `,
      errors: [
        {
          messageId: 'shouldBeReadonly',
          line: 2,
          column: 22,
          endLine: 6,
          endColumn: 10,
        },
      ],
    },
    // object index signatures
    {
      code: `
        function foo(arg: { [key: string]: string }) {}
      `,
      errors: [
        {
          messageId: 'shouldBeReadonly',
          line: 2,
          column: 22,
          endLine: 2,
          endColumn: 52,
        },
      ],
    },
    {
      code: `
        function foo(arg: { [key: number]: string }) {}
      `,
      errors: [
        {
          messageId: 'shouldBeReadonly',
          line: 2,
          column: 22,
          endLine: 2,
          endColumn: 52,
        },
      ],
    },

    // weird intersections
    ...weirdIntersections.map<TSESLint.InvalidTestCase<MessageIds, Options>>(
      baseCode => {
        const code = baseCode.replace(/readonly /g, '');
        return {
          code,
          errors: [{ messageId: 'shouldBeReadonly' }],
        };
      },
    ),
    {
      code: `
        interface Test extends Array<string> {
          readonly property: boolean;
        }
        function foo(arg: Test) {}
      `,
      errors: [
        {
          messageId: 'shouldBeReadonly',
          line: 5,
          column: 22,
          endLine: 5,
          endColumn: 31,
        },
      ],
    },
    {
      code: `
        interface Test extends Array<string> {
          property: boolean;
        }
        function foo(arg: Test) {}
      `,
      errors: [
        {
          messageId: 'shouldBeReadonly',
          line: 5,
          column: 22,
          endLine: 5,
          endColumn: 31,
        },
      ],
    },

    // parameter properties should work fine
    {
      code: `
        class Foo {
          constructor(
            private arg1: string[],
            public arg2: string[],
            protected arg3: string[],
            readonly arg4: string[],
          ) {}
        }
      `,
      options: [
        {
          checkParameterProperties: true,
        },
      ],
      errors: [
        {
          messageId: 'shouldBeReadonly',
          line: 4,
          column: 21,
          endLine: 4,
          endColumn: 35,
        },
        {
          messageId: 'shouldBeReadonly',
          line: 5,
          column: 20,
          endLine: 5,
          endColumn: 34,
        },
        {
          messageId: 'shouldBeReadonly',
          line: 6,
          column: 23,
          endLine: 6,
          endColumn: 37,
        },
        {
          messageId: 'shouldBeReadonly',
          line: 7,
          column: 22,
          endLine: 7,
          endColumn: 36,
        },
      ],
    },
    {
      code: `
        class Foo {
          constructor(
            private arg1: readonly string[],
            public arg2: readonly string[],
            protected arg3: readonly string[],
            readonly arg4: readonly string[],
            arg5: string[],
          ) {}
        }
      `,
      options: [
        {
          checkParameterProperties: false,
        },
      ],
      errors: [
        {
          messageId: 'shouldBeReadonly',
          line: 8,
          column: 13,
          endLine: 8,
          endColumn: 27,
        },
      ],
    },

    // type functions
    {
      // TSCallSignatureDeclaration
      code: `
        interface Foo {
          (arg: string[]): void;
        }
      `,
      errors: [
        {
          messageId: 'shouldBeReadonly',
          column: 12,
          endColumn: 25,
        },
      ],
    },
    {
      // TSConstructSignatureDeclaration
      code: `
        interface Foo {
          new (arg: string[]): void;
        }
      `,
      errors: [
        {
          messageId: 'shouldBeReadonly',
          column: 16,
          endColumn: 29,
        },
      ],
    },
    {
      // TSEmptyBodyFunctionExpression
      code: noFormat`const x = { foo(arg: string[]): void; };`,
      errors: [
        {
          messageId: 'shouldBeReadonly',
          column: 17,
          endColumn: 30,
        },
      ],
    },
    {
      // TSDeclareFunction
      code: 'function foo(arg: string[]);',
      errors: [
        {
          messageId: 'shouldBeReadonly',
          column: 14,
          endColumn: 27,
        },
      ],
    },
    {
      // TSFunctionType
      code: 'type Foo = (arg: string[]) => void;',
      errors: [
        {
          messageId: 'shouldBeReadonly',
          column: 13,
          endColumn: 26,
        },
      ],
    },
    {
      // TSMethodSignature
      code: `
        interface Foo {
          foo(arg: string[]): void;
        }
      `,
      errors: [
        {
          messageId: 'shouldBeReadonly',
          column: 15,
          endColumn: 28,
        },
      ],
    },

    // https://github.com/typescript-eslint/typescript-eslint/issues/1665
    // directly recursive
    {
      code: `
        interface Foo {
          prop: Foo;
        }
        function foo(arg: Foo) {}
      `,
      errors: [
        {
          messageId: 'shouldBeReadonly',
          line: 5,
          column: 22,
          endColumn: 30,
        },
      ],
    },
    {
      code: `
        interface Foo {
          prop: Foo;
        }
        function foo(arg: Readonly<Foo>) {}
      `,
      errors: [
        {
          messageId: 'shouldBeReadonly',
          line: 5,
          column: 22,
          endColumn: 40,
        },
      ],
    },
    // indirectly recursive
    {
      code: `
        interface Foo {
          prop: Bar;
        }
        interface Bar {
          readonly prop: Foo;
        }
        function foo(arg: Foo) {}
      `,
      errors: [
        {
          messageId: 'shouldBeReadonly',
          line: 8,
          column: 22,
          endColumn: 30,
        },
      ],
    },
    {
      code: `
        interface Foo {
          prop: Bar;
        }
        interface Bar {
          readonly prop: Foo;
        }
        function foo(arg: Readonly<Foo>) {}
      `,
      errors: [
        {
          messageId: 'shouldBeReadonly',
          line: 8,
          column: 22,
          endColumn: 40,
        },
      ],
    },
    {
      code: `
        interface Foo {
          prop: Readonly<Bar>;
        }
        interface Bar {
          prop: Readonly<Foo>;
        }
        function foo(arg: Foo) {}
      `,
      errors: [
        {
          messageId: 'shouldBeReadonly',
          line: 8,
          column: 22,
          endColumn: 30,
        },
      ],
    },
    {
      code: `
        const sym = Symbol('sym');

        interface WithSymbol {
          [sym]: number;
        }

        const willNot = (foo: WithSymbol) => {};
      `,
      errors: [
        {
          messageId: 'shouldBeReadonly',
          line: 8,
          column: 26,
          endColumn: 41,
        },
      ],
    },
    {
      code: `
        type Callback<T> = (options: T) => void;

        declare const acceptsCallback: <T>(callback: Callback<T>) => void;

        interface CallbackOptions {
          prop: string;
        }

        acceptsCallback<CallbackOptions>((options: CallbackOptions) => {});
      `,
      options: [
        {
          ignoreInferredTypes: true,
        },
      ],
      errors: [
        {
          messageId: 'shouldBeReadonly',
          line: 10,
          column: 43,
          endColumn: 67,
        },
      ],
    },
    // Mutable methods.
    {
      code: `
        type MyType = {
          readonly prop: string;
          method(): string;
        };
        function foo(arg: MyType) {}
      `,
      errors: [
        {
          messageId: 'shouldBeReadonly',
          line: 6,
          column: 22,
          endColumn: 33,
        },
      ],
    },
    // Allowlist
    {
      code: `
        function foo(arg: RegExp) {}
      `,
      options: [
        {
          allowlist: [{ typeName: 'Foo', source: 'local' }],
        },
      ],
      errors: [
        {
          messageId: 'shouldBeReadonly',
          line: 2,
          column: 22,
          endColumn: 33,
        },
      ],
    },
    {
      code: `
        interface Foo {
          readonly prop: RegExp;
        }

        function foo(arg: Foo) {}
      `,
      options: [
        {
          allowlist: [{ typeName: 'Bar', source: 'local' }],
        },
      ],
      errors: [
        {
          messageId: 'shouldBeReadonly',
          line: 6,
          column: 22,
          endColumn: 30,
        },
      ],
    },
    {
      code: `
        interface Foo {
          readonly prop: RegExp;
        }

        function foo(arg: Foo) {}
      `,
      options: [
        {
          allowlist: [{ typeName: 'Foo', source: 'default-lib' }],
        },
      ],
      errors: [
        {
          messageId: 'shouldBeReadonly',
          line: 6,
          column: 22,
          endColumn: 30,
        },
      ],
    },
    {
      code: `
        interface Foo {
          readonly prop: RegExp;
        }

        function foo(arg: Foo) {}
      `,
      options: [
        {
          allowlist: [
            { typeName: 'Foo', source: 'package', package: 'foo-lib' },
          ],
        },
      ],
      errors: [
        {
          messageId: 'shouldBeReadonly',
          line: 6,
          column: 22,
          endColumn: 30,
        },
      ],
    },
    {
      code: `
        function foo(arg: RegExp) {}
      `,
      options: [
        {
          allowlist: [{ typeName: 'RegExp', source: 'local' }],
        },
      ],
      errors: [
        {
          messageId: 'shouldBeReadonly',
          line: 2,
          column: 22,
          endColumn: 33,
        },
      ],
    },
    {
      code: `
        function foo(arg: RegExp) {}
      `,
      options: [
        {
          allowlist: [
            { typeName: 'RegExp', source: 'package', package: 'regexp-lib' },
          ],
        },
      ],
      errors: [
        {
          messageId: 'shouldBeReadonly',
          line: 2,
          column: 22,
          endColumn: 33,
        },
      ],
    },
  ],
});<|MERGE_RESOLUTION|>--- conflicted
+++ resolved
@@ -380,82 +380,6 @@
         },
       ],
     },
-<<<<<<< HEAD
-    // Allowlist
-    {
-      code: `
-        interface Foo {
-          readonly prop: RegExp;
-        }
-
-        function foo(arg: Foo) {}
-      `,
-      options: [
-        {
-          allowlist: [{ typeName: 'RegExp', source: 'default-lib' }],
-        },
-      ],
-    },
-    {
-      code: `
-        interface Foo {
-          prop: RegExp;
-        }
-
-        function foo(arg: Readonly<Foo>) {}
-      `,
-      options: [
-        {
-          allowlist: [{ typeName: 'RegExp', source: 'default-lib' }],
-        },
-      ],
-    },
-    {
-      code: `
-        interface Foo {
-          prop: string;
-        }
-
-        function foo(arg: Foo) {}
-      `,
-      options: [
-        {
-          allowlist: [{ typeName: 'Foo', source: 'local' }],
-        },
-      ],
-    },
-    {
-      code: `
-        interface Bar {
-          prop: string;
-        }
-        interface Foo {
-          readonly prop: Bar;
-        }
-
-        function foo(arg: Foo) {}
-      `,
-      options: [
-        {
-          allowlist: [{ typeName: 'Foo', source: 'local' }],
-        },
-      ],
-    },
-    {
-      code: `
-        interface Bar {
-          prop: string;
-        }
-        interface Foo {
-          readonly prop: Bar;
-        }
-
-        function foo(arg: Foo) {}
-      `,
-      options: [
-        {
-          allowlist: [{ typeName: 'Bar', source: 'local' }],
-=======
     {
       name: 'circular readonly types (Bug: #5875)',
       code: `
@@ -474,7 +398,83 @@
           checkParameterProperties: true,
           ignoreInferredTypes: false,
           ...readonlynessOptionsDefaults,
->>>>>>> 863e43ea
+        },
+      ],
+    },
+    // Allowlist
+    {
+      code: `
+        interface Foo {
+          readonly prop: RegExp;
+        }
+
+        function foo(arg: Foo) {}
+      `,
+      options: [
+        {
+          allowlist: [{ typeName: 'RegExp', source: 'default-lib' }],
+        },
+      ],
+    },
+    {
+      code: `
+        interface Foo {
+          prop: RegExp;
+        }
+
+        function foo(arg: Readonly<Foo>) {}
+      `,
+      options: [
+        {
+          allowlist: [{ typeName: 'RegExp', source: 'default-lib' }],
+        },
+      ],
+    },
+    {
+      code: `
+        interface Foo {
+          prop: string;
+        }
+
+        function foo(arg: Foo) {}
+      `,
+      options: [
+        {
+          allowlist: [{ typeName: 'Foo', source: 'local' }],
+        },
+      ],
+    },
+    {
+      code: `
+        interface Bar {
+          prop: string;
+        }
+        interface Foo {
+          readonly prop: Bar;
+        }
+
+        function foo(arg: Foo) {}
+      `,
+      options: [
+        {
+          allowlist: [{ typeName: 'Foo', source: 'local' }],
+        },
+      ],
+    },
+    {
+      code: `
+        interface Bar {
+          prop: string;
+        }
+        interface Foo {
+          readonly prop: Bar;
+        }
+
+        function foo(arg: Foo) {}
+      `,
+      options: [
+        {
+          allowlist: [{ typeName: 'Bar', source: 'local' }],
         },
       ],
     },
