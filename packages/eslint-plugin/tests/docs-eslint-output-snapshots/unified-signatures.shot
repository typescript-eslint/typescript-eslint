Incorrect

function x(x: number): void;
function x(x: string): void;
           ~~~~~~~~~ These overloads can be combined into one signature taking `number | string`.

Incorrect

function y(): void;
function y(...x: number[]): void;
           ~~~~~~~~~~~~~~ These overloads can be combined into one signature with a rest parameter.

Correct

function x(x: number | string): void;

Correct

function y(...x: number[]): void;

Correct

// This rule won't check overload signatures with different rest parameter types.
// See https://github.com/microsoft/TypeScript/issues/5077
function f(...a: number[]): void;
function f(...a: string[]): void;

Incorrect
Options: { "ignoreDifferentlyNamedParameters": true }

function f(a: number): void;
function f(a: string): void;
           ~~~~~~~~~ These overloads can be combined into one signature taking `number | string`.

Correct
Options: { "ignoreDifferentlyNamedParameters": true }

function f(a: number): void;
<<<<<<< HEAD
function f(b: string): void;
=======
function f(b: string): void;
"
`;

exports[`Validating rule docs unified-signatures.mdx code examples ESLint output 8`] = `
"Incorrect
Options: { "ignoreOverloadsWithDifferentJSDoc": true }

declare function f(x: string): void;
declare function f(x: boolean): void;
                   ~~~~~~~~~~ This overload and the one on line 1 can be combined into one signature taking \`string | boolean\`.
/**
 * @deprecate
 */
declare function f(x: number): void;
/**
 * @deprecate
 */
declare function f(x: null): void;
                   ~~~~~~~ This overload and the one on line 6 can be combined into one signature taking \`number | null\`.
"
`;

exports[`Validating rule docs unified-signatures.mdx code examples ESLint output 9`] = `
"Correct
Options: { "ignoreOverloadsWithDifferentJSDoc": true }

declare function f(x: string): void;
/**
 * This signature does something else.
 */
declare function f(x: boolean): void;
/**
 * @async
 */
declare function f(x: number): void;
/**
 * @deprecate
 */
declare function f(x: null): void;
"
`;
>>>>>>> 84744742
<|MERGE_RESOLUTION|>--- conflicted
+++ resolved
@@ -36,20 +36,14 @@
 Options: { "ignoreDifferentlyNamedParameters": true }
 
 function f(a: number): void;
-<<<<<<< HEAD
 function f(b: string): void;
-=======
-function f(b: string): void;
-"
-`;
 
-exports[`Validating rule docs unified-signatures.mdx code examples ESLint output 8`] = `
-"Incorrect
+Incorrect
 Options: { "ignoreOverloadsWithDifferentJSDoc": true }
 
 declare function f(x: string): void;
 declare function f(x: boolean): void;
-                   ~~~~~~~~~~ This overload and the one on line 1 can be combined into one signature taking \`string | boolean\`.
+                   ~~~~~~~~~~ This overload and the one on line 1 can be combined into one signature taking `string | boolean`.
 /**
  * @deprecate
  */
@@ -58,12 +52,9 @@
  * @deprecate
  */
 declare function f(x: null): void;
-                   ~~~~~~~ This overload and the one on line 6 can be combined into one signature taking \`number | null\`.
-"
-`;
+                   ~~~~~~~ This overload and the one on line 6 can be combined into one signature taking `number | null`.
 
-exports[`Validating rule docs unified-signatures.mdx code examples ESLint output 9`] = `
-"Correct
+Correct
 Options: { "ignoreOverloadsWithDifferentJSDoc": true }
 
 declare function f(x: string): void;
@@ -78,7 +69,4 @@
 /**
  * @deprecate
  */
-declare function f(x: null): void;
-"
-`;
->>>>>>> 84744742
+declare function f(x: null): void;