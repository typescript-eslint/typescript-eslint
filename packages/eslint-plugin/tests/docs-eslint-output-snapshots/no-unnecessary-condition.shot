// Vitest Snapshot v1, https://vitest.dev/guide/snapshot.html

exports[`Validating rule docs > no-unnecessary-condition.mdx > code examples ESLint output`]
Incorrect

function head<T>(items: T[]) {
  // items can never be nullable, so this is unnecessary
  if (items) {
      ~~~~~ Unnecessary conditional, value is always truthy.
    return items[0].toUpperCase();
  }
}

function foo(arg: 'bar' | 'baz') {
  // arg is never nullable or empty string, so this is unnecessary
  if (arg) {
      ~~~ Unnecessary conditional, value is always truthy.
  }
}

function bar<T>(arg: string) {
  // arg can never be nullish, so ?. is unnecessary
  return arg?.length;
            ~~ Unnecessary optional chain on a non-nullish value.
}

// Checks array predicate return types, where possible
[
  [1, 2],
  [3, 4],
].filter(t => t); // number[] is always truthy
              ~ Unnecessary conditional, value is always truthy.

exports[`Validating rule docs > no-unnecessary-condition.mdx > code examples ESLint output`]
Correct

function head<T>(items: T[]) {
  // Necessary, since items.length might be 0
  if (items.length) {
    return items[0].toUpperCase();
  }
}

function foo(arg: string) {
  // Necessary, since arg might be ''.
  if (arg) {
  }
}

function bar(arg?: string | null) {
  // Necessary, since arg might be nullish
  return arg?.length;
}

[0, 1, 2, 3].filter(t => t); // number can be truthy or falsy

exports[`Validating rule docs > no-unnecessary-condition.mdx > code examples ESLint output`]
Options: { "allowConstantLoopConditions": "never" }

while (true) {
       ~~~~ Unnecessary conditional, value is always truthy.
  // ...
}

for (; true; ) {
       ~~~~ Unnecessary conditional, value is always truthy.
  // ...
}

do {
  // ...
} while (true);
         ~~~~ Unnecessary conditional, value is always truthy.

exports[`Validating rule docs > no-unnecessary-condition.mdx > code examples ESLint output`]
Options: { "allowConstantLoopConditions": "always" }

while (true) {
  // ...
}

for (; true; ) {
  // ...
}

do {
  // ...
} while (true);

exports[`Validating rule docs > no-unnecessary-condition.mdx > code examples ESLint output`]
Options: { "allowConstantLoopConditions": "only-allowed-literals" }

while (true) {
  // ...
}

exports[`Validating rule docs > no-unnecessary-condition.mdx > code examples ESLint output`]
Options: { "allowConstantLoopConditions": "only-allowed-literals" }

// `alwaysTrue` has the type of `true` (which isn't allowed)
// as only the literal value of `true` is allowed.

declare const alwaysTrue: true;

while (alwaysTrue) {
       ~~~~~~~~~~ Unnecessary conditional, value is always truthy.
  // ...
}

// not even a variable that references the value of `true` is allowed, only
// the literal value of `true` used directly.

const thisIsTrue = true;

while (thisIsTrue) {
       ~~~~~~~~~~ Unnecessary conditional, value is always truthy.
  // ...
}

exports[`Validating rule docs > no-unnecessary-condition.mdx > code examples ESLint output`]
Options: { "checkTypePredicates": true }

function assert(condition: unknown): asserts condition {
  if (!condition) {
    throw new Error('Condition is falsy');
  }
}

assert(false); // Unnecessary; condition is always falsy.
       ~~~~~ Unnecessary conditional, value is always falsy.

const neverNull = {};
assert(neverNull); // Unnecessary; condition is always truthy.
       ~~~~~~~~~ Unnecessary conditional, value is always truthy.

function isString(value: unknown): value is string {
  return typeof value === 'string';
}

declare const s: string;

// Unnecessary; s is always a string.
if (isString(s)) {
             ~ Unnecessary conditional, expression already has the type being checked by the type guard.
}

function assertIsString(value: unknown): asserts value is string {
  if (!isString(value)) {
    throw new Error('Value is not a string');
  }
}

assertIsString(s); // Unnecessary; s is always a string.
<<<<<<< HEAD
               ~ Unnecessary conditional, expression already has the type being checked by the assertion function.
=======
               ~ Unnecessary conditional, expression already has the type being checked by the assertion function.
"
`;

exports[`Validating rule docs no-unnecessary-condition.mdx code examples ESLint output 8`] = `
"

const array: string[] = [];
const firstElement = array[0];
// false positive
if (firstElement != null) {
    ~~~~~~~~~~~~~~~~~~~~ Unnecessary conditional, the types have no overlap.
  // ...
}

const record: Record<string, string> = {};
const someValue = record.someKey;
// false positive
if (someValue != null) {
    ~~~~~~~~~~~~~~~~~ Unnecessary conditional, the types have no overlap.
  // ...
}
"
`;

exports[`Validating rule docs no-unnecessary-condition.mdx code examples ESLint output 9`] = `
"

let condition = false;

const f = () => {
  condition = Math.random() > 0.5;
};
f();

if (condition) {
    ~~~~~~~~~ Unnecessary conditional, value is always falsy.
  // ...
}
"
`;

exports[`Validating rule docs no-unnecessary-condition.mdx code examples ESLint output 10`] = `
"

let condition = false as boolean;

const f = () => {
  condition = Math.random() > 0.5;
};
f();

if (condition) {
  // ...
}
"
`;
>>>>>>> 7469e726
<|MERGE_RESOLUTION|>--- conflicted
+++ resolved
@@ -151,15 +151,9 @@
 }
 
 assertIsString(s); // Unnecessary; s is always a string.
-<<<<<<< HEAD
                ~ Unnecessary conditional, expression already has the type being checked by the assertion function.
-=======
-               ~ Unnecessary conditional, expression already has the type being checked by the assertion function.
-"
-`;
 
-exports[`Validating rule docs no-unnecessary-condition.mdx code examples ESLint output 8`] = `
-"
+exports[`Validating rule docs > no-unnecessary-condition.mdx > code examples ESLint output`]
 
 const array: string[] = [];
 const firstElement = array[0];
@@ -176,11 +170,8 @@
     ~~~~~~~~~~~~~~~~~ Unnecessary conditional, the types have no overlap.
   // ...
 }
-"
-`;
 
-exports[`Validating rule docs no-unnecessary-condition.mdx code examples ESLint output 9`] = `
-"
+exports[`Validating rule docs > no-unnecessary-condition.mdx > code examples ESLint output`]
 
 let condition = false;
 
@@ -193,11 +184,8 @@
     ~~~~~~~~~ Unnecessary conditional, value is always falsy.
   // ...
 }
-"
-`;
 
-exports[`Validating rule docs no-unnecessary-condition.mdx code examples ESLint output 10`] = `
-"
+exports[`Validating rule docs > no-unnecessary-condition.mdx > code examples ESLint output`]
 
 let condition = false as boolean;
 
@@ -208,7 +196,4 @@
 
 if (condition) {
   // ...
-}
-"
-`;
->>>>>>> 7469e726
+}