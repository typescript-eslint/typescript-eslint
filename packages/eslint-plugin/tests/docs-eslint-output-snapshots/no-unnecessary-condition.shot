Incorrect

function head<T>(items: T[]) {
  // items can never be nullable, so this is unnecessary
  if (items) {
      ~~~~~ Unnecessary conditional, value is always truthy.
    return items[0].toUpperCase();
  }
}

function foo(arg: 'bar' | 'baz') {
  // arg is never nullable or empty string, so this is unnecessary
  if (arg) {
      ~~~ Unnecessary conditional, value is always truthy.
  }
}

function bar<T>(arg: string) {
  // arg can never be nullish, so ?. is unnecessary
  return arg?.length;
            ~~ Unnecessary optional chain on a non-nullish value.
}

// Checks array predicate return types, where possible
[
  [1, 2],
  [3, 4],
].filter(t => t); // number[] is always truthy
              ~ Unnecessary conditional, value is always truthy.

Correct

function head<T>(items: T[]) {
  // Necessary, since items.length might be 0
  if (items.length) {
    return items[0].toUpperCase();
  }
}

function foo(arg: string) {
  // Necessary, since arg might be ''.
  if (arg) {
  }
}

function bar(arg?: string | null) {
  // Necessary, since arg might be nullish
  return arg?.length;
}

[0, 1, 2, 3].filter(t => t); // number can be truthy or falsy

Options: { "allowConstantLoopConditions": "never" }

while (true) {
       ~~~~ Unnecessary conditional, value is always truthy.
  // ...
}

for (; true; ) {
       ~~~~ Unnecessary conditional, value is always truthy.
  // ...
}

do {
  // ...
} while (true);
         ~~~~ Unnecessary conditional, value is always truthy.

Options: { "allowConstantLoopConditions": "always" }

while (true) {
  // ...
}

for (; true; ) {
  // ...
}

do {
  // ...
} while (true);

Options: { "allowConstantLoopConditions": "only-allowed-literals" }

while (true) {
  // ...
}

Options: { "allowConstantLoopConditions": "only-allowed-literals" }

// `alwaysTrue` has the type of `true` (which isn't allowed)
// as only the literal value of `true` is allowed.

declare const alwaysTrue: true;

while (alwaysTrue) {
       ~~~~~~~~~~ Unnecessary conditional, value is always truthy.
  // ...
}

// not even a variable that references the value of `true` is allowed, only
// the literal value of `true` used directly.

const thisIsTrue = true;

while (thisIsTrue) {
       ~~~~~~~~~~ Unnecessary conditional, value is always truthy.
  // ...
}

Options: { "checkTypePredicates": true }

function assert(condition: unknown): asserts condition {
  if (!condition) {
    throw new Error('Condition is falsy');
  }
}

assert(false); // Unnecessary; condition is always falsy.
       ~~~~~ Unnecessary conditional, value is always falsy.

const neverNull = {};
assert(neverNull); // Unnecessary; condition is always truthy.
       ~~~~~~~~~ Unnecessary conditional, value is always truthy.

function isString(value: unknown): value is string {
  return typeof value === 'string';
}

declare const s: string;

// Unnecessary; s is always a string.
if (isString(s)) {
             ~ Unnecessary conditional, expression already has the type being checked by the type guard.
}

function assertIsString(value: unknown): asserts value is string {
  if (!isString(value)) {
    throw new Error('Value is not a string');
  }
}

assertIsString(s); // Unnecessary; s is always a string.
<<<<<<< HEAD
               ~ Unnecessary conditional, expression already has the type being checked by the assertion function.
=======
               ~ Unnecessary conditional, expression already has the type being checked by the assertion function.
"
`;

exports[`Validating rule docs no-unnecessary-condition.mdx code examples ESLint output 8`] = `
"

const array: string[] = [];
const firstElement = array[0];
// false positive
if (firstElement != null) {
    ~~~~~~~~~~~~~~~~~~~~ Unnecessary conditional, the types have no overlap.
  // ...
}

const record: Record<string, string> = {};
const someValue = record.someKey;
// false positive
if (someValue != null) {
    ~~~~~~~~~~~~~~~~~ Unnecessary conditional, the types have no overlap.
  // ...
}
"
`;

exports[`Validating rule docs no-unnecessary-condition.mdx code examples ESLint output 9`] = `
"

let condition = false;

const f = () => {
  condition = Math.random() > 0.5;
};
f();

if (condition) {
    ~~~~~~~~~ Unnecessary conditional, value is always falsy.
  // ...
}
"
`;

exports[`Validating rule docs no-unnecessary-condition.mdx code examples ESLint output 10`] = `
"

let condition = false as boolean;

const f = () => {
  condition = Math.random() > 0.5;
};
f();

if (condition) {
  // ...
}
"
`;
>>>>>>> 84744742
<|MERGE_RESOLUTION|>--- conflicted
+++ resolved
@@ -142,15 +142,9 @@
 }
 
 assertIsString(s); // Unnecessary; s is always a string.
-<<<<<<< HEAD
                ~ Unnecessary conditional, expression already has the type being checked by the assertion function.
-=======
-               ~ Unnecessary conditional, expression already has the type being checked by the assertion function.
-"
-`;
 
-exports[`Validating rule docs no-unnecessary-condition.mdx code examples ESLint output 8`] = `
-"
+
 
 const array: string[] = [];
 const firstElement = array[0];
@@ -167,11 +161,8 @@
     ~~~~~~~~~~~~~~~~~ Unnecessary conditional, the types have no overlap.
   // ...
 }
-"
-`;
 
-exports[`Validating rule docs no-unnecessary-condition.mdx code examples ESLint output 9`] = `
-"
+
 
 let condition = false;
 
@@ -184,11 +175,8 @@
     ~~~~~~~~~ Unnecessary conditional, value is always falsy.
   // ...
 }
-"
-`;
 
-exports[`Validating rule docs no-unnecessary-condition.mdx code examples ESLint output 10`] = `
-"
+
 
 let condition = false as boolean;
 
@@ -199,7 +187,4 @@
 
 if (condition) {
   // ...
-}
-"
-`;
->>>>>>> 84744742
+}