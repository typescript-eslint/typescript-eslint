Incorrect

foo && foo.a && foo.a.b && foo.a.b.c;
~~~~~~~~~~~~~~~~~~~~~~~~~~~~~~~~~~~~ Prefer using an optional chain expression instead, as it's more concise and easier to read.
foo && foo['a'] && foo['a'].b && foo['a'].b.c;
~~~~~~~~~~~~~~~~~~~~~~~~~~~~~~~~~~~~~~~~~~~~~ Prefer using an optional chain expression instead, as it's more concise and easier to read.
foo && foo.a && foo.a.b && foo.a.b.method && foo.a.b.method();
~~~~~~~~~~~~~~~~~~~~~~~~~~~~~~~~~~~~~~~~~~~~~~~~~~~~~~~~~~~~~ Prefer using an optional chain expression instead, as it's more concise and easier to read.

// With empty objects
(((foo || {}).a || {}).b || {}).c;
~~~~~~~~~~~~~~~~~~~~~~~~~~~~~~~~~ Prefer using an optional chain expression instead, as it's more concise and easier to read.
 ~~~~~~~~~~~~~~~~~~~~~~~ Prefer using an optional chain expression instead, as it's more concise and easier to read.
  ~~~~~~~~~~~~~ Prefer using an optional chain expression instead, as it's more concise and easier to read.
(((foo || {})['a'] || {}).b || {}).c;
~~~~~~~~~~~~~~~~~~~~~~~~~~~~~~~~~~~~ Prefer using an optional chain expression instead, as it's more concise and easier to read.
 ~~~~~~~~~~~~~~~~~~~~~~~~~~ Prefer using an optional chain expression instead, as it's more concise and easier to read.
  ~~~~~~~~~~~~~~~~ Prefer using an optional chain expression instead, as it's more concise and easier to read.

// With negated `or`s
!foo || !foo.bar;
~~~~~~~~~~~~~~~~ Prefer using an optional chain expression instead, as it's more concise and easier to read.
!foo || !foo[bar];
~~~~~~~~~~~~~~~~~ Prefer using an optional chain expression instead, as it's more concise and easier to read.
!foo || !foo.bar || !foo.bar.baz || !foo.bar.baz();
~~~~~~~~~~~~~~~~~~~~~~~~~~~~~~~~~~~~~~~~~~~~~~~~~~ Prefer using an optional chain expression instead, as it's more concise and easier to read.

// this rule also supports converting chained strict nullish checks:
foo &&
~~~~~~ Prefer using an optional chain expression instead, as it's more concise and easier to read.
  foo.a != null &&
~~~~~~~~~~~~~~~
  foo.a.b !== null &&
  foo.a.b.c != undefined &&
  foo.a.b.c.d !== undefined &&
  foo.a.b.c.d.e;

Correct

foo?.a?.b?.c;
foo?.['a']?.b?.c;
foo?.a?.b?.method?.();

foo?.a?.b?.c?.d?.e;

!foo?.bar;
!foo?.[bar];
!foo?.bar?.baz?.();

Options: { "allowPotentiallyUnsafeFixesThatModifyTheReturnTypeIKnowWhatImDoing": true }

declare const foo: { bar: boolean } | null | undefined;
declare function acceptsBoolean(arg: boolean): void;

// ✅ typechecks succesfully as the expression only returns `boolean`
acceptsBoolean(foo != null && foo.bar);
               ~~~~~~~~~~~~~~~~~~~~~~ Prefer using an optional chain expression instead, as it's more concise and easier to read.

// ❌ typechecks UNSUCCESSFULLY as the expression returns `boolean | undefined`
acceptsBoolean(foo?.bar);

Incorrect
Options: { "checkAny": true }

declare const thing: any;

thing && thing.toString();
~~~~~~~~~~~~~~~~~~~~~~~~~ Prefer using an optional chain expression instead, as it's more concise and easier to read.

<<<<<<< HEAD
Correct
Options: { "checkAny": false }

declare const thing: any;

thing && thing.toString();
=======
exports[`Validating rule docs prefer-optional-chain.mdx code examples ESLint output 5`] = `
"Correct
Options: { "checkAny": true }

declare const thing: any;

thing?.toString();
"
`;
>>>>>>> 83da0b83

Incorrect
Options: { "checkUnknown": true }

declare const thing: unknown;

thing && thing.toString();
~~~~~~~~~~~~~~~~~~~~~~~~~ Prefer using an optional chain expression instead, as it's more concise and easier to read.

<<<<<<< HEAD
Correct
Options: { "checkUnknown": false }

declare const thing: unknown;

thing && thing.toString();
=======
exports[`Validating rule docs prefer-optional-chain.mdx code examples ESLint output 7`] = `
"Correct
Options: { "checkUnknown": true }

declare const thing: unknown;

thing?.toString();
"
`;
>>>>>>> 83da0b83

Incorrect
Options: { "checkString": true }

declare const thing: string;

thing && thing.toString();
~~~~~~~~~~~~~~~~~~~~~~~~~ Prefer using an optional chain expression instead, as it's more concise and easier to read.

<<<<<<< HEAD
Correct
Options: { "checkString": false }

declare const thing: string;

thing && thing.toString();
=======
exports[`Validating rule docs prefer-optional-chain.mdx code examples ESLint output 9`] = `
"Correct
Options: { "checkString": true }

declare const thing: string;

thing?.toString();
"
`;
>>>>>>> 83da0b83

Incorrect
Options: { "checkNumber": true }

declare const thing: number;

thing && thing.toString();
~~~~~~~~~~~~~~~~~~~~~~~~~ Prefer using an optional chain expression instead, as it's more concise and easier to read.

<<<<<<< HEAD
Correct
Options: { "checkNumber": false }

declare const thing: number;

thing && thing.toString();
=======
exports[`Validating rule docs prefer-optional-chain.mdx code examples ESLint output 11`] = `
"Correct
Options: { "checkNumber": true }

declare const thing: number;

thing?.toString();
"
`;
>>>>>>> 83da0b83

Incorrect
Options: { "checkBoolean": true }

declare const thing: true;

thing && thing.toString();
~~~~~~~~~~~~~~~~~~~~~~~~~ Prefer using an optional chain expression instead, as it's more concise and easier to read.

<<<<<<< HEAD
Correct
Options: { "checkBoolean": false }

declare const thing: true;

thing && thing.toString();
=======
exports[`Validating rule docs prefer-optional-chain.mdx code examples ESLint output 13`] = `
"Correct
Options: { "checkBoolean": true }

declare const thing: true;

thing?.toString();
"
`;
>>>>>>> 83da0b83

Incorrect
Options: { "checkBigInt": true }

declare const thing: bigint;

thing && thing.toString();
~~~~~~~~~~~~~~~~~~~~~~~~~ Prefer using an optional chain expression instead, as it's more concise and easier to read.

<<<<<<< HEAD
Correct
Options: { "checkBigInt": false }

declare const thing: bigint;

thing && thing.toString();
=======
exports[`Validating rule docs prefer-optional-chain.mdx code examples ESLint output 15`] = `
"Correct
Options: { "checkBigInt": true }

declare const thing: bigint;

thing?.toString();
"
`;
>>>>>>> 83da0b83

Incorrect
Options: { "requireNullish": true }

declare const thing1: string | null;
thing1 && thing1.toString();
~~~~~~~~~~~~~~~~~~~~~~~~~~~ Prefer using an optional chain expression instead, as it's more concise and easier to read.

Correct
Options: { "requireNullish": true }

declare const thing1: string | null;
thing1?.toString();

declare const thing2: string;
thing2 && thing2.toString();<|MERGE_RESOLUTION|>--- conflicted
+++ resolved
@@ -67,24 +67,12 @@
 thing && thing.toString();
 ~~~~~~~~~~~~~~~~~~~~~~~~~ Prefer using an optional chain expression instead, as it's more concise and easier to read.
 
-<<<<<<< HEAD
 Correct
-Options: { "checkAny": false }
-
-declare const thing: any;
-
-thing && thing.toString();
-=======
-exports[`Validating rule docs prefer-optional-chain.mdx code examples ESLint output 5`] = `
-"Correct
 Options: { "checkAny": true }
 
 declare const thing: any;
 
 thing?.toString();
-"
-`;
->>>>>>> 83da0b83
 
 Incorrect
 Options: { "checkUnknown": true }
@@ -94,24 +82,12 @@
 thing && thing.toString();
 ~~~~~~~~~~~~~~~~~~~~~~~~~ Prefer using an optional chain expression instead, as it's more concise and easier to read.
 
-<<<<<<< HEAD
 Correct
-Options: { "checkUnknown": false }
-
-declare const thing: unknown;
-
-thing && thing.toString();
-=======
-exports[`Validating rule docs prefer-optional-chain.mdx code examples ESLint output 7`] = `
-"Correct
 Options: { "checkUnknown": true }
 
 declare const thing: unknown;
 
 thing?.toString();
-"
-`;
->>>>>>> 83da0b83
 
 Incorrect
 Options: { "checkString": true }
@@ -121,24 +97,12 @@
 thing && thing.toString();
 ~~~~~~~~~~~~~~~~~~~~~~~~~ Prefer using an optional chain expression instead, as it's more concise and easier to read.
 
-<<<<<<< HEAD
 Correct
-Options: { "checkString": false }
-
-declare const thing: string;
-
-thing && thing.toString();
-=======
-exports[`Validating rule docs prefer-optional-chain.mdx code examples ESLint output 9`] = `
-"Correct
 Options: { "checkString": true }
 
 declare const thing: string;
 
 thing?.toString();
-"
-`;
->>>>>>> 83da0b83
 
 Incorrect
 Options: { "checkNumber": true }
@@ -148,24 +112,12 @@
 thing && thing.toString();
 ~~~~~~~~~~~~~~~~~~~~~~~~~ Prefer using an optional chain expression instead, as it's more concise and easier to read.
 
-<<<<<<< HEAD
 Correct
-Options: { "checkNumber": false }
-
-declare const thing: number;
-
-thing && thing.toString();
-=======
-exports[`Validating rule docs prefer-optional-chain.mdx code examples ESLint output 11`] = `
-"Correct
 Options: { "checkNumber": true }
 
 declare const thing: number;
 
 thing?.toString();
-"
-`;
->>>>>>> 83da0b83
 
 Incorrect
 Options: { "checkBoolean": true }
@@ -175,24 +127,12 @@
 thing && thing.toString();
 ~~~~~~~~~~~~~~~~~~~~~~~~~ Prefer using an optional chain expression instead, as it's more concise and easier to read.
 
-<<<<<<< HEAD
 Correct
-Options: { "checkBoolean": false }
-
-declare const thing: true;
-
-thing && thing.toString();
-=======
-exports[`Validating rule docs prefer-optional-chain.mdx code examples ESLint output 13`] = `
-"Correct
 Options: { "checkBoolean": true }
 
 declare const thing: true;
 
 thing?.toString();
-"
-`;
->>>>>>> 83da0b83
 
 Incorrect
 Options: { "checkBigInt": true }
@@ -202,24 +142,12 @@
 thing && thing.toString();
 ~~~~~~~~~~~~~~~~~~~~~~~~~ Prefer using an optional chain expression instead, as it's more concise and easier to read.
 
-<<<<<<< HEAD
 Correct
-Options: { "checkBigInt": false }
-
-declare const thing: bigint;
-
-thing && thing.toString();
-=======
-exports[`Validating rule docs prefer-optional-chain.mdx code examples ESLint output 15`] = `
-"Correct
 Options: { "checkBigInt": true }
 
 declare const thing: bigint;
 
 thing?.toString();
-"
-`;
->>>>>>> 83da0b83
 
 Incorrect
 Options: { "requireNullish": true }
