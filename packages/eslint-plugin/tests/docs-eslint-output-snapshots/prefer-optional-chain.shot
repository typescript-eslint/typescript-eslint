Incorrect

foo && foo.a && foo.a.b && foo.a.b.c;
~~~~~~~~~~~~~~~~~~~~~~~~~~~~~~~~~~~~ Prefer using an optional chain expression instead, as it's more concise and easier to read.
foo && foo['a'] && foo['a'].b && foo['a'].b.c;
~~~~~~~~~~~~~~~~~~~~~~~~~~~~~~~~~~~~~~~~~~~~~ Prefer using an optional chain expression instead, as it's more concise and easier to read.
foo && foo.a && foo.a.b && foo.a.b.method && foo.a.b.method();
~~~~~~~~~~~~~~~~~~~~~~~~~~~~~~~~~~~~~~~~~~~~~~~~~~~~~~~~~~~~~ Prefer using an optional chain expression instead, as it's more concise and easier to read.

// With empty objects
(((foo || {}).a || {}).b || {}).c;
~~~~~~~~~~~~~~~~~~~~~~~~~~~~~~~~~ Prefer using an optional chain expression instead, as it's more concise and easier to read.
 ~~~~~~~~~~~~~~~~~~~~~~~ Prefer using an optional chain expression instead, as it's more concise and easier to read.
  ~~~~~~~~~~~~~ Prefer using an optional chain expression instead, as it's more concise and easier to read.
(((foo || {})['a'] || {}).b || {}).c;
~~~~~~~~~~~~~~~~~~~~~~~~~~~~~~~~~~~~ Prefer using an optional chain expression instead, as it's more concise and easier to read.
 ~~~~~~~~~~~~~~~~~~~~~~~~~~ Prefer using an optional chain expression instead, as it's more concise and easier to read.
  ~~~~~~~~~~~~~~~~ Prefer using an optional chain expression instead, as it's more concise and easier to read.

// With negated `or`s
!foo || !foo.bar;
~~~~~~~~~~~~~~~~ Prefer using an optional chain expression instead, as it's more concise and easier to read.
!foo || !foo[bar];
~~~~~~~~~~~~~~~~~ Prefer using an optional chain expression instead, as it's more concise and easier to read.
!foo || !foo.bar || !foo.bar.baz || !foo.bar.baz();
~~~~~~~~~~~~~~~~~~~~~~~~~~~~~~~~~~~~~~~~~~~~~~~~~~ Prefer using an optional chain expression instead, as it's more concise and easier to read.

// this rule also supports converting chained strict nullish checks:
<<<<<<< HEAD
foo &&
~~~~~~ Prefer using an optional chain expression instead, as it's more concise and easier to read.
  foo.a != null &&
~~~~~~~~~~~~~~~
  foo.a.b !== null &&
  foo.a.b.c != undefined &&
  ~~~~~~~~~~~~~~~~~~~~~~~~~ Prefer using an optional chain expression instead, as it's more concise and easier to read.
  foo.a.b.c.d !== undefined &&
~~~~~~~~~~~~~~~~~~~~~~~~~~~
  foo.a.b.c.d.e;
=======
foo.a !== null && foo.a !== undefined && foo.a.b;
~~~~~~~~~~~~~~~~~~~~~~~~~~~~~~~~~~~~~~~~~~~~~~~~ Prefer using an optional chain expression instead, as it's more concise and easier to read.
>>>>>>> cdd6384c

Correct

foo?.a?.b?.c;
foo?.['a']?.b?.c;
foo?.a?.b?.method?.();

foo?.a?.b?.c?.d?.e;

!foo?.bar;
!foo?.[bar];
!foo?.bar?.baz?.();

foo?.a != null;

Options: { "allowPotentiallyUnsafeFixesThatModifyTheReturnTypeIKnowWhatImDoing": true }

declare const foo: { bar: boolean } | null | undefined;
declare function acceptsBoolean(arg: boolean): void;

// ✅ typechecks succesfully as the expression only returns `boolean`
acceptsBoolean(foo != null && foo.bar);
               ~~~~~~~~~~~~~~~~~~~~~~ Prefer using an optional chain expression instead, as it's more concise and easier to read.

// ❌ typechecks UNSUCCESSFULLY as the expression returns `boolean | undefined`
acceptsBoolean(foo?.bar);

Incorrect
Options: { "checkAny": true }

declare const thing: any;

thing && thing.toString();
~~~~~~~~~~~~~~~~~~~~~~~~~ Prefer using an optional chain expression instead, as it's more concise and easier to read.

Correct
Options: { "checkAny": true }

declare const thing: any;

thing?.toString();

Incorrect
Options: { "checkUnknown": true }

declare const thing: unknown;

thing && thing.toString();
~~~~~~~~~~~~~~~~~~~~~~~~~ Prefer using an optional chain expression instead, as it's more concise and easier to read.

Correct
Options: { "checkUnknown": true }

declare const thing: unknown;

thing?.toString();

Incorrect
Options: { "checkString": true }

declare const thing: string;

thing && thing.toString();
~~~~~~~~~~~~~~~~~~~~~~~~~ Prefer using an optional chain expression instead, as it's more concise and easier to read.

Correct
Options: { "checkString": true }

declare const thing: string;

thing?.toString();

Incorrect
Options: { "checkNumber": true }

declare const thing: number;

thing && thing.toString();
~~~~~~~~~~~~~~~~~~~~~~~~~ Prefer using an optional chain expression instead, as it's more concise and easier to read.

Correct
Options: { "checkNumber": true }

declare const thing: number;

thing?.toString();

Incorrect
Options: { "checkBoolean": true }

declare const thing: true;

thing && thing.toString();
~~~~~~~~~~~~~~~~~~~~~~~~~ Prefer using an optional chain expression instead, as it's more concise and easier to read.

Correct
Options: { "checkBoolean": true }

declare const thing: true;

thing?.toString();

Incorrect
Options: { "checkBigInt": true }

declare const thing: bigint;

thing && thing.toString();
~~~~~~~~~~~~~~~~~~~~~~~~~ Prefer using an optional chain expression instead, as it's more concise and easier to read.

Correct
Options: { "checkBigInt": true }

declare const thing: bigint;

thing?.toString();

Incorrect
Options: { "requireNullish": true }

declare const thing1: string | null;
thing1 && thing1.toString();
~~~~~~~~~~~~~~~~~~~~~~~~~~~ Prefer using an optional chain expression instead, as it's more concise and easier to read.

Correct
Options: { "requireNullish": true }

declare const thing1: string | null;
thing1?.toString();

declare const thing2: string;
thing2 && thing2.toString();<|MERGE_RESOLUTION|>--- conflicted
+++ resolved
@@ -26,21 +26,8 @@
 ~~~~~~~~~~~~~~~~~~~~~~~~~~~~~~~~~~~~~~~~~~~~~~~~~~ Prefer using an optional chain expression instead, as it's more concise and easier to read.
 
 // this rule also supports converting chained strict nullish checks:
-<<<<<<< HEAD
-foo &&
-~~~~~~ Prefer using an optional chain expression instead, as it's more concise and easier to read.
-  foo.a != null &&
-~~~~~~~~~~~~~~~
-  foo.a.b !== null &&
-  foo.a.b.c != undefined &&
-  ~~~~~~~~~~~~~~~~~~~~~~~~~ Prefer using an optional chain expression instead, as it's more concise and easier to read.
-  foo.a.b.c.d !== undefined &&
-~~~~~~~~~~~~~~~~~~~~~~~~~~~
-  foo.a.b.c.d.e;
-=======
 foo.a !== null && foo.a !== undefined && foo.a.b;
 ~~~~~~~~~~~~~~~~~~~~~~~~~~~~~~~~~~~~~~~~~~~~~~~~ Prefer using an optional chain expression instead, as it's more concise and easier to read.
->>>>>>> cdd6384c
 
 Correct
 
