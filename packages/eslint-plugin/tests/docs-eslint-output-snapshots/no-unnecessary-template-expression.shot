--- conflicted
+++ resolved
@@ -7,10 +7,10 @@
                    ~~~~~~ Template literal expression is unnecessary and can be simplified.
 const ab2 = `a${'b'}`;
               ~~~~~~ Template literal expression is unnecessary and can be simplified.
-type AB1 = \`\${'A'}\${'B'}\`;
+type AB1 = `${'A'}${'B'}`;
             ~~~~~~ Template literal expression is unnecessary and can be simplified.
                   ~~~~~~ Template literal expression is unnecessary and can be simplified.
-type AB2 = \`A\${'B'}\`;
+type AB2 = `A${'B'}`;
              ~~~~~~ Template literal expression is unnecessary and can be simplified.
 
 const stringWithNumber = `${'1 + 1 = '}${2}`;
@@ -28,32 +28,23 @@
 const wrappedText = `${text}`;
                      ~~~~~~~ Template literal expression is unnecessary and can be simplified.
 type Text = 'A';
-type WrappedText = \`\${Text}\`;
+type WrappedText = `${Text}`;
                     ~~~~~~~ Template literal expression is unnecessary and can be simplified.
 
 declare const intersectionWithString: string & { _brand: 'test-brand' };
 const wrappedIntersection = `${intersectionWithString}`;
                              ~~~~~~~~~~~~~~~~~~~~~~~~~ Template literal expression is unnecessary and can be simplified.
-<<<<<<< HEAD
-=======
 type IntersectionWithString = string & { _brand: 'test-brand' };
-type WrappedIntersection = \`\${IntersectionWithString}\`;
+type WrappedIntersection = `${IntersectionWithString}`;
                             ~~~~~~~~~~~~~~~~~~~~~~~~~ Template literal expression is unnecessary and can be simplified.
-"
-`;
->>>>>>> 1c73754f
 
 Correct
 
 // Static values can be incorporated into the surrounding template.
 
-<<<<<<< HEAD
 const ab1 = `ab`;
 const ab2 = `ab`;
-=======
-const ab1 = \`ab\`;
-const ab2 = \`ab\`;
-type AB = \`AB\`;
+type AB = `AB`;
 
 // Transforming enum members into string unions using template literals is allowed.
 enum ABC {
@@ -61,8 +52,7 @@
   B = 'B',
   C = 'C',
 }
-type ABCUnion = \`\${ABC}\`;
->>>>>>> 1c73754f
+type ABCUnion = `${ABC}`;
 
 const stringWithNumber = `1 + 1 = 2`;
 
@@ -77,12 +67,6 @@
 type WrappedText = Text;
 
 declare const intersectionWithString: string & { _brand: 'test-brand' };
-<<<<<<< HEAD
-const wrappedIntersection = intersectionWithString;
-=======
 const wrappedIntersection = intersectionWithString;
 type IntersectionWithString = string & { _brand: 'test-brand' };
-type WrappedIntersection = IntersectionWithString;
-"
-`;
->>>>>>> 1c73754f
+type WrappedIntersection = IntersectionWithString;