Incorrect

// Static values can be incorporated into the surrounding template.

const ab1 = `${'a'}${'b'}`;
             ~~~~~~ Template literal expression is unnecessary and can be simplified.
                   ~~~~~~ Template literal expression is unnecessary and can be simplified.
const ab2 = `a${'b'}`;
              ~~~~~~ Template literal expression is unnecessary and can be simplified.
type AB1 = `${'A'}${'B'}`;
            ~~~~~~ Template literal expression is unnecessary and can be simplified.
                  ~~~~~~ Template literal expression is unnecessary and can be simplified.
type AB2 = `A${'B'}`;
             ~~~~~~ Template literal expression is unnecessary and can be simplified.

const stringWithNumber = `${'1 + 1 = '}${2}`;
                          ~~~~~~~~~~~~~ Template literal expression is unnecessary and can be simplified.
                                       ~~~~ Template literal expression is unnecessary and can be simplified.

const stringWithBoolean = `${'true is '}${true}`;
                           ~~~~~~~~~~~~~ Template literal expression is unnecessary and can be simplified.
                                        ~~~~~~~ Template literal expression is unnecessary and can be simplified.

// Some simple expressions that are already strings
// can be rewritten without a template at all.

const text = 'a';
const wrappedText = `${text}`;
                     ~~~~~~~ Template literal expression is unnecessary and can be simplified.
type Text = 'A';
type WrappedText = `${Text}`;
                    ~~~~~~~ Template literal expression is unnecessary and can be simplified.

declare const intersectionWithString: string & { _brand: 'test-brand' };
const wrappedIntersection = `${intersectionWithString}`;
                             ~~~~~~~~~~~~~~~~~~~~~~~~~ Template literal expression is unnecessary and can be simplified.
type IntersectionWithString = string & { _brand: 'test-brand' };
type WrappedIntersection = `${IntersectionWithString}`;
                            ~~~~~~~~~~~~~~~~~~~~~~~~~ Template literal expression is unnecessary and can be simplified.

Correct

// Static values can be incorporated into the surrounding template.

const ab1 = `ab`;
const ab2 = `ab`;
type AB = `AB`;

// Transforming enum members into string unions using template literals is allowed.
enum ABC {
  A = 'A',
  B = 'B',
  C = 'C',
}
<<<<<<< HEAD
type ABCUnion = `${ABC}`;
=======
type ABCUnion = \`\${ABC}\`;
type A = \`\${ABC.A}\`;

// Interpolating type parameters is allowed.
type TextUtil<T extends string> = \`\${T}\`;
>>>>>>> 83da0b83

const stringWithNumber = `1 + 1 = 2`;

const stringWithBoolean = `true is true`;

// Some simple expressions that are already strings
// can be rewritten without a template at all.

const text = 'a';
const wrappedText = text;
type Text = 'A';
type WrappedText = Text;

declare const intersectionWithString: string & { _brand: 'test-brand' };
const wrappedIntersection = intersectionWithString;
type IntersectionWithString = string & { _brand: 'test-brand' };
type WrappedIntersection = IntersectionWithString;<|MERGE_RESOLUTION|>--- conflicted
+++ resolved
@@ -52,15 +52,11 @@
   B = 'B',
   C = 'C',
 }
-<<<<<<< HEAD
 type ABCUnion = `${ABC}`;
-=======
-type ABCUnion = \`\${ABC}\`;
-type A = \`\${ABC.A}\`;
+type A = `${ABC.A}`;
 
 // Interpolating type parameters is allowed.
-type TextUtil<T extends string> = \`\${T}\`;
->>>>>>> 83da0b83
+type TextUtil<T extends string> = `${T}`;
 
 const stringWithNumber = `1 + 1 = 2`;
 
