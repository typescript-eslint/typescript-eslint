--- conflicted
+++ resolved
@@ -18,12 +18,7 @@
 foo !== null ? foo : 'a string';
 foo ? foo : 'a string';
 foo === null ? 'a string' : foo;
-<<<<<<< HEAD
-=======
 !foo ? 'a string' : foo;
-"
-`;
->>>>>>> 1c73754f
 
 Options: { "ignoreTernaryTests": false }
 
@@ -40,13 +35,8 @@
 const foo: string | null = 'bar';
 foo ?? 'a string';
 foo ?? 'a string';
-<<<<<<< HEAD
-=======
 foo ?? 'a string';
 foo ?? 'a string';
-"
-`;
->>>>>>> 1c73754f
 
 Options: { "ignoreConditionalTests": false }
 
