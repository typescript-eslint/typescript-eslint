<<<<<<< HEAD
Options: { "ignoreTernaryTests": false }

const foo: any = 'bar';
foo !== undefined && foo !== null ? foo : 'a string';
~~~~~~~~~~~~~~~~~~~~~~~~~~~~~~~~~~~~~~~~~~~~~~~~~~~~ Prefer using nullish coalescing operator (`??`) instead of a ternary expression, as it is simpler to read.
foo === undefined || foo === null ? 'a string' : foo;
~~~~~~~~~~~~~~~~~~~~~~~~~~~~~~~~~~~~~~~~~~~~~~~~~~~~ Prefer using nullish coalescing operator (`??`) instead of a ternary expression, as it is simpler to read.
foo == undefined ? 'a string' : foo;
~~~~~~~~~~~~~~~~~~~~~~~~~~~~~~~~~~~ Prefer using nullish coalescing operator (`??`) instead of a ternary expression, as it is simpler to read.
foo == null ? 'a string' : foo;
~~~~~~~~~~~~~~~~~~~~~~~~~~~~~~ Prefer using nullish coalescing operator (`??`) instead of a ternary expression, as it is simpler to read.

const foo: string | undefined = 'bar';
foo !== undefined ? foo : 'a string';
foo === undefined ? 'a string' : foo;

const foo: string | null = 'bar';
foo !== null ? foo : 'a string';
foo ? foo : 'a string';
foo === null ? 'a string' : foo;
!foo ? 'a string' : foo;

=======
// Jest Snapshot v1, https://goo.gl/fbAQLP

exports[`Validating rule docs prefer-nullish-coalescing.mdx code examples ESLint output 1`] = `
"Incorrect
Options: { "ignoreTernaryTests": false }

declare const a: any;
a !== undefined && a !== null ? a : 'a string';
~~~~~~~~~~~~~~~~~~~~~~~~~~~~~~~~~~~~~~~~~~~~~~ Prefer using nullish coalescing operator (\`??\`) instead of a ternary expression, as it is simpler to read.
a === undefined || a === null ? 'a string' : a;
~~~~~~~~~~~~~~~~~~~~~~~~~~~~~~~~~~~~~~~~~~~~~~ Prefer using nullish coalescing operator (\`??\`) instead of a ternary expression, as it is simpler to read.
a == undefined ? 'a string' : a;
~~~~~~~~~~~~~~~~~~~~~~~~~~~~~~~ Prefer using nullish coalescing operator (\`??\`) instead of a ternary expression, as it is simpler to read.
a == null ? 'a string' : a;
~~~~~~~~~~~~~~~~~~~~~~~~~~ Prefer using nullish coalescing operator (\`??\`) instead of a ternary expression, as it is simpler to read.

declare const b: string | undefined;
b !== undefined ? b : 'a string';
~~~~~~~~~~~~~~~~~~~~~~~~~~~~~~~~ Prefer using nullish coalescing operator (\`??\`) instead of a ternary expression, as it is simpler to read.
b === undefined ? 'a string' : b;
~~~~~~~~~~~~~~~~~~~~~~~~~~~~~~~~ Prefer using nullish coalescing operator (\`??\`) instead of a ternary expression, as it is simpler to read.
b ? b : 'a string';
~~~~~~~~~~~~~~~~~~ Prefer using nullish coalescing operator (\`??\`) instead of a ternary expression, as it is simpler to read.
!b ? 'a string' : b;
~~~~~~~~~~~~~~~~~~~ Prefer using nullish coalescing operator (\`??\`) instead of a ternary expression, as it is simpler to read.

declare const c: string | null;
c !== null ? c : 'a string';
~~~~~~~~~~~~~~~~~~~~~~~~~~~ Prefer using nullish coalescing operator (\`??\`) instead of a ternary expression, as it is simpler to read.
c === null ? 'a string' : c;
~~~~~~~~~~~~~~~~~~~~~~~~~~~ Prefer using nullish coalescing operator (\`??\`) instead of a ternary expression, as it is simpler to read.
c ? c : 'a string';
~~~~~~~~~~~~~~~~~~ Prefer using nullish coalescing operator (\`??\`) instead of a ternary expression, as it is simpler to read.
!c ? 'a string' : c;
~~~~~~~~~~~~~~~~~~~ Prefer using nullish coalescing operator (\`??\`) instead of a ternary expression, as it is simpler to read.
"
`;

exports[`Validating rule docs prefer-nullish-coalescing.mdx code examples ESLint output 2`] = `
"Correct
>>>>>>> 83da0b83
Options: { "ignoreTernaryTests": false }

declare const a: any;
a ?? 'a string';

declare const b: string | undefined;
b ?? 'a string';

<<<<<<< HEAD
const foo: string | null = 'bar';
foo ?? 'a string';
foo ?? 'a string';
foo ?? 'a string';
foo ?? 'a string';

=======
declare const c: string | null;
c ?? 'a string';
"
`;

exports[`Validating rule docs prefer-nullish-coalescing.mdx code examples ESLint output 3`] = `
"Incorrect
>>>>>>> 83da0b83
Options: { "ignoreConditionalTests": false }

declare const a: string | null;
declare const b: string | null;

if (a || b) {
      ~~ Prefer using nullish coalescing operator (`??`) instead of a logical or (`||`), as it is a safer operator.
}
if ((a ||= b)) {
}
while (a || b) {}
         ~~ Prefer using nullish coalescing operator (`??`) instead of a logical or (`||`), as it is a safer operator.
while ((a ||= b)) {}
do {} while (a || b);
               ~~ Prefer using nullish coalescing operator (`??`) instead of a logical or (`||`), as it is a safer operator.
for (let i = 0; a || b; i += 1) {}
                  ~~ Prefer using nullish coalescing operator (`??`) instead of a logical or (`||`), as it is a safer operator.
a || b ? true : false;
  ~~ Prefer using nullish coalescing operator (`??`) instead of a logical or (`||`), as it is a safer operator.

<<<<<<< HEAD
=======
exports[`Validating rule docs prefer-nullish-coalescing.mdx code examples ESLint output 4`] = `
"Correct
>>>>>>> 83da0b83
Options: { "ignoreConditionalTests": false }

declare const a: string | null;
declare const b: string | null;

if (a ?? b) {
}
if ((a ??= b)) {
}
while (a ?? b) {}
while ((a ??= b)) {}
do {} while (a ?? b);
for (let i = 0; a ?? b; i += 1) {}
(a ?? b) ? true : false;

<<<<<<< HEAD
=======
exports[`Validating rule docs prefer-nullish-coalescing.mdx code examples ESLint output 5`] = `
"Incorrect
>>>>>>> 83da0b83
Options: { "ignoreMixedLogicalExpressions": false }

declare const a: string | null;
declare const b: string | null;
declare const c: string | null;
declare const d: string | null;

a || (b && c);
  ~~ Prefer using nullish coalescing operator (`??`) instead of a logical or (`||`), as it is a safer operator.
a ||= b && c;
(a && b) || c || d;
         ~~ Prefer using nullish coalescing operator (`??`) instead of a logical or (`||`), as it is a safer operator.
              ~~ Prefer using nullish coalescing operator (`??`) instead of a logical or (`||`), as it is a safer operator.
a || (b && c) || d;
  ~~ Prefer using nullish coalescing operator (`??`) instead of a logical or (`||`), as it is a safer operator.
              ~~ Prefer using nullish coalescing operator (`??`) instead of a logical or (`||`), as it is a safer operator.
a || (b && c && d);
  ~~ Prefer using nullish coalescing operator (`??`) instead of a logical or (`||`), as it is a safer operator.

<<<<<<< HEAD
=======
exports[`Validating rule docs prefer-nullish-coalescing.mdx code examples ESLint output 6`] = `
"Correct
>>>>>>> 83da0b83
Options: { "ignoreMixedLogicalExpressions": false }

declare const a: string | null;
declare const b: string | null;
declare const c: string | null;
declare const d: string | null;

a ?? (b && c);
a ??= b && c;
(a && b) ?? c ?? d;
a ?? (b && c) ?? d;
a ?? (b && c && d);

<<<<<<< HEAD
Options: { "ignorePrimitives": { "string": true } }
=======
exports[`Validating rule docs prefer-nullish-coalescing.mdx code examples ESLint output 7`] = `
"Incorrect
Options: { "ignorePrimitives": { "string": false } }

declare const foo: string | undefined;
>>>>>>> 83da0b83

foo || 'a string';
<<<<<<< HEAD

Options: { "ignorePrimitives": { "string": true } }
=======
    ~~ Prefer using nullish coalescing operator (\`??\`) instead of a logical or (\`||\`), as it is a safer operator.
"
`;

exports[`Validating rule docs prefer-nullish-coalescing.mdx code examples ESLint output 8`] = `
"Correct
Options: { "ignorePrimitives": { "string": false } }

declare const foo: string | undefined;
>>>>>>> 83da0b83

foo ?? 'a string';

<<<<<<< HEAD
Options: { "ignoreBooleanCoercion": true }
=======
exports[`Validating rule docs prefer-nullish-coalescing.mdx code examples ESLint output 9`] = `
"Incorrect
Options: { "ignoreBooleanCoercion": false }
>>>>>>> 83da0b83

declare const a: string | true | undefined;
declare const b: string | boolean | undefined;

const x = Boolean(a || b);
<<<<<<< HEAD

=======
                    ~~ Prefer using nullish coalescing operator (\`??\`) instead of a logical or (\`||\`), as it is a safer operator.
"
`;

exports[`Validating rule docs prefer-nullish-coalescing.mdx code examples ESLint output 10`] = `
"Correct
>>>>>>> 83da0b83
Options: { "ignoreBooleanCoercion": false }

declare const a: string | true | undefined;
declare const b: string | boolean | undefined;

const x = Boolean(a ?? b);<|MERGE_RESOLUTION|>--- conflicted
+++ resolved
@@ -1,68 +1,37 @@
-<<<<<<< HEAD
-Options: { "ignoreTernaryTests": false }
-
-const foo: any = 'bar';
-foo !== undefined && foo !== null ? foo : 'a string';
-~~~~~~~~~~~~~~~~~~~~~~~~~~~~~~~~~~~~~~~~~~~~~~~~~~~~ Prefer using nullish coalescing operator (`??`) instead of a ternary expression, as it is simpler to read.
-foo === undefined || foo === null ? 'a string' : foo;
-~~~~~~~~~~~~~~~~~~~~~~~~~~~~~~~~~~~~~~~~~~~~~~~~~~~~ Prefer using nullish coalescing operator (`??`) instead of a ternary expression, as it is simpler to read.
-foo == undefined ? 'a string' : foo;
-~~~~~~~~~~~~~~~~~~~~~~~~~~~~~~~~~~~ Prefer using nullish coalescing operator (`??`) instead of a ternary expression, as it is simpler to read.
-foo == null ? 'a string' : foo;
-~~~~~~~~~~~~~~~~~~~~~~~~~~~~~~ Prefer using nullish coalescing operator (`??`) instead of a ternary expression, as it is simpler to read.
-
-const foo: string | undefined = 'bar';
-foo !== undefined ? foo : 'a string';
-foo === undefined ? 'a string' : foo;
-
-const foo: string | null = 'bar';
-foo !== null ? foo : 'a string';
-foo ? foo : 'a string';
-foo === null ? 'a string' : foo;
-!foo ? 'a string' : foo;
-
-=======
-// Jest Snapshot v1, https://goo.gl/fbAQLP
-
-exports[`Validating rule docs prefer-nullish-coalescing.mdx code examples ESLint output 1`] = `
-"Incorrect
+Incorrect
 Options: { "ignoreTernaryTests": false }
 
 declare const a: any;
 a !== undefined && a !== null ? a : 'a string';
-~~~~~~~~~~~~~~~~~~~~~~~~~~~~~~~~~~~~~~~~~~~~~~ Prefer using nullish coalescing operator (\`??\`) instead of a ternary expression, as it is simpler to read.
+~~~~~~~~~~~~~~~~~~~~~~~~~~~~~~~~~~~~~~~~~~~~~~ Prefer using nullish coalescing operator (`??`) instead of a ternary expression, as it is simpler to read.
 a === undefined || a === null ? 'a string' : a;
-~~~~~~~~~~~~~~~~~~~~~~~~~~~~~~~~~~~~~~~~~~~~~~ Prefer using nullish coalescing operator (\`??\`) instead of a ternary expression, as it is simpler to read.
+~~~~~~~~~~~~~~~~~~~~~~~~~~~~~~~~~~~~~~~~~~~~~~ Prefer using nullish coalescing operator (`??`) instead of a ternary expression, as it is simpler to read.
 a == undefined ? 'a string' : a;
-~~~~~~~~~~~~~~~~~~~~~~~~~~~~~~~ Prefer using nullish coalescing operator (\`??\`) instead of a ternary expression, as it is simpler to read.
+~~~~~~~~~~~~~~~~~~~~~~~~~~~~~~~ Prefer using nullish coalescing operator (`??`) instead of a ternary expression, as it is simpler to read.
 a == null ? 'a string' : a;
-~~~~~~~~~~~~~~~~~~~~~~~~~~ Prefer using nullish coalescing operator (\`??\`) instead of a ternary expression, as it is simpler to read.
+~~~~~~~~~~~~~~~~~~~~~~~~~~ Prefer using nullish coalescing operator (`??`) instead of a ternary expression, as it is simpler to read.
 
 declare const b: string | undefined;
 b !== undefined ? b : 'a string';
-~~~~~~~~~~~~~~~~~~~~~~~~~~~~~~~~ Prefer using nullish coalescing operator (\`??\`) instead of a ternary expression, as it is simpler to read.
+~~~~~~~~~~~~~~~~~~~~~~~~~~~~~~~~ Prefer using nullish coalescing operator (`??`) instead of a ternary expression, as it is simpler to read.
 b === undefined ? 'a string' : b;
-~~~~~~~~~~~~~~~~~~~~~~~~~~~~~~~~ Prefer using nullish coalescing operator (\`??\`) instead of a ternary expression, as it is simpler to read.
+~~~~~~~~~~~~~~~~~~~~~~~~~~~~~~~~ Prefer using nullish coalescing operator (`??`) instead of a ternary expression, as it is simpler to read.
 b ? b : 'a string';
-~~~~~~~~~~~~~~~~~~ Prefer using nullish coalescing operator (\`??\`) instead of a ternary expression, as it is simpler to read.
+~~~~~~~~~~~~~~~~~~ Prefer using nullish coalescing operator (`??`) instead of a ternary expression, as it is simpler to read.
 !b ? 'a string' : b;
-~~~~~~~~~~~~~~~~~~~ Prefer using nullish coalescing operator (\`??\`) instead of a ternary expression, as it is simpler to read.
+~~~~~~~~~~~~~~~~~~~ Prefer using nullish coalescing operator (`??`) instead of a ternary expression, as it is simpler to read.
 
 declare const c: string | null;
 c !== null ? c : 'a string';
-~~~~~~~~~~~~~~~~~~~~~~~~~~~ Prefer using nullish coalescing operator (\`??\`) instead of a ternary expression, as it is simpler to read.
+~~~~~~~~~~~~~~~~~~~~~~~~~~~ Prefer using nullish coalescing operator (`??`) instead of a ternary expression, as it is simpler to read.
 c === null ? 'a string' : c;
-~~~~~~~~~~~~~~~~~~~~~~~~~~~ Prefer using nullish coalescing operator (\`??\`) instead of a ternary expression, as it is simpler to read.
+~~~~~~~~~~~~~~~~~~~~~~~~~~~ Prefer using nullish coalescing operator (`??`) instead of a ternary expression, as it is simpler to read.
 c ? c : 'a string';
-~~~~~~~~~~~~~~~~~~ Prefer using nullish coalescing operator (\`??\`) instead of a ternary expression, as it is simpler to read.
+~~~~~~~~~~~~~~~~~~ Prefer using nullish coalescing operator (`??`) instead of a ternary expression, as it is simpler to read.
 !c ? 'a string' : c;
-~~~~~~~~~~~~~~~~~~~ Prefer using nullish coalescing operator (\`??\`) instead of a ternary expression, as it is simpler to read.
-"
-`;
+~~~~~~~~~~~~~~~~~~~ Prefer using nullish coalescing operator (`??`) instead of a ternary expression, as it is simpler to read.
 
-exports[`Validating rule docs prefer-nullish-coalescing.mdx code examples ESLint output 2`] = `
-"Correct
->>>>>>> 83da0b83
+Correct
 Options: { "ignoreTernaryTests": false }
 
 declare const a: any;
@@ -71,22 +40,10 @@
 declare const b: string | undefined;
 b ?? 'a string';
 
-<<<<<<< HEAD
-const foo: string | null = 'bar';
-foo ?? 'a string';
-foo ?? 'a string';
-foo ?? 'a string';
-foo ?? 'a string';
-
-=======
 declare const c: string | null;
 c ?? 'a string';
-"
-`;
 
-exports[`Validating rule docs prefer-nullish-coalescing.mdx code examples ESLint output 3`] = `
-"Incorrect
->>>>>>> 83da0b83
+Incorrect
 Options: { "ignoreConditionalTests": false }
 
 declare const a: string | null;
@@ -107,11 +64,7 @@
 a || b ? true : false;
   ~~ Prefer using nullish coalescing operator (`??`) instead of a logical or (`||`), as it is a safer operator.
 
-<<<<<<< HEAD
-=======
-exports[`Validating rule docs prefer-nullish-coalescing.mdx code examples ESLint output 4`] = `
-"Correct
->>>>>>> 83da0b83
+Correct
 Options: { "ignoreConditionalTests": false }
 
 declare const a: string | null;
@@ -127,11 +80,7 @@
 for (let i = 0; a ?? b; i += 1) {}
 (a ?? b) ? true : false;
 
-<<<<<<< HEAD
-=======
-exports[`Validating rule docs prefer-nullish-coalescing.mdx code examples ESLint output 5`] = `
-"Incorrect
->>>>>>> 83da0b83
+Incorrect
 Options: { "ignoreMixedLogicalExpressions": false }
 
 declare const a: string | null;
@@ -151,11 +100,7 @@
 a || (b && c && d);
   ~~ Prefer using nullish coalescing operator (`??`) instead of a logical or (`||`), as it is a safer operator.
 
-<<<<<<< HEAD
-=======
-exports[`Validating rule docs prefer-nullish-coalescing.mdx code examples ESLint output 6`] = `
-"Correct
->>>>>>> 83da0b83
+Correct
 Options: { "ignoreMixedLogicalExpressions": false }
 
 declare const a: string | null;
@@ -169,56 +114,31 @@
 a ?? (b && c) ?? d;
 a ?? (b && c && d);
 
-<<<<<<< HEAD
-Options: { "ignorePrimitives": { "string": true } }
-=======
-exports[`Validating rule docs prefer-nullish-coalescing.mdx code examples ESLint output 7`] = `
-"Incorrect
+Incorrect
 Options: { "ignorePrimitives": { "string": false } }
 
 declare const foo: string | undefined;
->>>>>>> 83da0b83
 
 foo || 'a string';
-<<<<<<< HEAD
+    ~~ Prefer using nullish coalescing operator (`??`) instead of a logical or (`||`), as it is a safer operator.
 
-Options: { "ignorePrimitives": { "string": true } }
-=======
-    ~~ Prefer using nullish coalescing operator (\`??\`) instead of a logical or (\`||\`), as it is a safer operator.
-"
-`;
-
-exports[`Validating rule docs prefer-nullish-coalescing.mdx code examples ESLint output 8`] = `
-"Correct
+Correct
 Options: { "ignorePrimitives": { "string": false } }
 
 declare const foo: string | undefined;
->>>>>>> 83da0b83
 
 foo ?? 'a string';
 
-<<<<<<< HEAD
-Options: { "ignoreBooleanCoercion": true }
-=======
-exports[`Validating rule docs prefer-nullish-coalescing.mdx code examples ESLint output 9`] = `
-"Incorrect
+Incorrect
 Options: { "ignoreBooleanCoercion": false }
->>>>>>> 83da0b83
 
 declare const a: string | true | undefined;
 declare const b: string | boolean | undefined;
 
 const x = Boolean(a || b);
-<<<<<<< HEAD
+                    ~~ Prefer using nullish coalescing operator (`??`) instead of a logical or (`||`), as it is a safer operator.
 
-=======
-                    ~~ Prefer using nullish coalescing operator (\`??\`) instead of a logical or (\`||\`), as it is a safer operator.
-"
-`;
-
-exports[`Validating rule docs prefer-nullish-coalescing.mdx code examples ESLint output 10`] = `
-"Correct
->>>>>>> 83da0b83
+Correct
 Options: { "ignoreBooleanCoercion": false }
 
 declare const a: string | true | undefined;
