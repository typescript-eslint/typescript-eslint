--- conflicted
+++ resolved
@@ -29,7 +29,6 @@
 const map: Map<string, number> = new Map();
 const set: Set<string> = new Set();
 const set = new Set();
-<<<<<<< HEAD
 const set: Set<string> = new Set<string>();
 "
 `;
@@ -58,7 +57,4 @@
 // Correct because type arguments appear in type-annotations but are included in the ignorelist.
 let a: UserConstructor<Type> = new UserConstructor();
 "
-`;
-=======
-const set: Set<string> = new Set<string>();
->>>>>>> c1980522
+`;