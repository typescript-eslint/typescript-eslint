--- conflicted
+++ resolved
@@ -14,17 +14,11 @@
 
 declare const userName: string;
 const characters = [...userName];
-<<<<<<< HEAD
-                    ~~~~~~~~~~~ Using the spread operator on a string can cause unexpected behavior. Prefer `.split('')` instead.
-=======
-                    ~~~~~~~~~~~ Using the spread operator on a string can mishandle special characters, as can \`.split("")\`.
-                                - \`...\` produces Unicode code points, which will decompose complex emojis into individual emojis
+                    ~~~~~~~~~~~ Using the spread operator on a string can mishandle special characters, as can `.split("")`.
+                                - `...` produces Unicode code points, which will decompose complex emojis into individual emojis
                                 - .split("") produces UTF-16 code units, which breaks rich characters in many languages
-                                Consider using \`Intl.Segmenter\` for locale-aware string decomposition.
+                                Consider using `Intl.Segmenter` for locale-aware string decomposition.
                                 Otherwise, if you don't need to preserve emojis or other non-Ascii characters, disable this lint rule on this line or configure the 'allow' rule option.
-"
-`;
->>>>>>> 83da0b83
 
 Incorrect
 
@@ -58,17 +52,11 @@
 declare const unbrandedString: string;
 
 const spreadUnbrandedString = [...unbrandedString];
-<<<<<<< HEAD
-                               ~~~~~~~~~~~~~~~~~~ Using the spread operator on a string can cause unexpected behavior. Prefer `.split('')` instead.
-=======
-                               ~~~~~~~~~~~~~~~~~~ Using the spread operator on a string can mishandle special characters, as can \`.split("")\`.
-                                                  - \`...\` produces Unicode code points, which will decompose complex emojis into individual emojis
+                               ~~~~~~~~~~~~~~~~~~ Using the spread operator on a string can mishandle special characters, as can `.split("")`.
+                                                  - `...` produces Unicode code points, which will decompose complex emojis into individual emojis
                                                   - .split("") produces UTF-16 code units, which breaks rich characters in many languages
-                                                  Consider using \`Intl.Segmenter\` for locale-aware string decomposition.
+                                                  Consider using `Intl.Segmenter` for locale-aware string decomposition.
                                                   Otherwise, if you don't need to preserve emojis or other non-Ascii characters, disable this lint rule on this line or configure the 'allow' rule option.
-"
-`;
->>>>>>> 83da0b83
 
 Correct
 Options: {"allow":[{ "from": "file", "name": "BrandedString" }]}
