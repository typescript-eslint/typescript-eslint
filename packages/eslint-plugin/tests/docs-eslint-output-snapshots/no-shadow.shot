<<<<<<< HEAD
Options: { "ignoreTypeValueShadow": true }
=======
// Jest Snapshot v1, https://goo.gl/fbAQLP

exports[`Validating rule docs no-shadow.mdx code examples ESLint output 1`] = `
"Options: { "hoist": "types" }

type Bar<Foo> = 1;
         ~~~ 'Foo' is already declared in the upper scope on line 2 column 6.
type Foo = 1;
"
`;

exports[`Validating rule docs no-shadow.mdx code examples ESLint output 2`] = `
"Options: { "hoist": "functions-and-types" }

// types
type Bar<Foo> = 1;
         ~~~ 'Foo' is already declared in the upper scope on line 3 column 6.
type Foo = 1;

// functions
if (true) {
  let b = 6;
      ~ 'b' is already declared in the upper scope on line 10 column 10.
}

function b() {}
"
`;

exports[`Validating rule docs no-shadow.mdx code examples ESLint output 3`] = `
"Options: { "ignoreTypeValueShadow": true }
>>>>>>> a175189c

type Foo = number;
interface Bar {
  prop: number;
}

function f() {
  const Foo = 1;
  const Bar = 'test';
}

<<<<<<< HEAD
Options: { "ignoreFunctionTypeParameterNameValueShadow": true }
=======
exports[`Validating rule docs no-shadow.mdx code examples ESLint output 4`] = `
"Options: { "ignoreFunctionTypeParameterNameValueShadow": true }
>>>>>>> a175189c

const test = 1;
type Func = (test: string) => typeof test;<|MERGE_RESOLUTION|>--- conflicted
+++ resolved
@@ -1,19 +1,10 @@
-<<<<<<< HEAD
-Options: { "ignoreTypeValueShadow": true }
-=======
-// Jest Snapshot v1, https://goo.gl/fbAQLP
-
-exports[`Validating rule docs no-shadow.mdx code examples ESLint output 1`] = `
-"Options: { "hoist": "types" }
+Options: { "hoist": "types" }
 
 type Bar<Foo> = 1;
          ~~~ 'Foo' is already declared in the upper scope on line 2 column 6.
 type Foo = 1;
-"
-`;
 
-exports[`Validating rule docs no-shadow.mdx code examples ESLint output 2`] = `
-"Options: { "hoist": "functions-and-types" }
+Options: { "hoist": "functions-and-types" }
 
 // types
 type Bar<Foo> = 1;
@@ -27,12 +18,8 @@
 }
 
 function b() {}
-"
-`;
 
-exports[`Validating rule docs no-shadow.mdx code examples ESLint output 3`] = `
-"Options: { "ignoreTypeValueShadow": true }
->>>>>>> a175189c
+Options: { "ignoreTypeValueShadow": true }
 
 type Foo = number;
 interface Bar {
@@ -44,12 +31,7 @@
   const Bar = 'test';
 }
 
-<<<<<<< HEAD
 Options: { "ignoreFunctionTypeParameterNameValueShadow": true }
-=======
-exports[`Validating rule docs no-shadow.mdx code examples ESLint output 4`] = `
-"Options: { "ignoreFunctionTypeParameterNameValueShadow": true }
->>>>>>> a175189c
 
 const test = 1;
 type Func = (test: string) => typeof test;