import { TSESLint } from '@typescript-eslint/experimental-utils';
import { RuleTester as ESLintRuleTester } from 'eslint';
import * as path from 'path';

const RuleTester: TSESLint.RuleTester = ESLintRuleTester as any;

function getFixturesRootDir() {
  return path.join(process.cwd(), 'tests/fixtures/');
}

<<<<<<< HEAD
export { RuleTester, getFixturesRootDir };
=======
/**
 * Converts a batch of single line tests into a number of separate test cases.
 * This makes it easier to write tests which use the same options.
 *
 * Why wouldn't you just leave them as one test?
 * Because it makes the test error messages harder to decipher.
 * This way each line will fail separately, instead of them all failing together.
 */
function batchedSingleLineTests<TOptions extends Readonly<any[]>>(
  test: ValidTestCase<TOptions>,
): ValidTestCase<TOptions>[];
/**
 * Converts a batch of single line tests into a number of separate test cases.
 * This makes it easier to write tests which use the same options.
 *
 * Why wouldn't you just leave them as one test?
 * Because it makes the test error messages harder to decipher.
 * This way each line will fail separately, instead of them all failing together.
 *
 * Make sure you have your line numbers correct for error reporting, as it will match
 * the line numbers up with the split tests!
 */
function batchedSingleLineTests<
  TMessageIds extends string,
  TOptions extends Readonly<any[]>
>(
  test: InvalidTestCase<TMessageIds, TOptions>,
): InvalidTestCase<TMessageIds, TOptions>[];
function batchedSingleLineTests<
  TMessageIds extends string,
  TOptions extends Readonly<any[]>
>(
  options: ValidTestCase<TOptions> | InvalidTestCase<TMessageIds, TOptions>,
): (ValidTestCase<TOptions> | InvalidTestCase<TMessageIds, TOptions>)[] {
  // eslint counts lines from 1
  const lineOffset = options.code[0] === '\n' ? 2 : 1;
  return options.code
    .trim()
    .split('\n')
    .map((code, i) => {
      const lineNum = i + lineOffset;
      const errors =
        'errors' in options
          ? options.errors.filter(e => e.line === lineNum)
          : [];
      return {
        ...options,
        code,
        errors: errors.map(e => ({
          ...e,
          line: 1,
        })),
      };
    });
}

export {
  RuleTester,
  RunTests,
  TestCaseError,
  InvalidTestCase,
  ValidTestCase,
  batchedSingleLineTests,
  getFixturesRootDir,
};
>>>>>>> 298d66c5
<|MERGE_RESOLUTION|>--- conflicted
+++ resolved
@@ -1,4 +1,4 @@
-import { TSESLint } from '@typescript-eslint/experimental-utils';
+import { TSESLint, ESLintUtils } from '@typescript-eslint/experimental-utils';
 import { RuleTester as ESLintRuleTester } from 'eslint';
 import * as path from 'path';
 
@@ -8,72 +8,6 @@
   return path.join(process.cwd(), 'tests/fixtures/');
 }
 
-<<<<<<< HEAD
-export { RuleTester, getFixturesRootDir };
-=======
-/**
- * Converts a batch of single line tests into a number of separate test cases.
- * This makes it easier to write tests which use the same options.
- *
- * Why wouldn't you just leave them as one test?
- * Because it makes the test error messages harder to decipher.
- * This way each line will fail separately, instead of them all failing together.
- */
-function batchedSingleLineTests<TOptions extends Readonly<any[]>>(
-  test: ValidTestCase<TOptions>,
-): ValidTestCase<TOptions>[];
-/**
- * Converts a batch of single line tests into a number of separate test cases.
- * This makes it easier to write tests which use the same options.
- *
- * Why wouldn't you just leave them as one test?
- * Because it makes the test error messages harder to decipher.
- * This way each line will fail separately, instead of them all failing together.
- *
- * Make sure you have your line numbers correct for error reporting, as it will match
- * the line numbers up with the split tests!
- */
-function batchedSingleLineTests<
-  TMessageIds extends string,
-  TOptions extends Readonly<any[]>
->(
-  test: InvalidTestCase<TMessageIds, TOptions>,
-): InvalidTestCase<TMessageIds, TOptions>[];
-function batchedSingleLineTests<
-  TMessageIds extends string,
-  TOptions extends Readonly<any[]>
->(
-  options: ValidTestCase<TOptions> | InvalidTestCase<TMessageIds, TOptions>,
-): (ValidTestCase<TOptions> | InvalidTestCase<TMessageIds, TOptions>)[] {
-  // eslint counts lines from 1
-  const lineOffset = options.code[0] === '\n' ? 2 : 1;
-  return options.code
-    .trim()
-    .split('\n')
-    .map((code, i) => {
-      const lineNum = i + lineOffset;
-      const errors =
-        'errors' in options
-          ? options.errors.filter(e => e.line === lineNum)
-          : [];
-      return {
-        ...options,
-        code,
-        errors: errors.map(e => ({
-          ...e,
-          line: 1,
-        })),
-      };
-    });
-}
+const { batchedSingleLineTests } = ESLintUtils;
 
-export {
-  RuleTester,
-  RunTests,
-  TestCaseError,
-  InvalidTestCase,
-  ValidTestCase,
-  batchedSingleLineTests,
-  getFixturesRootDir,
-};
->>>>>>> 298d66c5
+export { RuleTester, getFixturesRootDir, batchedSingleLineTests };