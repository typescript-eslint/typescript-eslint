import 'jest-specific-snapshot';

import assert from 'node:assert/strict';

import { parseForESLint } from '@typescript-eslint/parser';
import * as tseslintParser from '@typescript-eslint/parser';
import { Linter } from '@typescript-eslint/utils/ts-eslint';
import fs from 'fs';
import { marked } from 'marked';
import type * as mdast from 'mdast';
import type { fromMarkdown as FromMarkdown } from 'mdast-util-from-markdown' with { 'resolution-mode': 'import' };
import type { mdxFromMarkdown as MdxFromMarkdown } from 'mdast-util-mdx' with { 'resolution-mode': 'import' };
import type { mdxjs as Mdxjs } from 'micromark-extension-mdxjs' with { 'resolution-mode': 'import' };
import path from 'path';
import { titleCase } from 'title-case';
import type * as UnistUtilVisit from 'unist-util-visit' with { 'resolution-mode': 'import' };

import rules from '../src/rules';
import { areOptionsValid } from './areOptionsValid';
import { getFixturesRootDir } from './RuleTester';

const docsRoot = path.resolve(__dirname, '../docs/rules');
const rulesData = Object.entries(rules);

interface ParsedMarkdownFile {
  fullText: string;
  tokens: marked.TokensList;
}

function parseMarkdownFile(filePath: string): ParsedMarkdownFile {
  const fullText = fs.readFileSync(filePath, 'utf-8');

  const tokens = marked.lexer(fullText, {
    gfm: true,
    silent: false,
  });

  return { fullText, tokens };
}

type TokenType = marked.Token['type'];

function tokenIs<Type extends TokenType>(
  token: marked.Token,
  type: Type,
): token is marked.Token & { type: Type } {
  return token.type === type;
}

function tokenIsHeading(token: marked.Token): token is marked.Tokens.Heading {
  return tokenIs(token, 'heading');
}

function tokenIsH2(
  token: marked.Token,
): token is marked.Tokens.Heading & { depth: 2 } {
  return (
    tokenIsHeading(token) && token.depth === 2 && !/[a-z]+: /.test(token.text)
  );
}

<<<<<<< HEAD
const oldStylisticRules = [
  'block-spacing.md',
  'brace-style.md',
  'camelcase.md',
  'comma-dangle.md',
  'comma-spacing.md',
  'func-call-spacing.md',
  'indent.md',
  'key-spacing.md',
  'keyword-spacing.md',
  'lines-around-comment.md',
  'lines-between-class-members.md',
  'member-delimiter-style.md',
  'no-extra-parens.md',
  'no-extra-semi.md',
  'object-curly-spacing.md',
  'padding-line-between-statements.md',
  'quotes.md',
  'semi.md',
  'space-before-blocks.md',
  'space-before-function-paren.md',
  'space-infix-ops.md',
  'type-annotation-spacing.md',
];
=======
function renderLintResults(code: string, errors: Linter.LintMessage[]): string {
  const output: string[] = [];
  const lines = code.split(/\r?\n/);

  for (let i = 0; i < lines.length; i++) {
    const line = lines[i];
    output.push(line);

    for (const error of errors) {
      const startLine = error.line - 1;
      const endLine =
        error.endLine === undefined ? startLine : error.endLine - 1;
      const startColumn = error.column - 1;
      const endColumn =
        error.endColumn === undefined ? startColumn : error.endColumn - 1;
      if (i < startLine || i > endLine) {
        continue;
      }
      if (i === startLine) {
        const squiggle = '~'.repeat(
          startLine === endLine
            ? Math.max(1, endColumn - startColumn)
            : line.length - startColumn,
        );
        const squiggleWithIndent = ' '.repeat(startColumn) + squiggle + ' ';
        const errorMessageIndent = ' '.repeat(squiggleWithIndent.length);
        output.push(
          squiggleWithIndent +
            error.message.split('\n').join('\n' + errorMessageIndent),
        );
      } else if (i === endLine) {
        output.push('~'.repeat(endColumn));
      } else {
        output.push('~'.repeat(line.length));
      }
    }
  }

  return output.join('\n').trim() + '\n';
}

const linter = new Linter();
linter.defineParser('@typescript-eslint/parser', tseslintParser);

const eslintOutputSnapshotFolder = path.resolve(
  __dirname,
  'docs-eslint-output-snapshots',
);
fs.mkdirSync(eslintOutputSnapshotFolder, { recursive: true });
>>>>>>> fda5704b

describe('Validating rule docs', () => {
  let fromMarkdown: typeof FromMarkdown;
  let mdxjs: typeof Mdxjs;
  let mdxFromMarkdown: typeof MdxFromMarkdown;
  let unistUtilVisit: typeof UnistUtilVisit;
  beforeAll(async () => {
    // dynamic import('...') is transpiled to the require('...') call,
    // but all modules imported below are ESM only, so we cannot require() them
    // eslint-disable-next-line @typescript-eslint/no-implied-eval
    const dynamicImport = new Function('module', 'return import(module)');
    ({ fromMarkdown } = await dynamicImport('mdast-util-from-markdown'));
    ({ mdxjs } = await dynamicImport('micromark-extension-mdxjs'));
    ({ mdxFromMarkdown } = await dynamicImport('mdast-util-mdx'));
    unistUtilVisit = await dynamicImport('unist-util-visit');
  });

  const ignoredFiles = new Set([
    'README.md',
    'TEMPLATE.md',
    // These rule docs were left behind on purpose for legacy reasons. See the
    // comments in the files for more information.
    'no-duplicate-imports.mdx',
    'no-parameter-properties.mdx',
    ...oldStylisticRules,
  ]);

  const rulesWithComplexOptions = new Set(['array-type', 'member-ordering']);

  it('All rules must have a corresponding rule doc', () => {
    const files = fs
      .readdirSync(docsRoot)
      .filter(rule => !ignoredFiles.has(rule));
    const ruleFiles = Object.keys(rules)
      .map(rule => `${rule}.mdx`)
      .sort();

    expect(files.sort()).toEqual(ruleFiles);
  });

  for (const [ruleName, rule] of rulesData) {
    const { description } = rule.meta.docs!;

    describe(`${ruleName}.mdx`, () => {
      const filePath = path.join(docsRoot, `${ruleName}.mdx`);
      const { fullText, tokens } = parseMarkdownFile(filePath);

      test(`${ruleName}.mdx must start with frontmatter description`, () => {
        expect(tokens[0]).toMatchObject({
          raw: '---\n',
          type: 'hr',
        });
        expect(tokens[1]).toMatchObject({
          text: description.includes("'")
            ? `description: "${description}."`
            : `description: '${description}.'`,
          depth: 2,
          type: 'heading',
        });
      });

      test(`${ruleName}.mdx must next have a blockquote directing to website`, () => {
        expect(tokens[4]).toMatchObject({
          text: [
            `🛑 This file is source code, not the primary documentation location! 🛑`,
            ``,
            `See **https://typescript-eslint.io/rules/${ruleName}** for documentation.`,
            ``,
          ].join('\n'),
          type: 'blockquote',
        });
      });

      test(`headings must be title-cased`, () => {
        // Get all H2 headings objects as the other levels are variable by design.
        const headings = tokens.filter(tokenIsH2);

        headings.forEach(heading =>
          expect(heading.text).toBe(titleCase(heading.text)),
        );
      });

      const headings = tokens.filter(tokenIsHeading);

      const requiredHeadings = ['When Not To Use It'];

      const importantHeadings = new Set([
        ...requiredHeadings,
        'How to Use',
        'Options',
        'Related To',
        'When Not To Use It',
      ]);

      test('important headings must be h2s', () => {
        for (const heading of headings) {
          if (importantHeadings.has(heading.raw.replace(/#/g, '').trim())) {
            expect(heading.depth).toBe(2);
          }
        }
      });

      if (!rules[ruleName as keyof typeof rules].meta.docs?.extendsBaseRule) {
        test('must include required headings', () => {
          const headingTexts = new Set(
            tokens.filter(tokenIsH2).map(token => token.text),
          );

          for (const requiredHeading of requiredHeadings) {
            const omissionComment = `{/* Intentionally Omitted: ${requiredHeading} */}`;

            if (
              !headingTexts.has(requiredHeading) &&
              !fullText.includes(omissionComment)
            ) {
              throw new Error(
                `Expected a '${requiredHeading}' heading or comment like ${omissionComment}.`,
              );
            }
          }
        });
      }

      const { schema } = rule.meta;
      if (
        !rulesWithComplexOptions.has(ruleName) &&
        Array.isArray(schema) &&
        !rule.meta.docs?.extendsBaseRule
      ) {
        test('each rule option should be mentioned in a heading', () => {
          const headingTextAfterOptions = headings
            .slice(headings.findIndex(header => header.text === 'Options'))
            .map(header => header.text)
            .join('\n');

          for (const schemaItem of schema) {
            if (schemaItem.type === 'object') {
              for (const property of Object.keys(
                schemaItem.properties as object,
              )) {
                if (!headingTextAfterOptions.includes(`\`${property}\``)) {
                  throw new Error(
                    `At least one header should include \`${property}\`.`,
                  );
                }
              }
            }
          }
        });
      }

      test('must include only valid code samples', () => {
        for (const token of tokens) {
          if (token.type !== 'code') {
            continue;
          }

          const lang = token.lang?.trim();
          if (!lang || !/^tsx?\b/i.test(lang)) {
            continue;
          }

          try {
            parseForESLint(token.text, {
              ecmaFeatures: {
                jsx: /^tsx\b/i.test(lang),
              },
              ecmaVersion: 'latest',
              sourceType: 'module',
              range: true,
            });
          } catch {
            throw new Error(`Parsing error:\n\n${token.text}`);
          }
        }
      });

      test('code examples ESLint output', () => {
        // TypeScript can't infer type arguments unless we provide them explicitly
        linter.defineRule<
          keyof (typeof rule)['meta']['messages'],
          (typeof rule)['defaultOptions']
        >(ruleName, rule);

        const tree = fromMarkdown(fullText, {
          extensions: [mdxjs()],
          mdastExtensions: [mdxFromMarkdown()],
        });

        unistUtilVisit.visit(tree, node => {
          if (node.type === 'mdxJsxFlowElement') {
            if (node.name !== 'TabItem') {
              return unistUtilVisit.CONTINUE;
            }

            unistUtilVisit.visit(node, 'code', code => {
              const valueAttr = node.attributes.find(
                attr =>
                  attr.type === 'mdxJsxAttribute' && attr.name === 'value',
              );
              lintCodeBlock(
                code,
                valueAttr && typeof valueAttr.value === 'string'
                  ? valueAttr.value.startsWith('❌ Incorrect') ||
                      (valueAttr.value.startsWith('✅ Correct')
                        ? false
                        : 'skip-check')
                  : 'skip-check',
              );
            });

            return unistUtilVisit.SKIP;
          }

          if (node.type === 'code') {
            if (node.meta?.includes('showPlaygroundButton')) {
              lintCodeBlock(node, 'skip-check');
            }

            return unistUtilVisit.SKIP;
          }

          return unistUtilVisit.CONTINUE;
        });

        function lintCodeBlock(
          token: mdast.Code,
          shouldContainLintErrors: boolean | 'skip-check',
        ): void {
          const lang = token.lang?.trim();
          if (!lang || !/^tsx?\b/i.test(lang)) {
            return;
          }

          const optionRegex = /option='(?<option>.*?)'/;

          const option = token.meta?.match(optionRegex)?.groups?.option;
          let ruleConfig: Linter.RuleEntry;
          if (option) {
            const [, ...options] = (ruleConfig = JSON.parse(
              `["error", ${option}]`,
            ));

            if (!areOptionsValid(rule, options)) {
              throw new Error(
                `Options failed validation against rule's schema - ${JSON.stringify(options)}`,
              );
            }
          } else {
            ruleConfig = 'error';
          }
          const rootPath = getFixturesRootDir();

          const messages = linter.verify(
            token.value,
            {
              parser: '@typescript-eslint/parser',
              parserOptions: {
                tsconfigRootDir: rootPath,
                project: './tsconfig.json',
              },
              rules: {
                [ruleName]: ruleConfig,
              },
            },
            /^tsx\b/i.test(lang) ? 'react.tsx' : 'file.ts',
          );

          const testCaption: string[] = [];
          if (shouldContainLintErrors !== 'skip-check') {
            if (shouldContainLintErrors) {
              testCaption.push('Incorrect');
              if (token.meta?.includes('skipValidation')) {
                assert.ok(
                  messages.length === 0,
                  'Expected not to contain lint errors (with skipValidation):\n' +
                    token.value,
                );
              } else {
                assert.ok(
                  messages.length > 0,
                  'Expected to contain at least 1 lint error:\n' + token.value,
                );
              }
            } else {
              testCaption.push('Correct');
              if (token.meta?.includes('skipValidation')) {
                assert.ok(
                  messages.length > 0,
                  'Expected to contain at least 1 lint error (with skipValidation):\n' +
                    token.value,
                );
              } else {
                assert.ok(
                  messages.length === 0,
                  'Expected not to contain lint errors:\n' + token.value,
                );
              }
            }
          }
          if (option) {
            testCaption.push(`Options: ${option}`);
          }

          expect(
            testCaption.filter(Boolean).join('\n') +
              '\n\n' +
              renderLintResults(token.value, messages),
          ).toMatchSpecificSnapshot(
            path.join(eslintOutputSnapshotFolder, `${ruleName}.shot`),
          );
        }
      });
    });
  }
});

test('There should be no obsolete ESLint output snapshots', () => {
  const files = fs.readdirSync(eslintOutputSnapshotFolder);
  const names = new Set(Object.keys(rules).map(k => `${k}.shot`));

  for (const file of files) {
    expect(names).toContain(file);
  }
});

describe('Validating rule metadata', () => {
  const rulesThatRequireTypeInformationInAWayThatsHardToDetect = new Set([
    // the core rule file doesn't use type information, instead it's used in `src/rules/naming-convention-utils/validator.ts`
    'naming-convention',
  ]);
  function requiresFullTypeInformation(content: string): boolean {
    return /getParserServices(\(\s*[^,\s)]+)\s*(,\s*false\s*)?\)/.test(content);
  }

  for (const [ruleName, rule] of rulesData) {
    describe(ruleName, () => {
      it('`name` field in rule must match the filename', () => {
        // validate if rule name is same as url
        // there is no way to access this field but its used only in generation of docs url
        expect(rule.meta.docs?.url).toBe(
          `https://typescript-eslint.io/rules/${ruleName}`,
        );
      });

      it('`requiresTypeChecking` should be set if the rule uses type information', () => {
        if (
          rulesThatRequireTypeInformationInAWayThatsHardToDetect.has(ruleName)
        ) {
          expect(true).toEqual(rule.meta.docs?.requiresTypeChecking ?? false);
          return;
        }

        // quick-and-dirty check to see if it uses parserServices
        // not perfect but should be good enough
        const ruleFileContents = fs.readFileSync(
          path.resolve(__dirname, `../src/rules/${ruleName}.ts`),
          'utf-8',
        );

        expect(requiresFullTypeInformation(ruleFileContents)).toEqual(
          rule.meta.docs?.requiresTypeChecking ?? false,
        );
      });
    });
  }
});<|MERGE_RESOLUTION|>--- conflicted
+++ resolved
@@ -59,32 +59,6 @@
   );
 }
 
-<<<<<<< HEAD
-const oldStylisticRules = [
-  'block-spacing.md',
-  'brace-style.md',
-  'camelcase.md',
-  'comma-dangle.md',
-  'comma-spacing.md',
-  'func-call-spacing.md',
-  'indent.md',
-  'key-spacing.md',
-  'keyword-spacing.md',
-  'lines-around-comment.md',
-  'lines-between-class-members.md',
-  'member-delimiter-style.md',
-  'no-extra-parens.md',
-  'no-extra-semi.md',
-  'object-curly-spacing.md',
-  'padding-line-between-statements.md',
-  'quotes.md',
-  'semi.md',
-  'space-before-blocks.md',
-  'space-before-function-paren.md',
-  'space-infix-ops.md',
-  'type-annotation-spacing.md',
-];
-=======
 function renderLintResults(code: string, errors: Linter.LintMessage[]): string {
   const output: string[] = [];
   const lines = code.split(/\r?\n/);
@@ -134,7 +108,6 @@
   'docs-eslint-output-snapshots',
 );
 fs.mkdirSync(eslintOutputSnapshotFolder, { recursive: true });
->>>>>>> fda5704b
 
 describe('Validating rule docs', () => {
   let fromMarkdown: typeof FromMarkdown;
@@ -151,6 +124,31 @@
     ({ mdxFromMarkdown } = await dynamicImport('mdast-util-mdx'));
     unistUtilVisit = await dynamicImport('unist-util-visit');
   });
+
+  const oldStylisticRules = [
+    'block-spacing.md',
+    'brace-style.md',
+    'camelcase.md',
+    'comma-dangle.md',
+    'comma-spacing.md',
+    'func-call-spacing.md',
+    'indent.md',
+    'key-spacing.md',
+    'keyword-spacing.md',
+    'lines-around-comment.md',
+    'lines-between-class-members.md',
+    'member-delimiter-style.md',
+    'no-extra-parens.md',
+    'no-extra-semi.md',
+    'object-curly-spacing.md',
+    'padding-line-between-statements.md',
+    'quotes.md',
+    'semi.md',
+    'space-before-blocks.md',
+    'space-before-function-paren.md',
+    'space-infix-ops.md',
+    'type-annotation-spacing.md',
+  ];
 
   const ignoredFiles = new Set([
     'README.md',
