import fs from 'fs';
import { marked } from 'marked';
import path from 'path';
import { titleCase } from 'title-case';

import rules from '../src/rules';

const docsRoot = path.resolve(__dirname, '../docs/rules');
const rulesData = Object.entries(rules);

interface ParsedMarkdownFile {
  fullText: string;
  tokens: marked.TokensList;
}

function parseMarkdownFile(filePath: string): ParsedMarkdownFile {
  const fullText = fs.readFileSync(filePath, 'utf-8');

  const tokens = marked.lexer(fullText, {
    gfm: true,
    silent: false,
  });

  return { fullText, tokens };
}

type TokenType = marked.Token['type'];

function tokenIs<Type extends TokenType>(
  token: marked.Token,
  type: Type,
): token is marked.Token & { type: Type } {
  return token.type === type;
}

function tokenIsHeading(token: marked.Token): token is marked.Tokens.Heading {
  return tokenIs(token, 'heading');
}

function tokenIsH2(
  token: marked.Token,
): token is marked.Tokens.Heading & { depth: 2 } {
  return (
    tokenIsHeading(token) && token.depth === 2 && !/[a-z]+: /.test(token.text)
  );
}

describe('Validating rule docs', () => {
  const ignoredFiles = new Set([
    'README.md',
    'TEMPLATE.md',
    // These rule docs were left behind on purpose for legacy reasons. See the
    // comments in the files for more information.
    'camelcase.md',
    'no-duplicate-imports.md',
  ]);
  it('All rules must have a corresponding rule doc', () => {
    const files = fs
      .readdirSync(docsRoot)
      .filter(rule => !ignoredFiles.has(rule));
    const ruleFiles = Object.keys(rules)
      .map(rule => `${rule}.md`)
      .sort();

    expect(files.sort()).toEqual(ruleFiles);
  });

  for (const [ruleName, rule] of rulesData) {
    const { description } = rule.meta.docs!;

    describe(`${ruleName}.md`, () => {
      const filePath = path.join(docsRoot, `${ruleName}.md`);
      const { fullText, tokens } = parseMarkdownFile(filePath);

      test(`${ruleName}.md must start with frontmatter description`, () => {
        expect(tokens[0]).toMatchObject({
          raw: '---\n',
          type: 'hr',
        });
        expect(tokens[1]).toMatchObject({
          text: description.includes("'")
            ? `description: "${description}."`
            : `description: '${description}.'`,
          depth: 2,
          type: 'heading',
        });
      });

      test(`${ruleName}.md must next have a blockquote directing to website`, () => {
        expect(tokens[2]).toMatchObject({
          text: [
            '🛑 This file is source code, not the primary documentation location! 🛑',
            '',
            `See **https://typescript-eslint.io/rules/${ruleName}** for documentation.`,
            '',
          ].join('\n'),
          type: 'blockquote',
        });
      });

<<<<<<< HEAD
      test('headers must be title-cased', () => {
        // Get all H2 headers objects as the other levels are variable by design.
        const headers = tokens.filter(tokenIsH2);
=======
      test(`headings must be title-cased`, () => {
        // Get all H2 headings objects as the other levels are variable by design.
        const headings = tokens.filter(tokenIsH2);
>>>>>>> 76eb7c2e

        headings.forEach(heading =>
          expect(heading.text).toBe(titleCase(heading.text)),
        );
      });

      const requiredHeadings = ['When Not To Use It'];
      const importantHeadings = new Set([
        ...requiredHeadings,
        'How to Use',
        'Options',
        'Related To',
      ]);

      test('important headings must be h2s', () => {
        const headings = tokens.filter(tokenIsHeading);

        for (const heading of headings) {
          if (importantHeadings.has(heading.raw.replace(/#/g, '').trim())) {
            expect(heading.depth).toBe(2);
          }
        }
      });

      if (!rules[ruleName as keyof typeof rules].meta.docs?.extendsBaseRule) {
        test('must include required headings', () => {
          const headingTexts = new Set(
            tokens.filter(tokenIsH2).map(token => token.text),
          );

          for (const requiredHeading of requiredHeadings) {
            const omissionComment = `<!-- Intentionally Omitted: ${requiredHeading} -->`;

            if (
              !headingTexts.has(requiredHeading) &&
              !fullText.includes(omissionComment)
            ) {
              throw new Error(
                `Expected a '${requiredHeading}' heading or comment like ${omissionComment}.`,
              );
            }
          }
        });
      }
    });
  }
});

describe('Validating rule metadata', () => {
  const rulesThatRequireTypeInformationInAWayThatsHardToDetect = new Set([
    // the core rule file doesn't use type information, instead it's used in `src/rules/naming-convention-utils/validator.ts`
    'naming-convention',
  ]);
  function requiresFullTypeInformation(content: string): boolean {
    return /getParserServices(\(\s*[^,\s)]+)\s*(,\s*false\s*)?\)/.test(content);
  }

  for (const [ruleName, rule] of rulesData) {
    describe(ruleName, () => {
      it('`name` field in rule must match the filename', () => {
        // validate if rule name is same as url
        // there is no way to access this field but its used only in generation of docs url
        expect(rule.meta.docs?.url).toBe(
          `https://typescript-eslint.io/rules/${ruleName}`,
        );
      });

      it('`requiresTypeChecking` should be set if the rule uses type information', () => {
        if (
          rulesThatRequireTypeInformationInAWayThatsHardToDetect.has(ruleName)
        ) {
          expect(true).toEqual(rule.meta.docs?.requiresTypeChecking ?? false);
          return;
        }

        // quick-and-dirty check to see if it uses parserServices
        // not perfect but should be good enough
        const ruleFileContents = fs.readFileSync(
          path.resolve(__dirname, `../src/rules/${ruleName}.ts`),
          'utf-8',
        );

        expect(requiresFullTypeInformation(ruleFileContents)).toEqual(
          rule.meta.docs?.requiresTypeChecking ?? false,
        );
      });
    });
  }
});<|MERGE_RESOLUTION|>--- conflicted
+++ resolved
@@ -98,15 +98,9 @@
         });
       });
 
-<<<<<<< HEAD
-      test('headers must be title-cased', () => {
-        // Get all H2 headers objects as the other levels are variable by design.
-        const headers = tokens.filter(tokenIsH2);
-=======
-      test(`headings must be title-cased`, () => {
+      test('headings must be title-cased', () => {
         // Get all H2 headings objects as the other levels are variable by design.
         const headings = tokens.filter(tokenIsH2);
->>>>>>> 76eb7c2e
 
         headings.forEach(heading =>
           expect(heading.text).toBe(titleCase(heading.text)),
