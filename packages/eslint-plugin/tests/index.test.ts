--- conflicted
+++ resolved
@@ -10,19 +10,6 @@
   const ruleKeys = Object.keys(rules);
   const eslintPluginRuleKeys = Object.keys(eslintPlugin.rules);
 
-<<<<<<< HEAD
-  const eslintrcConfigs = fs
-    .readdirSync(path.join(__dirname, '..', 'src', 'configs', 'eslintrc'), {
-      encoding: 'utf-8',
-    })
-    .filter(file => ['.json', '.ts'].includes(path.extname(file).toLowerCase()))
-    .map(file => path.basename(file, path.extname(file)));
-
-  const flatConfigs = fs
-    .readdirSync(path.join(__dirname, '..', 'src', 'configs', 'flat'), {
-      encoding: 'utf-8',
-    })
-=======
   const eslintrcConfigs = (
     await fs.readdir(path.join(CONFIGS_DIR, 'eslintrc'), {
       encoding: 'utf-8',
@@ -36,7 +23,6 @@
       encoding: 'utf-8',
     })
   )
->>>>>>> e7f5e36e
     .filter(file => ['.json', '.ts'].includes(path.extname(file).toLowerCase()))
     .map(file => path.basename(file, path.extname(file)))
     .map(file => `flat/${file}`);
