--- conflicted
+++ resolved
@@ -11,15 +11,6 @@
   },
   parser: '@typescript-eslint/parser',
 });
-
-// the rule has no message ids
-// eslint-disable-next-line @typescript-eslint/no-explicit-any
-function error(name: string): any {
-  return {
-    message: `'${name}' is already defined.`,
-    type: AST_NODE_TYPES.Identifier,
-  };
-}
 
 ruleTester.run('no-redeclare', rule, {
   valid: [
@@ -97,195 +88,148 @@
     {
       code: 'var a = 3; var a = 10;',
       parserOptions: { ecmaVersion: 6 },
-<<<<<<< HEAD
-      errors: [error('a')],
+      errors: [
+        {
+          messageId: 'redeclared',
+          data: {
+            id: 'a',
+          },
+          type: AST_NODE_TYPES.Identifier,
+        },
+      ],
     },
     {
       code: 'switch(foo) { case a: var b = 3;\ncase b: var b = 4}',
-      errors: [error('b')],
+      errors: [
+        {
+          messageId: 'redeclared',
+          data: {
+            id: 'b',
+          },
+          type: AST_NODE_TYPES.Identifier,
+        },
+      ],
     },
     {
       code: 'var a = 3; var a = 10;',
-      errors: [error('a')],
+      errors: [
+        {
+          messageId: 'redeclared',
+          data: {
+            id: 'a',
+          },
+          type: AST_NODE_TYPES.Identifier,
+        },
+      ],
     },
     {
       code: 'var a = {}; var a = [];',
-      errors: [error('a')],
+      errors: [
+        {
+          messageId: 'redeclared',
+          data: {
+            id: 'a',
+          },
+          type: AST_NODE_TYPES.Identifier,
+        },
+      ],
     },
     {
       code: 'var a; function a() {}',
-      errors: [error('a')],
+      errors: [
+        {
+          messageId: 'redeclared',
+          data: {
+            id: 'a',
+          },
+          type: AST_NODE_TYPES.Identifier,
+        },
+      ],
     },
     {
       code: 'function a() {} function a() {}',
-      errors: [error('a')],
+      errors: [
+        {
+          messageId: 'redeclared',
+          data: {
+            id: 'a',
+          },
+          type: AST_NODE_TYPES.Identifier,
+        },
+      ],
     },
     {
       code: 'var a = function() { }; var a = function() { }',
-      errors: [error('a')],
+      errors: [
+        {
+          messageId: 'redeclared',
+          data: {
+            id: 'a',
+          },
+          type: AST_NODE_TYPES.Identifier,
+        },
+      ],
     },
     {
       code: 'var a = function() { }; var a = new Date();',
-      errors: [error('a')],
+      errors: [
+        {
+          messageId: 'redeclared',
+          data: {
+            id: 'a',
+          },
+          type: AST_NODE_TYPES.Identifier,
+        },
+      ],
     },
     {
       code: 'var a = 3; var a = 10; var a = 15;',
-      errors: [error('a'), error('a')],
-=======
-      errors: [
-        {
-          messageId: 'redeclared',
-          data: {
-            id: 'a',
-          },
-          type: AST_NODE_TYPES.Identifier,
-        },
-      ],
-    },
-    {
-      code: 'switch(foo) { case a: var b = 3;\ncase b: var b = 4}',
-      errors: [
-        {
-          messageId: 'redeclared',
-          data: {
-            id: 'b',
-          },
-          type: AST_NODE_TYPES.Identifier,
-        },
-      ],
-    },
-    {
-      code: 'var a = 3; var a = 10;',
-      errors: [
-        {
-          messageId: 'redeclared',
-          data: {
-            id: 'a',
-          },
-          type: AST_NODE_TYPES.Identifier,
-        },
-      ],
-    },
-    {
-      code: 'var a = {}; var a = [];',
-      errors: [
-        {
-          messageId: 'redeclared',
-          data: {
-            id: 'a',
-          },
-          type: AST_NODE_TYPES.Identifier,
-        },
-      ],
-    },
-    {
-      code: 'var a; function a() {}',
-      errors: [
-        {
-          messageId: 'redeclared',
-          data: {
-            id: 'a',
-          },
-          type: AST_NODE_TYPES.Identifier,
-        },
-      ],
-    },
-    {
-      code: 'function a() {} function a() {}',
-      errors: [
-        {
-          messageId: 'redeclared',
-          data: {
-            id: 'a',
-          },
-          type: AST_NODE_TYPES.Identifier,
-        },
-      ],
-    },
-    {
-      code: 'var a = function() { }; var a = function() { }',
-      errors: [
-        {
-          messageId: 'redeclared',
-          data: {
-            id: 'a',
-          },
-          type: AST_NODE_TYPES.Identifier,
-        },
-      ],
-    },
-    {
-      code: 'var a = function() { }; var a = new Date();',
-      errors: [
-        {
-          messageId: 'redeclared',
-          data: {
-            id: 'a',
-          },
-          type: AST_NODE_TYPES.Identifier,
-        },
-      ],
-    },
-    {
-      code: 'var a = 3; var a = 10; var a = 15;',
-      errors: [
-        {
-          messageId: 'redeclared',
-          data: {
-            id: 'a',
-          },
-          type: AST_NODE_TYPES.Identifier,
-        },
-        {
-          messageId: 'redeclared',
-          data: {
-            id: 'a',
-          },
-          type: AST_NODE_TYPES.Identifier,
-        },
-      ],
->>>>>>> 2b942ba3
+      errors: [
+        {
+          messageId: 'redeclared',
+          data: {
+            id: 'a',
+          },
+          type: AST_NODE_TYPES.Identifier,
+        },
+        {
+          messageId: 'redeclared',
+          data: {
+            id: 'a',
+          },
+          type: AST_NODE_TYPES.Identifier,
+        },
+      ],
     },
     {
       code: 'var a; var a;',
       parserOptions: { sourceType: 'module' },
-<<<<<<< HEAD
-      errors: [error('a')],
-=======
-      errors: [
-        {
-          messageId: 'redeclared',
-          data: {
-            id: 'a',
-          },
-          type: AST_NODE_TYPES.Identifier,
-        },
-      ],
->>>>>>> 2b942ba3
+      errors: [
+        {
+          messageId: 'redeclared',
+          data: {
+            id: 'a',
+          },
+          type: AST_NODE_TYPES.Identifier,
+        },
+      ],
     },
     {
       code: 'export var a; var a;',
       parserOptions: { sourceType: 'module' },
-<<<<<<< HEAD
-      errors: [error('a')],
-=======
-      errors: [
-        {
-          messageId: 'redeclared',
-          data: {
-            id: 'a',
-          },
-          type: AST_NODE_TYPES.Identifier,
-        },
-      ],
->>>>>>> 2b942ba3
+      errors: [
+        {
+          messageId: 'redeclared',
+          data: {
+            id: 'a',
+          },
+          type: AST_NODE_TYPES.Identifier,
+        },
+      ],
     },
     {
       code: 'var Object = 0;',
       options: [{ builtinGlobals: true }],
-<<<<<<< HEAD
-      errors: [error('Object')],
-=======
       errors: [
         {
           messageId: 'redeclaredAsBuiltin',
@@ -295,14 +239,10 @@
           type: AST_NODE_TYPES.Identifier,
         },
       ],
->>>>>>> 2b942ba3
     },
     {
       code: 'var top = 0;',
       options: [{ builtinGlobals: true }],
-<<<<<<< HEAD
-      errors: [error('top')],
-=======
       errors: [
         {
           messageId: 'redeclaredAsBuiltin',
@@ -312,16 +252,12 @@
           type: AST_NODE_TYPES.Identifier,
         },
       ],
->>>>>>> 2b942ba3
       env: { browser: true },
     },
     {
       code: 'var a; var {a = 0, b: Object = 0} = {};',
       options: [{ builtinGlobals: true }],
       parserOptions: { ecmaVersion: 6 },
-<<<<<<< HEAD
-      errors: [error('a'), error('Object')],
-=======
       errors: [
         {
           messageId: 'redeclared',
@@ -338,70 +274,54 @@
           type: AST_NODE_TYPES.Identifier,
         },
       ],
->>>>>>> 2b942ba3
     },
     {
       code: 'var a; var {a = 0, b: Object = 0} = {};',
       options: [{ builtinGlobals: true }],
       parserOptions: { ecmaVersion: 6, sourceType: 'module' },
-<<<<<<< HEAD
-      errors: [error('a')],
-=======
-      errors: [
-        {
-          messageId: 'redeclared',
-          data: {
-            id: 'a',
-          },
-          type: AST_NODE_TYPES.Identifier,
-        },
-      ],
->>>>>>> 2b942ba3
+      errors: [
+        {
+          messageId: 'redeclared',
+          data: {
+            id: 'a',
+          },
+          type: AST_NODE_TYPES.Identifier,
+        },
+      ],
     },
     {
       code: 'var a; var {a = 0, b: Object = 0} = {};',
       options: [{ builtinGlobals: true }],
       parserOptions: { ecmaVersion: 6, ecmaFeatures: { globalReturn: true } },
-<<<<<<< HEAD
-      errors: [error('a')],
-=======
-      errors: [
-        {
-          messageId: 'redeclared',
-          data: {
-            id: 'a',
-          },
-          type: AST_NODE_TYPES.Identifier,
-        },
-      ],
->>>>>>> 2b942ba3
+      errors: [
+        {
+          messageId: 'redeclared',
+          data: {
+            id: 'a',
+          },
+          type: AST_NODE_TYPES.Identifier,
+        },
+      ],
     },
     {
       code: 'var a; var {a = 0, b: Object = 0} = {};',
       options: [{ builtinGlobals: false }],
       parserOptions: { ecmaVersion: 6 },
-<<<<<<< HEAD
-      errors: [error('a')],
-=======
-      errors: [
-        {
-          messageId: 'redeclared',
-          data: {
-            id: 'a',
-          },
-          type: AST_NODE_TYPES.Identifier,
-        },
-      ],
->>>>>>> 2b942ba3
+      errors: [
+        {
+          messageId: 'redeclared',
+          data: {
+            id: 'a',
+          },
+          type: AST_NODE_TYPES.Identifier,
+        },
+      ],
     },
 
     // Notifications of readonly are moved from no-undef: https://github.com/eslint/eslint/issues/4504
     {
       code: '/*global b:false*/ var b = 1;',
       options: [{ builtinGlobals: true }],
-<<<<<<< HEAD
-      errors: [error('b')],
-=======
       errors: [
         {
           messageId: 'redeclaredBySyntax',
@@ -411,7 +331,6 @@
           type: AST_TOKEN_TYPES.Block,
         },
       ],
->>>>>>> 2b942ba3
     },
   ],
 });