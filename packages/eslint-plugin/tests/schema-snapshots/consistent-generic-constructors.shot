
# SCHEMA:

[
  {
    "description": "Which constructor call syntax to prefer.",
    "enum": ["constructor", "type-annotation"],
    "type": "string"
  },
  {
    "additionalProperties": false,
    "properties": {
      "ignore": {
        "description": "A list of constructor names to ignore when enforcing the rule.",
        "items": {
          "type": "string"
        },
        "type": "array"
      }
    },
    "type": "object"
  }
]


# TYPES:

type Options = [
  /** Which constructor call syntax to prefer. */
<<<<<<< HEAD
  (
    | 'type-annotation'
    /** Which constructor call syntax to prefer. */
    | 'constructor'
  ),
  {
    /** A list of constructor names to ignore when enforcing the rule. */
    ignore?: string[];
  },
];
"
`;
=======
  | 'type-annotation'
  /** Which constructor call syntax to prefer. */
  | 'constructor',
];
>>>>>>> c1980522
<|MERGE_RESOLUTION|>--- conflicted
+++ resolved
@@ -27,7 +27,6 @@
 
 type Options = [
   /** Which constructor call syntax to prefer. */
-<<<<<<< HEAD
   (
     | 'type-annotation'
     /** Which constructor call syntax to prefer. */
@@ -37,12 +36,4 @@
     /** A list of constructor names to ignore when enforcing the rule. */
     ignore?: string[];
   },
-];
-"
-`;
-=======
-  | 'type-annotation'
-  /** Which constructor call syntax to prefer. */
-  | 'constructor',
-];
->>>>>>> c1980522
+];