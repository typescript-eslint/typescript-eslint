--- conflicted
+++ resolved
@@ -1,3 +1,4 @@
+
 # SCHEMA:
 
 [
@@ -5,11 +6,7 @@
     "additionalProperties": false,
     "properties": {
       "allowConstantLoopConditions": {
-<<<<<<< HEAD
         "description": "Whether to ignore constant loop conditions, such as `while (true)`.",
-        "type": "boolean"
-=======
-        "description": "Whether to ignore constant loop conditions, such as \`while (true)\`.",
         "oneOf": [
           {
             "type": "boolean"
@@ -19,7 +16,6 @@
             "type": "string"
           }
         ]
->>>>>>> 83da0b83
       },
       "allowRuleToRunWithoutStrictNullChecksIKnowWhatIAmDoing": {
         "description": "Whether to not error when running with a tsconfig that has strictNullChecks turned.",
@@ -39,21 +35,16 @@
 
 type Options = [
   {
-<<<<<<< HEAD
     /** Whether to ignore constant loop conditions, such as `while (true)`. */
-    allowConstantLoopConditions?: boolean;
-=======
-    /** Whether to ignore constant loop conditions, such as \`while (true)\`. */
     allowConstantLoopConditions?:
       | 'always'
       | 'never'
       | 'only-allowed-literals'
-      /** Whether to ignore constant loop conditions, such as \`while (true)\`. */
+      /** Whether to ignore constant loop conditions, such as `while (true)`. */
       | boolean;
->>>>>>> 83da0b83
     /** Whether to not error when running with a tsconfig that has strictNullChecks turned. */
     allowRuleToRunWithoutStrictNullChecksIKnowWhatIAmDoing?: boolean;
     /** Whether to check the asserted argument of a type predicate function for unnecessary conditions */
     checkTypePredicates?: boolean;
   },
-];
+];