--- conflicted
+++ resolved
@@ -1,3 +1,4 @@
+
 # SCHEMA:
 
 [
@@ -17,11 +18,7 @@
         "type": "array"
       },
       "ignoreClassesThatImplementAnInterface": {
-<<<<<<< HEAD
-        "description": "Makes the rule ignore class members that are defined within a class that `implements` a type",
-=======
-        "description": "Whether to ignore class members that are defined within a class that \`implements\` a type.",
->>>>>>> 83da0b83
+        "description": "Whether to ignore class members that are defined within a class that `implements` a type.",
         "oneOf": [
           {
             "description": "Ignore all classes that implement an interface",
@@ -35,11 +32,7 @@
         ]
       },
       "ignoreOverrideMethods": {
-<<<<<<< HEAD
-        "description": "Ignore members marked with the `override` modifier",
-=======
-        "description": "Whether to ignore members marked with the \`override\` modifier.",
->>>>>>> 83da0b83
+        "description": "Whether to ignore members marked with the `override` modifier.",
         "type": "boolean"
       }
     },
@@ -56,25 +49,15 @@
     enforceForClassFields?: boolean;
     /** Allows specified method names to be ignored with this rule. */
     exceptMethods?: string[];
-<<<<<<< HEAD
-    /** Makes the rule ignore class members that are defined within a class that `implements` a type */
+    /** Whether to ignore class members that are defined within a class that `implements` a type. */
     ignoreClassesThatImplementAnInterface?: /**
-     * Makes the rule ignore class members that are defined within a class that `implements` a type
-=======
-    /** Whether to ignore class members that are defined within a class that \`implements\` a type. */
-    ignoreClassesThatImplementAnInterface?: /**
-     * Whether to ignore class members that are defined within a class that \`implements\` a type.
->>>>>>> 83da0b83
+     * Whether to ignore class members that are defined within a class that `implements` a type.
      * Ignore all classes that implement an interface
      */
     | boolean
       /** Ignore only the public fields of classes that implement an interface */
       | 'public-fields';
-<<<<<<< HEAD
-    /** Ignore members marked with the `override` modifier */
-=======
-    /** Whether to ignore members marked with the \`override\` modifier. */
->>>>>>> 83da0b83
+    /** Whether to ignore members marked with the `override` modifier. */
     ignoreOverrideMethods?: boolean;
   },
-];
+];