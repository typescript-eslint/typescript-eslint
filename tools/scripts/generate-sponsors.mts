--- conflicted
+++ resolved
@@ -1,8 +1,4 @@
-<<<<<<< HEAD
-import type { SponsorData } from '@site/src/components/FinancialContributors/types.ts';
-=======
 import type { SponsorData } from 'website/src/components/home/FinancialContributors/types.ts';
->>>>>>> 43135d88
 
 import fetch from 'cross-fetch';
 import * as fs from 'node:fs';
