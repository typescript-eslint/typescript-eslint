import * as fs from 'node:fs';
import * as path from 'node:path';

import fetch from 'cross-fetch';
<<<<<<< HEAD
import * as fs from 'fs';
import * as path from 'path';
=======
import prettier from 'prettier';
>>>>>>> a8f91e3b

import { PACKAGES_WEBSITE } from './paths.mts';

type MemberNodes = {
  account: {
    id: string;
    imageUrl: string;
    name: string;
    website: string;
  };
  totalDonations: { valueInCents: number };
}[];

const excludedNames = new Set([
  'Josh Goldberg', // Team member 💖
]);

const filteredTerms = ['casino', 'deepnude', 'tiktok'];

const { members } = (
  (await (
    await fetch('https://api.opencollective.com/graphql/v2', {
      method: 'POST',
      headers: { 'Content-Type': 'application/json' },
      body: JSON.stringify({
        query: `
          {
            collective(slug: "typescript-eslint") {
              members(limit: 1000, role: BACKER) {
                nodes {
                  account {
                    id
                    imageUrl
                    name
                    website
                  }
                  tier {
                    amount {
                      valueInCents
                    }
                    orders(limit: 100) {
                      nodes {
                        amount {
                          valueInCents
                        }
                      }
                    }
                  }
                  totalDonations {
                    valueInCents
                  }
                  updatedAt
                }
              }
            }
          }
        `,
      }),
    })
  ).json()) as { data: { collective: { members: { nodes: MemberNodes } } } }
).data.collective;

const sponsors = (
  Object.entries(
    Object.groupBy(members.nodes, ({ account }) => account.name || account.id),
    // When using `Object.entries` to iterate the result of `Object.groupBy`, we do not get any `undefined`s
  ) as [string, MemberNodes][]
)
  .map(([id, members]) => {
    const [{ account }] = members;
    return {
      id,
      image: account.imageUrl,
      name: account.name,
      totalDonations: members.reduce(
        (sum, { totalDonations }) => sum + totalDonations.valueInCents,
        0,
      ),
      website: account.website,
    };
  })
  .filter(
    ({ id, name, totalDonations, website }) =>
      !(
        filteredTerms.some(filteredTerm =>
          name.toLowerCase().includes(filteredTerm),
        ) ||
        excludedNames.has(id) ||
        totalDonations < 10000 ||
        !website
      ),
  )
  .sort((a, b) => b.totalDonations - a.totalDonations);

fs.writeFileSync(
  path.join(PACKAGES_WEBSITE, 'data', 'sponsors.json'),
  `${JSON.stringify(sponsors, null, 2)}\n`,
);<|MERGE_RESOLUTION|>--- conflicted
+++ resolved
@@ -2,12 +2,6 @@
 import * as path from 'node:path';
 
 import fetch from 'cross-fetch';
-<<<<<<< HEAD
-import * as fs from 'fs';
-import * as path from 'path';
-=======
-import prettier from 'prettier';
->>>>>>> a8f91e3b
 
 import { PACKAGES_WEBSITE } from './paths.mts';
 
