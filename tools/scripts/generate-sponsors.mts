--- conflicted
+++ resolved
@@ -1,13 +1,9 @@
+import type { SponsorData } from 'website/src/components/FinancialContributors/types.ts';
+
 import fetch from 'cross-fetch';
 import * as fs from 'node:fs';
 import * as path from 'node:path';
 
-<<<<<<< HEAD
-=======
-import fetch from 'cross-fetch';
-import type { SponsorData } from 'website/src/components/FinancialContributors/types.ts';
-
->>>>>>> c1fe3ea4
 import { PACKAGES_WEBSITE } from './paths.mts';
 
 const excludedNames = new Set([
@@ -16,50 +12,6 @@
 
 const filteredTerms = ['casino', 'deepnude', 'tiktok'];
 
-<<<<<<< HEAD
-const { members } = (
-  (await (
-    await fetch('https://api.opencollective.com/graphql/v2', {
-      body: JSON.stringify({
-        query: `
-          {
-            collective(slug: "typescript-eslint") {
-              members(limit: 1000, role: BACKER) {
-                nodes {
-                  account {
-                    id
-                    imageUrl
-                    name
-                    website
-                  }
-                  tier {
-                    amount {
-                      valueInCents
-                    }
-                    orders(limit: 100) {
-                      nodes {
-                        amount {
-                          valueInCents
-                        }
-                      }
-                    }
-                  }
-                  totalDonations {
-                    valueInCents
-                  }
-                  updatedAt
-                }
-              }
-            }
-          }
-        `,
-      }),
-      headers: { 'Content-Type': 'application/json' },
-      method: 'POST',
-    })
-  ).json()) as { data: { collective: { members: { nodes: MemberNodes } } } }
-).data.collective;
-=======
 const jsonApiFetch = async <T,>(
   api: string,
   options?: RequestInit,
@@ -68,8 +20,8 @@
   const response = await fetch(url, options);
   if (!response.ok) {
     console.error({
+      response: { body: await response.text(), status: response.status },
       url,
-      response: { status: response.status, body: await response.text() },
     });
     throw new Error('API call failed.');
   }
@@ -93,8 +45,6 @@
     };
   };
 }>('opencollective.com/graphql/v2', {
-  method: 'POST',
-  headers: { 'Content-Type': 'application/json' },
   body: JSON.stringify({
     query: `
       {
@@ -116,6 +66,8 @@
       }
     `,
   }),
+  headers: { 'Content-Type': 'application/json' },
+  method: 'POST',
 }).then(({ data }) => {
   // TODO: remove polyfill in Node 22
   const groupBy = <T,>(
@@ -183,7 +135,6 @@
     )
   ).flat(),
 );
->>>>>>> c1fe3ea4
 
 const sponsors = (
   await Promise.all<SponsorData[]>([
