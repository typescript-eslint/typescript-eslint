// @ts-check

import url from 'node:url';

import { fixupConfigRules, fixupPluginRules } from '@eslint/compat';
import { FlatCompat } from '@eslint/eslintrc';
import eslint from '@eslint/js';
import tseslintInternalPlugin from '@typescript-eslint/eslint-plugin-internal';
import eslintCommentsPlugin from 'eslint-plugin-eslint-comments';
import eslintPluginPlugin from 'eslint-plugin-eslint-plugin';
import importPlugin from 'eslint-plugin-import';
import jestPlugin from 'eslint-plugin-jest';
import jsdocPlugin from 'eslint-plugin-jsdoc';
import jsxA11yPlugin from 'eslint-plugin-jsx-a11y';
import perfectionistPlugin from 'eslint-plugin-perfectionist';
import reactPlugin from 'eslint-plugin-react';
import reactHooksPlugin from 'eslint-plugin-react-hooks';
import simpleImportSortPlugin from 'eslint-plugin-simple-import-sort';
import unicornPlugin from 'eslint-plugin-unicorn';
import globals from 'globals';
import tseslint from 'typescript-eslint';

const __dirname = url.fileURLToPath(new URL('.', import.meta.url));
const compat = new FlatCompat({ baseDirectory: __dirname });

export default tseslint.config(
  // register all of the plugins up-front
  {
    // note - intentionally uses computed syntax to make it easy to sort the keys
    /* eslint-disable no-useless-computed-key */
    plugins: {
      ['@typescript-eslint']: tseslint.plugin,
      ['@typescript-eslint/internal']: tseslintInternalPlugin,
      ['eslint-comments']: eslintCommentsPlugin,
      ['eslint-plugin']: eslintPluginPlugin,
      // https://github.com/import-js/eslint-plugin-import/issues/2948
      ['import']: fixupPluginRules(importPlugin),
      ['jest']: jestPlugin,
      ['jsdoc']: jsdocPlugin,
      ['jsx-a11y']: jsxA11yPlugin,
      // https://github.com/facebook/react/issues/28313
      ['react-hooks']: fixupPluginRules(reactHooksPlugin),
      // https://github.com/jsx-eslint/eslint-plugin-react/issues/3699
      ['react']: fixupPluginRules(reactPlugin),
      ['simple-import-sort']: simpleImportSortPlugin,
      ['unicorn']: unicornPlugin,
    },
    /* eslint-enable no-useless-computed-key */
  },
  {
    // config with just ignores is the replacement for `.eslintignore`
    ignores: [
      '.nx/',
      '.yarn/',
      '**/jest.config.js',
      '**/node_modules/**',
      '**/dist/**',
      '**/fixtures/**',
      '**/coverage/**',
      '**/__snapshots__/**',
      '**/.docusaurus/**',
      '**/build/**',
      '.nx/*',
      '.yarn/*',
      // Files copied as part of the build
      'packages/types/src/generated/**/*.ts',
      // Playground types downloaded from the web
      'packages/website/src/vendor/',
      // see the file header in eslint-base.test.js for more info
      'packages/rule-tester/tests/eslint-base/',
    ],
  },

  // extends ...
  eslint.configs.recommended,
  ...tseslint.configs.strictTypeChecked,
  ...tseslint.configs.stylisticTypeChecked,
  jsdocPlugin.configs['flat/recommended-typescript-error'],

  // base config
  {
    languageOptions: {
      globals: {
        ...globals.es2020,
        ...globals.node,
      },
      parserOptions: {
        projectService: true,
        tsconfigRootDir: __dirname,
        warnOnUnsupportedTypeScriptVersion: false,
      },
    },
    linterOptions: { reportUnusedDisableDirectives: 'error' },
    rules: {
      // TODO: https://github.com/typescript-eslint/typescript-eslint/issues/8538
      '@typescript-eslint/no-confusing-void-expression': 'off',

      //
      // our plugin :D
      //

      '@typescript-eslint/ban-ts-comment': [
        'error',
        {
          'ts-expect-error': 'allow-with-description',
          'ts-ignore': true,
          'ts-nocheck': true,
          'ts-check': false,
          minimumDescriptionLength: 5,
        },
      ],
      '@typescript-eslint/consistent-type-imports': [
        'error',
        { prefer: 'type-imports', disallowTypeAnnotations: true },
      ],
      '@typescript-eslint/explicit-function-return-type': [
        'error',
        { allowIIFEs: true },
      ],
      '@typescript-eslint/no-explicit-any': 'error',
      'no-constant-condition': 'off',
      '@typescript-eslint/no-unnecessary-condition': [
        'error',
        { allowConstantLoopConditions: true },
      ],
      '@typescript-eslint/no-unnecessary-type-parameters': 'error',
      '@typescript-eslint/no-unused-expressions': 'error',
      '@typescript-eslint/no-var-requires': 'off',
      '@typescript-eslint/prefer-literal-enum-member': [
        'error',
        {
          allowBitwiseExpressions: true,
        },
      ],
      '@typescript-eslint/prefer-string-starts-ends-with': [
        'error',
        {
          allowSingleElementEquality: 'always',
        },
      ],
      '@typescript-eslint/unbound-method': 'off',
      '@typescript-eslint/restrict-template-expressions': [
        'error',
        {
          allowNumber: true,
          allowBoolean: true,
          allowAny: true,
          allowNullish: true,
          allowRegExp: true,
        },
      ],
      '@typescript-eslint/no-unused-vars': [
        'error',
        {
          caughtErrors: 'all',
          varsIgnorePattern: '^_',
          argsIgnorePattern: '^_',
        },
      ],
      '@typescript-eslint/prefer-nullish-coalescing': [
        'error',
        {
          ignoreConditionalTests: true,
          ignorePrimitives: true,
        },
      ],
      '@typescript-eslint/no-require-imports': [
        'error',
        {
          allow: ['/package\\.json$'],
        },
      ],

      //
      // Internal repo rules
      //

      '@typescript-eslint/internal/no-poorly-typed-ts-props': 'error',
      '@typescript-eslint/internal/no-relative-paths-to-internal-packages':
        'error',
      '@typescript-eslint/internal/no-typescript-default-import': 'error',
      '@typescript-eslint/internal/prefer-ast-types-enum': 'error',

      //
      // eslint-base
      //

      curly: ['error', 'all'],
      eqeqeq: [
        'error',
        'always',
        {
          null: 'never',
        },
      ],
      'logical-assignment-operators': 'error',
      'no-else-return': 'error',
      'no-mixed-operators': 'error',
      'no-console': 'error',
      'no-process-exit': 'error',
      'no-fallthrough': [
        'error',
        { commentPattern: '.*intentional fallthrough.*' },
      ],
      'no-implicit-coercion': ['error', { boolean: false }],
      'no-lonely-if': 'error',
      'no-unreachable-loop': 'error',
      'no-useless-call': 'error',
      'no-useless-computed-key': 'error',
      'no-useless-concat': 'error',
      'no-var': 'error',
      'no-void': ['error', { allowAsStatement: true }],
      'object-shorthand': 'error',
      'one-var': ['error', 'never'],
      'operator-assignment': 'error',
      'prefer-arrow-callback': 'error',
      'prefer-const': 'error',
      'prefer-object-has-own': 'error',
      'prefer-object-spread': 'error',
      'prefer-rest-params': 'error',
      'prefer-template': 'error',
      radix: 'error',

      //
      // eslint-plugin-eslint-comment
      //

      // require a eslint-enable comment for every eslint-disable comment
      'eslint-comments/disable-enable-pair': [
        'error',
        {
          allowWholeFile: true,
        },
      ],
      // disallow a eslint-enable comment for multiple eslint-disable comments
      'eslint-comments/no-aggregating-enable': 'error',
      // disallow duplicate eslint-disable comments
      'eslint-comments/no-duplicate-disable': 'error',
      // disallow eslint-disable comments without rule names
      'eslint-comments/no-unlimited-disable': 'error',
      // disallow unused eslint-disable comments
      'eslint-comments/no-unused-disable': 'error',
      // disallow unused eslint-enable comments
      'eslint-comments/no-unused-enable': 'error',
      // disallow ESLint directive-comments
      'eslint-comments/no-use': [
        'error',
        {
          allow: [
            'eslint-disable',
            'eslint-disable-line',
            'eslint-disable-next-line',
            'eslint-enable',
            'global',
          ],
        },
      ],

      //
      // eslint-plugin-import
      //
      // enforces consistent type specifier style for named imports
      'import/consistent-type-specifier-style': 'error',
      // disallow non-import statements appearing before import statements
      'import/first': 'error',
      // Require a newline after the last import/require in a group
      'import/newline-after-import': 'error',
      // Forbid import of modules using absolute paths
      'import/no-absolute-path': 'error',
      // disallow AMD require/define
      'import/no-amd': 'error',
      // forbid default exports - we want to standardize on named exports so that imported names are consistent
      'import/no-default-export': 'error',
      // disallow imports from duplicate paths
      'import/no-duplicates': 'error',
      // Forbid the use of extraneous packages
      'import/no-extraneous-dependencies': [
        'error',
        {
          devDependencies: true,
          peerDependencies: true,
          optionalDependencies: false,
        },
      ],
      // Forbid mutable exports
      'import/no-mutable-exports': 'error',
      // Prevent importing the default as if it were named
      'import/no-named-default': 'error',
      // Prohibit named exports
      'import/no-named-export': 'off', // we want everything to be a named export
      // Forbid a module from importing itself
      'import/no-self-import': 'error',
      // Require modules with a single export to use a default export
      'import/prefer-default-export': 'off', // we want everything to be named

      // enforce a sort order across the codebase
      'simple-import-sort/imports': 'error',

      //
      // eslint-plugin-jsdoc
      //

      // We often use @remarks or other ad-hoc tag names
      'jsdoc/check-tag-names': 'off',
      // https://github.com/gajus/eslint-plugin-jsdoc/issues/1169
      'jsdoc/check-param-names': 'off',
      // https://github.com/gajus/eslint-plugin-jsdoc/issues/1175
      'jsdoc/require-jsdoc': 'off',
      'jsdoc/require-param': 'off',
      'jsdoc/require-returns': 'off',
      'jsdoc/require-yields': 'off',
      'jsdoc/tag-lines': 'off',

      //
      // eslint-plugin-unicorn
      //

      'jsdoc/informative-docs': 'error',
      'unicorn/no-typeof-undefined': 'error',
      'unicorn/no-useless-spread': 'error',
      'unicorn/prefer-node-protocol': 'error',
      'unicorn/prefer-regexp-test': 'error',
      'unicorn/prefer-string-replace-all': 'error',
    },
  },
  {
    files: ['**/*.js'],
    extends: [tseslint.configs.disableTypeChecked],
    rules: {
      // turn off other type-aware rules
      '@typescript-eslint/internal/no-poorly-typed-ts-props': 'off',

      // turn off rules that don't apply to JS code
      '@typescript-eslint/explicit-function-return-type': 'off',
    },
  },

  //
  // test file linting
  //

  // define the jest globals for all test files
  {
    files: ['packages/*/tests/**/*.{ts,tsx,cts,mts}'],
    languageOptions: {
      globals: {
        ...jestPlugin.environments.globals.globals,
      },
    },
  },
  // test file specific configuration
  {
    files: [
      'packages/*/tests/**/*.spec.{ts,tsx,cts,mts}',
      'packages/*/tests/**/*.test.{ts,tsx,cts,mts}',
      'packages/*/tests/**/spec.{ts,tsx,cts,mts}',
      'packages/*/tests/**/test.{ts,tsx,cts,mts}',
      'packages/parser/tests/**/*.{ts,tsx,cts,mts}',
      'packages/integration-tests/tools/integration-test-base.ts',
      'packages/integration-tests/tools/pack-packages.ts',
    ],
    rules: {
      '@typescript-eslint/no-empty-function': [
        'error',
        { allow: ['arrowFunctions'] },
      ],
      '@typescript-eslint/no-non-null-assertion': 'off',
      '@typescript-eslint/no-unsafe-assignment': 'off',
      '@typescript-eslint/no-unsafe-call': 'off',
      '@typescript-eslint/no-unsafe-member-access': 'off',
      '@typescript-eslint/no-unsafe-return': 'off',
      'jest/no-disabled-tests': 'error',
      'jest/no-focused-tests': 'error',
      'jest/no-alias-methods': 'error',
      'jest/no-identical-title': 'error',
      'jest/no-jasmine-globals': 'error',
      'jest/no-test-prefixes': 'error',
      'jest/no-done-callback': 'error',
      'jest/no-test-return-statement': 'error',
      'jest/prefer-to-be': 'error',
      'jest/prefer-to-contain': 'error',
      'jest/prefer-to-have-length': 'error',
      'jest/prefer-spy-on': 'error',
      'jest/valid-expect': 'error',
      'jest/no-deprecated-functions': 'error',
    },
  },
  // plugin rule tests
  {
    files: [
      'packages/eslint-plugin-internal/tests/rules/**/*.test.{ts,tsx,cts,mts}',
      'packages/eslint-plugin-tslint/tests/rules/**/*.test.{ts,tsx,cts,mts}',
      'packages/eslint-plugin/tests/rules/**/*.test.{ts,tsx,cts,mts}',
      'packages/eslint-plugin/tests/eslint-rules/**/*.test.{ts,tsx,cts,mts}',
    ],
    rules: {
      '@typescript-eslint/internal/plugin-test-formatting': 'error',
    },
  },

  //
  // tools and tests
  //
  {
    files: [
      '**/tools/**/*.{ts,tsx,cts,mts}',
      '**/tests/**/*.{ts,tsx,cts,mts}',
      'packages/integration-tests/**/*.{ts,tsx,cts,mts}',
    ],
    rules: {
      // allow console logs in tools and tests
      'no-console': 'off',
    },
  },
  {
    files: ['eslint.config.{js,cjs,mjs}'],
    rules: {
      // requirement
      'import/no-default-export': 'off',
    },
  },

  //
  // plugin source file linting
  //

  {
    files: [
      'packages/eslint-plugin-internal/**/*.{ts,tsx,cts,mts}',
      'packages/eslint-plugin-tslint/**/*.{ts,tsx,cts,mts}',
      'packages/eslint-plugin/**/*.{ts,tsx,cts,mts}',
    ],
    rules: {
      '@typescript-eslint/internal/no-typescript-estree-import': 'error',
    },

    extends: [...compat.config(eslintPluginPlugin.configs.recommended)],
  },
  {
    files: [
      'packages/eslint-plugin-internal/src/rules/**/*.{ts,tsx,cts,mts}',
      'packages/eslint-plugin-tslint/src/rules/**/*.{ts,tsx,cts,mts}',
      'packages/eslint-plugin/src/configs/**/*.{ts,tsx,cts,mts}',
      'packages/typescript-eslint/src/configs/**/*.{ts,tsx,cts,mts}',
      'packages/core/src/configs/**/*.{ts,tsx,cts,mts}',
      'packages/eslint-plugin/src/rules/**/*.{ts,tsx,cts,mts}',
    ],
    rules: {
      'eslint-plugin/no-property-in-node': [
        'error',
        {
          additionalNodeTypeFiles: [
            'packages[\\/]types[\\/]src[\\/]generated[\\/]ast-spec.ts',
          ],
        },
      ],
      'eslint-plugin/require-meta-docs-description': [
        'error',
        { pattern: '^(Enforce|Require|Disallow) .+[^. ]$' },
      ],

      // specifically for rules - default exports makes the tooling easier
      'import/no-default-export': 'off',

      'no-restricted-syntax': [
        'error',
        {
          selector:
            'ExportDefaultDeclaration Property[key.name="create"] MemberExpression[object.name="context"][property.name="options"]',
          message:
            "Retrieve options from create's second parameter so that defaultOptions are applied.",
        },
      ],
    },
  },
  {
    files: ['packages/eslint-plugin/src/rules/index.ts'],
    rules: {
      // enforce alphabetical ordering
      'sort-keys': 'error',
      'import/order': ['error', { alphabetize: { order: 'asc' } }],
    },
  },

  //
  // generated files
  //

  {
    files: [
      'packages/scope-manager/src/lib/*.{ts,tsx,cts,mts}',
      'packages/eslint-plugin/src/configs/*.{ts,tsx,cts,mts}',
      'packages/core/src/configs/*.{ts,tsx,cts,mts}',
    ],
    rules: {
      '@typescript-eslint/internal/no-poorly-typed-ts-props': 'off',
      '@typescript-eslint/internal/no-typescript-default-import': 'off',
      '@typescript-eslint/internal/prefer-ast-types-enum': 'off',
    },
  },

  //
  // ast spec linting
  //

  {
    files: ['packages/ast-spec/src/**/*.{ts,tsx,cts,mts}'],
    rules: {
      // disallow ALL unused vars
      '@typescript-eslint/no-unused-vars': ['error', { caughtErrors: 'all' }],
      '@typescript-eslint/sort-type-constituents': 'error',
    },
  },
  {
    files: ['packages/ast-spec/**/*.{ts,tsx,cts,mts}'],
    rules: {
      'no-restricted-imports': [
        'error',
        {
          name: '@typescript-eslint/typescript-estree',
          message:
            'To prevent nx build errors, all `typescript-estree` imports should be done via `packages/ast-spec/tests/util/parsers/typescript-estree-import.ts`.',
        },
      ],
    },
  },

  //
  // website linting
  //

  {
    files: ['packages/website/**/*.{ts,tsx,mts,cts,js,jsx}'],
    extends: [
      ...compat.config(jsxA11yPlugin.configs.recommended),
      ...fixupConfigRules(compat.config(reactPlugin.configs.recommended)),
      ...fixupConfigRules(compat.config(reactHooksPlugin.configs.recommended)),
    ],
    rules: {
      '@typescript-eslint/internal/prefer-ast-types-enum': 'off',
      'import/no-default-export': 'off',
      'react/jsx-no-target-blank': 'off',
      'react/no-unescaped-entities': 'off',
      'react-hooks/exhaustive-deps': 'warn', // TODO: enable it later
      'react/prop-types': 'off',
    },
    settings: {
      react: {
        version: 'detect',
      },
    },
  },
  {
    files: ['packages/website/src/**/*.{ts,tsx,cts,mts}'],
    rules: {
      'import/no-default-export': 'off',
      // allow console logs in the website to help with debugging things in production
      'no-console': 'off',
    },
  },
  {
    files: [
      'packages/website-eslint/src/mock/**/*.js',
      '**/*.d.{ts,tsx,cts,mts}',
    ],
    rules: {
      // mocks and declaration files have to mirror their original package
      'import/no-default-export': 'off',
    },
  },
  {
    extends: [perfectionistPlugin.configs['recommended-alphabetical']],
<<<<<<< HEAD
    files: ['packages/types/{src,tools}/**/*.ts', 'packages/utils/src/**/*.ts'],
=======
    files: [
      'packages/utils/src/**/*.ts',
      'packages/visitor-keys/src/**/*.ts',
      'packages/website*/src/**/*.ts',
    ],
>>>>>>> ee38b525
    rules: {
      'perfectionist/sort-classes': [
        'error',
        {
          order: 'asc',
          partitionByComment: true,
          type: 'natural',
        },
      ],
      'perfectionist/sort-objects': [
        'error',
        {
          order: 'asc',
          partitionByComment: true,
          type: 'natural',
        },
      ],
      'perfectionist/sort-union-types': [
        'error',
        {
          order: 'asc',
          groups: ['unknown', 'keyword', 'nullish'],
          type: 'natural',
        },
      ],
      'simple-import-sort/imports': 'off',
    },
  },
);<|MERGE_RESOLUTION|>--- conflicted
+++ resolved
@@ -570,15 +570,12 @@
   },
   {
     extends: [perfectionistPlugin.configs['recommended-alphabetical']],
-<<<<<<< HEAD
-    files: ['packages/types/{src,tools}/**/*.ts', 'packages/utils/src/**/*.ts'],
-=======
-    files: [
+    files: [
+      'packages/types/{src,tools}/**/*.ts',
       'packages/utils/src/**/*.ts',
       'packages/visitor-keys/src/**/*.ts',
       'packages/website*/src/**/*.ts',
     ],
->>>>>>> ee38b525
     rules: {
       'perfectionist/sort-classes': [
         'error',
