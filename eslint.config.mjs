--- conflicted
+++ resolved
@@ -320,11 +320,8 @@
 
       'jsdoc/informative-docs': 'error',
       'unicorn/no-typeof-undefined': 'error',
-<<<<<<< HEAD
+      'unicorn/no-useless-spread': 'error',
       'unicorn/prefer-regexp-test': 'error',
-=======
-      'unicorn/no-useless-spread': 'error',
->>>>>>> a0c70e96
     },
   },
   {
