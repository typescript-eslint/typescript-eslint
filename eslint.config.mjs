// @ts-check

import url from 'node:url';

import { fixupConfigRules, fixupPluginRules } from '@eslint/compat';
import { FlatCompat } from '@eslint/eslintrc';
import eslint from '@eslint/js';
import tseslintInternalPlugin from '@typescript-eslint/eslint-plugin-internal';
import eslintCommentsPlugin from 'eslint-plugin-eslint-comments';
import eslintPluginPlugin from 'eslint-plugin-eslint-plugin';
import importPlugin from 'eslint-plugin-import';
import jestPlugin from 'eslint-plugin-jest';
import jsdocPlugin from 'eslint-plugin-jsdoc';
import jsxA11yPlugin from 'eslint-plugin-jsx-a11y';
import perfectionistPlugin from 'eslint-plugin-perfectionist';
import reactPlugin from 'eslint-plugin-react';
import reactHooksPlugin from 'eslint-plugin-react-hooks';
import simpleImportSortPlugin from 'eslint-plugin-simple-import-sort';
import unicornPlugin from 'eslint-plugin-unicorn';
import globals from 'globals';
import tseslint from 'typescript-eslint';

const __dirname = url.fileURLToPath(new URL('.', import.meta.url));
const compat = new FlatCompat({ baseDirectory: __dirname });

export default tseslint.config(
  // register all of the plugins up-front
  {
    // note - intentionally uses computed syntax to make it easy to sort the keys
    /* eslint-disable no-useless-computed-key */
    plugins: {
      ['@typescript-eslint']: tseslint.plugin,
      ['@typescript-eslint/internal']: tseslintInternalPlugin,
      ['eslint-comments']: eslintCommentsPlugin,
      ['eslint-plugin']: eslintPluginPlugin,
      // https://github.com/import-js/eslint-plugin-import/issues/2948
      ['import']: fixupPluginRules(importPlugin),
      ['jest']: jestPlugin,
      ['jsdoc']: jsdocPlugin,
      ['jsx-a11y']: jsxA11yPlugin,
      // https://github.com/facebook/react/issues/28313
      ['react-hooks']: fixupPluginRules(reactHooksPlugin),
      // https://github.com/jsx-eslint/eslint-plugin-react/issues/3699
      ['react']: fixupPluginRules(reactPlugin),
      ['simple-import-sort']: simpleImportSortPlugin,
      ['unicorn']: unicornPlugin,
    },
    /* eslint-enable no-useless-computed-key */
  },
  {
    // config with just ignores is the replacement for `.eslintignore`
    ignores: [
      '.nx/',
      '.yarn/',
      '**/jest.config.js',
      '**/node_modules/**',
      '**/dist/**',
      '**/fixtures/**',
      '**/coverage/**',
      '**/__snapshots__/**',
      '**/.docusaurus/**',
      '**/build/**',
      '.nx/*',
      '.yarn/*',
      // Files copied as part of the build
      'packages/types/src/generated/**/*.ts',
      // Playground types downloaded from the web
      'packages/website/src/vendor/',
      // see the file header in eslint-base.test.js for more info
      'packages/rule-tester/tests/eslint-base/',
    ],
  },

  // extends ...
  eslint.configs.recommended,
  ...tseslint.configs.strictTypeChecked,
  ...tseslint.configs.stylisticTypeChecked,
  jsdocPlugin.configs['flat/recommended-typescript-error'],

  // base config
  {
    languageOptions: {
      globals: {
        ...globals.es2020,
        ...globals.node,
      },
      parserOptions: {
        projectService: true,
        tsconfigRootDir: __dirname,
        warnOnUnsupportedTypeScriptVersion: false,
      },
    },
    linterOptions: { reportUnusedDisableDirectives: 'error' },
    rules: {
      // TODO: https://github.com/typescript-eslint/typescript-eslint/issues/8538
      '@typescript-eslint/no-confusing-void-expression': 'off',

      //
      // our plugin :D
      //

      '@typescript-eslint/ban-ts-comment': [
        'error',
        {
          'ts-expect-error': 'allow-with-description',
          'ts-ignore': true,
          'ts-nocheck': true,
          'ts-check': false,
          minimumDescriptionLength: 5,
        },
      ],
      '@typescript-eslint/consistent-type-imports': [
        'error',
        { prefer: 'type-imports', disallowTypeAnnotations: true },
      ],
      '@typescript-eslint/explicit-function-return-type': [
        'error',
        { allowIIFEs: true },
      ],
      '@typescript-eslint/no-explicit-any': 'error',
      'no-constant-condition': 'off',
      '@typescript-eslint/no-unnecessary-condition': [
        'error',
        { allowConstantLoopConditions: true },
      ],
      '@typescript-eslint/no-unnecessary-type-parameters': 'error',
      '@typescript-eslint/no-unused-expressions': 'error',
      '@typescript-eslint/no-var-requires': 'off',
      '@typescript-eslint/prefer-literal-enum-member': [
        'error',
        {
          allowBitwiseExpressions: true,
        },
      ],
      '@typescript-eslint/prefer-string-starts-ends-with': [
        'error',
        {
          allowSingleElementEquality: 'always',
        },
      ],
      '@typescript-eslint/unbound-method': 'off',
      '@typescript-eslint/restrict-template-expressions': [
        'error',
        {
          allowNumber: true,
          allowBoolean: true,
          allowAny: true,
          allowNullish: true,
          allowRegExp: true,
        },
      ],
      '@typescript-eslint/no-unused-vars': [
        'error',
        {
          caughtErrors: 'all',
          varsIgnorePattern: '^_',
          argsIgnorePattern: '^_',
        },
      ],
      '@typescript-eslint/prefer-nullish-coalescing': [
        'error',
        {
          ignoreConditionalTests: true,
          ignorePrimitives: true,
        },
      ],
      '@typescript-eslint/no-require-imports': [
        'error',
        {
          allow: ['/package\\.json$'],
        },
      ],

      //
      // Internal repo rules
      //

      '@typescript-eslint/internal/no-poorly-typed-ts-props': 'error',
      '@typescript-eslint/internal/no-relative-paths-to-internal-packages':
        'error',
      '@typescript-eslint/internal/no-typescript-default-import': 'error',
      '@typescript-eslint/internal/prefer-ast-types-enum': 'error',

      //
      // eslint-base
      //

      curly: ['error', 'all'],
      eqeqeq: [
        'error',
        'always',
        {
          null: 'never',
        },
      ],
      'logical-assignment-operators': 'error',
      'no-else-return': 'error',
      'no-mixed-operators': 'error',
      'no-console': 'error',
      'no-process-exit': 'error',
      'no-fallthrough': [
        'error',
        { commentPattern: '.*intentional fallthrough.*' },
      ],
      'no-implicit-coercion': ['error', { boolean: false }],
      'no-lonely-if': 'error',
      'no-unreachable-loop': 'error',
      'no-useless-call': 'error',
      'no-useless-computed-key': 'error',
      'no-useless-concat': 'error',
      'no-var': 'error',
      'no-void': ['error', { allowAsStatement: true }],
      'object-shorthand': 'error',
      'one-var': ['error', 'never'],
      'operator-assignment': 'error',
      'prefer-arrow-callback': 'error',
      'prefer-const': 'error',
      'prefer-object-has-own': 'error',
      'prefer-object-spread': 'error',
      'prefer-rest-params': 'error',
      'prefer-template': 'error',
      radix: 'error',

      //
      // eslint-plugin-eslint-comment
      //

      // require a eslint-enable comment for every eslint-disable comment
      'eslint-comments/disable-enable-pair': [
        'error',
        {
          allowWholeFile: true,
        },
      ],
      // disallow a eslint-enable comment for multiple eslint-disable comments
      'eslint-comments/no-aggregating-enable': 'error',
      // disallow duplicate eslint-disable comments
      'eslint-comments/no-duplicate-disable': 'error',
      // disallow eslint-disable comments without rule names
      'eslint-comments/no-unlimited-disable': 'error',
      // disallow unused eslint-disable comments
      'eslint-comments/no-unused-disable': 'error',
      // disallow unused eslint-enable comments
      'eslint-comments/no-unused-enable': 'error',
      // disallow ESLint directive-comments
      'eslint-comments/no-use': [
        'error',
        {
          allow: [
            'eslint-disable',
            'eslint-disable-line',
            'eslint-disable-next-line',
            'eslint-enable',
            'global',
          ],
        },
      ],

      //
      // eslint-plugin-import
      //
      // enforces consistent type specifier style for named imports
      'import/consistent-type-specifier-style': 'error',
      // disallow non-import statements appearing before import statements
      'import/first': 'error',
      // Require a newline after the last import/require in a group
      'import/newline-after-import': 'error',
      // Forbid import of modules using absolute paths
      'import/no-absolute-path': 'error',
      // disallow AMD require/define
      'import/no-amd': 'error',
      // forbid default exports - we want to standardize on named exports so that imported names are consistent
      'import/no-default-export': 'error',
      // disallow imports from duplicate paths
      'import/no-duplicates': 'error',
      // Forbid the use of extraneous packages
      'import/no-extraneous-dependencies': [
        'error',
        {
          devDependencies: true,
          peerDependencies: true,
          optionalDependencies: false,
        },
      ],
      // Forbid mutable exports
      'import/no-mutable-exports': 'error',
      // Prevent importing the default as if it were named
      'import/no-named-default': 'error',
      // Prohibit named exports
      'import/no-named-export': 'off', // we want everything to be a named export
      // Forbid a module from importing itself
      'import/no-self-import': 'error',
      // Require modules with a single export to use a default export
      'import/prefer-default-export': 'off', // we want everything to be named

      // enforce a sort order across the codebase
      'simple-import-sort/imports': 'error',

      //
      // eslint-plugin-jsdoc
      //

      // We often use @remarks or other ad-hoc tag names
      'jsdoc/check-tag-names': 'off',
      // https://github.com/gajus/eslint-plugin-jsdoc/issues/1169
      'jsdoc/check-param-names': 'off',
      // https://github.com/gajus/eslint-plugin-jsdoc/issues/1175
      'jsdoc/require-jsdoc': 'off',
      'jsdoc/require-param': 'off',
      'jsdoc/require-returns': 'off',
      'jsdoc/require-yields': 'off',
      'jsdoc/tag-lines': 'off',

      //
      // eslint-plugin-unicorn
      //

      'jsdoc/informative-docs': 'error',
      'unicorn/no-typeof-undefined': 'error',
      'unicorn/no-useless-spread': 'error',
      'unicorn/prefer-node-protocol': 'error',
      'unicorn/prefer-regexp-test': 'error',
      'unicorn/prefer-string-replace-all': 'error',
    },
  },
  {
    files: ['**/*.js'],
    extends: [tseslint.configs.disableTypeChecked],
    rules: {
      // turn off other type-aware rules
      '@typescript-eslint/internal/no-poorly-typed-ts-props': 'off',

      // turn off rules that don't apply to JS code
      '@typescript-eslint/explicit-function-return-type': 'off',
    },
  },

  //
  // test file linting
  //

  // define the jest globals for all test files
  {
    files: ['packages/*/tests/**/*.{ts,tsx,cts,mts}'],
    languageOptions: {
      globals: {
        ...jestPlugin.environments.globals.globals,
      },
    },
  },
  // test file specific configuration
  {
    files: [
      'packages/*/tests/**/*.spec.{ts,tsx,cts,mts}',
      'packages/*/tests/**/*.test.{ts,tsx,cts,mts}',
      'packages/*/tests/**/spec.{ts,tsx,cts,mts}',
      'packages/*/tests/**/test.{ts,tsx,cts,mts}',
      'packages/parser/tests/**/*.{ts,tsx,cts,mts}',
      'packages/integration-tests/tools/integration-test-base.ts',
      'packages/integration-tests/tools/pack-packages.ts',
    ],
    rules: {
      '@typescript-eslint/no-empty-function': [
        'error',
        { allow: ['arrowFunctions'] },
      ],
      '@typescript-eslint/no-non-null-assertion': 'off',
      '@typescript-eslint/no-unsafe-assignment': 'off',
      '@typescript-eslint/no-unsafe-call': 'off',
      '@typescript-eslint/no-unsafe-member-access': 'off',
      '@typescript-eslint/no-unsafe-return': 'off',
      'jest/no-disabled-tests': 'error',
      'jest/no-focused-tests': 'error',
      'jest/no-alias-methods': 'error',
      'jest/no-identical-title': 'error',
      'jest/no-jasmine-globals': 'error',
      'jest/no-test-prefixes': 'error',
      'jest/no-done-callback': 'error',
      'jest/no-test-return-statement': 'error',
      'jest/prefer-to-be': 'error',
      'jest/prefer-to-contain': 'error',
      'jest/prefer-to-have-length': 'error',
      'jest/prefer-spy-on': 'error',
      'jest/valid-expect': 'error',
      'jest/no-deprecated-functions': 'error',
    },
  },
  // plugin rule tests
  {
    files: [
      'packages/eslint-plugin-internal/tests/rules/**/*.test.{ts,tsx,cts,mts}',
      'packages/eslint-plugin-tslint/tests/rules/**/*.test.{ts,tsx,cts,mts}',
      'packages/eslint-plugin/tests/rules/**/*.test.{ts,tsx,cts,mts}',
      'packages/eslint-plugin/tests/eslint-rules/**/*.test.{ts,tsx,cts,mts}',
    ],
    rules: {
      '@typescript-eslint/internal/plugin-test-formatting': 'error',
    },
  },

  //
  // tools and tests
  //
  {
    files: [
      '**/tools/**/*.{ts,tsx,cts,mts}',
      '**/tests/**/*.{ts,tsx,cts,mts}',
      'packages/integration-tests/**/*.{ts,tsx,cts,mts}',
    ],
    rules: {
      // allow console logs in tools and tests
      'no-console': 'off',
    },
  },
  {
    files: ['eslint.config.{js,cjs,mjs}'],
    rules: {
      // requirement
      'import/no-default-export': 'off',
    },
  },

  //
  // plugin source file linting
  //

  {
    files: [
      'packages/eslint-plugin-internal/**/*.{ts,tsx,cts,mts}',
      'packages/eslint-plugin-tslint/**/*.{ts,tsx,cts,mts}',
      'packages/eslint-plugin/**/*.{ts,tsx,cts,mts}',
    ],
    rules: {
      '@typescript-eslint/internal/no-typescript-estree-import': 'error',
    },

    extends: [...compat.config(eslintPluginPlugin.configs.recommended)],
  },
  {
    files: [
      'packages/eslint-plugin-internal/src/rules/**/*.{ts,tsx,cts,mts}',
      'packages/eslint-plugin-tslint/src/rules/**/*.{ts,tsx,cts,mts}',
      'packages/eslint-plugin/src/configs/**/*.{ts,tsx,cts,mts}',
      'packages/typescript-eslint/src/configs/**/*.{ts,tsx,cts,mts}',
      'packages/core/src/configs/**/*.{ts,tsx,cts,mts}',
      'packages/eslint-plugin/src/rules/**/*.{ts,tsx,cts,mts}',
    ],
    rules: {
      'eslint-plugin/no-property-in-node': [
        'error',
        {
          additionalNodeTypeFiles: [
            'packages[\\/]types[\\/]src[\\/]generated[\\/]ast-spec.ts',
          ],
        },
      ],
      'eslint-plugin/require-meta-docs-description': [
        'error',
        { pattern: '^(Enforce|Require|Disallow) .+[^. ]$' },
      ],

      // specifically for rules - default exports makes the tooling easier
      'import/no-default-export': 'off',

      'no-restricted-syntax': [
        'error',
        {
          selector:
            'ExportDefaultDeclaration Property[key.name="create"] MemberExpression[object.name="context"][property.name="options"]',
          message:
            "Retrieve options from create's second parameter so that defaultOptions are applied.",
        },
      ],
    },
  },
  {
    files: ['packages/eslint-plugin/src/rules/index.ts'],
    rules: {
      // enforce alphabetical ordering
      'sort-keys': 'error',
      'import/order': ['error', { alphabetize: { order: 'asc' } }],
    },
  },

  //
  // generated files
  //

  {
    files: [
      'packages/scope-manager/src/lib/*.{ts,tsx,cts,mts}',
      'packages/eslint-plugin/src/configs/*.{ts,tsx,cts,mts}',
      'packages/core/src/configs/*.{ts,tsx,cts,mts}',
    ],
    rules: {
      '@typescript-eslint/internal/no-poorly-typed-ts-props': 'off',
      '@typescript-eslint/internal/no-typescript-default-import': 'off',
      '@typescript-eslint/internal/prefer-ast-types-enum': 'off',
    },
  },

  //
  // ast spec linting
  //

  {
    files: ['packages/ast-spec/src/**/*.{ts,tsx,cts,mts}'],
    rules: {
      // disallow ALL unused vars
      '@typescript-eslint/no-unused-vars': ['error', { caughtErrors: 'all' }],
      '@typescript-eslint/sort-type-constituents': 'error',
    },
  },
  {
    files: ['packages/ast-spec/**/*.{ts,tsx,cts,mts}'],
    rules: {
      'no-restricted-imports': [
        'error',
        {
          name: '@typescript-eslint/typescript-estree',
          message:
            'To prevent nx build errors, all `typescript-estree` imports should be done via `packages/ast-spec/tests/util/parsers/typescript-estree-import.ts`.',
        },
      ],
    },
  },

  //
  // website linting
  //

  {
    files: ['packages/website/**/*.{ts,tsx,mts,cts,js,jsx}'],
    extends: [
      ...compat.config(jsxA11yPlugin.configs.recommended),
      ...fixupConfigRules(compat.config(reactPlugin.configs.recommended)),
      ...fixupConfigRules(compat.config(reactHooksPlugin.configs.recommended)),
    ],
    rules: {
      '@typescript-eslint/internal/prefer-ast-types-enum': 'off',
      'import/no-default-export': 'off',
      'react/jsx-no-target-blank': 'off',
      'react/no-unescaped-entities': 'off',
      'react-hooks/exhaustive-deps': 'warn', // TODO: enable it later
      'react/prop-types': 'off',
    },
    settings: {
      react: {
        version: 'detect',
      },
    },
  },
  {
    files: ['packages/website/src/**/*.{ts,tsx,cts,mts}'],
    rules: {
      'import/no-default-export': 'off',
      // allow console logs in the website to help with debugging things in production
      'no-console': 'off',
    },
  },
  {
    files: [
      'packages/website-eslint/src/mock/**/*.js',
      '**/*.d.{ts,tsx,cts,mts}',
    ],
    rules: {
      // mocks and declaration files have to mirror their original package
      'import/no-default-export': 'off',
    },
  },
  {
    extends: [perfectionistPlugin.configs['recommended-alphabetical']],
    files: [
<<<<<<< HEAD
      'packages/integration-tests/{tests,tools,typing}/**/*.ts',
      'packages/utils/src/**/*.ts',
=======
      'packages/utils/src/**/*.ts',
      'packages/visitor-keys/src/**/*.ts',
      'packages/website*/src/**/*.ts',
>>>>>>> ee38b525
    ],
    rules: {
      'perfectionist/sort-classes': [
        'error',
        {
          order: 'asc',
          partitionByComment: true,
          type: 'natural',
        },
      ],
      'perfectionist/sort-objects': [
        'error',
        {
          order: 'asc',
          partitionByComment: true,
          type: 'natural',
        },
      ],
      'perfectionist/sort-union-types': [
        'error',
        {
          order: 'asc',
          groups: ['unknown', 'keyword', 'nullish'],
          type: 'natural',
        },
      ],
      'simple-import-sort/imports': 'off',
    },
  },
);<|MERGE_RESOLUTION|>--- conflicted
+++ resolved
@@ -571,14 +571,10 @@
   {
     extends: [perfectionistPlugin.configs['recommended-alphabetical']],
     files: [
-<<<<<<< HEAD
       'packages/integration-tests/{tests,tools,typing}/**/*.ts',
-      'packages/utils/src/**/*.ts',
-=======
       'packages/utils/src/**/*.ts',
       'packages/visitor-keys/src/**/*.ts',
       'packages/website*/src/**/*.ts',
->>>>>>> ee38b525
     ],
     rules: {
       'perfectionist/sort-classes': [
