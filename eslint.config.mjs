// @ts-check

import url from 'node:url';

import { fixupConfigRules, fixupPluginRules } from '@eslint/compat';
import { FlatCompat } from '@eslint/eslintrc';
import eslint from '@eslint/js';
import tseslintInternalPlugin from '@typescript-eslint/eslint-plugin-internal';
import eslintCommentsPlugin from 'eslint-plugin-eslint-comments';
import eslintPluginPlugin from 'eslint-plugin-eslint-plugin';
import importPlugin from 'eslint-plugin-import';
import jestPlugin from 'eslint-plugin-jest';
import jsdocPlugin from 'eslint-plugin-jsdoc';
import jsxA11yPlugin from 'eslint-plugin-jsx-a11y';
import perfectionistPlugin from 'eslint-plugin-perfectionist';
import reactPlugin from 'eslint-plugin-react';
import reactHooksPlugin from 'eslint-plugin-react-hooks';
import simpleImportSortPlugin from 'eslint-plugin-simple-import-sort';
import unicornPlugin from 'eslint-plugin-unicorn';
import globals from 'globals';
import tseslint from 'typescript-eslint';

const __dirname = url.fileURLToPath(new URL('.', import.meta.url));
const compat = new FlatCompat({ baseDirectory: __dirname });

export default tseslint.config(
  // register all of the plugins up-front
  {
    // note - intentionally uses computed syntax to make it easy to sort the keys
    /* eslint-disable no-useless-computed-key */
    plugins: {
      ['@typescript-eslint']: tseslint.plugin,
      ['@typescript-eslint/internal']: tseslintInternalPlugin,
      ['eslint-comments']: eslintCommentsPlugin,
      ['eslint-plugin']: eslintPluginPlugin,
      // https://github.com/import-js/eslint-plugin-import/issues/2948
      ['import']: fixupPluginRules(importPlugin),
      ['jest']: jestPlugin,
      ['jsdoc']: jsdocPlugin,
      ['jsx-a11y']: jsxA11yPlugin,
      // https://github.com/facebook/react/issues/28313
      ['react-hooks']: fixupPluginRules(reactHooksPlugin),
      // https://github.com/jsx-eslint/eslint-plugin-react/issues/3699
      ['react']: fixupPluginRules(reactPlugin),
      ['simple-import-sort']: simpleImportSortPlugin,
      ['unicorn']: unicornPlugin,
    },
    /* eslint-enable no-useless-computed-key */
  },
  {
    // config with just ignores is the replacement for `.eslintignore`
    ignores: [
      '.nx/',
      '.yarn/',
      '**/jest.config.js',
      '**/node_modules/**',
      '**/dist/**',
      '**/fixtures/**',
      '**/coverage/**',
      '**/__snapshots__/**',
      '**/.docusaurus/**',
      '**/build/**',
      '.nx/*',
      '.yarn/*',
      // Files copied as part of the build
      'packages/types/src/generated/**/*.ts',
      // Playground types downloaded from the web
      'packages/website/src/vendor/',
      // see the file header in eslint-base.test.js for more info
      'packages/rule-tester/tests/eslint-base/',
    ],
  },

  // extends ...
  eslint.configs.recommended,
  ...tseslint.configs.strictTypeChecked,
  ...tseslint.configs.stylisticTypeChecked,
  jsdocPlugin.configs['flat/recommended-typescript-error'],

  // base config
  {
    languageOptions: {
      globals: {
        ...globals.es2020,
        ...globals.node,
      },
      parserOptions: {
        projectService: true,
        tsconfigRootDir: __dirname,
        warnOnUnsupportedTypeScriptVersion: false,
      },
    },
    linterOptions: { reportUnusedDisableDirectives: 'error' },
    rules: {
      // TODO: https://github.com/typescript-eslint/typescript-eslint/issues/8538
      '@typescript-eslint/no-confusing-void-expression': 'off',

      //
      // our plugin :D
      //

      '@typescript-eslint/ban-ts-comment': [
        'error',
        {
          'ts-expect-error': 'allow-with-description',
          'ts-ignore': true,
          'ts-nocheck': true,
          'ts-check': false,
          minimumDescriptionLength: 5,
        },
      ],
      '@typescript-eslint/consistent-type-imports': [
        'error',
        { prefer: 'type-imports', disallowTypeAnnotations: true },
      ],
      '@typescript-eslint/explicit-function-return-type': [
        'error',
        { allowIIFEs: true },
      ],
      '@typescript-eslint/no-explicit-any': 'error',
      'no-constant-condition': 'off',
      '@typescript-eslint/no-unnecessary-condition': [
        'error',
        { allowConstantLoopConditions: true },
      ],
      '@typescript-eslint/no-unnecessary-type-parameters': 'error',
      '@typescript-eslint/no-unused-expressions': 'error',
      '@typescript-eslint/no-var-requires': 'off',
      '@typescript-eslint/prefer-literal-enum-member': [
        'error',
        {
          allowBitwiseExpressions: true,
        },
      ],
      '@typescript-eslint/prefer-string-starts-ends-with': [
        'error',
        {
          allowSingleElementEquality: 'always',
        },
      ],
      '@typescript-eslint/unbound-method': 'off',
      '@typescript-eslint/restrict-template-expressions': [
        'error',
        {
          allowNumber: true,
          allowBoolean: true,
          allowAny: true,
          allowNullish: true,
          allowRegExp: true,
        },
      ],
      '@typescript-eslint/no-unused-vars': [
        'error',
        {
          caughtErrors: 'all',
          varsIgnorePattern: '^_',
          argsIgnorePattern: '^_',
        },
      ],
      '@typescript-eslint/prefer-nullish-coalescing': [
        'error',
        {
          ignoreConditionalTests: true,
          ignorePrimitives: true,
        },
      ],
      '@typescript-eslint/no-require-imports': [
        'error',
        {
          allow: ['/package\\.json$'],
        },
      ],

      //
      // Internal repo rules
      //

      '@typescript-eslint/internal/no-poorly-typed-ts-props': 'error',
      '@typescript-eslint/internal/no-relative-paths-to-internal-packages':
        'error',
      '@typescript-eslint/internal/no-typescript-default-import': 'error',
      '@typescript-eslint/internal/prefer-ast-types-enum': 'error',

      //
      // eslint-base
      //

      curly: ['error', 'all'],
      eqeqeq: [
        'error',
        'always',
        {
          null: 'never',
        },
      ],
      'logical-assignment-operators': 'error',
      'no-else-return': 'error',
      'no-mixed-operators': 'error',
      'no-console': 'error',
      'no-process-exit': 'error',
      'no-fallthrough': [
        'error',
        { commentPattern: '.*intentional fallthrough.*' },
      ],
      'no-implicit-coercion': ['error', { boolean: false }],
      'no-lonely-if': 'error',
      'no-unreachable-loop': 'error',
      'no-useless-call': 'error',
      'no-useless-computed-key': 'error',
      'no-useless-concat': 'error',
      'no-var': 'error',
      'no-void': ['error', { allowAsStatement: true }],
      'object-shorthand': 'error',
      'one-var': ['error', 'never'],
      'operator-assignment': 'error',
      'prefer-arrow-callback': 'error',
      'prefer-const': 'error',
      'prefer-object-has-own': 'error',
      'prefer-object-spread': 'error',
      'prefer-rest-params': 'error',
      'prefer-template': 'error',
      radix: 'error',

      //
      // eslint-plugin-eslint-comment
      //

      // require a eslint-enable comment for every eslint-disable comment
      'eslint-comments/disable-enable-pair': [
        'error',
        {
          allowWholeFile: true,
        },
      ],
      // disallow a eslint-enable comment for multiple eslint-disable comments
      'eslint-comments/no-aggregating-enable': 'error',
      // disallow duplicate eslint-disable comments
      'eslint-comments/no-duplicate-disable': 'error',
      // disallow eslint-disable comments without rule names
      'eslint-comments/no-unlimited-disable': 'error',
      // disallow unused eslint-disable comments
      'eslint-comments/no-unused-disable': 'error',
      // disallow unused eslint-enable comments
      'eslint-comments/no-unused-enable': 'error',
      // disallow ESLint directive-comments
      'eslint-comments/no-use': [
        'error',
        {
          allow: [
            'eslint-disable',
            'eslint-disable-line',
            'eslint-disable-next-line',
            'eslint-enable',
            'global',
          ],
        },
      ],

      //
      // eslint-plugin-import
      //
      // enforces consistent type specifier style for named imports
      'import/consistent-type-specifier-style': 'error',
      // disallow non-import statements appearing before import statements
      'import/first': 'error',
      // Require a newline after the last import/require in a group
      'import/newline-after-import': 'error',
      // Forbid import of modules using absolute paths
      'import/no-absolute-path': 'error',
      // disallow AMD require/define
      'import/no-amd': 'error',
      // forbid default exports - we want to standardize on named exports so that imported names are consistent
      'import/no-default-export': 'error',
      // disallow imports from duplicate paths
      'import/no-duplicates': 'error',
      // Forbid the use of extraneous packages
      'import/no-extraneous-dependencies': [
        'error',
        {
          devDependencies: true,
          peerDependencies: true,
          optionalDependencies: false,
        },
      ],
      // Forbid mutable exports
      'import/no-mutable-exports': 'error',
      // Prevent importing the default as if it were named
      'import/no-named-default': 'error',
      // Prohibit named exports
      'import/no-named-export': 'off', // we want everything to be a named export
      // Forbid a module from importing itself
      'import/no-self-import': 'error',
      // Require modules with a single export to use a default export
      'import/prefer-default-export': 'off', // we want everything to be named

      // enforce a sort order across the codebase
      'simple-import-sort/imports': 'error',

      //
      // eslint-plugin-jsdoc
      //

      // We often use @remarks or other ad-hoc tag names
      'jsdoc/check-tag-names': 'off',
      // https://github.com/gajus/eslint-plugin-jsdoc/issues/1169
      'jsdoc/check-param-names': 'off',
      // https://github.com/gajus/eslint-plugin-jsdoc/issues/1175
      'jsdoc/require-jsdoc': 'off',
      'jsdoc/require-param': 'off',
      'jsdoc/require-returns': 'off',
      'jsdoc/require-yields': 'off',
      'jsdoc/tag-lines': 'off',

      //
      // eslint-plugin-unicorn
      //

      'jsdoc/informative-docs': 'error',
      'unicorn/no-typeof-undefined': 'error',
      'unicorn/no-useless-spread': 'error',
      'unicorn/prefer-node-protocol': 'error',
      'unicorn/prefer-regexp-test': 'error',
      'unicorn/prefer-string-replace-all': 'error',
    },
  },
  {
    files: ['**/*.js'],
    extends: [tseslint.configs.disableTypeChecked],
    rules: {
      // turn off other type-aware rules
      '@typescript-eslint/internal/no-poorly-typed-ts-props': 'off',

      // turn off rules that don't apply to JS code
      '@typescript-eslint/explicit-function-return-type': 'off',
    },
  },

  //
  // test file linting
  //

  // define the jest globals for all test files
  {
    files: ['packages/*/tests/**/*.{ts,tsx,cts,mts}'],
    languageOptions: {
      globals: {
        ...jestPlugin.environments.globals.globals,
      },
    },
  },
  // test file specific configuration
  {
    files: [
      'packages/*/tests/**/*.spec.{ts,tsx,cts,mts}',
      'packages/*/tests/**/*.test.{ts,tsx,cts,mts}',
      'packages/*/tests/**/spec.{ts,tsx,cts,mts}',
      'packages/*/tests/**/test.{ts,tsx,cts,mts}',
      'packages/parser/tests/**/*.{ts,tsx,cts,mts}',
      'packages/integration-tests/tools/integration-test-base.ts',
      'packages/integration-tests/tools/pack-packages.ts',
    ],
    rules: {
      '@typescript-eslint/no-empty-function': [
        'error',
        { allow: ['arrowFunctions'] },
      ],
      '@typescript-eslint/no-non-null-assertion': 'off',
      '@typescript-eslint/no-unsafe-assignment': 'off',
      '@typescript-eslint/no-unsafe-call': 'off',
      '@typescript-eslint/no-unsafe-member-access': 'off',
      '@typescript-eslint/no-unsafe-return': 'off',
      'jest/no-disabled-tests': 'error',
      'jest/no-focused-tests': 'error',
      'jest/no-alias-methods': 'error',
      'jest/no-identical-title': 'error',
      'jest/no-jasmine-globals': 'error',
      'jest/no-test-prefixes': 'error',
      'jest/no-done-callback': 'error',
      'jest/no-test-return-statement': 'error',
      'jest/prefer-to-be': 'error',
      'jest/prefer-to-contain': 'error',
      'jest/prefer-to-have-length': 'error',
      'jest/prefer-spy-on': 'error',
      'jest/valid-expect': 'error',
      'jest/no-deprecated-functions': 'error',
    },
  },
  // plugin rule tests
  {
    files: [
      'packages/eslint-plugin-internal/tests/rules/**/*.test.{ts,tsx,cts,mts}',
      'packages/eslint-plugin-tslint/tests/rules/**/*.test.{ts,tsx,cts,mts}',
      'packages/eslint-plugin/tests/rules/**/*.test.{ts,tsx,cts,mts}',
      'packages/eslint-plugin/tests/eslint-rules/**/*.test.{ts,tsx,cts,mts}',
    ],
    rules: {
      '@typescript-eslint/internal/plugin-test-formatting': 'error',
    },
  },

  //
  // tools and tests
  //
  {
    files: [
      '**/tools/**/*.{ts,tsx,cts,mts}',
      '**/tests/**/*.{ts,tsx,cts,mts}',
      'packages/integration-tests/**/*.{ts,tsx,cts,mts}',
    ],
    rules: {
      // allow console logs in tools and tests
      'no-console': 'off',
    },
  },
  {
    files: ['eslint.config.{js,cjs,mjs}'],
    rules: {
      // requirement
      'import/no-default-export': 'off',
    },
  },

  //
  // plugin source file linting
  //

  {
    files: [
      'packages/eslint-plugin-internal/**/*.{ts,tsx,cts,mts}',
      'packages/eslint-plugin-tslint/**/*.{ts,tsx,cts,mts}',
      'packages/eslint-plugin/**/*.{ts,tsx,cts,mts}',
    ],
    rules: {
      '@typescript-eslint/internal/no-typescript-estree-import': 'error',
    },

    extends: [...compat.config(eslintPluginPlugin.configs.recommended)],
  },
  {
    files: [
      'packages/eslint-plugin-internal/src/rules/**/*.{ts,tsx,cts,mts}',
      'packages/eslint-plugin-tslint/src/rules/**/*.{ts,tsx,cts,mts}',
      'packages/eslint-plugin/src/configs/**/*.{ts,tsx,cts,mts}',
      'packages/typescript-eslint/src/configs/**/*.{ts,tsx,cts,mts}',
      'packages/core/src/configs/**/*.{ts,tsx,cts,mts}',
      'packages/eslint-plugin/src/rules/**/*.{ts,tsx,cts,mts}',
    ],
    rules: {
      'eslint-plugin/no-property-in-node': [
        'error',
        {
          additionalNodeTypeFiles: [
            'packages[\\/]types[\\/]src[\\/]generated[\\/]ast-spec.ts',
          ],
        },
      ],
      'eslint-plugin/require-meta-docs-description': [
        'error',
        { pattern: '^(Enforce|Require|Disallow) .+[^. ]$' },
      ],

      // specifically for rules - default exports makes the tooling easier
      'import/no-default-export': 'off',

      'no-restricted-syntax': [
        'error',
        {
          selector:
            'ExportDefaultDeclaration Property[key.name="create"] MemberExpression[object.name="context"][property.name="options"]',
          message:
            "Retrieve options from create's second parameter so that defaultOptions are applied.",
        },
      ],
    },
  },
  {
    files: ['packages/eslint-plugin/src/rules/index.ts'],
    rules: {
      // enforce alphabetical ordering
      'sort-keys': 'error',
      'import/order': ['error', { alphabetize: { order: 'asc' } }],
    },
  },

  //
  // generated files
  //

  {
    files: [
      'packages/scope-manager/src/lib/*.{ts,tsx,cts,mts}',
      'packages/eslint-plugin/src/configs/*.{ts,tsx,cts,mts}',
      'packages/core/src/configs/*.{ts,tsx,cts,mts}',
    ],
    rules: {
      '@typescript-eslint/internal/no-poorly-typed-ts-props': 'off',
      '@typescript-eslint/internal/no-typescript-default-import': 'off',
      '@typescript-eslint/internal/prefer-ast-types-enum': 'off',
    },
  },

  //
  // ast spec linting
  //

  {
    files: ['packages/ast-spec/src/**/*.{ts,tsx,cts,mts}'],
    rules: {
      // disallow ALL unused vars
      '@typescript-eslint/no-unused-vars': ['error', { caughtErrors: 'all' }],
      '@typescript-eslint/sort-type-constituents': 'error',
    },
  },
  {
    files: ['packages/ast-spec/**/*.{ts,tsx,cts,mts}'],
    rules: {
      'no-restricted-imports': [
        'error',
        {
          name: '@typescript-eslint/typescript-estree',
          message:
            'To prevent nx build errors, all `typescript-estree` imports should be done via `packages/ast-spec/tests/util/parsers/typescript-estree-import.ts`.',
        },
      ],
    },
  },

  //
  // website linting
  //

  {
    files: ['packages/website/**/*.{ts,tsx,mts,cts,js,jsx}'],
    extends: [
      ...compat.config(jsxA11yPlugin.configs.recommended),
      ...fixupConfigRules(compat.config(reactPlugin.configs.recommended)),
      ...fixupConfigRules(compat.config(reactHooksPlugin.configs.recommended)),
    ],
    rules: {
      '@typescript-eslint/internal/prefer-ast-types-enum': 'off',
      'import/no-default-export': 'off',
      'react/jsx-no-target-blank': 'off',
      'react/no-unescaped-entities': 'off',
      'react-hooks/exhaustive-deps': 'warn', // TODO: enable it later
      'react/prop-types': 'off',
    },
    settings: {
      react: {
        version: 'detect',
      },
    },
  },
  {
    files: ['packages/website/src/**/*.{ts,tsx,cts,mts}'],
    rules: {
      'import/no-default-export': 'off',
      // allow console logs in the website to help with debugging things in production
      'no-console': 'off',
    },
  },
  {
    files: [
      'packages/website-eslint/src/mock/**/*.js',
      '**/*.d.{ts,tsx,cts,mts}',
    ],
    rules: {
      // mocks and declaration files have to mirror their original package
      'import/no-default-export': 'off',
    },
  },
  {
    extends: [perfectionistPlugin.configs['recommended-alphabetical']],
    files: [
<<<<<<< HEAD
      'packages/ast-spec/{src,tests,typings}/**/*.ts',
      'packages/utils/src/**/*.ts',
=======
      'packages/utils/src/**/*.ts',
      'packages/visitor-keys/src/**/*.ts',
      'packages/website*/src/**/*.ts',
>>>>>>> ee38b525
    ],
    rules: {
      '@typescript-eslint/sort-type-constituents': 'off',
      'perfectionist/sort-classes': [
        'error',
        {
          order: 'asc',
          partitionByComment: true,
          type: 'natural',
        },
      ],
      'perfectionist/sort-enums': [
        'error',
        {
          order: 'asc',
          partitionByComment: true,
          type: 'natural',
        },
      ],
      'perfectionist/sort-objects': [
        'error',
        {
          order: 'asc',
          partitionByComment: true,
          type: 'natural',
        },
      ],
      'perfectionist/sort-union-types': [
        'error',
        {
          order: 'asc',
          groups: ['unknown', 'keyword', 'nullish'],
          type: 'natural',
        },
      ],
      'simple-import-sort/imports': 'off',
    },
  },
);<|MERGE_RESOLUTION|>--- conflicted
+++ resolved
@@ -571,14 +571,10 @@
   {
     extends: [perfectionistPlugin.configs['recommended-alphabetical']],
     files: [
-<<<<<<< HEAD
       'packages/ast-spec/{src,tests,typings}/**/*.ts',
-      'packages/utils/src/**/*.ts',
-=======
       'packages/utils/src/**/*.ts',
       'packages/visitor-keys/src/**/*.ts',
       'packages/website*/src/**/*.ts',
->>>>>>> ee38b525
     ],
     rules: {
       '@typescript-eslint/sort-type-constituents': 'off',
