// @ts-check

import url from 'node:url';

import { fixupConfigRules, fixupPluginRules } from '@eslint/compat';
import { FlatCompat } from '@eslint/eslintrc';
import eslint from '@eslint/js';
import tseslintInternalPlugin from '@typescript-eslint/eslint-plugin-internal';
import eslintCommentsPlugin from 'eslint-plugin-eslint-comments';
import eslintPluginPlugin from 'eslint-plugin-eslint-plugin';
import importPlugin from 'eslint-plugin-import';
import jestPlugin from 'eslint-plugin-jest';
import jsdocPlugin from 'eslint-plugin-jsdoc';
import jsxA11yPlugin from 'eslint-plugin-jsx-a11y';
import perfectionistPlugin from 'eslint-plugin-perfectionist';
import reactPlugin from 'eslint-plugin-react';
import reactHooksPlugin from 'eslint-plugin-react-hooks';
import simpleImportSortPlugin from 'eslint-plugin-simple-import-sort';
import unicornPlugin from 'eslint-plugin-unicorn';
import globals from 'globals';
import tseslint from 'typescript-eslint';

const __dirname = url.fileURLToPath(new URL('.', import.meta.url));
const compat = new FlatCompat({ baseDirectory: __dirname });

export default tseslint.config(
  // register all of the plugins up-front
  {
    // note - intentionally uses computed syntax to make it easy to sort the keys
    /* eslint-disable no-useless-computed-key */
    plugins: {
      ['@typescript-eslint']: tseslint.plugin,
      ['@typescript-eslint/internal']: tseslintInternalPlugin,
      ['eslint-comments']: eslintCommentsPlugin,
      ['eslint-plugin']: eslintPluginPlugin,
      // https://github.com/import-js/eslint-plugin-import/issues/2948
      ['import']: fixupPluginRules(importPlugin),
      ['jest']: jestPlugin,
      ['jsdoc']: jsdocPlugin,
      ['jsx-a11y']: jsxA11yPlugin,
      // https://github.com/facebook/react/issues/28313
      ['react-hooks']: fixupPluginRules(reactHooksPlugin),
      // https://github.com/jsx-eslint/eslint-plugin-react/issues/3699
      ['react']: fixupPluginRules(reactPlugin),
      ['simple-import-sort']: simpleImportSortPlugin,
      ['unicorn']: unicornPlugin,
    },
    /* eslint-enable no-useless-computed-key */
  },
  {
    // config with just ignores is the replacement for `.eslintignore`
    ignores: [
      '.nx/',
      '.yarn/',
      '**/jest.config.js',
      '**/node_modules/**',
      '**/dist/**',
      '**/fixtures/**',
      '**/coverage/**',
      '**/__snapshots__/**',
      '**/.docusaurus/**',
      '**/build/**',
      '.nx/*',
      '.yarn/*',
      // Files copied as part of the build
      'packages/types/src/generated/**/*.ts',
      // Playground types downloaded from the web
      'packages/website/src/vendor/',
      // see the file header in eslint-base.test.js for more info
      'packages/rule-tester/tests/eslint-base/',
    ],
  },

  // extends ...
  eslint.configs.recommended,
  ...tseslint.configs.strictTypeChecked,
  ...tseslint.configs.stylisticTypeChecked,
  jsdocPlugin.configs['flat/recommended-typescript-error'],

  // base config
  {
    languageOptions: {
      globals: {
        ...globals.es2020,
        ...globals.node,
      },
      parserOptions: {
        projectService: true,
        tsconfigRootDir: __dirname,
        warnOnUnsupportedTypeScriptVersion: false,
      },
    },
    linterOptions: { reportUnusedDisableDirectives: 'error' },
    rules: {
      // TODO: https://github.com/typescript-eslint/typescript-eslint/issues/8538
      '@typescript-eslint/no-confusing-void-expression': 'off',

      //
      // our plugin :D
      //

      '@typescript-eslint/ban-ts-comment': [
        'error',
        {
          'ts-expect-error': 'allow-with-description',
          'ts-ignore': true,
          'ts-nocheck': true,
          'ts-check': false,
          minimumDescriptionLength: 5,
        },
      ],
      '@typescript-eslint/consistent-type-imports': [
        'error',
        { prefer: 'type-imports', disallowTypeAnnotations: true },
      ],
      '@typescript-eslint/explicit-function-return-type': [
        'error',
        { allowIIFEs: true },
      ],
      '@typescript-eslint/no-explicit-any': 'error',
      'no-constant-condition': 'off',
      '@typescript-eslint/no-unnecessary-condition': [
        'error',
        { allowConstantLoopConditions: true },
      ],
      '@typescript-eslint/no-unnecessary-type-parameters': 'error',
      '@typescript-eslint/no-unused-expressions': 'error',
      '@typescript-eslint/no-var-requires': 'off',
      '@typescript-eslint/prefer-literal-enum-member': [
        'error',
        {
          allowBitwiseExpressions: true,
        },
      ],
      '@typescript-eslint/prefer-string-starts-ends-with': [
        'error',
        {
          allowSingleElementEquality: 'always',
        },
      ],
      '@typescript-eslint/unbound-method': 'off',
      '@typescript-eslint/restrict-template-expressions': [
        'error',
        {
          allowNumber: true,
          allowBoolean: true,
          allowAny: true,
          allowNullish: true,
          allowRegExp: true,
        },
      ],
      '@typescript-eslint/no-unused-vars': [
        'error',
        {
          caughtErrors: 'all',
          varsIgnorePattern: '^_',
          argsIgnorePattern: '^_',
        },
      ],
      '@typescript-eslint/prefer-nullish-coalescing': [
        'error',
        {
          ignoreConditionalTests: true,
          ignorePrimitives: true,
        },
      ],
      '@typescript-eslint/no-require-imports': [
        'error',
        {
          allow: ['/package\\.json$'],
        },
      ],

      //
      // Internal repo rules
      //

      '@typescript-eslint/internal/no-poorly-typed-ts-props': 'error',
      '@typescript-eslint/internal/no-relative-paths-to-internal-packages':
        'error',
      '@typescript-eslint/internal/no-typescript-default-import': 'error',
      '@typescript-eslint/internal/prefer-ast-types-enum': 'error',

      //
      // eslint-base
      //

      curly: ['error', 'all'],
      eqeqeq: [
        'error',
        'always',
        {
          null: 'never',
        },
      ],
      'logical-assignment-operators': 'error',
      'no-else-return': 'error',
      'no-mixed-operators': 'error',
      'no-console': 'error',
      'no-process-exit': 'error',
      'no-fallthrough': [
        'error',
        { commentPattern: '.*intentional fallthrough.*' },
      ],
      'no-implicit-coercion': ['error', { boolean: false }],
      'no-lonely-if': 'error',
      'no-unreachable-loop': 'error',
      'no-useless-call': 'error',
      'no-useless-computed-key': 'error',
      'no-useless-concat': 'error',
      'no-var': 'error',
      'no-void': ['error', { allowAsStatement: true }],
      'object-shorthand': 'error',
      'one-var': ['error', 'never'],
      'operator-assignment': 'error',
      'prefer-arrow-callback': 'error',
      'prefer-const': 'error',
      'prefer-object-has-own': 'error',
      'prefer-object-spread': 'error',
      'prefer-rest-params': 'error',
      'prefer-template': 'error',
      radix: 'error',

      //
      // eslint-plugin-eslint-comment
      //

      // require a eslint-enable comment for every eslint-disable comment
      'eslint-comments/disable-enable-pair': [
        'error',
        {
          allowWholeFile: true,
        },
      ],
      // disallow a eslint-enable comment for multiple eslint-disable comments
      'eslint-comments/no-aggregating-enable': 'error',
      // disallow duplicate eslint-disable comments
      'eslint-comments/no-duplicate-disable': 'error',
      // disallow eslint-disable comments without rule names
      'eslint-comments/no-unlimited-disable': 'error',
      // disallow unused eslint-disable comments
      'eslint-comments/no-unused-disable': 'error',
      // disallow unused eslint-enable comments
      'eslint-comments/no-unused-enable': 'error',
      // disallow ESLint directive-comments
      'eslint-comments/no-use': [
        'error',
        {
          allow: [
            'eslint-disable',
            'eslint-disable-line',
            'eslint-disable-next-line',
            'eslint-enable',
            'global',
          ],
        },
      ],

      //
      // eslint-plugin-import
      //
      // enforces consistent type specifier style for named imports
      'import/consistent-type-specifier-style': 'error',
      // disallow non-import statements appearing before import statements
      'import/first': 'error',
      // Require a newline after the last import/require in a group
      'import/newline-after-import': 'error',
      // Forbid import of modules using absolute paths
      'import/no-absolute-path': 'error',
      // disallow AMD require/define
      'import/no-amd': 'error',
      // forbid default exports - we want to standardize on named exports so that imported names are consistent
      'import/no-default-export': 'error',
      // disallow imports from duplicate paths
      'import/no-duplicates': 'error',
      // Forbid the use of extraneous packages
      'import/no-extraneous-dependencies': [
        'error',
        {
          devDependencies: true,
          peerDependencies: true,
          optionalDependencies: false,
        },
      ],
      // Forbid mutable exports
      'import/no-mutable-exports': 'error',
      // Prevent importing the default as if it were named
      'import/no-named-default': 'error',
      // Prohibit named exports
      'import/no-named-export': 'off', // we want everything to be a named export
      // Forbid a module from importing itself
      'import/no-self-import': 'error',
      // Require modules with a single export to use a default export
      'import/prefer-default-export': 'off', // we want everything to be named

      // enforce a sort order across the codebase
      'simple-import-sort/imports': 'error',

      //
      // eslint-plugin-jsdoc
      //

      // We often use @remarks or other ad-hoc tag names
      'jsdoc/check-tag-names': 'off',
      // https://github.com/gajus/eslint-plugin-jsdoc/issues/1169
      'jsdoc/check-param-names': 'off',
      // https://github.com/gajus/eslint-plugin-jsdoc/issues/1175
      'jsdoc/require-jsdoc': 'off',
      'jsdoc/require-param': 'off',
      'jsdoc/require-returns': 'off',
      'jsdoc/require-yields': 'off',
      'jsdoc/tag-lines': 'off',

      //
      // eslint-plugin-unicorn
      //

      'jsdoc/informative-docs': 'error',
      'unicorn/no-lonely-if': 'error',
      'unicorn/no-typeof-undefined': 'error',
      'unicorn/no-useless-spread': 'error',
      'unicorn/prefer-node-protocol': 'error',
      'unicorn/prefer-regexp-test': 'error',
      'unicorn/prefer-string-replace-all': 'error',
    },
  },
  {
    files: ['**/*.js'],
    extends: [tseslint.configs.disableTypeChecked],
    rules: {
      // turn off other type-aware rules
      '@typescript-eslint/internal/no-poorly-typed-ts-props': 'off',

      // turn off rules that don't apply to JS code
      '@typescript-eslint/explicit-function-return-type': 'off',
    },
  },

  //
  // test file linting
  //

  // define the jest globals for all test files
  {
    files: ['packages/*/tests/**/*.{ts,tsx,cts,mts}'],
    languageOptions: {
      globals: {
        ...jestPlugin.environments.globals.globals,
      },
    },
  },
  // test file specific configuration
  {
    files: [
      'packages/*/tests/**/*.test.{ts,tsx,cts,mts}',
      'packages/*/tests/**/test.{ts,tsx,cts,mts}',
      'packages/parser/tests/**/*.{ts,tsx,cts,mts}',
      'packages/integration-tests/tools/integration-test-base.ts',
      'packages/integration-tests/tools/pack-packages.ts',
    ],
    rules: {
      '@typescript-eslint/no-empty-function': [
        'error',
        { allow: ['arrowFunctions'] },
      ],
      '@typescript-eslint/no-non-null-assertion': 'off',
      '@typescript-eslint/no-unsafe-assignment': 'off',
      '@typescript-eslint/no-unsafe-call': 'off',
      '@typescript-eslint/no-unsafe-member-access': 'off',
      '@typescript-eslint/no-unsafe-return': 'off',
      'jest/no-disabled-tests': 'error',
      'jest/no-focused-tests': 'error',
      'jest/no-alias-methods': 'error',
      'jest/no-identical-title': 'error',
      'jest/no-jasmine-globals': 'error',
      'jest/no-test-prefixes': 'error',
      'jest/no-done-callback': 'error',
      'jest/no-test-return-statement': 'error',
      'jest/prefer-to-be': 'error',
      'jest/prefer-to-contain': 'error',
      'jest/prefer-to-have-length': 'error',
      'jest/prefer-spy-on': 'error',
      'jest/valid-expect': 'error',
      'jest/no-deprecated-functions': 'error',
    },
  },
  // plugin rule tests
  {
    files: [
      'packages/eslint-plugin-internal/tests/rules/**/*.test.{ts,tsx,cts,mts}',
      'packages/eslint-plugin-tslint/tests/rules/**/*.test.{ts,tsx,cts,mts}',
      'packages/eslint-plugin/tests/rules/**/*.test.{ts,tsx,cts,mts}',
      'packages/eslint-plugin/tests/eslint-rules/**/*.test.{ts,tsx,cts,mts}',
    ],
    rules: {
      '@typescript-eslint/internal/plugin-test-formatting': 'error',
    },
  },

  //
  // tools and tests
  //
  {
    files: [
      '**/tools/**/*.{ts,tsx,cts,mts}',
      '**/tests/**/*.{ts,tsx,cts,mts}',
      'packages/integration-tests/**/*.{ts,tsx,cts,mts}',
    ],
    rules: {
      // allow console logs in tools and tests
      'no-console': 'off',
    },
  },
  {
    files: ['eslint.config.{js,cjs,mjs}'],
    rules: {
      // requirement
      'import/no-default-export': 'off',
    },
  },

  //
  // plugin source file linting
  //

  {
    files: [
      'packages/eslint-plugin-internal/**/*.{ts,tsx,cts,mts}',
      'packages/eslint-plugin-tslint/**/*.{ts,tsx,cts,mts}',
      'packages/eslint-plugin/**/*.{ts,tsx,cts,mts}',
    ],
    rules: {
      '@typescript-eslint/internal/no-typescript-estree-import': 'error',
    },

    extends: [...compat.config(eslintPluginPlugin.configs.recommended)],
  },
  {
    files: [
      'packages/eslint-plugin-internal/src/rules/**/*.{ts,tsx,cts,mts}',
      'packages/eslint-plugin-tslint/src/rules/**/*.{ts,tsx,cts,mts}',
      'packages/eslint-plugin/src/configs/**/*.{ts,tsx,cts,mts}',
      'packages/typescript-eslint/src/configs/**/*.{ts,tsx,cts,mts}',
      'packages/core/src/configs/**/*.{ts,tsx,cts,mts}',
      'packages/eslint-plugin/src/rules/**/*.{ts,tsx,cts,mts}',
    ],
    rules: {
      'eslint-plugin/no-property-in-node': [
        'error',
        {
          additionalNodeTypeFiles: [
            'packages[\\/]types[\\/]src[\\/]generated[\\/]ast-spec.ts',
          ],
        },
      ],
      'eslint-plugin/require-meta-docs-description': [
        'error',
        { pattern: '^(Enforce|Require|Disallow) .+[^. ]$' },
      ],

      // specifically for rules - default exports makes the tooling easier
      'import/no-default-export': 'off',

      'no-restricted-syntax': [
        'error',
        {
          selector:
            'ExportDefaultDeclaration Property[key.name="create"] MemberExpression[object.name="context"][property.name="options"]',
          message:
            "Retrieve options from create's second parameter so that defaultOptions are applied.",
        },
      ],
    },
  },
  {
    files: ['packages/eslint-plugin/src/rules/index.ts'],
    rules: {
      // enforce alphabetical ordering
      'sort-keys': 'error',
      'import/order': ['error', { alphabetize: { order: 'asc' } }],
    },
  },

  //
  // generated files
  //

  {
    files: [
      'packages/scope-manager/src/lib/*.{ts,tsx,cts,mts}',
      'packages/eslint-plugin/src/configs/*.{ts,tsx,cts,mts}',
      'packages/core/src/configs/*.{ts,tsx,cts,mts}',
    ],
    rules: {
      '@typescript-eslint/internal/no-poorly-typed-ts-props': 'off',
      '@typescript-eslint/internal/no-typescript-default-import': 'off',
      '@typescript-eslint/internal/prefer-ast-types-enum': 'off',
    },
  },

  //
  // ast spec linting
  //

  {
    files: ['packages/ast-spec/src/**/*.{ts,tsx,cts,mts}'],
    rules: {
      // disallow ALL unused vars
      '@typescript-eslint/no-unused-vars': ['error', { caughtErrors: 'all' }],
      '@typescript-eslint/sort-type-constituents': 'error',
    },
  },
  {
    files: ['packages/ast-spec/**/*.{ts,tsx,cts,mts}'],
    rules: {
      'no-restricted-imports': [
        'error',
        {
          name: '@typescript-eslint/typescript-estree',
          message:
            'To prevent nx build errors, all `typescript-estree` imports should be done via `packages/ast-spec/tests/util/parsers/typescript-estree-import.ts`.',
        },
      ],
    },
  },

  //
  // website linting
  //

  {
    files: ['packages/website/**/*.{ts,tsx,mts,cts,js,jsx}'],
    extends: [
      ...compat.config(jsxA11yPlugin.configs.recommended),
      ...fixupConfigRules(compat.config(reactPlugin.configs.recommended)),
      ...fixupConfigRules(compat.config(reactHooksPlugin.configs.recommended)),
    ],
    rules: {
      '@typescript-eslint/internal/prefer-ast-types-enum': 'off',
      'import/no-default-export': 'off',
      'react/jsx-no-target-blank': 'off',
      'react/no-unescaped-entities': 'off',
      'react-hooks/exhaustive-deps': 'warn', // TODO: enable it later
      'react/prop-types': 'off',
    },
    settings: {
      react: {
        version: 'detect',
      },
    },
  },
  {
    files: ['packages/website/src/**/*.{ts,tsx,cts,mts}'],
    rules: {
      'import/no-default-export': 'off',
      // allow console logs in the website to help with debugging things in production
      'no-console': 'off',
    },
  },
  {
    files: [
      'packages/website-eslint/src/mock/**/*.js',
      '**/*.d.{ts,tsx,cts,mts}',
    ],
    rules: {
      // mocks and declaration files have to mirror their original package
      'import/no-default-export': 'off',
    },
  },
  {
    extends: [perfectionistPlugin.configs['recommended-alphabetical']],
    ignores: ['packages/typescript-eslint/src/configs/*'],
    files: [
<<<<<<< HEAD
      'packages/rule-schema-to-typescript-types/src/**/*.ts',
=======
      'packages/ast-spec/{src,tests,typings}/**/*.ts',
      'packages/integration-tests/{tests,tools,typing}/**/*.ts',
      'packages/parser/{src,tests}/**/*.ts',
      'packages/rule-tester/{src,tests,typings}/**/*.ts',
      'packages/types/{src,tools}/**/*.ts',
      'packages/typescript-eslint/{src,tests}/**/*.ts',
>>>>>>> e87ab8cb
      'packages/utils/src/**/*.ts',
      'packages/visitor-keys/src/**/*.ts',
      'packages/website*/src/**/*.ts',
    ],
    rules: {
      '@typescript-eslint/sort-type-constituents': 'off',
      'perfectionist/sort-classes': [
        'error',
        {
          order: 'asc',
          partitionByComment: true,
          type: 'natural',
        },
      ],
      'perfectionist/sort-enums': [
        'error',
        {
          order: 'asc',
          partitionByComment: true,
          type: 'natural',
        },
      ],
      'perfectionist/sort-objects': [
        'error',
        {
          order: 'asc',
          partitionByComment: true,
          type: 'natural',
        },
      ],
      'perfectionist/sort-union-types': [
        'error',
        {
          order: 'asc',
          groups: ['unknown', 'keyword', 'nullish'],
          type: 'natural',
        },
      ],
      'simple-import-sort/imports': 'off',
    },
  },
);<|MERGE_RESOLUTION|>--- conflicted
+++ resolved
@@ -571,16 +571,13 @@
     extends: [perfectionistPlugin.configs['recommended-alphabetical']],
     ignores: ['packages/typescript-eslint/src/configs/*'],
     files: [
-<<<<<<< HEAD
-      'packages/rule-schema-to-typescript-types/src/**/*.ts',
-=======
       'packages/ast-spec/{src,tests,typings}/**/*.ts',
       'packages/integration-tests/{tests,tools,typing}/**/*.ts',
       'packages/parser/{src,tests}/**/*.ts',
+      'packages/rule-schema-to-typescript-types/src/**/*.ts',
       'packages/rule-tester/{src,tests,typings}/**/*.ts',
       'packages/types/{src,tools}/**/*.ts',
       'packages/typescript-eslint/{src,tests}/**/*.ts',
->>>>>>> e87ab8cb
       'packages/utils/src/**/*.ts',
       'packages/visitor-keys/src/**/*.ts',
       'packages/website*/src/**/*.ts',
