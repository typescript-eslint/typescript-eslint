--- conflicted
+++ resolved
@@ -207,11 +207,8 @@
         'error',
         { commentPattern: '.*intentional fallthrough.*' },
       ],
-<<<<<<< HEAD
+      'no-lonely-if': 'error',
       'no-unreachable-loop': 'error',
-=======
-      'no-lonely-if': 'error',
->>>>>>> 58be99fd
       'no-useless-call': 'error',
       'no-useless-computed-key': 'error',
       'no-useless-concat': 'error',
