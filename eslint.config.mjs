// @ts-check

import url from 'node:url';

import { fixupConfigRules, fixupPluginRules } from '@eslint/compat';
import { FlatCompat } from '@eslint/eslintrc';
import eslint from '@eslint/js';
import tseslintInternalPlugin from '@typescript-eslint/eslint-plugin-internal';
import eslintCommentsPlugin from 'eslint-plugin-eslint-comments';
import eslintPluginPlugin from 'eslint-plugin-eslint-plugin';
import importPlugin from 'eslint-plugin-import';
import jestPlugin from 'eslint-plugin-jest';
import jsdocPlugin from 'eslint-plugin-jsdoc';
import jsxA11yPlugin from 'eslint-plugin-jsx-a11y';
import perfectionistPlugin from 'eslint-plugin-perfectionist';
import reactPlugin from 'eslint-plugin-react';
import reactHooksPlugin from 'eslint-plugin-react-hooks';
import regexpPlugin from 'eslint-plugin-regexp';
import simpleImportSortPlugin from 'eslint-plugin-simple-import-sort';
import sonarjsPlugin from 'eslint-plugin-sonarjs';
import unicornPlugin from 'eslint-plugin-unicorn';
import globals from 'globals';
import tseslint from 'typescript-eslint';

const __dirname = url.fileURLToPath(new URL('.', import.meta.url));
const compat = new FlatCompat({ baseDirectory: __dirname });

export default tseslint.config(
  // register all of the plugins up-front
  {
    // note - intentionally uses computed syntax to make it easy to sort the keys
    /* eslint-disable no-useless-computed-key */
    plugins: {
      ['@typescript-eslint']: tseslint.plugin,
      ['@typescript-eslint/internal']: tseslintInternalPlugin,
      ['eslint-comments']: eslintCommentsPlugin,
      ['eslint-plugin']: eslintPluginPlugin,
      // https://github.com/import-js/eslint-plugin-import/issues/2948
      ['import']: fixupPluginRules(importPlugin),
      ['jest']: jestPlugin,
      ['jsdoc']: jsdocPlugin,
      ['jsx-a11y']: jsxA11yPlugin,
      // https://github.com/facebook/react/issues/28313
      ['react-hooks']: fixupPluginRules(reactHooksPlugin),
      // https://github.com/jsx-eslint/eslint-plugin-react/issues/3699
      ['react']: fixupPluginRules(reactPlugin),
      ['regexp']: regexpPlugin,
      ['simple-import-sort']: simpleImportSortPlugin,
      ['sonarjs']: sonarjsPlugin,
      ['unicorn']: unicornPlugin,
    },
    /* eslint-enable no-useless-computed-key */
  },
  {
    // config with just ignores is the replacement for `.eslintignore`
    ignores: [
      '.nx/',
      '.yarn/',
      '**/jest.config.js',
      '**/node_modules/**',
      '**/dist/**',
      '**/fixtures/**',
      '**/coverage/**',
      '**/__snapshots__/**',
      '**/.docusaurus/**',
      '**/build/**',
      '.nx/*',
      '.yarn/*',
      // Files copied as part of the build
      'packages/types/src/generated/**/*.ts',
      // Playground types downloaded from the web
      'packages/website/src/vendor/',
      // see the file header in eslint-base.test.js for more info
      'packages/rule-tester/tests/eslint-base/',
    ],
  },

  // extends ...
  eslint.configs.recommended,
  ...tseslint.configs.strictTypeChecked,
  ...tseslint.configs.stylisticTypeChecked,
  jsdocPlugin.configs['flat/recommended-typescript-error'],

  // base config
  {
    languageOptions: {
      globals: {
        ...globals.es2020,
        ...globals.node,
      },
      parserOptions: {
        projectService: true,
        tsconfigRootDir: __dirname,
        warnOnUnsupportedTypeScriptVersion: false,
      },
    },
    linterOptions: { reportUnusedDisableDirectives: 'error' },
    rules: {
      // TODO: https://github.com/typescript-eslint/typescript-eslint/issues/8538
      '@typescript-eslint/no-confusing-void-expression': 'off',

      //
      // our plugin :D
      //

      '@typescript-eslint/ban-ts-comment': [
        'error',
        {
          'ts-expect-error': 'allow-with-description',
          'ts-ignore': true,
          'ts-nocheck': true,
          'ts-check': false,
          minimumDescriptionLength: 5,
        },
      ],
      // TODO: enable it once we drop support for TS<5.0
      // https://github.com/typescript-eslint/typescript-eslint/issues/10065
      '@typescript-eslint/consistent-type-exports': [
        'off', // 'error',
        { fixMixedExportsWithInlineTypeSpecifier: true },
      ],
      '@typescript-eslint/consistent-type-imports': [
        'error',
        { prefer: 'type-imports', disallowTypeAnnotations: true },
      ],
      '@typescript-eslint/explicit-function-return-type': [
        'error',
        { allowIIFEs: true },
      ],
      '@typescript-eslint/no-explicit-any': 'error',
      'no-constant-condition': 'off',
      '@typescript-eslint/no-unnecessary-condition': [
        'error',
        { allowConstantLoopConditions: true, checkTypePredicates: true },
      ],
      '@typescript-eslint/no-unnecessary-type-parameters': 'error',
      '@typescript-eslint/no-unused-expressions': 'error',
      '@typescript-eslint/no-var-requires': 'off',
      '@typescript-eslint/prefer-literal-enum-member': [
        'error',
        {
          allowBitwiseExpressions: true,
        },
      ],
      '@typescript-eslint/prefer-string-starts-ends-with': [
        'error',
        {
          allowSingleElementEquality: 'always',
        },
      ],
      '@typescript-eslint/unbound-method': 'off',
      '@typescript-eslint/restrict-template-expressions': [
        'error',
        {
          allowNumber: true,
          allowBoolean: true,
          allowAny: true,
          allowNullish: true,
          allowRegExp: true,
        },
      ],
      '@typescript-eslint/no-unused-vars': [
        'error',
        {
          caughtErrors: 'all',
          varsIgnorePattern: '^_',
          argsIgnorePattern: '^_',
        },
      ],
      '@typescript-eslint/prefer-nullish-coalescing': [
        'error',
        {
          ignoreConditionalTests: true,
          ignorePrimitives: true,
        },
      ],
      '@typescript-eslint/no-require-imports': [
        'error',
        {
          allow: ['/package\\.json$'],
        },
      ],

      //
      // Internal repo rules
      //

      '@typescript-eslint/internal/no-poorly-typed-ts-props': 'error',
      '@typescript-eslint/internal/no-relative-paths-to-internal-packages':
        'error',
      '@typescript-eslint/internal/no-typescript-default-import': 'error',
      '@typescript-eslint/internal/prefer-ast-types-enum': 'error',

      //
      // eslint-base
      //

      curly: ['error', 'all'],
      eqeqeq: [
        'error',
        'always',
        {
          null: 'never',
        },
      ],
      'logical-assignment-operators': 'error',
      'no-else-return': 'error',
      'no-mixed-operators': 'error',
      'no-console': 'error',
      'no-process-exit': 'error',
      'no-fallthrough': [
        'error',
        { commentPattern: '.*intentional fallthrough.*' },
      ],
      'no-implicit-coercion': ['error', { boolean: false }],
      'no-lonely-if': 'error',
      'no-unreachable-loop': 'error',
      'no-useless-call': 'error',
      'no-useless-computed-key': 'error',
      'no-useless-concat': 'error',
      'no-var': 'error',
      'no-void': ['error', { allowAsStatement: true }],
      'object-shorthand': 'error',
      'one-var': ['error', 'never'],
      'operator-assignment': 'error',
      'prefer-arrow-callback': 'error',
      'prefer-const': 'error',
      'prefer-object-has-own': 'error',
      'prefer-object-spread': 'error',
      'prefer-rest-params': 'error',
      'prefer-template': 'error',
      radix: 'error',

      //
      // eslint-plugin-eslint-comment
      //

      // require a eslint-enable comment for every eslint-disable comment
      'eslint-comments/disable-enable-pair': [
        'error',
        {
          allowWholeFile: true,
        },
      ],
      // disallow a eslint-enable comment for multiple eslint-disable comments
      'eslint-comments/no-aggregating-enable': 'error',
      // disallow duplicate eslint-disable comments
      'eslint-comments/no-duplicate-disable': 'error',
      // disallow eslint-disable comments without rule names
      'eslint-comments/no-unlimited-disable': 'error',
      // disallow unused eslint-disable comments
      'eslint-comments/no-unused-disable': 'error',
      // disallow unused eslint-enable comments
      'eslint-comments/no-unused-enable': 'error',
      // disallow ESLint directive-comments
      'eslint-comments/no-use': [
        'error',
        {
          allow: [
            'eslint-disable',
            'eslint-disable-line',
            'eslint-disable-next-line',
            'eslint-enable',
            'global',
          ],
        },
      ],

      //
      // eslint-plugin-import
      //
      // enforces consistent type specifier style for named imports
      'import/consistent-type-specifier-style': 'error',
      // disallow non-import statements appearing before import statements
      'import/first': 'error',
      // Require a newline after the last import/require in a group
      'import/newline-after-import': 'error',
      // Forbid import of modules using absolute paths
      'import/no-absolute-path': 'error',
      // disallow AMD require/define
      'import/no-amd': 'error',
      // forbid default exports - we want to standardize on named exports so that imported names are consistent
      'import/no-default-export': 'error',
      // disallow imports from duplicate paths
      'import/no-duplicates': 'error',
      // Forbid the use of extraneous packages
      'import/no-extraneous-dependencies': [
        'error',
        {
          devDependencies: true,
          peerDependencies: true,
          optionalDependencies: false,
        },
      ],
      // Forbid mutable exports
      'import/no-mutable-exports': 'error',
      // Prevent importing the default as if it were named
      'import/no-named-default': 'error',
      // Prohibit named exports
      'import/no-named-export': 'off', // we want everything to be a named export
      // Forbid a module from importing itself
      'import/no-self-import': 'error',
      // Require modules with a single export to use a default export
      'import/prefer-default-export': 'off', // we want everything to be named

      // enforce a sort order across the codebase
      'simple-import-sort/imports': 'error',

      //
      // eslint-plugin-jsdoc
      //

      // We often use @remarks or other ad-hoc tag names
      'jsdoc/check-tag-names': 'off',
      // https://github.com/gajus/eslint-plugin-jsdoc/issues/1169
      'jsdoc/check-param-names': 'off',
      'jsdoc/informative-docs': 'error',
      // https://github.com/gajus/eslint-plugin-jsdoc/issues/1175
      'jsdoc/require-jsdoc': 'off',
      'jsdoc/require-param': 'off',
      'jsdoc/require-returns': 'off',
      'jsdoc/require-yields': 'off',
      'jsdoc/tag-lines': 'off',

      'regexp/no-dupe-disjunctions': 'error',
      'regexp/no-useless-character-class': 'error',
      'regexp/no-useless-flag': 'error',
      'regexp/no-useless-lazy': 'error',
      'regexp/no-useless-non-capturing-group': 'error',
      'regexp/prefer-quantifier': 'error',
      'regexp/prefer-question-quantifier': 'error',
      'regexp/prefer-w': 'error',

      'sonarjs/no-duplicated-branches': 'error',

      //
      // eslint-plugin-unicorn
      //

      'unicorn/no-length-as-slice-end': 'error',
      'unicorn/no-lonely-if': 'error',
      'unicorn/no-typeof-undefined': 'error',
      'unicorn/no-single-promise-in-promise-methods': 'error',
      'unicorn/no-useless-spread': 'error',
      'unicorn/prefer-array-some': 'error',
      'unicorn/prefer-export-from': 'error',
      'unicorn/prefer-node-protocol': 'error',
      'unicorn/prefer-regexp-test': 'error',
      'unicorn/prefer-spread': 'error',
      'unicorn/prefer-string-replace-all': 'error',
      'unicorn/prefer-structured-clone': 'error',
    },
  },
  {
    files: ['**/*.js'],
    extends: [tseslint.configs.disableTypeChecked],
    rules: {
      // turn off other type-aware rules
      '@typescript-eslint/internal/no-poorly-typed-ts-props': 'off',

      // turn off rules that don't apply to JS code
      '@typescript-eslint/explicit-function-return-type': 'off',
    },
  },

  //
  // test file linting
  //

  // define the jest globals for all test files
  {
    files: ['packages/*/tests/**/*.{ts,tsx,cts,mts}'],
    languageOptions: {
      globals: {
        ...jestPlugin.environments.globals.globals,
      },
    },
  },
  // test file specific configuration
  {
    files: [
      'packages/*/tests/**/*.test.{ts,tsx,cts,mts}',
      'packages/*/tests/**/test.{ts,tsx,cts,mts}',
      'packages/parser/tests/**/*.{ts,tsx,cts,mts}',
      'packages/integration-tests/tools/integration-test-base.ts',
      'packages/integration-tests/tools/pack-packages.ts',
    ],
    rules: {
      '@typescript-eslint/no-empty-function': [
        'error',
        { allow: ['arrowFunctions'] },
      ],
      '@typescript-eslint/no-non-null-assertion': 'off',
      '@typescript-eslint/no-unsafe-assignment': 'off',
      '@typescript-eslint/no-unsafe-call': 'off',
      '@typescript-eslint/no-unsafe-member-access': 'off',
      '@typescript-eslint/no-unsafe-return': 'off',
      'jest/no-disabled-tests': 'error',
      'jest/no-focused-tests': 'error',
      'jest/no-alias-methods': 'error',
      'jest/no-identical-title': 'error',
      'jest/no-jasmine-globals': 'error',
      'jest/no-test-prefixes': 'error',
      'jest/no-done-callback': 'error',
      'jest/no-test-return-statement': 'error',
      'jest/prefer-to-be': 'error',
      'jest/prefer-to-contain': 'error',
      'jest/prefer-to-have-length': 'error',
      'jest/prefer-spy-on': 'error',
      'jest/valid-expect': 'error',
      'jest/no-deprecated-functions': 'error',
    },
  },
  // plugin rule tests
  {
    files: [
      'packages/eslint-plugin-internal/tests/rules/**/*.test.{ts,tsx,cts,mts}',
      'packages/eslint-plugin-tslint/tests/rules/**/*.test.{ts,tsx,cts,mts}',
      'packages/eslint-plugin/tests/rules/**/*.test.{ts,tsx,cts,mts}',
      'packages/eslint-plugin/tests/eslint-rules/**/*.test.{ts,tsx,cts,mts}',
    ],
    rules: {
      '@typescript-eslint/internal/plugin-test-formatting': 'error',
    },
  },

  //
  // tools and tests
  //
  {
    files: [
      '**/tools/**/*.{ts,tsx,cts,mts}',
      '**/tests/**/*.{ts,tsx,cts,mts}',
      'packages/integration-tests/**/*.{ts,tsx,cts,mts}',
    ],
    rules: {
      // allow console logs in tools and tests
      'no-console': 'off',
    },
  },
  {
    files: ['eslint.config.{js,cjs,mjs}'],
    rules: {
      // requirement
      'import/no-default-export': 'off',
    },
  },

  //
  // plugin source file linting
  //

  {
    files: [
      'packages/eslint-plugin-internal/**/*.{ts,tsx,cts,mts}',
      'packages/eslint-plugin-tslint/**/*.{ts,tsx,cts,mts}',
      'packages/eslint-plugin/**/*.{ts,tsx,cts,mts}',
    ],
    rules: {
      '@typescript-eslint/internal/no-typescript-estree-import': 'error',
    },

    extends: [...compat.config(eslintPluginPlugin.configs.recommended)],
  },
  {
    files: [
      'packages/eslint-plugin-internal/src/rules/**/*.{ts,tsx,cts,mts}',
      'packages/eslint-plugin-tslint/src/rules/**/*.{ts,tsx,cts,mts}',
      'packages/eslint-plugin/src/configs/**/*.{ts,tsx,cts,mts}',
      'packages/typescript-eslint/src/configs/**/*.{ts,tsx,cts,mts}',
      'packages/core/src/configs/**/*.{ts,tsx,cts,mts}',
      'packages/eslint-plugin/src/rules/**/*.{ts,tsx,cts,mts}',
    ],
    rules: {
      'eslint-plugin/no-property-in-node': [
        'error',
        {
          additionalNodeTypeFiles: [
            'packages[\\/]types[\\/]src[\\/]generated[\\/]ast-spec.ts',
          ],
        },
      ],
      'eslint-plugin/require-meta-docs-description': [
        'error',
        { pattern: '^(Enforce|Require|Disallow) .+[^. ]$' },
      ],

      // specifically for rules - default exports makes the tooling easier
      'import/no-default-export': 'off',

      'no-restricted-syntax': [
        'error',
        {
          selector:
            'ExportDefaultDeclaration Property[key.name="create"] MemberExpression[object.name="context"][property.name="options"]',
          message:
            "Retrieve options from create's second parameter so that defaultOptions are applied.",
        },
      ],
    },
  },
  {
    files: ['packages/eslint-plugin/src/rules/index.ts'],
    rules: {
      // enforce alphabetical ordering
      'sort-keys': 'error',
      'import/order': ['error', { alphabetize: { order: 'asc' } }],
    },
  },

  //
  // generated files
  //

  {
    files: [
      'packages/scope-manager/src/lib/*.{ts,tsx,cts,mts}',
      'packages/eslint-plugin/src/configs/*.{ts,tsx,cts,mts}',
      'packages/core/src/configs/*.{ts,tsx,cts,mts}',
    ],
    rules: {
      '@typescript-eslint/internal/no-poorly-typed-ts-props': 'off',
      '@typescript-eslint/internal/no-typescript-default-import': 'off',
      '@typescript-eslint/internal/prefer-ast-types-enum': 'off',
    },
  },

  //
  // ast spec linting
  //

  {
    files: ['packages/ast-spec/src/**/*.{ts,tsx,cts,mts}'],
    rules: {
      // disallow ALL unused vars
      '@typescript-eslint/no-unused-vars': ['error', { caughtErrors: 'all' }],
      '@typescript-eslint/sort-type-constituents': 'error',
    },
  },
  {
    files: ['packages/ast-spec/**/*.{ts,tsx,cts,mts}'],
    rules: {
      'no-restricted-imports': [
        'error',
        {
          name: '@typescript-eslint/typescript-estree',
          message:
            'To prevent nx build errors, all `typescript-estree` imports should be done via `packages/ast-spec/tests/util/parsers/typescript-estree-import.ts`.',
        },
      ],
    },
  },

  //
  // website linting
  //

  {
    files: ['packages/website/**/*.{ts,tsx,mts,cts,js,jsx}'],
    extends: [
      ...compat.config(jsxA11yPlugin.configs.recommended),
      ...fixupConfigRules(compat.config(reactPlugin.configs.recommended)),
      ...fixupConfigRules(compat.config(reactHooksPlugin.configs.recommended)),
    ],
    rules: {
      '@typescript-eslint/internal/prefer-ast-types-enum': 'off',
      'import/no-default-export': 'off',
      'react/jsx-no-target-blank': 'off',
      'react/no-unescaped-entities': 'off',
      'react-hooks/exhaustive-deps': 'warn', // TODO: enable it later
      'react/prop-types': 'off',
    },
    settings: {
      react: {
        version: 'detect',
      },
    },
  },
  {
    files: ['packages/website/src/**/*.{ts,tsx,cts,mts}'],
    rules: {
      'import/no-default-export': 'off',
      // allow console logs in the website to help with debugging things in production
      'no-console': 'off',
    },
  },
  {
    files: [
      'packages/website-eslint/src/mock/**/*.js',
      '**/*.d.{ts,tsx,cts,mts}',
    ],
    rules: {
      // mocks and declaration files have to mirror their original package
      'import/no-default-export': 'off',
    },
  },
  {
    extends: [perfectionistPlugin.configs['recommended-alphabetical']],
<<<<<<< HEAD
    ignores: ['packages/eslint-plugin/src/configs/*'],
    files: [
      'packages/eslint-plugin/{src,tests,tools,typings}/**/*.ts',
      'packages/utils/src/**/*.ts',
    ],
    rules: {
      '@typescript-eslint/sort-type-constituents': 'off',
      'perfectionist/sort-classes': 'error',
      'perfectionist/sort-enums': 'off',
      'perfectionist/sort-union-types': [
=======
    ignores: ['packages/typescript-eslint/src/configs/*'],
    files: [
      'packages/ast-spec/{src,tests,typings}/**/*.ts',
      'packages/integration-tests/{tests,tools,typing}/**/*.ts',
      'packages/parser/{src,tests}/**/*.ts',
      'packages/rule-schema-to-typescript-types/src/**/*.ts',
      'packages/rule-tester/{src,tests,typings}/**/*.ts',
      'packages/types/{src,tools}/**/*.ts',
      'packages/typescript-eslint/{src,tests}/**/*.ts',
      'packages/utils/src/**/*.ts',
      'packages/visitor-keys/src/**/*.ts',
      'packages/website*/src/**/*.ts',
    ],
    rules: {
      '@typescript-eslint/sort-type-constituents': 'off',
      'perfectionist/sort-classes': [
>>>>>>> f8982489
        'error',
        {
          groups: ['unknown', 'keyword', 'nullish'],
        },
      ],
<<<<<<< HEAD
      'simple-import-sort/imports': 'off',
    },
    settings: {
      perfectionist: {
        partitionByComment: true,
        order: 'asc',
        type: 'natural',
      },
    },
  },
  {
    files: ['packages/eslint-plugin/src/rules/*.ts'],
    rules: {
=======
      'perfectionist/sort-enums': 'off',
>>>>>>> f8982489
      'perfectionist/sort-objects': [
        'error',
        {
          customGroups: {
            primary: ['loc', 'name', 'node', 'type'],
            secondary: ['meta', 'messageId', 'start'],
            tertiary: ['defaultOptions', 'data', 'end'],
            quaternary: ['fix'],
          },
          groups: ['primary', 'secondary', 'tertiary', 'quaternary', 'unknown'],
        },
      ],
    },
  },
  {
    files: ['packages/eslint-plugin/tests/rules/*.test.ts'],
    rules: {
      'perfectionist/sort-objects': [
        'error',
        {
          customGroups: { top: ['valid'] },
          groups: ['top', 'unknown'],
        },
      ],
    },
  },
);<|MERGE_RESOLUTION|>--- conflicted
+++ resolved
@@ -596,21 +596,10 @@
   },
   {
     extends: [perfectionistPlugin.configs['recommended-alphabetical']],
-<<<<<<< HEAD
-    ignores: ['packages/eslint-plugin/src/configs/*'],
-    files: [
+    ignores: ['packages/typescript-eslint/src/configs/*'],
+    files: [
+      'packages/ast-spec/{src,tests,typings}/**/*.ts',
       'packages/eslint-plugin/{src,tests,tools,typings}/**/*.ts',
-      'packages/utils/src/**/*.ts',
-    ],
-    rules: {
-      '@typescript-eslint/sort-type-constituents': 'off',
-      'perfectionist/sort-classes': 'error',
-      'perfectionist/sort-enums': 'off',
-      'perfectionist/sort-union-types': [
-=======
-    ignores: ['packages/typescript-eslint/src/configs/*'],
-    files: [
-      'packages/ast-spec/{src,tests,typings}/**/*.ts',
       'packages/integration-tests/{tests,tools,typing}/**/*.ts',
       'packages/parser/{src,tests}/**/*.ts',
       'packages/rule-schema-to-typescript-types/src/**/*.ts',
@@ -623,14 +612,16 @@
     ],
     rules: {
       '@typescript-eslint/sort-type-constituents': 'off',
-      'perfectionist/sort-classes': [
->>>>>>> f8982489
+      'perfectionist/sort-classes': 'error',
+      'perfectionist/sort-enums': 'off',
+      'perfectionist/sort-objects': 'error',
+      'perfectionist/sort-union-types': [
         'error',
         {
           groups: ['unknown', 'keyword', 'nullish'],
-        },
-      ],
-<<<<<<< HEAD
+          type: 'natural',
+        },
+      ],
       'simple-import-sort/imports': 'off',
     },
     settings: {
@@ -642,11 +633,22 @@
     },
   },
   {
+    files: ['packages/ast-spec/src/**/*.ts'],
+    rules: {
+      'perfectionist/sort-interfaces': [
+        'error',
+        {
+          customGroups: {
+            primary: ['type'],
+          },
+          groups: ['primary', 'unknown'],
+        },
+      ],
+    },
+  },
+  {
     files: ['packages/eslint-plugin/src/rules/*.ts'],
     rules: {
-=======
-      'perfectionist/sort-enums': 'off',
->>>>>>> f8982489
       'perfectionist/sort-objects': [
         'error',
         {
