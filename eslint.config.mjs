// @ts-check

import url from 'node:url';

import { FlatCompat } from '@eslint/eslintrc';
import eslint from '@eslint/js';
import tseslintInternalPlugin from '@typescript-eslint/eslint-plugin-internal';
import deprecationPlugin from 'eslint-plugin-deprecation';
import eslintCommentsPlugin from 'eslint-plugin-eslint-comments';
import eslintPluginPlugin from 'eslint-plugin-eslint-plugin';
import importPlugin from 'eslint-plugin-import';
import jestPlugin from 'eslint-plugin-jest';
import jsdocPlugin from 'eslint-plugin-jsdoc';
import jsxA11yPlugin from 'eslint-plugin-jsx-a11y';
import reactPlugin from 'eslint-plugin-react';
import reactHooksPlugin from 'eslint-plugin-react-hooks';
import simpleImportSortPlugin from 'eslint-plugin-simple-import-sort';
import unicornPlugin from 'eslint-plugin-unicorn';
import globals from 'globals';
import tseslint from 'typescript-eslint';

const __dirname = url.fileURLToPath(new URL('.', import.meta.url));
const compat = new FlatCompat({ baseDirectory: __dirname });

export default tseslint.config(
  // register all of the plugins up-front
  {
    // note - intentionally uses computed syntax to make it easy to sort the keys
    plugins: {
      ['@typescript-eslint']: tseslint.plugin,
      ['@typescript-eslint/internal']: tseslintInternalPlugin,
      ['deprecation']: deprecationPlugin,
      ['eslint-comments']: eslintCommentsPlugin,
      ['eslint-plugin']: eslintPluginPlugin,
      ['import']: importPlugin,
      ['jest']: jestPlugin,
      ['jsdoc']: jsdocPlugin,
      ['jsx-a11y']: jsxA11yPlugin,
      ['react-hooks']: reactHooksPlugin,
      ['react']: reactPlugin,
      ['simple-import-sort']: simpleImportSortPlugin,
      ['unicorn']: unicornPlugin,
    },
  },
  {
    // config with just ignores is the replacement for `.eslintignore`
    ignores: [
      '**/jest.config.js',
      '**/node_modules/**',
      '**/dist/**',
      '**/fixtures/**',
      '**/coverage/**',
      '**/__snapshots__/**',
      '**/.docusaurus/**',
      '**/build/**',
      // Files copied as part of the build
      'packages/types/src/generated/**/*.ts',
      // Playground types downloaded from the web
      'packages/website/src/vendor',
      // see the file header in eslint-base.test.js for more info
      'packages/rule-tester/tests/eslint-base',
    ],
  },

  // extends ...
  eslint.configs.recommended,
  ...tseslint.configs.strictTypeChecked,
  ...tseslint.configs.stylisticTypeChecked,
  jsdocPlugin.configs['flat/recommended-typescript-error'],

  // base config
  {
    languageOptions: {
      globals: {
        ...globals.es2020,
        ...globals.node,
      },
      parserOptions: {
        allowAutomaticSingleRunInference: true,
        cacheLifetime: {
          // we pretty well never create/change tsconfig structure - so no need to ever evict the cache
          // in the rare case that we do - just need to manually restart their IDE.
          glob: 'Infinity',
        },
        project: [
          'tsconfig.json',
          'packages/*/tsconfig.json',
          /**
           * We are currently in the process of transitioning to nx's out of the box structure and
           * so need to manually specify converted packages' tsconfig.build.json and tsconfig.spec.json
           * files here for now in addition to the tsconfig.json glob pattern.
           *
           * TODO(#4665): Clean this up once all packages have been transitioned.
           */
          'packages/scope-manager/tsconfig.build.json',
          'packages/scope-manager/tsconfig.spec.json',
        ],
        tsconfigRootDir: __dirname,
        warnOnUnsupportedTypeScriptVersion: false,
      },
    },
    rules: {
      // make sure we're not leveraging any deprecated APIs
      'deprecation/deprecation': 'error',

      // TODO: https://github.com/typescript-eslint/typescript-eslint/issues/8538
      '@typescript-eslint/no-confusing-void-expression': 'off',

      //
      // our plugin :D
      //

      '@typescript-eslint/ban-ts-comment': [
        'error',
        {
          'ts-expect-error': 'allow-with-description',
          'ts-ignore': true,
          'ts-nocheck': true,
          'ts-check': false,
          minimumDescriptionLength: 5,
        },
      ],
      '@typescript-eslint/consistent-type-imports': [
        'error',
        { prefer: 'type-imports', disallowTypeAnnotations: true },
      ],
      '@typescript-eslint/explicit-function-return-type': [
        'error',
        { allowIIFEs: true },
      ],
      '@typescript-eslint/no-explicit-any': 'error',
      'no-constant-condition': 'off',
      '@typescript-eslint/no-unnecessary-condition': [
        'error',
        { allowConstantLoopConditions: true },
      ],
      '@typescript-eslint/no-unnecessary-type-parameters': 'error',
      '@typescript-eslint/no-var-requires': 'off',
      '@typescript-eslint/prefer-literal-enum-member': [
        'error',
        {
          allowBitwiseExpressions: true,
        },
      ],
      '@typescript-eslint/prefer-string-starts-ends-with': [
        'error',
        {
          allowSingleElementEquality: 'always',
        },
      ],
      '@typescript-eslint/unbound-method': 'off',
      '@typescript-eslint/restrict-template-expressions': [
        'error',
        {
          allowNumber: true,
          allowBoolean: true,
          allowAny: true,
          allowNullish: true,
          allowRegExp: true,
        },
      ],
      '@typescript-eslint/no-unused-vars': [
        'error',
        {
          caughtErrors: 'all',
          varsIgnorePattern: '^_',
          argsIgnorePattern: '^_',
        },
      ],
      '@typescript-eslint/prefer-nullish-coalescing': [
        'error',
        {
          ignoreConditionalTests: true,
          ignorePrimitives: true,
        },
      ],

      //
      // Internal repo rules
      //

      '@typescript-eslint/internal/no-poorly-typed-ts-props': 'error',
      '@typescript-eslint/internal/no-relative-paths-to-internal-packages':
        'error',
      '@typescript-eslint/internal/no-typescript-default-import': 'error',
      '@typescript-eslint/internal/prefer-ast-types-enum': 'error',

      //
      // eslint-base
      //

      curly: ['error', 'all'],
      eqeqeq: [
        'error',
        'always',
        {
          null: 'never',
        },
      ],
      'logical-assignment-operators': 'error',
      'no-else-return': 'error',
      'no-mixed-operators': 'error',
      'no-console': 'error',
      'no-process-exit': 'error',
      'no-fallthrough': [
        'error',
        { commentPattern: '.*intentional fallthrough.*' },
      ],
<<<<<<< HEAD
      'no-unreachable-loop': 'error',
=======
      'no-useless-call': 'error',
>>>>>>> 970f3f17
      'no-useless-computed-key': 'error',
      'no-void': ['error', { allowAsStatement: true }],
      'one-var': ['error', 'never'],
      'prefer-arrow-callback': 'error',
      'prefer-rest-params': 'error',

      //
      // eslint-plugin-eslint-comment
      //

      // require a eslint-enable comment for every eslint-disable comment
      'eslint-comments/disable-enable-pair': [
        'error',
        {
          allowWholeFile: true,
        },
      ],
      // disallow a eslint-enable comment for multiple eslint-disable comments
      'eslint-comments/no-aggregating-enable': 'error',
      // disallow duplicate eslint-disable comments
      'eslint-comments/no-duplicate-disable': 'error',
      // disallow eslint-disable comments without rule names
      'eslint-comments/no-unlimited-disable': 'error',
      // disallow unused eslint-disable comments
      'eslint-comments/no-unused-disable': 'error',
      // disallow unused eslint-enable comments
      'eslint-comments/no-unused-enable': 'error',
      // disallow ESLint directive-comments
      'eslint-comments/no-use': [
        'error',
        {
          allow: [
            'eslint-disable',
            'eslint-disable-line',
            'eslint-disable-next-line',
            'eslint-enable',
            'global',
          ],
        },
      ],

      //
      // eslint-plugin-import
      //
      // enforces consistent type specifier style for named imports
      'import/consistent-type-specifier-style': 'error',
      // disallow non-import statements appearing before import statements
      'import/first': 'error',
      // Require a newline after the last import/require in a group
      'import/newline-after-import': 'error',
      // Forbid import of modules using absolute paths
      'import/no-absolute-path': 'error',
      // disallow AMD require/define
      'import/no-amd': 'error',
      // forbid default exports - we want to standardize on named exports so that imported names are consistent
      'import/no-default-export': 'error',
      // disallow imports from duplicate paths
      'import/no-duplicates': 'error',
      // Forbid the use of extraneous packages
      'import/no-extraneous-dependencies': [
        'error',
        {
          devDependencies: true,
          peerDependencies: true,
          optionalDependencies: false,
        },
      ],
      // Forbid mutable exports
      'import/no-mutable-exports': 'error',
      // Prevent importing the default as if it were named
      'import/no-named-default': 'error',
      // Prohibit named exports
      'import/no-named-export': 'off', // we want everything to be a named export
      // Forbid a module from importing itself
      'import/no-self-import': 'error',
      // Require modules with a single export to use a default export
      'import/prefer-default-export': 'off', // we want everything to be named

      // enforce a sort order across the codebase
      'simple-import-sort/imports': 'error',

      //
      // eslint-plugin-jsdoc
      //

      // We often use @remarks or other ad-hoc tag names
      'jsdoc/check-tag-names': 'off',
      // https://github.com/gajus/eslint-plugin-jsdoc/issues/1169
      'jsdoc/check-param-names': 'off',
      // https://github.com/gajus/eslint-plugin-jsdoc/issues/1175
      'jsdoc/require-jsdoc': 'off',
      'jsdoc/require-param': 'off',
      'jsdoc/require-returns': 'off',
      'jsdoc/require-yields': 'off',
      'jsdoc/tag-lines': 'off',

      //
      // eslint-plugin-unicorn
      //

      'jsdoc/informative-docs': 'error',
      'unicorn/no-typeof-undefined': 'error',
    },
  },
  {
    files: ['**/*.js'],
    extends: [tseslint.configs.disableTypeChecked],
    rules: {
      // turn off other type-aware rules
      'deprecation/deprecation': 'off',
      '@typescript-eslint/internal/no-poorly-typed-ts-props': 'off',

      // turn off rules that don't apply to JS code
      '@typescript-eslint/explicit-function-return-type': 'off',
    },
  },

  //
  // test file linting
  //

  // define the jest globals for all test files
  {
    files: ['packages/*/tests/**/*.{ts,tsx,cts,mts}'],
    languageOptions: {
      globals: {
        ...jestPlugin.environments.globals.globals,
      },
    },
  },
  // test file specific configuration
  {
    files: [
      'packages/*/tests/**/*.spec.{ts,tsx,cts,mts}',
      'packages/*/tests/**/*.test.{ts,tsx,cts,mts}',
      'packages/*/tests/**/spec.{ts,tsx,cts,mts}',
      'packages/*/tests/**/test.{ts,tsx,cts,mts}',
      'packages/parser/tests/**/*.{ts,tsx,cts,mts}',
      'packages/integration-tests/tools/integration-test-base.ts',
      'packages/integration-tests/tools/pack-packages.ts',
    ],
    rules: {
      '@typescript-eslint/no-empty-function': [
        'error',
        { allow: ['arrowFunctions'] },
      ],
      '@typescript-eslint/no-non-null-assertion': 'off',
      '@typescript-eslint/no-unsafe-assignment': 'off',
      '@typescript-eslint/no-unsafe-call': 'off',
      '@typescript-eslint/no-unsafe-member-access': 'off',
      '@typescript-eslint/no-unsafe-return': 'off',
      'jest/no-disabled-tests': 'error',
      'jest/no-focused-tests': 'error',
      'jest/no-alias-methods': 'error',
      'jest/no-identical-title': 'error',
      'jest/no-jasmine-globals': 'error',
      'jest/no-test-prefixes': 'error',
      'jest/no-done-callback': 'error',
      'jest/no-test-return-statement': 'error',
      'jest/prefer-to-be': 'error',
      'jest/prefer-to-contain': 'error',
      'jest/prefer-to-have-length': 'error',
      'jest/prefer-spy-on': 'error',
      'jest/valid-expect': 'error',
      'jest/no-deprecated-functions': 'error',
    },
  },
  // plugin rule tests
  {
    files: [
      'packages/eslint-plugin-internal/tests/rules/**/*.test.{ts,tsx,cts,mts}',
      'packages/eslint-plugin-tslint/tests/rules/**/*.test.{ts,tsx,cts,mts}',
      'packages/eslint-plugin/tests/rules/**/*.test.{ts,tsx,cts,mts}',
      'packages/eslint-plugin/tests/eslint-rules/**/*.test.{ts,tsx,cts,mts}',
    ],
    rules: {
      '@typescript-eslint/internal/plugin-test-formatting': 'error',
    },
  },

  //
  // tools and tests
  //
  {
    files: [
      '**/tools/**/*.{ts,tsx,cts,mts}',
      '**/tests/**/*.{ts,tsx,cts,mts}',
      'packages/repo-tools/**/*.{ts,tsx,cts,mts}',
      'packages/integration-tests/**/*.{ts,tsx,cts,mts}',
    ],
    rules: {
      // allow console logs in tools and tests
      'no-console': 'off',
    },
  },
  {
    files: ['eslint.config.{js,cjs,mjs}'],
    rules: {
      // requirement
      'import/no-default-export': 'off',
    },
  },

  //
  // plugin source file linting
  //

  {
    files: [
      'packages/eslint-plugin-internal/**/*.{ts,tsx,cts,mts}',
      'packages/eslint-plugin-tslint/**/*.{ts,tsx,cts,mts}',
      'packages/eslint-plugin/**/*.{ts,tsx,cts,mts}',
    ],
    rules: {
      '@typescript-eslint/internal/no-typescript-estree-import': 'error',
    },

    extends: [...compat.config(eslintPluginPlugin.configs.recommended)],
  },
  {
    files: [
      'packages/eslint-plugin-internal/src/rules/**/*.{ts,tsx,cts,mts}',
      'packages/eslint-plugin-tslint/src/rules/**/*.{ts,tsx,cts,mts}',
      'packages/eslint-plugin/src/configs/**/*.{ts,tsx,cts,mts}',
      'packages/typescript-eslint/src/configs/**/*.{ts,tsx,cts,mts}',
      'packages/core/src/configs/**/*.{ts,tsx,cts,mts}',
      'packages/eslint-plugin/src/rules/**/*.{ts,tsx,cts,mts}',
    ],
    rules: {
      'eslint-plugin/no-property-in-node': 'error',
      'eslint-plugin/require-meta-docs-description': [
        'error',
        { pattern: '^(Enforce|Require|Disallow) .+[^. ]$' },
      ],

      // specifically for rules - default exports makes the tooling easier
      'import/no-default-export': 'off',

      'no-restricted-syntax': [
        'error',
        {
          selector:
            'ExportDefaultDeclaration Property[key.name="create"] MemberExpression[object.name="context"][property.name="options"]',
          message:
            "Retrieve options from create's second parameter so that defaultOptions are applied.",
        },
      ],
    },
  },
  {
    files: ['packages/eslint-plugin/src/rules/index.ts'],
    rules: {
      // enforce alphabetical ordering
      'sort-keys': 'error',
      'import/order': ['error', { alphabetize: { order: 'asc' } }],
    },
  },

  //
  // generated files
  //

  {
    files: [
      'packages/scope-manager/src/lib/*.{ts,tsx,cts,mts}',
      'packages/eslint-plugin/src/configs/*.{ts,tsx,cts,mts}',
      'packages/core/src/configs/*.{ts,tsx,cts,mts}',
    ],
    rules: {
      '@typescript-eslint/internal/no-poorly-typed-ts-props': 'off',
      '@typescript-eslint/internal/no-typescript-default-import': 'off',
      '@typescript-eslint/internal/prefer-ast-types-enum': 'off',
    },
  },

  //
  // ast spec linting
  //

  {
    files: ['packages/ast-spec/src/**/*.{ts,tsx,cts,mts}'],
    rules: {
      // disallow ALL unused vars
      '@typescript-eslint/no-unused-vars': ['error', { caughtErrors: 'all' }],
      '@typescript-eslint/sort-type-constituents': 'error',
    },
  },
  {
    files: ['packages/ast-spec/**/*.{ts,tsx,cts,mts}'],
    rules: {
      'no-restricted-imports': [
        'error',
        {
          name: '@typescript-eslint/typescript-estree',
          message:
            'To prevent nx build errors, all `typescript-estree` imports should be done via `packages/ast-spec/tests/util/parsers/typescript-estree-import.ts`.',
        },
      ],
    },
  },

  //
  // website linting
  //

  {
    files: ['packages/website/**/*.{ts,tsx,mts,cts,js,jsx}'],
    extends: [
      ...compat.config(jsxA11yPlugin.configs.recommended),
      ...compat.config(reactPlugin.configs.recommended),
      ...compat.config(reactHooksPlugin.configs.recommended),
    ],
    rules: {
      '@typescript-eslint/internal/prefer-ast-types-enum': 'off',
      'import/no-default-export': 'off',
      'react/jsx-no-target-blank': 'off',
      'react/no-unescaped-entities': 'off',
      'react-hooks/exhaustive-deps': 'warn', // TODO: enable it later
    },
    settings: {
      react: {
        version: 'detect',
      },
    },
  },
  {
    files: ['packages/website/src/**/*.{ts,tsx,cts,mts}'],
    rules: {
      'import/no-default-export': 'off',
      // allow console logs in the website to help with debugging things in production
      'no-console': 'off',
    },
  },
  {
    files: [
      'packages/website-eslint/src/mock/**/*.js',
      '**/*.d.{ts,tsx,cts,mts}',
    ],
    rules: {
      // mocks and declaration files have to mirror their original package
      'import/no-default-export': 'off',
    },
  },
);<|MERGE_RESOLUTION|>--- conflicted
+++ resolved
@@ -206,11 +206,8 @@
         'error',
         { commentPattern: '.*intentional fallthrough.*' },
       ],
-<<<<<<< HEAD
       'no-unreachable-loop': 'error',
-=======
       'no-useless-call': 'error',
->>>>>>> 970f3f17
       'no-useless-computed-key': 'error',
       'no-void': ['error', { allowAsStatement: true }],
       'one-var': ['error', 'never'],
