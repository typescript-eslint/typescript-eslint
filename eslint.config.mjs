// @ts-check

import url from 'node:url';

import { fixupConfigRules, fixupPluginRules } from '@eslint/compat';
import { FlatCompat } from '@eslint/eslintrc';
import eslint from '@eslint/js';
import tseslintInternalPlugin from '@typescript-eslint/eslint-plugin-internal';
import eslintCommentsPlugin from 'eslint-plugin-eslint-comments';
import eslintPluginPlugin from 'eslint-plugin-eslint-plugin';
import importPlugin from 'eslint-plugin-import';
import jestPlugin from 'eslint-plugin-jest';
import jsdocPlugin from 'eslint-plugin-jsdoc';
import jsxA11yPlugin from 'eslint-plugin-jsx-a11y';
import perfectionistPlugin from 'eslint-plugin-perfectionist';
import reactPlugin from 'eslint-plugin-react';
import reactHooksPlugin from 'eslint-plugin-react-hooks';
import regexpPlugin from 'eslint-plugin-regexp';
import simpleImportSortPlugin from 'eslint-plugin-simple-import-sort';
import sonarjsPlugin from 'eslint-plugin-sonarjs';
import unicornPlugin from 'eslint-plugin-unicorn';
import globals from 'globals';
import tseslint from 'typescript-eslint';

const __dirname = url.fileURLToPath(new URL('.', import.meta.url));
const compat = new FlatCompat({ baseDirectory: __dirname });

export default tseslint.config(
  // register all of the plugins up-front
  {
    // note - intentionally uses computed syntax to make it easy to sort the keys
    /* eslint-disable no-useless-computed-key */
    plugins: {
      ['@typescript-eslint']: tseslint.plugin,
      ['@typescript-eslint/internal']: tseslintInternalPlugin,
      ['eslint-comments']: eslintCommentsPlugin,
      ['eslint-plugin']: eslintPluginPlugin,
      // https://github.com/import-js/eslint-plugin-import/issues/2948
      ['import']: fixupPluginRules(importPlugin),
      ['jest']: jestPlugin,
      ['jsdoc']: jsdocPlugin,
      ['jsx-a11y']: jsxA11yPlugin,
      // https://github.com/facebook/react/issues/28313
      ['react-hooks']: fixupPluginRules(reactHooksPlugin),
      // https://github.com/jsx-eslint/eslint-plugin-react/issues/3699
      ['react']: fixupPluginRules(reactPlugin),
      ['regexp']: regexpPlugin,
      ['simple-import-sort']: simpleImportSortPlugin,
      ['sonarjs']: sonarjsPlugin,
      ['unicorn']: unicornPlugin,
    },
    /* eslint-enable no-useless-computed-key */
  },
  {
    // config with just ignores is the replacement for `.eslintignore`
    ignores: [
      '.nx/',
      '.yarn/',
      '**/jest.config.js',
      '**/node_modules/**',
      '**/dist/**',
      '**/fixtures/**',
      '**/coverage/**',
      '**/__snapshots__/**',
      '**/.docusaurus/**',
      '**/build/**',
      '.nx/*',
      '.yarn/*',
      // Files copied as part of the build
      'packages/types/src/generated/**/*.ts',
      // Playground types downloaded from the web
      'packages/website/src/vendor/',
      // see the file header in eslint-base.test.js for more info
      'packages/rule-tester/tests/eslint-base/',
    ],
  },

  // extends ...
  eslint.configs.recommended,
  ...tseslint.configs.strictTypeChecked,
  ...tseslint.configs.stylisticTypeChecked,
  jsdocPlugin.configs['flat/recommended-typescript-error'],

  // base config
  {
    languageOptions: {
      globals: {
        ...globals.es2020,
        ...globals.node,
      },
      parserOptions: {
        projectService: true,
        tsconfigRootDir: __dirname,
        warnOnUnsupportedTypeScriptVersion: false,
      },
    },
    linterOptions: { reportUnusedDisableDirectives: 'error' },
    rules: {
      // TODO: https://github.com/typescript-eslint/typescript-eslint/issues/8538
      '@typescript-eslint/no-confusing-void-expression': 'off',

      //
      // our plugin :D
      //

      '@typescript-eslint/ban-ts-comment': [
        'error',
        {
          'ts-expect-error': 'allow-with-description',
          'ts-ignore': true,
          'ts-nocheck': true,
          'ts-check': false,
          minimumDescriptionLength: 5,
        },
      ],
      // TODO: enable it once we drop support for TS<5.0
      // https://github.com/typescript-eslint/typescript-eslint/issues/10065
      '@typescript-eslint/consistent-type-exports': [
        'off', // 'error',
        { fixMixedExportsWithInlineTypeSpecifier: true },
      ],
      '@typescript-eslint/consistent-type-imports': [
        'error',
        { prefer: 'type-imports', disallowTypeAnnotations: true },
      ],
      '@typescript-eslint/explicit-function-return-type': [
        'error',
        { allowIIFEs: true },
      ],
      '@typescript-eslint/no-explicit-any': 'error',
      'no-constant-condition': 'off',
      '@typescript-eslint/no-unnecessary-condition': [
        'error',
        { allowConstantLoopConditions: true, checkTypePredicates: true },
      ],
      '@typescript-eslint/no-unnecessary-type-parameters': 'error',
      '@typescript-eslint/no-unused-expressions': 'error',
      '@typescript-eslint/no-var-requires': 'off',
      '@typescript-eslint/prefer-literal-enum-member': [
        'error',
        {
          allowBitwiseExpressions: true,
        },
      ],
      '@typescript-eslint/prefer-string-starts-ends-with': [
        'error',
        {
          allowSingleElementEquality: 'always',
        },
      ],
      '@typescript-eslint/unbound-method': 'off',
      '@typescript-eslint/restrict-template-expressions': [
        'error',
        {
          allowNumber: true,
          allowBoolean: true,
          allowAny: true,
          allowNullish: true,
          allowRegExp: true,
        },
      ],
      '@typescript-eslint/no-unused-vars': [
        'error',
        {
          caughtErrors: 'all',
          varsIgnorePattern: '^_',
          argsIgnorePattern: '^_',
        },
      ],
      '@typescript-eslint/prefer-nullish-coalescing': [
        'error',
        {
          ignoreConditionalTests: true,
          ignorePrimitives: true,
        },
      ],
      '@typescript-eslint/no-require-imports': [
        'error',
        {
          allow: ['/package\\.json$'],
        },
      ],

      //
      // Internal repo rules
      //

      '@typescript-eslint/internal/no-poorly-typed-ts-props': 'error',
      '@typescript-eslint/internal/no-relative-paths-to-internal-packages':
        'error',
      '@typescript-eslint/internal/no-typescript-default-import': 'error',
      '@typescript-eslint/internal/prefer-ast-types-enum': 'error',

      //
      // eslint-base
      //

      curly: ['error', 'all'],
      eqeqeq: [
        'error',
        'always',
        {
          null: 'never',
        },
      ],
      'logical-assignment-operators': 'error',
      'no-else-return': 'error',
      'no-mixed-operators': 'error',
      'no-console': 'error',
      'no-process-exit': 'error',
      'no-fallthrough': [
        'error',
        { commentPattern: '.*intentional fallthrough.*' },
      ],
      'no-implicit-coercion': ['error', { boolean: false }],
      'no-lonely-if': 'error',
      'no-unreachable-loop': 'error',
      'no-useless-call': 'error',
      'no-useless-computed-key': 'error',
      'no-useless-concat': 'error',
      'no-var': 'error',
      'no-void': ['error', { allowAsStatement: true }],
      'object-shorthand': 'error',
      'one-var': ['error', 'never'],
      'operator-assignment': 'error',
      'prefer-arrow-callback': 'error',
      'prefer-const': 'error',
      'prefer-object-has-own': 'error',
      'prefer-object-spread': 'error',
      'prefer-rest-params': 'error',
      'prefer-template': 'error',
      radix: 'error',

      //
      // eslint-plugin-eslint-comment
      //

      // require a eslint-enable comment for every eslint-disable comment
      'eslint-comments/disable-enable-pair': [
        'error',
        {
          allowWholeFile: true,
        },
      ],
      // disallow a eslint-enable comment for multiple eslint-disable comments
      'eslint-comments/no-aggregating-enable': 'error',
      // disallow duplicate eslint-disable comments
      'eslint-comments/no-duplicate-disable': 'error',
      // disallow eslint-disable comments without rule names
      'eslint-comments/no-unlimited-disable': 'error',
      // disallow unused eslint-disable comments
      'eslint-comments/no-unused-disable': 'error',
      // disallow unused eslint-enable comments
      'eslint-comments/no-unused-enable': 'error',
      // disallow ESLint directive-comments
      'eslint-comments/no-use': [
        'error',
        {
          allow: [
            'eslint-disable',
            'eslint-disable-line',
            'eslint-disable-next-line',
            'eslint-enable',
            'global',
          ],
        },
      ],

      //
      // eslint-plugin-import
      //
      // enforces consistent type specifier style for named imports
      'import/consistent-type-specifier-style': 'error',
      // disallow non-import statements appearing before import statements
      'import/first': 'error',
      // Require a newline after the last import/require in a group
      'import/newline-after-import': 'error',
      // Forbid import of modules using absolute paths
      'import/no-absolute-path': 'error',
      // disallow AMD require/define
      'import/no-amd': 'error',
      // forbid default exports - we want to standardize on named exports so that imported names are consistent
      'import/no-default-export': 'error',
      // disallow imports from duplicate paths
      'import/no-duplicates': 'error',
      // Forbid the use of extraneous packages
      'import/no-extraneous-dependencies': [
        'error',
        {
          devDependencies: true,
          peerDependencies: true,
          optionalDependencies: false,
        },
      ],
      // Forbid mutable exports
      'import/no-mutable-exports': 'error',
      // Prevent importing the default as if it were named
      'import/no-named-default': 'error',
      // Prohibit named exports
      'import/no-named-export': 'off', // we want everything to be a named export
      // Forbid a module from importing itself
      'import/no-self-import': 'error',
      // Require modules with a single export to use a default export
      'import/prefer-default-export': 'off', // we want everything to be named

      // enforce a sort order across the codebase
      'simple-import-sort/imports': 'error',

      //
      // eslint-plugin-jsdoc
      //

      // We often use @remarks or other ad-hoc tag names
      'jsdoc/check-tag-names': 'off',
      // https://github.com/gajus/eslint-plugin-jsdoc/issues/1169
      'jsdoc/check-param-names': 'off',
      'jsdoc/informative-docs': 'error',
      // https://github.com/gajus/eslint-plugin-jsdoc/issues/1175
      'jsdoc/require-jsdoc': 'off',
      'jsdoc/require-param': 'off',
      'jsdoc/require-returns': 'off',
      'jsdoc/require-yields': 'off',
      'jsdoc/tag-lines': 'off',

      'regexp/no-dupe-disjunctions': 'error',
      'regexp/no-useless-character-class': 'error',
      'regexp/no-useless-flag': 'error',
      'regexp/no-useless-lazy': 'error',
      'regexp/no-useless-non-capturing-group': 'error',
      'regexp/prefer-quantifier': 'error',
      'regexp/prefer-question-quantifier': 'error',
      'regexp/prefer-w': 'error',

      'sonarjs/no-duplicated-branches': 'error',

      //
      // eslint-plugin-unicorn
      //

      'unicorn/no-length-as-slice-end': 'error',
      'unicorn/no-lonely-if': 'error',
      'unicorn/no-typeof-undefined': 'error',
      'unicorn/no-single-promise-in-promise-methods': 'error',
      'unicorn/no-useless-spread': 'error',
      'unicorn/prefer-array-some': 'error',
      'unicorn/prefer-export-from': 'error',
      'unicorn/prefer-node-protocol': 'error',
      'unicorn/prefer-regexp-test': 'error',
      'unicorn/prefer-spread': 'error',
      'unicorn/prefer-string-replace-all': 'error',
      'unicorn/prefer-structured-clone': 'error',
    },
  },
  {
    files: ['**/*.js'],
    extends: [tseslint.configs.disableTypeChecked],
    rules: {
      // turn off other type-aware rules
      '@typescript-eslint/internal/no-poorly-typed-ts-props': 'off',

      // turn off rules that don't apply to JS code
      '@typescript-eslint/explicit-function-return-type': 'off',
    },
  },

  //
  // test file linting
  //

  // define the jest globals for all test files
  {
    files: ['packages/*/tests/**/*.{ts,tsx,cts,mts}'],
    languageOptions: {
      globals: {
        ...jestPlugin.environments.globals.globals,
      },
    },
  },
  // test file specific configuration
  {
    files: [
      'packages/*/tests/**/*.test.{ts,tsx,cts,mts}',
      'packages/*/tests/**/test.{ts,tsx,cts,mts}',
      'packages/parser/tests/**/*.{ts,tsx,cts,mts}',
      'packages/integration-tests/tools/integration-test-base.ts',
      'packages/integration-tests/tools/pack-packages.ts',
    ],
    rules: {
      '@typescript-eslint/no-empty-function': [
        'error',
        { allow: ['arrowFunctions'] },
      ],
      '@typescript-eslint/no-non-null-assertion': 'off',
      '@typescript-eslint/no-unsafe-assignment': 'off',
      '@typescript-eslint/no-unsafe-call': 'off',
      '@typescript-eslint/no-unsafe-member-access': 'off',
      '@typescript-eslint/no-unsafe-return': 'off',
      'jest/no-disabled-tests': 'error',
      'jest/no-focused-tests': 'error',
      'jest/no-alias-methods': 'error',
      'jest/no-identical-title': 'error',
      'jest/no-jasmine-globals': 'error',
      'jest/no-test-prefixes': 'error',
      'jest/no-done-callback': 'error',
      'jest/no-test-return-statement': 'error',
      'jest/prefer-to-be': 'error',
      'jest/prefer-to-contain': 'error',
      'jest/prefer-to-have-length': 'error',
      'jest/prefer-spy-on': 'error',
      'jest/valid-expect': 'error',
      'jest/no-deprecated-functions': 'error',
    },
  },
  // plugin rule tests
  {
    files: [
      'packages/eslint-plugin-internal/tests/rules/**/*.test.{ts,tsx,cts,mts}',
      'packages/eslint-plugin-tslint/tests/rules/**/*.test.{ts,tsx,cts,mts}',
      'packages/eslint-plugin/tests/rules/**/*.test.{ts,tsx,cts,mts}',
      'packages/eslint-plugin/tests/eslint-rules/**/*.test.{ts,tsx,cts,mts}',
    ],
    rules: {
      '@typescript-eslint/internal/plugin-test-formatting': 'error',
    },
  },

  //
  // tools and tests
  //
  {
    files: [
      '**/tools/**/*.{ts,tsx,cts,mts}',
      '**/tests/**/*.{ts,tsx,cts,mts}',
      'packages/integration-tests/**/*.{ts,tsx,cts,mts}',
    ],
    rules: {
      // allow console logs in tools and tests
      'no-console': 'off',
    },
  },
  {
    files: ['eslint.config.{js,cjs,mjs}', 'knip.ts', 'packages/*/src/index.ts'],
    rules: {
      // requirement
      'import/no-default-export': 'off',
    },
  },

  //
  // plugin source file linting
  //

  {
    files: [
      'packages/eslint-plugin-internal/**/*.{ts,tsx,cts,mts}',
      'packages/eslint-plugin-tslint/**/*.{ts,tsx,cts,mts}',
      'packages/eslint-plugin/**/*.{ts,tsx,cts,mts}',
    ],
    rules: {
      '@typescript-eslint/internal/no-typescript-estree-import': 'error',
    },

    extends: [...compat.config(eslintPluginPlugin.configs.recommended)],
  },
  {
    files: [
      'packages/eslint-plugin-internal/src/rules/**/*.{ts,tsx,cts,mts}',
      'packages/eslint-plugin-tslint/src/rules/**/*.{ts,tsx,cts,mts}',
      'packages/eslint-plugin/src/configs/**/*.{ts,tsx,cts,mts}',
      'packages/typescript-eslint/src/configs/**/*.{ts,tsx,cts,mts}',
      'packages/core/src/configs/**/*.{ts,tsx,cts,mts}',
      'packages/eslint-plugin/src/rules/**/*.{ts,tsx,cts,mts}',
    ],
    rules: {
      'eslint-plugin/no-property-in-node': [
        'error',
        {
          additionalNodeTypeFiles: [
            'packages[\\/]types[\\/]src[\\/]generated[\\/]ast-spec.ts',
          ],
        },
      ],
      'eslint-plugin/require-meta-docs-description': [
        'error',
        { pattern: '^(Enforce|Require|Disallow) .+[^. ]$' },
      ],

      // specifically for rules - default exports makes the tooling easier
      'import/no-default-export': 'off',

      'no-restricted-syntax': [
        'error',
        {
          selector:
            'ExportDefaultDeclaration Property[key.name="create"] MemberExpression[object.name="context"][property.name="options"]',
          message:
            "Retrieve options from create's second parameter so that defaultOptions are applied.",
        },
      ],
    },
  },
  {
    files: ['packages/eslint-plugin/src/rules/index.ts'],
    rules: {
      // enforce alphabetical ordering
      'sort-keys': 'error',
      'import/order': ['error', { alphabetize: { order: 'asc' } }],
    },
  },

  //
  // generated files
  //

  {
    files: [
      'packages/scope-manager/src/lib/*.{ts,tsx,cts,mts}',
      'packages/eslint-plugin/src/configs/*.{ts,tsx,cts,mts}',
      'packages/core/src/configs/*.{ts,tsx,cts,mts}',
    ],
    rules: {
      '@typescript-eslint/internal/no-poorly-typed-ts-props': 'off',
      '@typescript-eslint/internal/no-typescript-default-import': 'off',
      '@typescript-eslint/internal/prefer-ast-types-enum': 'off',
    },
  },

  //
  // ast spec linting
  //

  {
    files: ['packages/ast-spec/src/**/*.{ts,tsx,cts,mts}'],
    rules: {
      // disallow ALL unused vars
      '@typescript-eslint/no-unused-vars': ['error', { caughtErrors: 'all' }],
      '@typescript-eslint/sort-type-constituents': 'error',
    },
  },
  {
    files: ['packages/ast-spec/**/*.{ts,tsx,cts,mts}'],
    rules: {
      'no-restricted-imports': [
        'error',
        {
          name: '@typescript-eslint/typescript-estree',
          message:
            'To prevent nx build errors, all `typescript-estree` imports should be done via `packages/ast-spec/tests/util/parsers/typescript-estree-import.ts`.',
        },
      ],
    },
  },

  //
  // website linting
  //

  {
    files: ['packages/website/**/*.{ts,tsx,mts,cts,js,jsx}'],
    extends: [
      ...compat.config(jsxA11yPlugin.configs.recommended),
      ...fixupConfigRules(compat.config(reactPlugin.configs.recommended)),
      ...fixupConfigRules(compat.config(reactHooksPlugin.configs.recommended)),
    ],
    rules: {
      '@typescript-eslint/internal/prefer-ast-types-enum': 'off',
      'import/no-default-export': 'off',
      'react/jsx-no-target-blank': 'off',
      'react/no-unescaped-entities': 'off',
      'react-hooks/exhaustive-deps': 'warn', // TODO: enable it later
      'react/prop-types': 'off',
    },
    settings: {
      react: {
        version: 'detect',
      },
    },
  },
  {
    files: ['packages/website/src/**/*.{ts,tsx,cts,mts}'],
    rules: {
      'import/no-default-export': 'off',
      // allow console logs in the website to help with debugging things in production
      'no-console': 'off',
    },
  },
  {
    files: [
      'packages/website-eslint/src/mock/**/*.js',
      '**/*.d.{ts,tsx,cts,mts}',
    ],
    rules: {
      // mocks and declaration files have to mirror their original package
      'import/no-default-export': 'off',
    },
  },
  {
    extends: [perfectionistPlugin.configs['recommended-alphabetical']],
<<<<<<< HEAD
    files: [
      'packages/type-utils/{src,tests,typings}/**/*.ts',
      'packages/utils/src/**/*.ts',
=======
    ignores: [
      'packages/eslint-plugin/src/configs/*',
      'packages/scope-manager/src/configs/*',
      'packages/typescript-eslint/src/configs/*',
    ],
    files: [
      'packages/ast-spec/{src,tests,typings}/**/*.ts',
      'packages/eslint-plugin/{src,tests,tools,typings}/**/*.ts',
      'packages/integration-tests/{tests,tools,typing}/**/*.ts',
      'packages/parser/{src,tests}/**/*.ts',
      'packages/rule-schema-to-typescript-types/src/**/*.ts',
      'packages/rule-tester/{src,tests,typings}/**/*.ts',
      'packages/scope-manager/{src,tests}/**/*.ts',
      'packages/types/{src,tools}/**/*.ts',
      'packages/typescript-eslint/{src,tests}/**/*.ts',
      'packages/utils/src/**/*.ts',
      'packages/visitor-keys/src/**/*.ts',
      'packages/website*/src/**/*.ts',
>>>>>>> 865209dd
    ],
    rules: {
      '@typescript-eslint/sort-type-constituents': 'off',
      'perfectionist/sort-classes': 'error',
      'perfectionist/sort-enums': 'off',
      'perfectionist/sort-objects': 'error',
      'perfectionist/sort-union-types': [
        'error',
        {
          groups: ['unknown', 'keyword', 'nullish'],
          type: 'natural',
        },
      ],
      'simple-import-sort/imports': 'off',
    },
    settings: {
      perfectionist: {
        partitionByComment: true,
        order: 'asc',
        type: 'natural',
      },
    },
  },
  {
    files: ['packages/ast-spec/src/**/*.ts'],
    rules: {
      'perfectionist/sort-interfaces': [
        'error',
        {
          customGroups: {
            first: ['type'],
          },
          groups: ['first', 'unknown'],
        },
      ],
    },
  },
  {
    files: ['packages/eslint-plugin/src/rules/*.ts'],
    rules: {
      'perfectionist/sort-objects': [
        'error',
        {
          customGroups: {
            first: ['loc', 'name', 'node', 'type'],
            second: ['meta', 'messageId', 'start'],
            third: ['defaultOptions', 'data', 'end'],
            fourth: ['fix'],
          },
          groups: ['first', 'second', 'third', 'fourth', 'unknown'],
        },
      ],
    },
  },
  {
    files: ['packages/eslint-plugin/tests/rules/*.test.ts'],
    rules: {
      'perfectionist/sort-objects': [
        'error',
        {
          customGroups: { top: ['valid'] },
          groups: ['top', 'unknown'],
        },
      ],
    },
  },
);<|MERGE_RESOLUTION|>--- conflicted
+++ resolved
@@ -596,11 +596,6 @@
   },
   {
     extends: [perfectionistPlugin.configs['recommended-alphabetical']],
-<<<<<<< HEAD
-    files: [
-      'packages/type-utils/{src,tests,typings}/**/*.ts',
-      'packages/utils/src/**/*.ts',
-=======
     ignores: [
       'packages/eslint-plugin/src/configs/*',
       'packages/scope-manager/src/configs/*',
@@ -614,12 +609,12 @@
       'packages/rule-schema-to-typescript-types/src/**/*.ts',
       'packages/rule-tester/{src,tests,typings}/**/*.ts',
       'packages/scope-manager/{src,tests}/**/*.ts',
+      'packages/type-utils/{src,tests,typings}/**/*.ts',
       'packages/types/{src,tools}/**/*.ts',
       'packages/typescript-eslint/{src,tests}/**/*.ts',
       'packages/utils/src/**/*.ts',
       'packages/visitor-keys/src/**/*.ts',
       'packages/website*/src/**/*.ts',
->>>>>>> 865209dd
     ],
     rules: {
       '@typescript-eslint/sort-type-constituents': 'off',
