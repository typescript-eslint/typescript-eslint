// @ts-check

import url from 'node:url';

import { fixupConfigRules, fixupPluginRules } from '@eslint/compat';
import { FlatCompat } from '@eslint/eslintrc';
import eslint from '@eslint/js';
import tseslintInternalPlugin from '@typescript-eslint/eslint-plugin-internal';
import eslintCommentsPlugin from 'eslint-plugin-eslint-comments';
import eslintPluginPlugin from 'eslint-plugin-eslint-plugin';
import importPlugin from 'eslint-plugin-import';
import jestPlugin from 'eslint-plugin-jest';
import jsdocPlugin from 'eslint-plugin-jsdoc';
import jsxA11yPlugin from 'eslint-plugin-jsx-a11y';
import perfectionistPlugin from 'eslint-plugin-perfectionist';
import reactPlugin from 'eslint-plugin-react';
import reactHooksPlugin from 'eslint-plugin-react-hooks';
import simpleImportSortPlugin from 'eslint-plugin-simple-import-sort';
import unicornPlugin from 'eslint-plugin-unicorn';
import globals from 'globals';
import tseslint from 'typescript-eslint';

const __dirname = url.fileURLToPath(new URL('.', import.meta.url));
const compat = new FlatCompat({ baseDirectory: __dirname });

export default tseslint.config(
  // register all of the plugins up-front
  {
    // note - intentionally uses computed syntax to make it easy to sort the keys
    /* eslint-disable no-useless-computed-key */
    plugins: {
      ['@typescript-eslint']: tseslint.plugin,
      ['@typescript-eslint/internal']: tseslintInternalPlugin,
      ['eslint-comments']: eslintCommentsPlugin,
      ['eslint-plugin']: eslintPluginPlugin,
      // https://github.com/import-js/eslint-plugin-import/issues/2948
      ['import']: fixupPluginRules(importPlugin),
      ['jest']: jestPlugin,
      ['jsdoc']: jsdocPlugin,
      ['jsx-a11y']: jsxA11yPlugin,
      // https://github.com/facebook/react/issues/28313
      ['react-hooks']: fixupPluginRules(reactHooksPlugin),
      // https://github.com/jsx-eslint/eslint-plugin-react/issues/3699
      ['react']: fixupPluginRules(reactPlugin),
      ['simple-import-sort']: simpleImportSortPlugin,
      ['unicorn']: unicornPlugin,
    },
    /* eslint-enable no-useless-computed-key */
  },
  {
    // config with just ignores is the replacement for `.eslintignore`
    ignores: [
      '.nx/',
      '.yarn/',
      '**/jest.config.js',
      '**/node_modules/**',
      '**/dist/**',
      '**/fixtures/**',
      '**/coverage/**',
      '**/__snapshots__/**',
      '**/.docusaurus/**',
      '**/build/**',
      '.nx/*',
      '.yarn/*',
      // Files copied as part of the build
      'packages/types/src/generated/**/*.ts',
      // Playground types downloaded from the web
      'packages/website/src/vendor/',
      // see the file header in eslint-base.test.js for more info
      'packages/rule-tester/tests/eslint-base/',
    ],
  },

  // extends ...
  eslint.configs.recommended,
  ...tseslint.configs.strictTypeChecked,
  ...tseslint.configs.stylisticTypeChecked,
  jsdocPlugin.configs['flat/recommended-typescript-error'],

  // base config
  {
    languageOptions: {
      globals: {
        ...globals.es2020,
        ...globals.node,
      },
      parserOptions: {
        projectService: true,
        tsconfigRootDir: __dirname,
        warnOnUnsupportedTypeScriptVersion: false,
      },
    },
    linterOptions: { reportUnusedDisableDirectives: 'error' },
    rules: {
      // TODO: https://github.com/typescript-eslint/typescript-eslint/issues/8538
      '@typescript-eslint/no-confusing-void-expression': 'off',

      //
      // our plugin :D
      //

      '@typescript-eslint/ban-ts-comment': [
        'error',
        {
          'ts-expect-error': 'allow-with-description',
          'ts-ignore': true,
          'ts-nocheck': true,
          'ts-check': false,
          minimumDescriptionLength: 5,
        },
      ],
      '@typescript-eslint/consistent-type-imports': [
        'error',
        { prefer: 'type-imports', disallowTypeAnnotations: true },
      ],
      '@typescript-eslint/explicit-function-return-type': [
        'error',
        { allowIIFEs: true },
      ],
      '@typescript-eslint/no-explicit-any': 'error',
      'no-constant-condition': 'off',
      '@typescript-eslint/no-unnecessary-condition': [
        'error',
        { allowConstantLoopConditions: true },
      ],
      '@typescript-eslint/no-unnecessary-type-parameters': 'error',
      '@typescript-eslint/no-unused-expressions': 'error',
      '@typescript-eslint/no-var-requires': 'off',
      '@typescript-eslint/prefer-literal-enum-member': [
        'error',
        {
          allowBitwiseExpressions: true,
        },
      ],
      '@typescript-eslint/prefer-string-starts-ends-with': [
        'error',
        {
          allowSingleElementEquality: 'always',
        },
      ],
      '@typescript-eslint/unbound-method': 'off',
      '@typescript-eslint/restrict-template-expressions': [
        'error',
        {
          allowNumber: true,
          allowBoolean: true,
          allowAny: true,
          allowNullish: true,
          allowRegExp: true,
        },
      ],
      '@typescript-eslint/no-unused-vars': [
        'error',
        {
          caughtErrors: 'all',
          varsIgnorePattern: '^_',
          argsIgnorePattern: '^_',
        },
      ],
      '@typescript-eslint/prefer-nullish-coalescing': [
        'error',
        {
          ignoreConditionalTests: true,
          ignorePrimitives: true,
        },
      ],
      '@typescript-eslint/no-require-imports': [
        'error',
        {
          allow: ['/package\\.json$'],
        },
      ],

      //
      // Internal repo rules
      //

      '@typescript-eslint/internal/no-poorly-typed-ts-props': 'error',
      '@typescript-eslint/internal/no-relative-paths-to-internal-packages':
        'error',
      '@typescript-eslint/internal/no-typescript-default-import': 'error',
      '@typescript-eslint/internal/prefer-ast-types-enum': 'error',

      //
      // eslint-base
      //

      curly: ['error', 'all'],
      eqeqeq: [
        'error',
        'always',
        {
          null: 'never',
        },
      ],
      'logical-assignment-operators': 'error',
      'no-else-return': 'error',
      'no-mixed-operators': 'error',
      'no-console': 'error',
      'no-process-exit': 'error',
      'no-fallthrough': [
        'error',
        { commentPattern: '.*intentional fallthrough.*' },
      ],
      'no-implicit-coercion': ['error', { boolean: false }],
      'no-lonely-if': 'error',
      'no-unreachable-loop': 'error',
      'no-useless-call': 'error',
      'no-useless-computed-key': 'error',
      'no-useless-concat': 'error',
      'no-var': 'error',
      'no-void': ['error', { allowAsStatement: true }],
      'object-shorthand': 'error',
      'one-var': ['error', 'never'],
      'operator-assignment': 'error',
      'prefer-arrow-callback': 'error',
      'prefer-const': 'error',
      'prefer-object-has-own': 'error',
      'prefer-object-spread': 'error',
      'prefer-rest-params': 'error',
      'prefer-template': 'error',
      radix: 'error',

      //
      // eslint-plugin-eslint-comment
      //

      // require a eslint-enable comment for every eslint-disable comment
      'eslint-comments/disable-enable-pair': [
        'error',
        {
          allowWholeFile: true,
        },
      ],
      // disallow a eslint-enable comment for multiple eslint-disable comments
      'eslint-comments/no-aggregating-enable': 'error',
      // disallow duplicate eslint-disable comments
      'eslint-comments/no-duplicate-disable': 'error',
      // disallow eslint-disable comments without rule names
      'eslint-comments/no-unlimited-disable': 'error',
      // disallow unused eslint-disable comments
      'eslint-comments/no-unused-disable': 'error',
      // disallow unused eslint-enable comments
      'eslint-comments/no-unused-enable': 'error',
      // disallow ESLint directive-comments
      'eslint-comments/no-use': [
        'error',
        {
          allow: [
            'eslint-disable',
            'eslint-disable-line',
            'eslint-disable-next-line',
            'eslint-enable',
            'global',
          ],
        },
      ],

      //
      // eslint-plugin-import
      //
      // enforces consistent type specifier style for named imports
      'import/consistent-type-specifier-style': 'error',
      // disallow non-import statements appearing before import statements
      'import/first': 'error',
      // Require a newline after the last import/require in a group
      'import/newline-after-import': 'error',
      // Forbid import of modules using absolute paths
      'import/no-absolute-path': 'error',
      // disallow AMD require/define
      'import/no-amd': 'error',
      // forbid default exports - we want to standardize on named exports so that imported names are consistent
      'import/no-default-export': 'error',
      // disallow imports from duplicate paths
      'import/no-duplicates': 'error',
      // Forbid the use of extraneous packages
      'import/no-extraneous-dependencies': [
        'error',
        {
          devDependencies: true,
          peerDependencies: true,
          optionalDependencies: false,
        },
      ],
      // Forbid mutable exports
      'import/no-mutable-exports': 'error',
      // Prevent importing the default as if it were named
      'import/no-named-default': 'error',
      // Prohibit named exports
      'import/no-named-export': 'off', // we want everything to be a named export
      // Forbid a module from importing itself
      'import/no-self-import': 'error',
      // Require modules with a single export to use a default export
      'import/prefer-default-export': 'off', // we want everything to be named

      // enforce a sort order across the codebase
      'simple-import-sort/imports': 'error',

      //
      // eslint-plugin-jsdoc
      //

      // We often use @remarks or other ad-hoc tag names
      'jsdoc/check-tag-names': 'off',
      // https://github.com/gajus/eslint-plugin-jsdoc/issues/1169
      'jsdoc/check-param-names': 'off',
      // https://github.com/gajus/eslint-plugin-jsdoc/issues/1175
      'jsdoc/require-jsdoc': 'off',
      'jsdoc/require-param': 'off',
      'jsdoc/require-returns': 'off',
      'jsdoc/require-yields': 'off',
      'jsdoc/tag-lines': 'off',

      //
      // eslint-plugin-unicorn
      //

      'jsdoc/informative-docs': 'error',
      'unicorn/no-typeof-undefined': 'error',
      'unicorn/no-useless-spread': 'error',
      'unicorn/prefer-node-protocol': 'error',
      'unicorn/prefer-regexp-test': 'error',
      'unicorn/prefer-string-replace-all': 'error',
    },
  },
  {
    files: ['**/*.js'],
    extends: [tseslint.configs.disableTypeChecked],
    rules: {
      // turn off other type-aware rules
      '@typescript-eslint/internal/no-poorly-typed-ts-props': 'off',

      // turn off rules that don't apply to JS code
      '@typescript-eslint/explicit-function-return-type': 'off',
    },
  },

  //
  // test file linting
  //

  // define the jest globals for all test files
  {
    files: ['packages/*/tests/**/*.{ts,tsx,cts,mts}'],
    languageOptions: {
      globals: {
        ...jestPlugin.environments.globals.globals,
      },
    },
  },
  // test file specific configuration
  {
    files: [
      'packages/*/tests/**/*.spec.{ts,tsx,cts,mts}',
      'packages/*/tests/**/*.test.{ts,tsx,cts,mts}',
      'packages/*/tests/**/spec.{ts,tsx,cts,mts}',
      'packages/*/tests/**/test.{ts,tsx,cts,mts}',
      'packages/parser/tests/**/*.{ts,tsx,cts,mts}',
      'packages/integration-tests/tools/integration-test-base.ts',
      'packages/integration-tests/tools/pack-packages.ts',
    ],
    rules: {
      '@typescript-eslint/no-empty-function': [
        'error',
        { allow: ['arrowFunctions'] },
      ],
      '@typescript-eslint/no-non-null-assertion': 'off',
      '@typescript-eslint/no-unsafe-assignment': 'off',
      '@typescript-eslint/no-unsafe-call': 'off',
      '@typescript-eslint/no-unsafe-member-access': 'off',
      '@typescript-eslint/no-unsafe-return': 'off',
      'jest/no-disabled-tests': 'error',
      'jest/no-focused-tests': 'error',
      'jest/no-alias-methods': 'error',
      'jest/no-identical-title': 'error',
      'jest/no-jasmine-globals': 'error',
      'jest/no-test-prefixes': 'error',
      'jest/no-done-callback': 'error',
      'jest/no-test-return-statement': 'error',
      'jest/prefer-to-be': 'error',
      'jest/prefer-to-contain': 'error',
      'jest/prefer-to-have-length': 'error',
      'jest/prefer-spy-on': 'error',
      'jest/valid-expect': 'error',
      'jest/no-deprecated-functions': 'error',
    },
  },
  // plugin rule tests
  {
    files: [
      'packages/eslint-plugin-internal/tests/rules/**/*.test.{ts,tsx,cts,mts}',
      'packages/eslint-plugin-tslint/tests/rules/**/*.test.{ts,tsx,cts,mts}',
      'packages/eslint-plugin/tests/rules/**/*.test.{ts,tsx,cts,mts}',
      'packages/eslint-plugin/tests/eslint-rules/**/*.test.{ts,tsx,cts,mts}',
    ],
    rules: {
      '@typescript-eslint/internal/plugin-test-formatting': 'error',
    },
  },

  //
  // tools and tests
  //
  {
    files: [
      '**/tools/**/*.{ts,tsx,cts,mts}',
      '**/tests/**/*.{ts,tsx,cts,mts}',
      'packages/integration-tests/**/*.{ts,tsx,cts,mts}',
    ],
    rules: {
      // allow console logs in tools and tests
      'no-console': 'off',
    },
  },
  {
    files: ['eslint.config.{js,cjs,mjs}'],
    rules: {
      // requirement
      'import/no-default-export': 'off',
    },
  },

  //
  // plugin source file linting
  //

  {
    files: [
      'packages/eslint-plugin-internal/**/*.{ts,tsx,cts,mts}',
      'packages/eslint-plugin-tslint/**/*.{ts,tsx,cts,mts}',
      'packages/eslint-plugin/**/*.{ts,tsx,cts,mts}',
    ],
    rules: {
      '@typescript-eslint/internal/no-typescript-estree-import': 'error',
    },

    extends: [...compat.config(eslintPluginPlugin.configs.recommended)],
  },
  {
    files: [
      'packages/eslint-plugin-internal/src/rules/**/*.{ts,tsx,cts,mts}',
      'packages/eslint-plugin-tslint/src/rules/**/*.{ts,tsx,cts,mts}',
      'packages/eslint-plugin/src/configs/**/*.{ts,tsx,cts,mts}',
      'packages/typescript-eslint/src/configs/**/*.{ts,tsx,cts,mts}',
      'packages/core/src/configs/**/*.{ts,tsx,cts,mts}',
      'packages/eslint-plugin/src/rules/**/*.{ts,tsx,cts,mts}',
    ],
    rules: {
      'eslint-plugin/no-property-in-node': [
        'error',
        {
          additionalNodeTypeFiles: [
            'packages[\\/]types[\\/]src[\\/]generated[\\/]ast-spec.ts',
          ],
        },
      ],
      'eslint-plugin/require-meta-docs-description': [
        'error',
        { pattern: '^(Enforce|Require|Disallow) .+[^. ]$' },
      ],

      // specifically for rules - default exports makes the tooling easier
      'import/no-default-export': 'off',

      'no-restricted-syntax': [
        'error',
        {
          selector:
            'ExportDefaultDeclaration Property[key.name="create"] MemberExpression[object.name="context"][property.name="options"]',
          message:
            "Retrieve options from create's second parameter so that defaultOptions are applied.",
        },
      ],
    },
  },
  {
    files: ['packages/eslint-plugin/src/rules/index.ts'],
    rules: {
      // enforce alphabetical ordering
      'sort-keys': 'error',
      'import/order': ['error', { alphabetize: { order: 'asc' } }],
    },
  },

  //
  // generated files
  //

  {
    files: [
      'packages/scope-manager/src/lib/*.{ts,tsx,cts,mts}',
      'packages/eslint-plugin/src/configs/*.{ts,tsx,cts,mts}',
      'packages/core/src/configs/*.{ts,tsx,cts,mts}',
    ],
    rules: {
      '@typescript-eslint/internal/no-poorly-typed-ts-props': 'off',
      '@typescript-eslint/internal/no-typescript-default-import': 'off',
      '@typescript-eslint/internal/prefer-ast-types-enum': 'off',
    },
  },

  //
  // ast spec linting
  //

  {
    files: ['packages/ast-spec/src/**/*.{ts,tsx,cts,mts}'],
    rules: {
      // disallow ALL unused vars
      '@typescript-eslint/no-unused-vars': ['error', { caughtErrors: 'all' }],
      '@typescript-eslint/sort-type-constituents': 'error',
    },
  },
  {
    files: ['packages/ast-spec/**/*.{ts,tsx,cts,mts}'],
    rules: {
      'no-restricted-imports': [
        'error',
        {
          name: '@typescript-eslint/typescript-estree',
          message:
            'To prevent nx build errors, all `typescript-estree` imports should be done via `packages/ast-spec/tests/util/parsers/typescript-estree-import.ts`.',
        },
      ],
    },
  },

  //
  // website linting
  //

  {
    files: ['packages/website/**/*.{ts,tsx,mts,cts,js,jsx}'],
    extends: [
      ...compat.config(jsxA11yPlugin.configs.recommended),
      ...fixupConfigRules(compat.config(reactPlugin.configs.recommended)),
      ...fixupConfigRules(compat.config(reactHooksPlugin.configs.recommended)),
    ],
    rules: {
      '@typescript-eslint/internal/prefer-ast-types-enum': 'off',
      'import/no-default-export': 'off',
      'react/jsx-no-target-blank': 'off',
      'react/no-unescaped-entities': 'off',
      'react-hooks/exhaustive-deps': 'warn', // TODO: enable it later
      'react/prop-types': 'off',
    },
    settings: {
      react: {
        version: 'detect',
      },
    },
  },
  {
    files: ['packages/website/src/**/*.{ts,tsx,cts,mts}'],
    rules: {
      'import/no-default-export': 'off',
      // allow console logs in the website to help with debugging things in production
      'no-console': 'off',
    },
  },
  {
    files: [
      'packages/website-eslint/src/mock/**/*.js',
      '**/*.d.{ts,tsx,cts,mts}',
    ],
    rules: {
      // mocks and declaration files have to mirror their original package
      'import/no-default-export': 'off',
    },
  },
  {
    extends: [perfectionistPlugin.configs['recommended-alphabetical']],
    files: [
      'packages/ast-spec/{src,tests,typings}/**/*.ts',
<<<<<<< HEAD
      'packages/scope-manager/{src,tests}/**/*.ts',
=======
      'packages/integration-tests/{tests,tools,typing}/**/*.ts',
      'packages/parser/{src,tests}/**/*.ts',
      'packages/rule-tester/{src,tests,typings}/**/*.ts',
>>>>>>> 9d97f34a
      'packages/utils/src/**/*.ts',
      'packages/visitor-keys/src/**/*.ts',
      'packages/website*/src/**/*.ts',
    ],
    rules: {
      '@typescript-eslint/sort-type-constituents': 'off',
      'perfectionist/sort-classes': [
        'error',
        {
          order: 'asc',
          partitionByComment: true,
          type: 'natural',
        },
      ],
      'perfectionist/sort-enums': [
        'error',
        {
          order: 'asc',
          partitionByComment: true,
          type: 'natural',
        },
      ],
      'perfectionist/sort-objects': [
        'error',
        {
          order: 'asc',
          partitionByComment: true,
          type: 'natural',
        },
      ],
      'perfectionist/sort-union-types': [
        'error',
        {
          order: 'asc',
          groups: ['unknown', 'keyword', 'nullish'],
          type: 'natural',
        },
      ],
      'simple-import-sort/imports': 'off',
    },
  },
);<|MERGE_RESOLUTION|>--- conflicted
+++ resolved
@@ -572,13 +572,10 @@
     extends: [perfectionistPlugin.configs['recommended-alphabetical']],
     files: [
       'packages/ast-spec/{src,tests,typings}/**/*.ts',
-<<<<<<< HEAD
-      'packages/scope-manager/{src,tests}/**/*.ts',
-=======
       'packages/integration-tests/{tests,tools,typing}/**/*.ts',
       'packages/parser/{src,tests}/**/*.ts',
       'packages/rule-tester/{src,tests,typings}/**/*.ts',
->>>>>>> 9d97f34a
+      'packages/scope-manager/{src,tests}/**/*.ts',
       'packages/utils/src/**/*.ts',
       'packages/visitor-keys/src/**/*.ts',
       'packages/website*/src/**/*.ts',
