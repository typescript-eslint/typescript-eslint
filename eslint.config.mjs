--- conflicted
+++ resolved
@@ -215,11 +215,8 @@
       'one-var': ['error', 'never'],
       'operator-assignment': 'error',
       'prefer-arrow-callback': 'error',
-<<<<<<< HEAD
+      'prefer-const': 'error',
       'prefer-object-spread': 'error',
-=======
-      'prefer-const': 'error',
->>>>>>> 5d895b77
       'prefer-rest-params': 'error',
 
       //
