--- conflicted
+++ resolved
@@ -210,11 +210,8 @@
       'no-void': ['error', { allowAsStatement: true }],
       'one-var': ['error', 'never'],
       'prefer-arrow-callback': 'error',
-<<<<<<< HEAD
       'prefer-const': 'error',
-=======
       'prefer-rest-params': 'error',
->>>>>>> 0d939a2e
 
       //
       // eslint-plugin-eslint-comment
