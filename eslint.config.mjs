// @ts-check

import url from 'node:url';

import { fixupConfigRules, fixupPluginRules } from '@eslint/compat';
import { FlatCompat } from '@eslint/eslintrc';
import eslint from '@eslint/js';
import tseslintInternalPlugin from '@typescript-eslint/eslint-plugin-internal';
import eslintCommentsPlugin from 'eslint-plugin-eslint-comments';
import eslintPluginPlugin from 'eslint-plugin-eslint-plugin';
import importPlugin from 'eslint-plugin-import';
import jestPlugin from 'eslint-plugin-jest';
import jsdocPlugin from 'eslint-plugin-jsdoc';
import jsxA11yPlugin from 'eslint-plugin-jsx-a11y';
import perfectionistPlugin from 'eslint-plugin-perfectionist';
import reactPlugin from 'eslint-plugin-react';
import reactHooksPlugin from 'eslint-plugin-react-hooks';
import simpleImportSortPlugin from 'eslint-plugin-simple-import-sort';
import unicornPlugin from 'eslint-plugin-unicorn';
import globals from 'globals';
import tseslint from 'typescript-eslint';

const __dirname = url.fileURLToPath(new URL('.', import.meta.url));
const compat = new FlatCompat({ baseDirectory: __dirname });

export default tseslint.config(
  // register all of the plugins up-front
  {
    // note - intentionally uses computed syntax to make it easy to sort the keys
    /* eslint-disable no-useless-computed-key */
    plugins: {
      ['@typescript-eslint']: tseslint.plugin,
      ['@typescript-eslint/internal']: tseslintInternalPlugin,
      ['eslint-comments']: eslintCommentsPlugin,
      ['eslint-plugin']: eslintPluginPlugin,
      // https://github.com/import-js/eslint-plugin-import/issues/2948
      ['import']: fixupPluginRules(importPlugin),
      ['jest']: jestPlugin,
      ['jsdoc']: jsdocPlugin,
      ['jsx-a11y']: jsxA11yPlugin,
      // https://github.com/facebook/react/issues/28313
      ['react-hooks']: fixupPluginRules(reactHooksPlugin),
      // https://github.com/jsx-eslint/eslint-plugin-react/issues/3699
      ['react']: fixupPluginRules(reactPlugin),
      ['simple-import-sort']: simpleImportSortPlugin,
      ['unicorn']: unicornPlugin,
    },
    /* eslint-enable no-useless-computed-key */
  },
  {
    // config with just ignores is the replacement for `.eslintignore`
    ignores: [
      '.nx/',
      '.yarn/',
      '**/jest.config.js',
      '**/node_modules/**',
      '**/dist/**',
      '**/fixtures/**',
      '**/coverage/**',
      '**/__snapshots__/**',
      '**/.docusaurus/**',
      '**/build/**',
      '.nx/*',
      '.yarn/*',
      // Files copied as part of the build
      'packages/types/src/generated/**/*.ts',
      // Playground types downloaded from the web
      'packages/website/src/vendor/',
      // see the file header in eslint-base.test.js for more info
      'packages/rule-tester/tests/eslint-base/',
    ],
  },

  // extends ...
  eslint.configs.recommended,
  ...tseslint.configs.strictTypeChecked,
  ...tseslint.configs.stylisticTypeChecked,
  jsdocPlugin.configs['flat/recommended-typescript-error'],

  // base config
  {
    languageOptions: {
      globals: {
        ...globals.es2020,
        ...globals.node,
      },
      parserOptions: {
        projectService: true,
        tsconfigRootDir: __dirname,
        warnOnUnsupportedTypeScriptVersion: false,
      },
    },
    linterOptions: { reportUnusedDisableDirectives: 'error' },
    rules: {
      // TODO: https://github.com/typescript-eslint/typescript-eslint/issues/8538
      '@typescript-eslint/no-confusing-void-expression': 'off',

      //
      // our plugin :D
      //

      '@typescript-eslint/ban-ts-comment': [
        'error',
        {
          'ts-expect-error': 'allow-with-description',
          'ts-ignore': true,
          'ts-nocheck': true,
          'ts-check': false,
          minimumDescriptionLength: 5,
        },
      ],
      '@typescript-eslint/consistent-type-imports': [
        'error',
        { prefer: 'type-imports', disallowTypeAnnotations: true },
      ],
      '@typescript-eslint/explicit-function-return-type': [
        'error',
        { allowIIFEs: true },
      ],
      '@typescript-eslint/no-explicit-any': 'error',
      'no-constant-condition': 'off',
      '@typescript-eslint/no-unnecessary-condition': [
        'error',
        { allowConstantLoopConditions: true },
      ],
      '@typescript-eslint/no-unnecessary-type-parameters': 'error',
      '@typescript-eslint/no-unused-expressions': 'error',
      '@typescript-eslint/no-var-requires': 'off',
      '@typescript-eslint/prefer-literal-enum-member': [
        'error',
        {
          allowBitwiseExpressions: true,
        },
      ],
      '@typescript-eslint/prefer-string-starts-ends-with': [
        'error',
        {
          allowSingleElementEquality: 'always',
        },
      ],
      '@typescript-eslint/unbound-method': 'off',
      '@typescript-eslint/restrict-template-expressions': [
        'error',
        {
          allowNumber: true,
          allowBoolean: true,
          allowAny: true,
          allowNullish: true,
          allowRegExp: true,
        },
      ],
      '@typescript-eslint/no-unused-vars': [
        'error',
        {
          caughtErrors: 'all',
          varsIgnorePattern: '^_',
          argsIgnorePattern: '^_',
        },
      ],
      '@typescript-eslint/prefer-nullish-coalescing': [
        'error',
        {
          ignoreConditionalTests: true,
          ignorePrimitives: true,
        },
      ],
      '@typescript-eslint/no-require-imports': [
        'error',
        {
          allow: ['/package\\.json$'],
        },
      ],

      //
      // Internal repo rules
      //

      '@typescript-eslint/internal/no-poorly-typed-ts-props': 'error',
      '@typescript-eslint/internal/no-relative-paths-to-internal-packages':
        'error',
      '@typescript-eslint/internal/no-typescript-default-import': 'error',
      '@typescript-eslint/internal/prefer-ast-types-enum': 'error',

      //
      // eslint-base
      //

      curly: ['error', 'all'],
      eqeqeq: [
        'error',
        'always',
        {
          null: 'never',
        },
      ],
      'logical-assignment-operators': 'error',
      'no-else-return': 'error',
      'no-mixed-operators': 'error',
      'no-console': 'error',
      'no-process-exit': 'error',
      'no-fallthrough': [
        'error',
        { commentPattern: '.*intentional fallthrough.*' },
      ],
      'no-implicit-coercion': ['error', { boolean: false }],
      'no-lonely-if': 'error',
      'no-unreachable-loop': 'error',
      'no-useless-call': 'error',
      'no-useless-computed-key': 'error',
      'no-useless-concat': 'error',
      'no-var': 'error',
      'no-void': ['error', { allowAsStatement: true }],
      'object-shorthand': 'error',
      'one-var': ['error', 'never'],
      'operator-assignment': 'error',
      'prefer-arrow-callback': 'error',
      'prefer-const': 'error',
      'prefer-object-has-own': 'error',
      'prefer-object-spread': 'error',
      'prefer-rest-params': 'error',
      'prefer-template': 'error',
      radix: 'error',

      //
      // eslint-plugin-eslint-comment
      //

      // require a eslint-enable comment for every eslint-disable comment
      'eslint-comments/disable-enable-pair': [
        'error',
        {
          allowWholeFile: true,
        },
      ],
      // disallow a eslint-enable comment for multiple eslint-disable comments
      'eslint-comments/no-aggregating-enable': 'error',
      // disallow duplicate eslint-disable comments
      'eslint-comments/no-duplicate-disable': 'error',
      // disallow eslint-disable comments without rule names
      'eslint-comments/no-unlimited-disable': 'error',
      // disallow unused eslint-disable comments
      'eslint-comments/no-unused-disable': 'error',
      // disallow unused eslint-enable comments
      'eslint-comments/no-unused-enable': 'error',
      // disallow ESLint directive-comments
      'eslint-comments/no-use': [
        'error',
        {
          allow: [
            'eslint-disable',
            'eslint-disable-line',
            'eslint-disable-next-line',
            'eslint-enable',
            'global',
          ],
        },
      ],

      //
      // eslint-plugin-import
      //
      // enforces consistent type specifier style for named imports
      'import/consistent-type-specifier-style': 'error',
      // disallow non-import statements appearing before import statements
      'import/first': 'error',
      // Require a newline after the last import/require in a group
      'import/newline-after-import': 'error',
      // Forbid import of modules using absolute paths
      'import/no-absolute-path': 'error',
      // disallow AMD require/define
      'import/no-amd': 'error',
      // forbid default exports - we want to standardize on named exports so that imported names are consistent
      'import/no-default-export': 'error',
      // disallow imports from duplicate paths
      'import/no-duplicates': 'error',
      // Forbid the use of extraneous packages
      'import/no-extraneous-dependencies': [
        'error',
        {
          devDependencies: true,
          peerDependencies: true,
          optionalDependencies: false,
        },
      ],
      // Forbid mutable exports
      'import/no-mutable-exports': 'error',
      // Prevent importing the default as if it were named
      'import/no-named-default': 'error',
      // Prohibit named exports
      'import/no-named-export': 'off', // we want everything to be a named export
      // Forbid a module from importing itself
      'import/no-self-import': 'error',
      // Require modules with a single export to use a default export
      'import/prefer-default-export': 'off', // we want everything to be named

      // enforce a sort order across the codebase
      'simple-import-sort/imports': 'error',

      //
      // eslint-plugin-jsdoc
      //

      // We often use @remarks or other ad-hoc tag names
      'jsdoc/check-tag-names': 'off',
      // https://github.com/gajus/eslint-plugin-jsdoc/issues/1169
      'jsdoc/check-param-names': 'off',
      // https://github.com/gajus/eslint-plugin-jsdoc/issues/1175
      'jsdoc/require-jsdoc': 'off',
      'jsdoc/require-param': 'off',
      'jsdoc/require-returns': 'off',
      'jsdoc/require-yields': 'off',
      'jsdoc/tag-lines': 'off',

      //
      // eslint-plugin-unicorn
      //

      'jsdoc/informative-docs': 'error',
      'unicorn/no-lonely-if': 'error',
      'unicorn/no-typeof-undefined': 'error',
      'unicorn/no-useless-spread': 'error',
      'unicorn/prefer-node-protocol': 'error',
      'unicorn/prefer-regexp-test': 'error',
      'unicorn/prefer-string-replace-all': 'error',
    },
  },
  {
    files: ['**/*.js'],
    extends: [tseslint.configs.disableTypeChecked],
    rules: {
      // turn off other type-aware rules
      '@typescript-eslint/internal/no-poorly-typed-ts-props': 'off',

      // turn off rules that don't apply to JS code
      '@typescript-eslint/explicit-function-return-type': 'off',
    },
  },

  //
  // test file linting
  //

  // define the jest globals for all test files
  {
    files: ['packages/*/tests/**/*.{ts,tsx,cts,mts}'],
    languageOptions: {
      globals: {
        ...jestPlugin.environments.globals.globals,
      },
    },
  },
  // test file specific configuration
  {
    files: [
      'packages/*/tests/**/*.test.{ts,tsx,cts,mts}',
      'packages/*/tests/**/test.{ts,tsx,cts,mts}',
      'packages/parser/tests/**/*.{ts,tsx,cts,mts}',
      'packages/integration-tests/tools/integration-test-base.ts',
      'packages/integration-tests/tools/pack-packages.ts',
    ],
    rules: {
      '@typescript-eslint/no-empty-function': [
        'error',
        { allow: ['arrowFunctions'] },
      ],
      '@typescript-eslint/no-non-null-assertion': 'off',
      '@typescript-eslint/no-unsafe-assignment': 'off',
      '@typescript-eslint/no-unsafe-call': 'off',
      '@typescript-eslint/no-unsafe-member-access': 'off',
      '@typescript-eslint/no-unsafe-return': 'off',
      'jest/no-disabled-tests': 'error',
      'jest/no-focused-tests': 'error',
      'jest/no-alias-methods': 'error',
      'jest/no-identical-title': 'error',
      'jest/no-jasmine-globals': 'error',
      'jest/no-test-prefixes': 'error',
      'jest/no-done-callback': 'error',
      'jest/no-test-return-statement': 'error',
      'jest/prefer-to-be': 'error',
      'jest/prefer-to-contain': 'error',
      'jest/prefer-to-have-length': 'error',
      'jest/prefer-spy-on': 'error',
      'jest/valid-expect': 'error',
      'jest/no-deprecated-functions': 'error',
    },
  },
  // plugin rule tests
  {
    files: [
      'packages/eslint-plugin-internal/tests/rules/**/*.test.{ts,tsx,cts,mts}',
      'packages/eslint-plugin-tslint/tests/rules/**/*.test.{ts,tsx,cts,mts}',
      'packages/eslint-plugin/tests/rules/**/*.test.{ts,tsx,cts,mts}',
      'packages/eslint-plugin/tests/eslint-rules/**/*.test.{ts,tsx,cts,mts}',
    ],
    rules: {
      '@typescript-eslint/internal/plugin-test-formatting': 'error',
    },
  },

  //
  // tools and tests
  //
  {
    files: [
      '**/tools/**/*.{ts,tsx,cts,mts}',
      '**/tests/**/*.{ts,tsx,cts,mts}',
      'packages/integration-tests/**/*.{ts,tsx,cts,mts}',
    ],
    rules: {
      // allow console logs in tools and tests
      'no-console': 'off',
    },
  },
  {
    files: ['eslint.config.{js,cjs,mjs}'],
    rules: {
      // requirement
      'import/no-default-export': 'off',
    },
  },

  //
  // plugin source file linting
  //

  {
    files: [
      'packages/eslint-plugin-internal/**/*.{ts,tsx,cts,mts}',
      'packages/eslint-plugin-tslint/**/*.{ts,tsx,cts,mts}',
      'packages/eslint-plugin/**/*.{ts,tsx,cts,mts}',
    ],
    rules: {
      '@typescript-eslint/internal/no-typescript-estree-import': 'error',
    },

    extends: [...compat.config(eslintPluginPlugin.configs.recommended)],
  },
  {
    files: [
      'packages/eslint-plugin-internal/src/rules/**/*.{ts,tsx,cts,mts}',
      'packages/eslint-plugin-tslint/src/rules/**/*.{ts,tsx,cts,mts}',
      'packages/eslint-plugin/src/configs/**/*.{ts,tsx,cts,mts}',
      'packages/typescript-eslint/src/configs/**/*.{ts,tsx,cts,mts}',
      'packages/core/src/configs/**/*.{ts,tsx,cts,mts}',
      'packages/eslint-plugin/src/rules/**/*.{ts,tsx,cts,mts}',
    ],
    rules: {
      'eslint-plugin/no-property-in-node': [
        'error',
        {
          additionalNodeTypeFiles: [
            'packages[\\/]types[\\/]src[\\/]generated[\\/]ast-spec.ts',
          ],
        },
      ],
      'eslint-plugin/require-meta-docs-description': [
        'error',
        { pattern: '^(Enforce|Require|Disallow) .+[^. ]$' },
      ],

      // specifically for rules - default exports makes the tooling easier
      'import/no-default-export': 'off',

      'no-restricted-syntax': [
        'error',
        {
          selector:
            'ExportDefaultDeclaration Property[key.name="create"] MemberExpression[object.name="context"][property.name="options"]',
          message:
            "Retrieve options from create's second parameter so that defaultOptions are applied.",
        },
      ],
    },
  },
  {
    files: ['packages/eslint-plugin/src/rules/index.ts'],
    rules: {
      // enforce alphabetical ordering
      'sort-keys': 'error',
      'import/order': ['error', { alphabetize: { order: 'asc' } }],
    },
  },

  //
  // generated files
  //

  {
    files: [
      'packages/scope-manager/src/lib/*.{ts,tsx,cts,mts}',
      'packages/eslint-plugin/src/configs/*.{ts,tsx,cts,mts}',
      'packages/core/src/configs/*.{ts,tsx,cts,mts}',
    ],
    rules: {
      '@typescript-eslint/internal/no-poorly-typed-ts-props': 'off',
      '@typescript-eslint/internal/no-typescript-default-import': 'off',
      '@typescript-eslint/internal/prefer-ast-types-enum': 'off',
    },
  },

  //
  // ast spec linting
  //

  {
    files: ['packages/ast-spec/src/**/*.{ts,tsx,cts,mts}'],
    rules: {
      // disallow ALL unused vars
      '@typescript-eslint/no-unused-vars': ['error', { caughtErrors: 'all' }],
      '@typescript-eslint/sort-type-constituents': 'error',
    },
  },
  {
    files: ['packages/ast-spec/**/*.{ts,tsx,cts,mts}'],
    rules: {
      'no-restricted-imports': [
        'error',
        {
          name: '@typescript-eslint/typescript-estree',
          message:
            'To prevent nx build errors, all `typescript-estree` imports should be done via `packages/ast-spec/tests/util/parsers/typescript-estree-import.ts`.',
        },
      ],
    },
  },

  //
  // website linting
  //

  {
    files: ['packages/website/**/*.{ts,tsx,mts,cts,js,jsx}'],
    extends: [
      ...compat.config(jsxA11yPlugin.configs.recommended),
      ...fixupConfigRules(compat.config(reactPlugin.configs.recommended)),
      ...fixupConfigRules(compat.config(reactHooksPlugin.configs.recommended)),
    ],
    rules: {
      '@typescript-eslint/internal/prefer-ast-types-enum': 'off',
      'import/no-default-export': 'off',
      'react/jsx-no-target-blank': 'off',
      'react/no-unescaped-entities': 'off',
      'react-hooks/exhaustive-deps': 'warn', // TODO: enable it later
      'react/prop-types': 'off',
    },
    settings: {
      react: {
        version: 'detect',
      },
    },
  },
  {
    files: ['packages/website/src/**/*.{ts,tsx,cts,mts}'],
    rules: {
      'import/no-default-export': 'off',
      // allow console logs in the website to help with debugging things in production
      'no-console': 'off',
    },
  },
  {
    files: [
      'packages/website-eslint/src/mock/**/*.js',
      '**/*.d.{ts,tsx,cts,mts}',
    ],
    rules: {
      // mocks and declaration files have to mirror their original package
      'import/no-default-export': 'off',
    },
  },
  {
    extends: [perfectionistPlugin.configs['recommended-alphabetical']],
    ignores: ['packages/typescript-eslint/src/configs/*'],
    files: [
      'packages/ast-spec/{src,tests,typings}/**/*.ts',
<<<<<<< HEAD
      'packages/types/{src,tools}/**/*.ts',
=======
      'packages/integration-tests/{tests,tools,typing}/**/*.ts',
      'packages/parser/{src,tests}/**/*.ts',
      'packages/rule-tester/{src,tests,typings}/**/*.ts',
      'packages/typescript-eslint/{src,tests}/**/*.ts',
>>>>>>> 9f70ed14
      'packages/utils/src/**/*.ts',
      'packages/visitor-keys/src/**/*.ts',
      'packages/website*/src/**/*.ts',
    ],
    rules: {
      '@typescript-eslint/sort-type-constituents': 'off',
      'perfectionist/sort-classes': [
        'error',
        {
          order: 'asc',
          partitionByComment: true,
          type: 'natural',
        },
      ],
      'perfectionist/sort-enums': [
        'error',
        {
          order: 'asc',
          partitionByComment: true,
          type: 'natural',
        },
      ],
      'perfectionist/sort-objects': [
        'error',
        {
          order: 'asc',
          partitionByComment: true,
          type: 'natural',
        },
      ],
      'perfectionist/sort-union-types': [
        'error',
        {
          order: 'asc',
          groups: ['unknown', 'keyword', 'nullish'],
          type: 'natural',
        },
      ],
      'simple-import-sort/imports': 'off',
    },
  },
);<|MERGE_RESOLUTION|>--- conflicted
+++ resolved
@@ -572,14 +572,11 @@
     ignores: ['packages/typescript-eslint/src/configs/*'],
     files: [
       'packages/ast-spec/{src,tests,typings}/**/*.ts',
-<<<<<<< HEAD
-      'packages/types/{src,tools}/**/*.ts',
-=======
       'packages/integration-tests/{tests,tools,typing}/**/*.ts',
       'packages/parser/{src,tests}/**/*.ts',
       'packages/rule-tester/{src,tests,typings}/**/*.ts',
+      'packages/types/{src,tools}/**/*.ts',
       'packages/typescript-eslint/{src,tests}/**/*.ts',
->>>>>>> 9f70ed14
       'packages/utils/src/**/*.ts',
       'packages/visitor-keys/src/**/*.ts',
       'packages/website*/src/**/*.ts',
