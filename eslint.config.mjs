--- conflicted
+++ resolved
@@ -333,11 +333,8 @@
       'unicorn/prefer-node-protocol': 'error',
       'unicorn/prefer-regexp-test': 'error',
       'unicorn/prefer-string-replace-all': 'error',
-<<<<<<< HEAD
+      'unicorn/prefer-structured-clone': 'error',
       'unicorn/prefer-ternary': 'error',
-=======
-      'unicorn/prefer-structured-clone': 'error',
->>>>>>> 6f24fe6c
     },
   },
   {
