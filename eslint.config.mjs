// @ts-check

import url from 'node:url';

import { fixupConfigRules, fixupPluginRules } from '@eslint/compat';
import { FlatCompat } from '@eslint/eslintrc';
import eslint from '@eslint/js';
import tseslintInternalPlugin from '@typescript-eslint/eslint-plugin-internal';
import eslintCommentsPlugin from 'eslint-plugin-eslint-comments';
import eslintPluginPlugin from 'eslint-plugin-eslint-plugin';
import importPlugin from 'eslint-plugin-import';
import jestPlugin from 'eslint-plugin-jest';
import jsdocPlugin from 'eslint-plugin-jsdoc';
import jsxA11yPlugin from 'eslint-plugin-jsx-a11y';
import perfectionistPlugin from 'eslint-plugin-perfectionist';
import reactPlugin from 'eslint-plugin-react';
import reactHooksPlugin from 'eslint-plugin-react-hooks';
import simpleImportSortPlugin from 'eslint-plugin-simple-import-sort';
import unicornPlugin from 'eslint-plugin-unicorn';
import globals from 'globals';
import tseslint from 'typescript-eslint';

const __dirname = url.fileURLToPath(new URL('.', import.meta.url));
const compat = new FlatCompat({ baseDirectory: __dirname });

export default tseslint.config(
  // register all of the plugins up-front
  {
    // note - intentionally uses computed syntax to make it easy to sort the keys
    /* eslint-disable no-useless-computed-key */
    plugins: {
      ['@typescript-eslint']: tseslint.plugin,
      ['@typescript-eslint/internal']: tseslintInternalPlugin,
      ['eslint-comments']: eslintCommentsPlugin,
      ['eslint-plugin']: eslintPluginPlugin,
      // https://github.com/import-js/eslint-plugin-import/issues/2948
      ['import']: fixupPluginRules(importPlugin),
      ['jest']: jestPlugin,
      ['jsdoc']: jsdocPlugin,
      ['jsx-a11y']: jsxA11yPlugin,
      // https://github.com/facebook/react/issues/28313
      ['react-hooks']: fixupPluginRules(reactHooksPlugin),
      // https://github.com/jsx-eslint/eslint-plugin-react/issues/3699
      ['react']: fixupPluginRules(reactPlugin),
      ['simple-import-sort']: simpleImportSortPlugin,
      ['unicorn']: unicornPlugin,
    },
    /* eslint-enable no-useless-computed-key */
  },
  {
    // config with just ignores is the replacement for `.eslintignore`
    ignores: [
      '.nx/',
      '.yarn/',
      '**/jest.config.js',
      '**/node_modules/**',
      '**/dist/**',
      '**/fixtures/**',
      '**/coverage/**',
      '**/__snapshots__/**',
      '**/.docusaurus/**',
      '**/build/**',
      '.nx/*',
      '.yarn/*',
      // Files copied as part of the build
      'packages/types/src/generated/**/*.ts',
      // Playground types downloaded from the web
      'packages/website/src/vendor/',
      // see the file header in eslint-base.test.js for more info
      'packages/rule-tester/tests/eslint-base/',
    ],
  },

  // extends ...
  eslint.configs.recommended,
  ...tseslint.configs.strictTypeChecked,
  ...tseslint.configs.stylisticTypeChecked,
  jsdocPlugin.configs['flat/recommended-typescript-error'],

  // base config
  {
    languageOptions: {
      globals: {
        ...globals.es2020,
        ...globals.node,
      },
      parserOptions: {
        projectService: true,
        tsconfigRootDir: __dirname,
        warnOnUnsupportedTypeScriptVersion: false,
      },
    },
    linterOptions: { reportUnusedDisableDirectives: 'error' },
    rules: {
      // TODO: https://github.com/typescript-eslint/typescript-eslint/issues/8538
      '@typescript-eslint/no-confusing-void-expression': 'off',

      //
      // our plugin :D
      //

      '@typescript-eslint/ban-ts-comment': [
        'error',
        {
          'ts-expect-error': 'allow-with-description',
          'ts-ignore': true,
          'ts-nocheck': true,
          'ts-check': false,
          minimumDescriptionLength: 5,
        },
      ],
      '@typescript-eslint/consistent-type-imports': [
        'error',
        { prefer: 'type-imports', disallowTypeAnnotations: true },
      ],
      '@typescript-eslint/explicit-function-return-type': [
        'error',
        { allowIIFEs: true },
      ],
      '@typescript-eslint/no-explicit-any': 'error',
      'no-constant-condition': 'off',
      '@typescript-eslint/no-unnecessary-condition': [
        'error',
        { allowConstantLoopConditions: true },
      ],
      '@typescript-eslint/no-unnecessary-type-parameters': 'error',
      '@typescript-eslint/no-unused-expressions': 'error',
      '@typescript-eslint/no-var-requires': 'off',
      '@typescript-eslint/prefer-literal-enum-member': [
        'error',
        {
          allowBitwiseExpressions: true,
        },
      ],
      '@typescript-eslint/prefer-string-starts-ends-with': [
        'error',
        {
          allowSingleElementEquality: 'always',
        },
      ],
      '@typescript-eslint/unbound-method': 'off',
      '@typescript-eslint/restrict-template-expressions': [
        'error',
        {
          allowNumber: true,
          allowBoolean: true,
          allowAny: true,
          allowNullish: true,
          allowRegExp: true,
        },
      ],
      '@typescript-eslint/no-unused-vars': [
        'error',
        {
          caughtErrors: 'all',
          varsIgnorePattern: '^_',
          argsIgnorePattern: '^_',
        },
      ],
      '@typescript-eslint/prefer-nullish-coalescing': [
        'error',
        {
          ignoreConditionalTests: true,
          ignorePrimitives: true,
        },
      ],
      '@typescript-eslint/no-require-imports': [
        'error',
        {
          allow: ['/package\\.json$'],
        },
      ],

      //
      // Internal repo rules
      //

      '@typescript-eslint/internal/no-poorly-typed-ts-props': 'error',
      '@typescript-eslint/internal/no-relative-paths-to-internal-packages':
        'error',
      '@typescript-eslint/internal/no-typescript-default-import': 'error',
      '@typescript-eslint/internal/prefer-ast-types-enum': 'error',

      //
      // eslint-base
      //

      curly: ['error', 'all'],
      eqeqeq: [
        'error',
        'always',
        {
          null: 'never',
        },
      ],
      'logical-assignment-operators': 'error',
      'no-else-return': 'error',
      'no-mixed-operators': 'error',
      'no-console': 'error',
      'no-process-exit': 'error',
      'no-fallthrough': [
        'error',
        { commentPattern: '.*intentional fallthrough.*' },
      ],
      'no-implicit-coercion': ['error', { boolean: false }],
      'no-lonely-if': 'error',
      'no-unreachable-loop': 'error',
      'no-useless-call': 'error',
      'no-useless-computed-key': 'error',
      'no-useless-concat': 'error',
      'no-var': 'error',
      'no-void': ['error', { allowAsStatement: true }],
      'object-shorthand': 'error',
      'one-var': ['error', 'never'],
      'operator-assignment': 'error',
      'prefer-arrow-callback': 'error',
      'prefer-const': 'error',
      'prefer-object-has-own': 'error',
      'prefer-object-spread': 'error',
      'prefer-rest-params': 'error',
      'prefer-template': 'error',
      radix: 'error',

      //
      // eslint-plugin-eslint-comment
      //

      // require a eslint-enable comment for every eslint-disable comment
      'eslint-comments/disable-enable-pair': [
        'error',
        {
          allowWholeFile: true,
        },
      ],
      // disallow a eslint-enable comment for multiple eslint-disable comments
      'eslint-comments/no-aggregating-enable': 'error',
      // disallow duplicate eslint-disable comments
      'eslint-comments/no-duplicate-disable': 'error',
      // disallow eslint-disable comments without rule names
      'eslint-comments/no-unlimited-disable': 'error',
      // disallow unused eslint-disable comments
      'eslint-comments/no-unused-disable': 'error',
      // disallow unused eslint-enable comments
      'eslint-comments/no-unused-enable': 'error',
      // disallow ESLint directive-comments
      'eslint-comments/no-use': [
        'error',
        {
          allow: [
            'eslint-disable',
            'eslint-disable-line',
            'eslint-disable-next-line',
            'eslint-enable',
            'global',
          ],
        },
      ],

      //
      // eslint-plugin-import
      //
      // enforces consistent type specifier style for named imports
      'import/consistent-type-specifier-style': 'error',
      // disallow non-import statements appearing before import statements
      'import/first': 'error',
      // Require a newline after the last import/require in a group
      'import/newline-after-import': 'error',
      // Forbid import of modules using absolute paths
      'import/no-absolute-path': 'error',
      // disallow AMD require/define
      'import/no-amd': 'error',
      // forbid default exports - we want to standardize on named exports so that imported names are consistent
      'import/no-default-export': 'error',
      // disallow imports from duplicate paths
      'import/no-duplicates': 'error',
      // Forbid the use of extraneous packages
      'import/no-extraneous-dependencies': [
        'error',
        {
          devDependencies: true,
          peerDependencies: true,
          optionalDependencies: false,
        },
      ],
      // Forbid mutable exports
      'import/no-mutable-exports': 'error',
      // Prevent importing the default as if it were named
      'import/no-named-default': 'error',
      // Prohibit named exports
      'import/no-named-export': 'off', // we want everything to be a named export
      // Forbid a module from importing itself
      'import/no-self-import': 'error',
      // Require modules with a single export to use a default export
      'import/prefer-default-export': 'off', // we want everything to be named

      // enforce a sort order across the codebase
      'simple-import-sort/imports': 'error',

      //
      // eslint-plugin-jsdoc
      //

      // We often use @remarks or other ad-hoc tag names
      'jsdoc/check-tag-names': 'off',
      // https://github.com/gajus/eslint-plugin-jsdoc/issues/1169
      'jsdoc/check-param-names': 'off',
      // https://github.com/gajus/eslint-plugin-jsdoc/issues/1175
      'jsdoc/require-jsdoc': 'off',
      'jsdoc/require-param': 'off',
      'jsdoc/require-returns': 'off',
      'jsdoc/require-yields': 'off',
      'jsdoc/tag-lines': 'off',

      //
      // eslint-plugin-unicorn
      //

      'jsdoc/informative-docs': 'error',
      'unicorn/no-typeof-undefined': 'error',
      'unicorn/no-useless-spread': 'error',
      'unicorn/prefer-node-protocol': 'error',
      'unicorn/prefer-regexp-test': 'error',
      'unicorn/prefer-string-replace-all': 'error',
    },
  },
  {
    files: ['**/*.js'],
    extends: [tseslint.configs.disableTypeChecked],
    rules: {
      // turn off other type-aware rules
      '@typescript-eslint/internal/no-poorly-typed-ts-props': 'off',

      // turn off rules that don't apply to JS code
      '@typescript-eslint/explicit-function-return-type': 'off',
    },
  },

  //
  // test file linting
  //

  // define the jest globals for all test files
  {
    files: ['packages/*/tests/**/*.{ts,tsx,cts,mts}'],
    languageOptions: {
      globals: {
        ...jestPlugin.environments.globals.globals,
      },
    },
  },
  // test file specific configuration
  {
    files: [
      'packages/*/tests/**/*.spec.{ts,tsx,cts,mts}',
      'packages/*/tests/**/*.test.{ts,tsx,cts,mts}',
      'packages/*/tests/**/spec.{ts,tsx,cts,mts}',
      'packages/*/tests/**/test.{ts,tsx,cts,mts}',
      'packages/parser/tests/**/*.{ts,tsx,cts,mts}',
      'packages/integration-tests/tools/integration-test-base.ts',
      'packages/integration-tests/tools/pack-packages.ts',
    ],
    rules: {
      '@typescript-eslint/no-empty-function': [
        'error',
        { allow: ['arrowFunctions'] },
      ],
      '@typescript-eslint/no-non-null-assertion': 'off',
      '@typescript-eslint/no-unsafe-assignment': 'off',
      '@typescript-eslint/no-unsafe-call': 'off',
      '@typescript-eslint/no-unsafe-member-access': 'off',
      '@typescript-eslint/no-unsafe-return': 'off',
      'jest/no-disabled-tests': 'error',
      'jest/no-focused-tests': 'error',
      'jest/no-alias-methods': 'error',
      'jest/no-identical-title': 'error',
      'jest/no-jasmine-globals': 'error',
      'jest/no-test-prefixes': 'error',
      'jest/no-done-callback': 'error',
      'jest/no-test-return-statement': 'error',
      'jest/prefer-to-be': 'error',
      'jest/prefer-to-contain': 'error',
      'jest/prefer-to-have-length': 'error',
      'jest/prefer-spy-on': 'error',
      'jest/valid-expect': 'error',
      'jest/no-deprecated-functions': 'error',
    },
  },
  // plugin rule tests
  {
    files: [
      'packages/eslint-plugin-internal/tests/rules/**/*.test.{ts,tsx,cts,mts}',
      'packages/eslint-plugin-tslint/tests/rules/**/*.test.{ts,tsx,cts,mts}',
      'packages/eslint-plugin/tests/rules/**/*.test.{ts,tsx,cts,mts}',
      'packages/eslint-plugin/tests/eslint-rules/**/*.test.{ts,tsx,cts,mts}',
    ],
    rules: {
      '@typescript-eslint/internal/plugin-test-formatting': 'error',
    },
  },

  //
  // tools and tests
  //
  {
    files: [
      '**/tools/**/*.{ts,tsx,cts,mts}',
      '**/tests/**/*.{ts,tsx,cts,mts}',
      'packages/integration-tests/**/*.{ts,tsx,cts,mts}',
    ],
    rules: {
      // allow console logs in tools and tests
      'no-console': 'off',
    },
  },
  {
    files: ['eslint.config.{js,cjs,mjs}'],
    rules: {
      // requirement
      'import/no-default-export': 'off',
    },
  },

  //
  // plugin source file linting
  //

  {
    files: [
      'packages/eslint-plugin-internal/**/*.{ts,tsx,cts,mts}',
      'packages/eslint-plugin-tslint/**/*.{ts,tsx,cts,mts}',
      'packages/eslint-plugin/**/*.{ts,tsx,cts,mts}',
    ],
    rules: {
      '@typescript-eslint/internal/no-typescript-estree-import': 'error',
    },

    extends: [...compat.config(eslintPluginPlugin.configs.recommended)],
  },
  {
    files: [
      'packages/eslint-plugin-internal/src/rules/**/*.{ts,tsx,cts,mts}',
      'packages/eslint-plugin-tslint/src/rules/**/*.{ts,tsx,cts,mts}',
      'packages/eslint-plugin/src/configs/**/*.{ts,tsx,cts,mts}',
      'packages/typescript-eslint/src/configs/**/*.{ts,tsx,cts,mts}',
      'packages/core/src/configs/**/*.{ts,tsx,cts,mts}',
      'packages/eslint-plugin/src/rules/**/*.{ts,tsx,cts,mts}',
    ],
    rules: {
      'eslint-plugin/no-property-in-node': [
        'error',
        {
          additionalNodeTypeFiles: [
            'packages[\\/]types[\\/]src[\\/]generated[\\/]ast-spec.ts',
          ],
        },
      ],
      'eslint-plugin/require-meta-docs-description': [
        'error',
        { pattern: '^(Enforce|Require|Disallow) .+[^. ]$' },
      ],

      // specifically for rules - default exports makes the tooling easier
      'import/no-default-export': 'off',

      'no-restricted-syntax': [
        'error',
        {
          selector:
            'ExportDefaultDeclaration Property[key.name="create"] MemberExpression[object.name="context"][property.name="options"]',
          message:
            "Retrieve options from create's second parameter so that defaultOptions are applied.",
        },
      ],
    },
  },
  {
    files: ['packages/eslint-plugin/src/rules/index.ts'],
    rules: {
      // enforce alphabetical ordering
      'sort-keys': 'error',
      'import/order': ['error', { alphabetize: { order: 'asc' } }],
    },
  },

  //
  // generated files
  //

  {
    files: [
      'packages/scope-manager/src/lib/*.{ts,tsx,cts,mts}',
      'packages/eslint-plugin/src/configs/*.{ts,tsx,cts,mts}',
      'packages/core/src/configs/*.{ts,tsx,cts,mts}',
    ],
    rules: {
      '@typescript-eslint/internal/no-poorly-typed-ts-props': 'off',
      '@typescript-eslint/internal/no-typescript-default-import': 'off',
      '@typescript-eslint/internal/prefer-ast-types-enum': 'off',
    },
  },

  //
  // ast spec linting
  //

  {
    files: ['packages/ast-spec/src/**/*.{ts,tsx,cts,mts}'],
    rules: {
      // disallow ALL unused vars
      '@typescript-eslint/no-unused-vars': ['error', { caughtErrors: 'all' }],
      '@typescript-eslint/sort-type-constituents': 'error',
    },
  },
  {
    files: ['packages/ast-spec/**/*.{ts,tsx,cts,mts}'],
    rules: {
      'no-restricted-imports': [
        'error',
        {
          name: '@typescript-eslint/typescript-estree',
          message:
            'To prevent nx build errors, all `typescript-estree` imports should be done via `packages/ast-spec/tests/util/parsers/typescript-estree-import.ts`.',
        },
      ],
    },
  },

  //
  // website linting
  //

  {
    files: ['packages/website/**/*.{ts,tsx,mts,cts,js,jsx}'],
    extends: [
      ...compat.config(jsxA11yPlugin.configs.recommended),
      ...fixupConfigRules(compat.config(reactPlugin.configs.recommended)),
      ...fixupConfigRules(compat.config(reactHooksPlugin.configs.recommended)),
    ],
    rules: {
      '@typescript-eslint/internal/prefer-ast-types-enum': 'off',
      'import/no-default-export': 'off',
      'react/jsx-no-target-blank': 'off',
      'react/no-unescaped-entities': 'off',
      'react-hooks/exhaustive-deps': 'warn', // TODO: enable it later
      'react/prop-types': 'off',
    },
    settings: {
      react: {
        version: 'detect',
      },
    },
  },
  {
    files: ['packages/website/src/**/*.{ts,tsx,cts,mts}'],
    rules: {
      'import/no-default-export': 'off',
      // allow console logs in the website to help with debugging things in production
      'no-console': 'off',
    },
  },
  {
    files: [
      'packages/website-eslint/src/mock/**/*.js',
      '**/*.d.{ts,tsx,cts,mts}',
    ],
    rules: {
      // mocks and declaration files have to mirror their original package
      'import/no-default-export': 'off',
    },
  },
  {
    extends: [perfectionistPlugin.configs['recommended-alphabetical']],
    files: [
<<<<<<< HEAD
      'packages/rule-tester/{src,tests,typings}/**/*.ts',
      'packages/utils/src/**/*.ts',
=======
      'packages/ast-spec/{src,tests,typings}/**/*.ts',
      'packages/utils/src/**/*.ts',
      'packages/visitor-keys/src/**/*.ts',
      'packages/website*/src/**/*.ts',
>>>>>>> 88b44ced
    ],
    rules: {
      '@typescript-eslint/sort-type-constituents': 'off',
      'perfectionist/sort-classes': [
        'error',
        {
          order: 'asc',
          partitionByComment: true,
          type: 'natural',
        },
      ],
      'perfectionist/sort-enums': [
        'error',
        {
          order: 'asc',
          partitionByComment: true,
          type: 'natural',
        },
      ],
      'perfectionist/sort-objects': [
        'error',
        {
          order: 'asc',
          partitionByComment: true,
          type: 'natural',
        },
      ],
      'perfectionist/sort-union-types': [
        'error',
        {
          order: 'asc',
          groups: ['unknown', 'keyword', 'nullish'],
          type: 'natural',
        },
      ],
      'simple-import-sort/imports': 'off',
    },
  },
);<|MERGE_RESOLUTION|>--- conflicted
+++ resolved
@@ -571,15 +571,12 @@
   {
     extends: [perfectionistPlugin.configs['recommended-alphabetical']],
     files: [
-<<<<<<< HEAD
+      'packages/ast-spec/{src,tests,typings}/**/*.ts',
       'packages/rule-tester/{src,tests,typings}/**/*.ts',
       'packages/utils/src/**/*.ts',
-=======
-      'packages/ast-spec/{src,tests,typings}/**/*.ts',
       'packages/utils/src/**/*.ts',
       'packages/visitor-keys/src/**/*.ts',
       'packages/website*/src/**/*.ts',
->>>>>>> 88b44ced
     ],
     rules: {
       '@typescript-eslint/sort-type-constituents': 'off',
