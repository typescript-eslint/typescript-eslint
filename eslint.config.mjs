--- conflicted
+++ resolved
@@ -572,13 +572,9 @@
     extends: [perfectionistPlugin.configs['recommended-alphabetical']],
     files: [
       'packages/ast-spec/{src,tests,typings}/**/*.ts',
-<<<<<<< HEAD
-      'packages/rule-tester/{src,tests,typings}/**/*.ts',
-      'packages/utils/src/**/*.ts',
-=======
       'packages/integration-tests/{tests,tools,typing}/**/*.ts',
       'packages/parser/{src,tests}/**/*.ts',
->>>>>>> 9612d812
+      'packages/rule-tester/{src,tests,typings}/**/*.ts',
       'packages/utils/src/**/*.ts',
       'packages/visitor-keys/src/**/*.ts',
       'packages/website*/src/**/*.ts',
