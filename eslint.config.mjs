// @ts-check

import url from 'node:url';

import { FlatCompat } from '@eslint/eslintrc';
import eslint from '@eslint/js';
import tseslintInternalPlugin from '@typescript-eslint/eslint-plugin-internal';
import deprecationPlugin from 'eslint-plugin-deprecation';
import eslintCommentsPlugin from 'eslint-plugin-eslint-comments';
import eslintPluginPlugin from 'eslint-plugin-eslint-plugin';
import importPlugin from 'eslint-plugin-import';
import jestPlugin from 'eslint-plugin-jest';
import jsdocPlugin from 'eslint-plugin-jsdoc';
import jsxA11yPlugin from 'eslint-plugin-jsx-a11y';
import reactPlugin from 'eslint-plugin-react';
import reactHooksPlugin from 'eslint-plugin-react-hooks';
import simpleImportSortPlugin from 'eslint-plugin-simple-import-sort';
import unicornPlugin from 'eslint-plugin-unicorn';
import globals from 'globals';
import tseslint from 'typescript-eslint';

const __dirname = url.fileURLToPath(new URL('.', import.meta.url));
const compat = new FlatCompat({ baseDirectory: __dirname });

export default tseslint.config(
  // register all of the plugins up-front
  {
    // note - intentionally uses computed syntax to make it easy to sort the keys
    plugins: {
      ['@typescript-eslint']: tseslint.plugin,
      ['@typescript-eslint/internal']: tseslintInternalPlugin,
      ['deprecation']: deprecationPlugin,
      ['eslint-comments']: eslintCommentsPlugin,
      ['eslint-plugin']: eslintPluginPlugin,
      ['import']: importPlugin,
      ['jest']: jestPlugin,
      ['jsdoc']: jsdocPlugin,
      ['jsx-a11y']: jsxA11yPlugin,
      ['react-hooks']: reactHooksPlugin,
      ['react']: reactPlugin,
      ['simple-import-sort']: simpleImportSortPlugin,
      ['unicorn']: unicornPlugin,
    },
  },
  {
    // config with just ignores is the replacement for `.eslintignore`
    ignores: [
      '**/jest.config.js',
      '**/node_modules/**',
      '**/dist/**',
      '**/fixtures/**',
      '**/coverage/**',
      '**/__snapshots__/**',
      '**/.docusaurus/**',
      '**/build/**',
      // Files copied as part of the build
      'packages/types/src/generated/**/*.ts',
      // Playground types downloaded from the web
      'packages/website/src/vendor',
      // see the file header in eslint-base.test.js for more info
      'packages/rule-tester/tests/eslint-base',
    ],
  },

  // extends ...
  eslint.configs.recommended,
  ...tseslint.configs.strictTypeChecked,
  ...tseslint.configs.stylisticTypeChecked,
  jsdocPlugin.configs['flat/recommended-typescript-error'],

  // base config
  {
    languageOptions: {
      globals: {
        ...globals.es2020,
        ...globals.node,
      },
      parserOptions: {
        allowAutomaticSingleRunInference: true,
        cacheLifetime: {
          // we pretty well never create/change tsconfig structure - so no need to ever evict the cache
          // in the rare case that we do - just need to manually restart their IDE.
          glob: 'Infinity',
        },
        project: [
          'tsconfig.json',
          'packages/*/tsconfig.json',
          /**
           * We are currently in the process of transitioning to nx's out of the box structure and
           * so need to manually specify converted packages' tsconfig.build.json and tsconfig.spec.json
           * files here for now in addition to the tsconfig.json glob pattern.
           *
           * TODO(#4665): Clean this up once all packages have been transitioned.
           */
          'packages/scope-manager/tsconfig.build.json',
          'packages/scope-manager/tsconfig.spec.json',
        ],
        tsconfigRootDir: __dirname,
        warnOnUnsupportedTypeScriptVersion: false,
      },
    },
    rules: {
      // make sure we're not leveraging any deprecated APIs
      'deprecation/deprecation': 'error',

      // TODO: https://github.com/typescript-eslint/typescript-eslint/issues/8538
      '@typescript-eslint/no-confusing-void-expression': 'off',

      //
      // our plugin :D
      //

      '@typescript-eslint/ban-ts-comment': [
        'error',
        {
          'ts-expect-error': 'allow-with-description',
          'ts-ignore': true,
          'ts-nocheck': true,
          'ts-check': false,
          minimumDescriptionLength: 5,
        },
      ],
      '@typescript-eslint/consistent-type-imports': [
        'error',
        { prefer: 'type-imports', disallowTypeAnnotations: true },
      ],
      '@typescript-eslint/explicit-function-return-type': [
        'error',
        { allowIIFEs: true },
      ],
      '@typescript-eslint/no-explicit-any': 'error',
      'no-constant-condition': 'off',
      '@typescript-eslint/no-unnecessary-condition': [
        'error',
        { allowConstantLoopConditions: true },
      ],
      '@typescript-eslint/no-unnecessary-type-parameters': 'error',
      '@typescript-eslint/no-var-requires': 'off',
      '@typescript-eslint/prefer-literal-enum-member': [
        'error',
        {
          allowBitwiseExpressions: true,
        },
      ],
      '@typescript-eslint/prefer-string-starts-ends-with': [
        'error',
        {
          allowSingleElementEquality: 'always',
        },
      ],
      '@typescript-eslint/unbound-method': 'off',
      '@typescript-eslint/restrict-template-expressions': [
        'error',
        {
          allowNumber: true,
          allowBoolean: true,
          allowAny: true,
          allowNullish: true,
          allowRegExp: true,
        },
      ],
      '@typescript-eslint/no-unused-vars': [
        'error',
        {
          caughtErrors: 'all',
          varsIgnorePattern: '^_',
          argsIgnorePattern: '^_',
        },
      ],
      '@typescript-eslint/prefer-nullish-coalescing': [
        'error',
        {
          ignoreConditionalTests: true,
          ignorePrimitives: true,
        },
      ],

      //
      // Internal repo rules
      //

      '@typescript-eslint/internal/no-poorly-typed-ts-props': 'error',
      '@typescript-eslint/internal/no-relative-paths-to-internal-packages':
        'error',
      '@typescript-eslint/internal/no-typescript-default-import': 'error',
      '@typescript-eslint/internal/prefer-ast-types-enum': 'error',

      //
      // eslint-base
      //

      curly: ['error', 'all'],
      eqeqeq: [
        'error',
        'always',
        {
          null: 'never',
        },
      ],
      'logical-assignment-operators': 'error',
      'no-else-return': 'error',
      'no-mixed-operators': 'error',
      'no-console': 'error',
      'no-process-exit': 'error',
      'no-fallthrough': [
        'error',
        { commentPattern: '.*intentional fallthrough.*' },
      ],
      'no-useless-computed-key': 'error',
<<<<<<< HEAD
      'no-useless-concat': 'error',
=======
      'no-void': ['error', { allowAsStatement: true }],
>>>>>>> 0d939a2e
      'one-var': ['error', 'never'],
      'prefer-arrow-callback': 'error',
      'prefer-rest-params': 'error',

      //
      // eslint-plugin-eslint-comment
      //

      // require a eslint-enable comment for every eslint-disable comment
      'eslint-comments/disable-enable-pair': [
        'error',
        {
          allowWholeFile: true,
        },
      ],
      // disallow a eslint-enable comment for multiple eslint-disable comments
      'eslint-comments/no-aggregating-enable': 'error',
      // disallow duplicate eslint-disable comments
      'eslint-comments/no-duplicate-disable': 'error',
      // disallow eslint-disable comments without rule names
      'eslint-comments/no-unlimited-disable': 'error',
      // disallow unused eslint-disable comments
      'eslint-comments/no-unused-disable': 'error',
      // disallow unused eslint-enable comments
      'eslint-comments/no-unused-enable': 'error',
      // disallow ESLint directive-comments
      'eslint-comments/no-use': [
        'error',
        {
          allow: [
            'eslint-disable',
            'eslint-disable-line',
            'eslint-disable-next-line',
            'eslint-enable',
            'global',
          ],
        },
      ],

      //
      // eslint-plugin-import
      //
      // enforces consistent type specifier style for named imports
      'import/consistent-type-specifier-style': 'error',
      // disallow non-import statements appearing before import statements
      'import/first': 'error',
      // Require a newline after the last import/require in a group
      'import/newline-after-import': 'error',
      // Forbid import of modules using absolute paths
      'import/no-absolute-path': 'error',
      // disallow AMD require/define
      'import/no-amd': 'error',
      // forbid default exports - we want to standardize on named exports so that imported names are consistent
      'import/no-default-export': 'error',
      // disallow imports from duplicate paths
      'import/no-duplicates': 'error',
      // Forbid the use of extraneous packages
      'import/no-extraneous-dependencies': [
        'error',
        {
          devDependencies: true,
          peerDependencies: true,
          optionalDependencies: false,
        },
      ],
      // Forbid mutable exports
      'import/no-mutable-exports': 'error',
      // Prevent importing the default as if it were named
      'import/no-named-default': 'error',
      // Prohibit named exports
      'import/no-named-export': 'off', // we want everything to be a named export
      // Forbid a module from importing itself
      'import/no-self-import': 'error',
      // Require modules with a single export to use a default export
      'import/prefer-default-export': 'off', // we want everything to be named

      // enforce a sort order across the codebase
      'simple-import-sort/imports': 'error',

      //
      // eslint-plugin-jsdoc
      //

      // We often use @remarks or other ad-hoc tag names
      'jsdoc/check-tag-names': 'off',
      // https://github.com/gajus/eslint-plugin-jsdoc/issues/1169
      'jsdoc/check-param-names': 'off',
      // https://github.com/gajus/eslint-plugin-jsdoc/issues/1175
      'jsdoc/require-jsdoc': 'off',
      'jsdoc/require-param': 'off',
      'jsdoc/require-returns': 'off',
      'jsdoc/require-yields': 'off',
      'jsdoc/tag-lines': 'off',

      //
      // eslint-plugin-unicorn
      //

      'jsdoc/informative-docs': 'error',
      'unicorn/no-typeof-undefined': 'error',
    },
  },
  {
    files: ['**/*.js'],
    extends: [tseslint.configs.disableTypeChecked],
    rules: {
      // turn off other type-aware rules
      'deprecation/deprecation': 'off',
      '@typescript-eslint/internal/no-poorly-typed-ts-props': 'off',

      // turn off rules that don't apply to JS code
      '@typescript-eslint/explicit-function-return-type': 'off',
    },
  },

  //
  // test file linting
  //

  // define the jest globals for all test files
  {
    files: ['packages/*/tests/**/*.{ts,tsx,cts,mts}'],
    languageOptions: {
      globals: {
        ...jestPlugin.environments.globals.globals,
      },
    },
  },
  // test file specific configuration
  {
    files: [
      'packages/*/tests/**/*.spec.{ts,tsx,cts,mts}',
      'packages/*/tests/**/*.test.{ts,tsx,cts,mts}',
      'packages/*/tests/**/spec.{ts,tsx,cts,mts}',
      'packages/*/tests/**/test.{ts,tsx,cts,mts}',
      'packages/parser/tests/**/*.{ts,tsx,cts,mts}',
      'packages/integration-tests/tools/integration-test-base.ts',
      'packages/integration-tests/tools/pack-packages.ts',
    ],
    rules: {
      '@typescript-eslint/no-empty-function': [
        'error',
        { allow: ['arrowFunctions'] },
      ],
      '@typescript-eslint/no-non-null-assertion': 'off',
      '@typescript-eslint/no-unsafe-assignment': 'off',
      '@typescript-eslint/no-unsafe-call': 'off',
      '@typescript-eslint/no-unsafe-member-access': 'off',
      '@typescript-eslint/no-unsafe-return': 'off',
      'jest/no-disabled-tests': 'error',
      'jest/no-focused-tests': 'error',
      'jest/no-alias-methods': 'error',
      'jest/no-identical-title': 'error',
      'jest/no-jasmine-globals': 'error',
      'jest/no-test-prefixes': 'error',
      'jest/no-done-callback': 'error',
      'jest/no-test-return-statement': 'error',
      'jest/prefer-to-be': 'error',
      'jest/prefer-to-contain': 'error',
      'jest/prefer-to-have-length': 'error',
      'jest/prefer-spy-on': 'error',
      'jest/valid-expect': 'error',
      'jest/no-deprecated-functions': 'error',
    },
  },
  // plugin rule tests
  {
    files: [
      'packages/eslint-plugin-internal/tests/rules/**/*.test.{ts,tsx,cts,mts}',
      'packages/eslint-plugin-tslint/tests/rules/**/*.test.{ts,tsx,cts,mts}',
      'packages/eslint-plugin/tests/rules/**/*.test.{ts,tsx,cts,mts}',
      'packages/eslint-plugin/tests/eslint-rules/**/*.test.{ts,tsx,cts,mts}',
    ],
    rules: {
      '@typescript-eslint/internal/plugin-test-formatting': 'error',
    },
  },

  //
  // tools and tests
  //
  {
    files: [
      '**/tools/**/*.{ts,tsx,cts,mts}',
      '**/tests/**/*.{ts,tsx,cts,mts}',
      'packages/repo-tools/**/*.{ts,tsx,cts,mts}',
      'packages/integration-tests/**/*.{ts,tsx,cts,mts}',
    ],
    rules: {
      // allow console logs in tools and tests
      'no-console': 'off',
    },
  },
  {
    files: ['eslint.config.{js,cjs,mjs}'],
    rules: {
      // requirement
      'import/no-default-export': 'off',
    },
  },

  //
  // plugin source file linting
  //

  {
    files: [
      'packages/eslint-plugin-internal/**/*.{ts,tsx,cts,mts}',
      'packages/eslint-plugin-tslint/**/*.{ts,tsx,cts,mts}',
      'packages/eslint-plugin/**/*.{ts,tsx,cts,mts}',
    ],
    rules: {
      '@typescript-eslint/internal/no-typescript-estree-import': 'error',
    },

    extends: [...compat.config(eslintPluginPlugin.configs.recommended)],
  },
  {
    files: [
      'packages/eslint-plugin-internal/src/rules/**/*.{ts,tsx,cts,mts}',
      'packages/eslint-plugin-tslint/src/rules/**/*.{ts,tsx,cts,mts}',
      'packages/eslint-plugin/src/configs/**/*.{ts,tsx,cts,mts}',
      'packages/typescript-eslint/src/configs/**/*.{ts,tsx,cts,mts}',
      'packages/core/src/configs/**/*.{ts,tsx,cts,mts}',
      'packages/eslint-plugin/src/rules/**/*.{ts,tsx,cts,mts}',
    ],
    rules: {
      'eslint-plugin/no-property-in-node': 'error',
      'eslint-plugin/require-meta-docs-description': [
        'error',
        { pattern: '^(Enforce|Require|Disallow) .+[^. ]$' },
      ],

      // specifically for rules - default exports makes the tooling easier
      'import/no-default-export': 'off',

      'no-restricted-syntax': [
        'error',
        {
          selector:
            'ExportDefaultDeclaration Property[key.name="create"] MemberExpression[object.name="context"][property.name="options"]',
          message:
            "Retrieve options from create's second parameter so that defaultOptions are applied.",
        },
      ],
    },
  },
  {
    files: ['packages/eslint-plugin/src/rules/index.ts'],
    rules: {
      // enforce alphabetical ordering
      'sort-keys': 'error',
      'import/order': ['error', { alphabetize: { order: 'asc' } }],
    },
  },

  //
  // generated files
  //

  {
    files: [
      'packages/scope-manager/src/lib/*.{ts,tsx,cts,mts}',
      'packages/eslint-plugin/src/configs/*.{ts,tsx,cts,mts}',
      'packages/core/src/configs/*.{ts,tsx,cts,mts}',
    ],
    rules: {
      '@typescript-eslint/internal/no-poorly-typed-ts-props': 'off',
      '@typescript-eslint/internal/no-typescript-default-import': 'off',
      '@typescript-eslint/internal/prefer-ast-types-enum': 'off',
    },
  },

  //
  // ast spec linting
  //

  {
    files: ['packages/ast-spec/src/**/*.{ts,tsx,cts,mts}'],
    rules: {
      // disallow ALL unused vars
      '@typescript-eslint/no-unused-vars': ['error', { caughtErrors: 'all' }],
      '@typescript-eslint/sort-type-constituents': 'error',
    },
  },
  {
    files: ['packages/ast-spec/**/*.{ts,tsx,cts,mts}'],
    rules: {
      'no-restricted-imports': [
        'error',
        {
          name: '@typescript-eslint/typescript-estree',
          message:
            'To prevent nx build errors, all `typescript-estree` imports should be done via `packages/ast-spec/tests/util/parsers/typescript-estree-import.ts`.',
        },
      ],
    },
  },

  //
  // website linting
  //

  {
    files: ['packages/website/**/*.{ts,tsx,mts,cts,js,jsx}'],
    extends: [
      ...compat.config(jsxA11yPlugin.configs.recommended),
      ...compat.config(reactPlugin.configs.recommended),
      ...compat.config(reactHooksPlugin.configs.recommended),
    ],
    rules: {
      '@typescript-eslint/internal/prefer-ast-types-enum': 'off',
      'import/no-default-export': 'off',
      'react/jsx-no-target-blank': 'off',
      'react/no-unescaped-entities': 'off',
      'react-hooks/exhaustive-deps': 'warn', // TODO: enable it later
    },
    settings: {
      react: {
        version: 'detect',
      },
    },
  },
  {
    files: ['packages/website/src/**/*.{ts,tsx,cts,mts}'],
    rules: {
      'import/no-default-export': 'off',
      // allow console logs in the website to help with debugging things in production
      'no-console': 'off',
    },
  },
  {
    files: [
      'packages/website-eslint/src/mock/**/*.js',
      '**/*.d.{ts,tsx,cts,mts}',
    ],
    rules: {
      // mocks and declaration files have to mirror their original package
      'import/no-default-export': 'off',
    },
  },
);<|MERGE_RESOLUTION|>--- conflicted
+++ resolved
@@ -207,11 +207,8 @@
         { commentPattern: '.*intentional fallthrough.*' },
       ],
       'no-useless-computed-key': 'error',
-<<<<<<< HEAD
       'no-useless-concat': 'error',
-=======
       'no-void': ['error', { allowAsStatement: true }],
->>>>>>> 0d939a2e
       'one-var': ['error', 'never'],
       'prefer-arrow-callback': 'error',
       'prefer-rest-params': 'error',
