--- conflicted
+++ resolved
@@ -33,12 +33,8 @@
     "format": "prettier --write \"./**/*.{ts,tsx,js,jsx,json,md,css}\"",
     "generate-contributors": "yarn ts-node --transpile-only ./tools/generate-contributors.ts && yarn all-contributors generate",
     "generate-sponsors": "yarn ts-node --transpile-only ./tools/generate-sponsors.ts",
-<<<<<<< HEAD
     "generate-website-dts": "yarn ts-node --transpile-only ./tools/generate-website-dts.ts",
-    "lint-fix": "eslint . --ext .js,.ts --fix",
-=======
     "lint-fix": "eslint . --ext .js,.jsx,.ts,.tsx --fix",
->>>>>>> eaaa2047
     "lint-markdown-fix": "yarn lint-markdown --fix",
     "lint-markdown": "markdownlint \"**/*.md\" --config=.markdownlint.json --ignore-path=.markdownlintignore",
     "lint": "cross-env NODE_OPTIONS=\"--max-old-space-size=16384\" eslint . --ext .js,.jsx,.ts,.tsx",
@@ -110,7 +106,6 @@
     "prettier": "2.4.1",
     "pretty-format": "^27.3.1",
     "rimraf": "^3.0.2",
-    "semver": "^7.3.5",
     "tmp": "^0.2.1",
     "ts-jest": "^27.0.5",
     "ts-node": "^10.4.0",
