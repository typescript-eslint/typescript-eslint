--- conflicted
+++ resolved
@@ -106,23 +106,7 @@
     "vitest": "^3.1.3",
     "yargs": "17.7.2"
   },
-<<<<<<< HEAD
   "packageManager": "pnpm@10.13.1+sha512.37ebf1a5c7a30d5fabe0c5df44ee8da4c965ca0c5af3dbab28c3a1681b70a256218d05c81c9c0dcf767ef6b8551eb5b960042b9ed4300c59242336377e01cfad",
-=======
-  "resolutions": {
-    "@types/eslint-scope": "link:./tools/dummypkg",
-    "@types/eslint": "link:./tools/dummypkg",
-    "@types/estree": "link:./tools/dummypkg",
-    "@types/node": "^22.0.0",
-    "@types/react": "^18.2.14",
-    "eslint-plugin-eslint-plugin@^5.5.0": "patch:eslint-plugin-eslint-plugin@npm%3A5.5.1#./.yarn/patches/eslint-plugin-eslint-plugin-npm-5.5.1-4206c2506d.patch",
-    "prettier": "3.5.0",
-    "react-split-pane@^0.1.92": "patch:react-split-pane@npm%3A0.1.92#./.yarn/patches/react-split-pane-npm-0.1.92-93dbf51dff.patch",
-    "tsx": "^4.7.2",
-    "typescript": "5.9.2"
-  },
-  "packageManager": "yarn@3.8.2",
->>>>>>> fee2bc6a
   "nx": {
     "name": "repo",
     "includedScripts": [
