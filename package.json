{
  "name": "@typescript-eslint/typescript-eslint",
  "private": true,
  "workspaces": {
    "packages": [
      "packages/*",
      "website"
    ],
    "nohoist": [
      "**/html-minifier-terser"
    ]
  },
  "contributors": [
    "James Henry <typescript-eslint@jameshenry.blog>",
    "Nicholas C. Zakas",
    "Brad Zacher <brad.zacher@gmail.com>",
    "armano2",
    "Jed Fox"
  ],
  "license": "BSD-2-Clause",
  "repository": "typescript-eslint/typescript-eslint",
  "bugs": {
    "url": "https://github.com/typescript-eslint/typescript-eslint/issues"
  },
  "scripts": {
<<<<<<< HEAD
    "build": "lerna run build",
    "build:website": "lerna run build:website",
    "check:clean-workspace-after-install": "git diff --quiet --exit-code",
    "check:configs": "lerna run check:configs",
    "check:docs": "lerna run check:docs",
    "check:format": "prettier --list-different \"./**/*.{ts,js,json,md}\"",
    "check:spelling": "cspell --config=.cspell.json \"**/*.{md,mdx,ts,js,tsx,jsx}\"",
    "clean": "lerna clean && lerna run clean",
    "cz": "git-cz",
    "format": "prettier --write \"./**/*.{ts,tsx,js,jsx,json,md,css}\"",
    "generate:contributors": "yarn ts-node --transpile-only ./tools/generate-contributors.ts && yarn all-contributors generate",
    "generate:sponsors": "yarn ts-node --transpile-only ./tools/generate-sponsors.ts",
    "generate:website-dts": "yarn ts-node --transpile-only ./tools/generate-website-dts.ts",
    "lint:fix": "eslint . --ext .js,.ts --fix",
    "lint:markdown:fix": "yarn lint:markdown --fix",
    "lint:markdown": "markdownlint \"**/*.md\" --config=.markdownlint.json --ignore-path=.markdownlintignore",
=======
    "build": "npx nx prebuild @typescript-eslint/types && nx run-many --target=build --all --parallel",
    "check-clean-workspace-after-install": "git diff --quiet --exit-code",
    "check-configs": "nx run-many --target=check-configs --all --parallel",
    "check-docs": "nx run-many --target=check-docs --all --parallel",
    "check-format": "prettier --list-different \"./**/*.{ts,js,json,md}\"",
    "check-spelling": "cspell --config=.cspell.json \"**/*.{md,ts,js}\"",
    "clean": "lerna clean && lerna run clean",
    "cz": "git-cz",
    "format": "prettier --write \"./**/*.{ts,js,json,md}\"",
    "generate-contributors": "yarn ts-node --transpile-only ./tools/generate-contributors.ts && yarn all-contributors generate",
    "lint-fix": "eslint . --ext .js,.ts --fix",
    "lint-markdown-fix": "yarn lint-markdown --fix",
    "lint-markdown": "markdownlint \"**/*.md\" --config=.markdownlint.json --ignore-path=.markdownlintignore",
>>>>>>> c289d135
    "lint": "eslint . --ext .js,.ts",
    "postinstall": "yarn husky install && yarn build",
    "pre-commit": "yarn lint-staged",
    "pre-push": "yarn check-format",
    "test": "nx run-many --target=test --all --parallel",
    "test-integration": "yarn jest -c ./tests/integration/jest.config.js",
    "test-kill-integration-containers": "docker-compose -f tests/integration/docker-compose.yml down -v --rmi local",
    "typecheck": "nx run-many --target=typecheck --all --parallel"
  },
  "config": {
    "commitizen": {
      "path": "./node_modules/cz-conventional-changelog"
    }
  },
  "commitlint": {
    "extends": [
      "@commitlint/config-conventional",
      "@commitlint/config-lerna-scopes"
    ],
    "rules": {
      "body-max-length": [
        0
      ],
      "body-max-line-length": [
        0
      ],
      "footer-max-length": [
        0
      ],
      "footer-max-line-length": [
        0
      ],
      "header-max-length": [
        0
      ]
    }
  },
  "engines": {
    "node": "^12.22.0 || ^14.17.0 || >=16.0.0"
  },
  "devDependencies": {
    "@babel/code-frame": "^7.14.5",
    "@babel/parser": "^7.15.7",
    "@babel/types": "^7.15.6",
    "@commitlint/cli": "^13.1.0",
    "@commitlint/config-conventional": "^13.1.0",
    "@commitlint/config-lerna-scopes": "^13.1.0",
    "@nrwl/cli": "13.0.2",
    "@nrwl/nx-cloud": "12.5.1",
    "@nrwl/tao": "13.0.2",
    "@nrwl/workspace": "13.0.2",
    "@types/babel__code-frame": "^7.0.3",
    "@types/debug": "^4.1.7",
    "@types/eslint-visitor-keys": "^1.0.0",
    "@types/glob": "^7.2.0",
    "@types/is-glob": "^4.0.2",
    "@types/jest": "^27.0.2",
    "@types/jest-specific-snapshot": "^0.5.5",
    "@types/lodash": "^4.14.176",
    "@types/marked": "^3.0.2",
    "@types/ncp": "^2.0.5",
    "@types/node": "^16.11.4",
    "@types/prettier": "^2.3.2",
    "@types/rimraf": "^3.0.2",
    "@types/semver": "^7.3.9",
    "@types/tmp": "^0.2.2",
    "all-contributors-cli": "^6.20.0",
    "cspell": "^5.12.3",
    "cz-conventional-changelog": "^3.3.0",
    "downlevel-dts": "^0.7.0",
    "enhanced-resolve": "^5.8.3",
    "eslint": "^8.1.0",
    "eslint-plugin-eslint-comments": "^3.2.0",
    "eslint-plugin-eslint-plugin": "^4.0.1",
    "eslint-plugin-import": "^2.25.2",
    "eslint-plugin-jest": "^25.0.5",
    "eslint-plugin-simple-import-sort": "^7.0.0",
    "glob": "^7.1.7",
    "husky": "^7.0.4",
    "jest": "^27.3.1",
    "jest-specific-snapshot": "^5.0.0",
    "lerna": "^3.22.1",
    "lint-staged": "^11.1.2",
    "make-dir": "^3.1.0",
    "markdownlint-cli": "^0.29.0",
    "ncp": "^2.0.0",
    "node-fetch": "^3.0.0",
    "prettier": "2.4.1",
    "pretty-format": "^27.3.1",
    "rimraf": "^3.0.2",
    "tmp": "^0.2.1",
    "ts-jest": "^27.0.5",
    "ts-node": "^10.4.0",
    "tslint": "^6.1.3",
    "typescript": ">=3.3.1 <4.5.0"
  },
  "resolutions": {
    "@types/node": "^16.11.4",
    "typescript": "4.4.4"
  }
}<|MERGE_RESOLUTION|>--- conflicted
+++ resolved
@@ -3,8 +3,7 @@
   "private": true,
   "workspaces": {
     "packages": [
-      "packages/*",
-      "website"
+      "packages/*"
     ],
     "nohoist": [
       "**/html-minifier-terser"
@@ -23,38 +22,22 @@
     "url": "https://github.com/typescript-eslint/typescript-eslint/issues"
   },
   "scripts": {
-<<<<<<< HEAD
-    "build": "lerna run build",
+    "build": "npx nx prebuild @typescript-eslint/types && nx run-many --target=build --all --parallel",
     "build:website": "lerna run build:website",
-    "check:clean-workspace-after-install": "git diff --quiet --exit-code",
-    "check:configs": "lerna run check:configs",
-    "check:docs": "lerna run check:docs",
-    "check:format": "prettier --list-different \"./**/*.{ts,js,json,md}\"",
-    "check:spelling": "cspell --config=.cspell.json \"**/*.{md,mdx,ts,js,tsx,jsx}\"",
+    "check-clean-workspace-after-install": "git diff --quiet --exit-code",
+    "check-configs": "nx run-many --target=check-configs --all --parallel",
+    "check-docs": "nx run-many --target=check-docs --all --parallel",
+    "check-format": "prettier --list-different \"./**/*.{md,mdx,ts,js,tsx,jsx}\"",
+    "check-spelling": "cspell --config=.cspell.json \"**/*.{md,mdx,ts,js,tsx,jsx}\"",
     "clean": "lerna clean && lerna run clean",
     "cz": "git-cz",
     "format": "prettier --write \"./**/*.{ts,tsx,js,jsx,json,md,css}\"",
-    "generate:contributors": "yarn ts-node --transpile-only ./tools/generate-contributors.ts && yarn all-contributors generate",
+    "generate-contributors": "yarn ts-node --transpile-only ./tools/generate-contributors.ts && yarn all-contributors generate",
     "generate:sponsors": "yarn ts-node --transpile-only ./tools/generate-sponsors.ts",
     "generate:website-dts": "yarn ts-node --transpile-only ./tools/generate-website-dts.ts",
-    "lint:fix": "eslint . --ext .js,.ts --fix",
-    "lint:markdown:fix": "yarn lint:markdown --fix",
-    "lint:markdown": "markdownlint \"**/*.md\" --config=.markdownlint.json --ignore-path=.markdownlintignore",
-=======
-    "build": "npx nx prebuild @typescript-eslint/types && nx run-many --target=build --all --parallel",
-    "check-clean-workspace-after-install": "git diff --quiet --exit-code",
-    "check-configs": "nx run-many --target=check-configs --all --parallel",
-    "check-docs": "nx run-many --target=check-docs --all --parallel",
-    "check-format": "prettier --list-different \"./**/*.{ts,js,json,md}\"",
-    "check-spelling": "cspell --config=.cspell.json \"**/*.{md,ts,js}\"",
-    "clean": "lerna clean && lerna run clean",
-    "cz": "git-cz",
-    "format": "prettier --write \"./**/*.{ts,js,json,md}\"",
-    "generate-contributors": "yarn ts-node --transpile-only ./tools/generate-contributors.ts && yarn all-contributors generate",
     "lint-fix": "eslint . --ext .js,.ts --fix",
     "lint-markdown-fix": "yarn lint-markdown --fix",
     "lint-markdown": "markdownlint \"**/*.md\" --config=.markdownlint.json --ignore-path=.markdownlintignore",
->>>>>>> c289d135
     "lint": "eslint . --ext .js,.ts",
     "postinstall": "yarn husky install && yarn build",
     "pre-commit": "yarn lint-staged",
