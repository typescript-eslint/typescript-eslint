{
  "name": "@typescript-eslint/typescript-eslint",
  "private": true,
  "workspaces": [
    "packages/*"
  ],
  "contributors": [
    "James Henry <typescript-eslint@jameshenry.blog>",
    "Nicholas C. Zakas",
    "Brad Zacher <brad.zacher@gmail.com>",
    "armano2",
    "Jed Fox"
  ],
  "license": "BSD-2-Clause",
  "repository": "typescript-eslint/typescript-eslint",
  "bugs": {
    "url": "https://github.com/typescript-eslint/typescript-eslint/issues"
  },
  "scripts": {
    "build": "nx run-many --target=build --all --parallel --exclude ast-spec",
    "check-clean-workspace-after-install": "git diff --quiet --exit-code",
    "check-configs": "nx run-many --target=check-configs --all --parallel",
    "check-docs": "nx run-many --target=check-docs --all --parallel",
    "check-format": "prettier --list-different \"./**/*.{ts,js,json,md}\"",
    "check-spelling": "cspell --config=.cspell.json \"**/*.{md,ts,js}\"",
    "clean": "lerna clean && lerna run clean",
    "cz": "git-cz",
    "format": "prettier --write \"./**/*.{ts,js,json,md}\"",
    "generate-contributors": "yarn ts-node --transpile-only ./tools/generate-contributors.ts && yarn all-contributors generate",
    "lint-fix": "eslint . --ext .js,.ts --fix",
    "lint-markdown-fix": "yarn lint-markdown --fix",
    "lint-markdown": "markdownlint \"**/*.md\" --config=.markdownlint.json --ignore-path=.markdownlintignore",
    "lint": "eslint . --ext .js,.ts",
    "postinstall": "yarn husky install && yarn build",
    "pre-commit": "yarn lint-staged",
    "pre-push": "yarn check-format",
    "test": "nx run-many --target=test --all --parallel",
    "test-integration": "./tests/integration/run-all-tests.sh",
    "test-kill-integration-containers": "docker-compose -f tests/integration/docker-compose.yml down -v --rmi local",
    "typecheck": "nx run-many --target=typecheck --all --parallel"
  },
  "config": {
    "commitizen": {
      "path": "./node_modules/cz-conventional-changelog"
    }
  },
  "commitlint": {
    "extends": [
      "@commitlint/config-conventional",
      "@commitlint/config-lerna-scopes"
    ],
    "rules": {
      "body-max-length": [
        0
      ],
      "body-max-line-length": [
        0
      ],
      "footer-max-length": [
        0
      ],
      "footer-max-line-length": [
        0
      ],
      "header-max-length": [
        0
      ]
    }
  },
  "engines": {
    "node": "^10.12.0 || >=12.0.0"
  },
  "devDependencies": {
<<<<<<< HEAD
    "@commitlint/cli": "^12.0.1",
    "@commitlint/config-conventional": "^12.0.1",
    "@commitlint/config-lerna-scopes": "^12.0.1",
    "@nrwl/cli": "^12.3.5",
    "@nrwl/nx-cloud": "^12.1.3",
    "@nrwl/tao": "^12.3.5",
    "@nrwl/workspace": "^12.3.5",
=======
    "@babel/code-frame": "^7.12.13",
    "@babel/parser": "^7.14.4",
    "@babel/types": "^7.14.4",
    "@commitlint/cli": "^12.1.4",
    "@commitlint/config-conventional": "^12.1.4",
    "@commitlint/config-lerna-scopes": "^12.1.4",
>>>>>>> b1d44497
    "@types/babel__code-frame": "^7.0.2",
    "@types/debug": "^4.1.5",
    "@types/eslint-visitor-keys": "^1.0.0",
    "@types/glob": "^7.1.3",
    "@types/is-glob": "^4.0.1",
    "@types/jest": "^26.0.23",
    "@types/jest-specific-snapshot": "^0.5.5",
    "@types/lodash": "^4.14.170",
    "@types/marked": "^2.0.3",
    "@types/node": "^15.6.1",
    "@types/node-fetch": "^2.5.10",
    "@types/prettier": "^2.2.3",
    "@types/rimraf": "^3.0.0",
    "@types/semver": "^7.3.6",
    "@types/tmp": "^0.2.0",
    "all-contributors-cli": "^6.20.0",
    "cspell": "^5.5.2",
    "cz-conventional-changelog": "^3.3.0",
    "downlevel-dts": "^0.7.0",
    "eslint": "^7.27.0",
    "eslint-plugin-eslint-comments": "^3.2.0",
    "eslint-plugin-eslint-plugin": "^3.0.3",
    "eslint-plugin-import": "^2.23.4",
    "eslint-plugin-jest": "^24.3.6",
    "eslint-plugin-simple-import-sort": "^7.0.0",
    "glob": "^7.1.7",
    "husky": "^5.0.9",
    "jest": "^27.0.3",
    "jest-specific-snapshot": "^5.0.0",
    "lerna": "^3.22.1",
    "lint-staged": "^11.0.0",
    "make-dir": "^3.1.0",
    "markdownlint-cli": "^0.27.1",
    "node-fetch": "^2.6.1",
    "prettier": "^2.3.0",
    "pretty-format": "^27.0.2",
    "rimraf": "^3.0.2",
    "ts-jest": "^27.0.1",
    "ts-node": "^10.0.0",
    "tslint": "^6.1.3",
    "typescript": ">=3.3.1 <4.4.0"
  },
  "resolutions": {
    "@types/node": "^15.6.1",
    "jest-diff": "^27.0.0",
    "pretty-format": "^27.0.0",
    "typescript": "4.3.2"
  }
}<|MERGE_RESOLUTION|>--- conflicted
+++ resolved
@@ -71,22 +71,16 @@
     "node": "^10.12.0 || >=12.0.0"
   },
   "devDependencies": {
-<<<<<<< HEAD
-    "@commitlint/cli": "^12.0.1",
-    "@commitlint/config-conventional": "^12.0.1",
-    "@commitlint/config-lerna-scopes": "^12.0.1",
-    "@nrwl/cli": "^12.3.5",
-    "@nrwl/nx-cloud": "^12.1.3",
-    "@nrwl/tao": "^12.3.5",
-    "@nrwl/workspace": "^12.3.5",
-=======
     "@babel/code-frame": "^7.12.13",
     "@babel/parser": "^7.14.4",
     "@babel/types": "^7.14.4",
     "@commitlint/cli": "^12.1.4",
     "@commitlint/config-conventional": "^12.1.4",
     "@commitlint/config-lerna-scopes": "^12.1.4",
->>>>>>> b1d44497
+    "@nrwl/cli": "^12.3.5",
+    "@nrwl/nx-cloud": "^12.1.3",
+    "@nrwl/tao": "^12.3.5",
+    "@nrwl/workspace": "^12.3.5",
     "@types/babel__code-frame": "^7.0.2",
     "@types/debug": "^4.1.5",
     "@types/eslint-visitor-keys": "^1.0.0",
