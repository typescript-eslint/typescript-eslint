--- conflicted
+++ resolved
@@ -106,22 +106,7 @@
     "vitest": "^3.1.3",
     "yargs": "17.7.2"
   },
-<<<<<<< HEAD
   "packageManager": "pnpm@10.14.0+sha512.ad27a79641b49c3e481a16a805baa71817a04bbe06a38d17e60e2eaee83f6a146c6a688125f5792e48dd5ba30e7da52a5cda4c3992b9ccf333f9ce223af84748",
-=======
-  "resolutions": {
-    "@types/eslint-scope": "link:./tools/dummypkg",
-    "@types/eslint": "link:./tools/dummypkg",
-    "@types/estree": "link:./tools/dummypkg",
-    "@types/node": "^22.0.0",
-    "@types/react": "^18.2.14",
-    "eslint-plugin-eslint-plugin@^5.5.0": "patch:eslint-plugin-eslint-plugin@npm%3A5.5.1#./.yarn/patches/eslint-plugin-eslint-plugin-npm-5.5.1-4206c2506d.patch",
-    "react-split-pane@^0.1.92": "patch:react-split-pane@npm%3A0.1.92#./.yarn/patches/react-split-pane-npm-0.1.92-93dbf51dff.patch",
-    "tsx": "^4.7.2",
-    "typescript": "5.9.2"
-  },
-  "packageManager": "yarn@3.8.2",
->>>>>>> c1f891d4
   "nx": {
     "name": "repo",
     "includedScripts": [
