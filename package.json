{
  "name": "@typescript-eslint/typescript-eslint",
  "private": true,
  "workspaces": [
    "packages/*"
  ],
  "contributors": [
    "James Henry <typescript-eslint@jameshenry.blog>",
    "Nicholas C. Zakas",
    "Brad Zacher <brad.zacher@gmail.com>",
    "armano2",
    "Jed Fox"
  ],
  "license": "BSD-2-Clause",
  "repository": "typescript-eslint/typescript-eslint",
  "bugs": {
    "url": "https://github.com/typescript-eslint/typescript-eslint/issues"
  },
  "scripts": {
    "postinstall": "lerna bootstrap && yarn build && lerna link",
    "test": "lerna run test --parallel",
    "build": "lerna run build",
    "clean": "lerna clean && lerna run clean",
    "lint": "eslint . --ext .js,.ts",
    "lint-fix": "eslint . --ext .js,.ts --fix",
    "cz": "git-cz",
    "check-format": "prettier --list-different \"./**/*.{ts,js,json,md}\"",
    "format": "prettier --write \"./**/*.{ts,js,json,md}\"",
    "integration-tests": "docker-compose -f tests/integration/docker-compose.yml up",
    "kill-integration-test-containers": "docker-compose -f tests/integration/docker-compose.yml down -v --rmi local"
  },
  "config": {
    "commitizen": {
      "path": "./node_modules/cz-conventional-changelog"
    }
  },
  "commitlint": {
    "extends": [
      "@commitlint/config-conventional"
    ]
  },
  "engines": {
    "node": ">=6.14.0"
  },
  "devDependencies": {
    "@babel/code-frame": "7.0.0",
    "@babel/parser": "7.3.0",
    "@commitlint/cli": "^7.1.2",
    "@commitlint/config-conventional": "^7.1.2",
    "@commitlint/travis-cli": "^7.1.2",
    "@types/babel-code-frame": "^6.20.1",
    "@types/glob": "^7.1.1",
    "@types/jest": "^23.3.9",
    "@types/lodash.isplainobject": "^4.0.4",
    "@types/lodash.unescape": "^4.0.4",
    "@types/node": "^10.12.2",
    "@types/semver": "^5.5.0",
    "cz-conventional-changelog": "2.1.0",
    "eslint": "^5.12.1",
    "eslint-plugin-eslint-plugin": "^2.0.1",
<<<<<<< HEAD
    "eslint-plugin-jest": "^22.1.3",
=======
    "eslint-plugin-jest": "^22.2.2",
>>>>>>> c1abae9c
    "glob": "7.1.2",
    "husky": "^1.3.1",
    "jest": "23.6.0",
    "lerna": "^3.10.5",
    "lint-staged": "8.1.0",
    "lodash.isplainobject": "4.0.6",
    "prettier": "^1.14.3",
    "rimraf": "^2.6.3",
    "ts-jest": "^23.10.4",
    "tslint": "^5.11.0",
    "typescript": ">=3.2.1 <3.4.0"
  }
}<|MERGE_RESOLUTION|>--- conflicted
+++ resolved
@@ -58,11 +58,7 @@
     "cz-conventional-changelog": "2.1.0",
     "eslint": "^5.12.1",
     "eslint-plugin-eslint-plugin": "^2.0.1",
-<<<<<<< HEAD
-    "eslint-plugin-jest": "^22.1.3",
-=======
     "eslint-plugin-jest": "^22.2.2",
->>>>>>> c1abae9c
     "glob": "7.1.2",
     "husky": "^1.3.1",
     "jest": "23.6.0",
