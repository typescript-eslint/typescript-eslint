{
  "name": "@typescript-eslint/typescript-eslint",
  "private": true,
  "workspaces": {
    "packages": [
      "packages/*"
    ]
  },
  "installConfig": {
    "hoistingLimits": "workspaces"
  },
  "contributors": [
    "Brad Zacher <brad.zacher@gmail.com>",
    "Josh Goldberg <npm@joshuakgoldberg.com>",
    "James Henry <typescript-eslint@jameshenry.blog>"
  ],
  "type": "commonjs",
  "license": "MIT",
  "repository": "typescript-eslint/typescript-eslint",
  "bugs": {
    "url": "https://github.com/typescript-eslint/typescript-eslint/issues"
  },
  "homepage": "https://typescript-eslint.io",
  "scripts": {
    "build": "nx run-many -t build --exclude website website-eslint",
    "check-clean-workspace-after-install": "git diff --quiet --exit-code",
    "check-format": "prettier --check .",
    "check-spelling": "cspell --config=.cspell.json \"**/*.{md,mdx,ts,mts,cts,js,cjs,mjs,tsx,jsx}\" --no-progress --show-context --show-suggestions",
    "clean": "nx run-many -t clean --parallel=20",
    "format": "prettier --ignore-path=%PNPM_SCRIPT_SRC_DIR%/.prettierignore --config=%PNPM_SCRIPT_SRC_DIR%/.prettierrc.json --write %INIT_CWD%",
    "generate-breaking-changes": "nx run eslint-plugin:generate-breaking-changes",
    "generate-configs": "tsx tools/scripts/generate-configs.mts",
    "generate-contributors": "tsx tools/scripts/generate-contributors.mts",
    "generate-lib": "tsx tools/scripts/generate-lib.mts",
    "generate-sponsors": "tsx tools/scripts/generate-sponsors.mts",
    "generate-website-dts": "nx run website:generate-website-dts",
    "lint-fix": "pnpm run lint --fix",
    "lint-markdown-fix": "pnpm run lint-markdown --fix",
    "lint-markdown": "markdownlint \"**/*.md\" --config=.markdownlint.json --ignore-path=.markdownlintignore",
    "lint-stylelint": "nx lint website stylelint",
    "lint": "nx run-many -t lint",
    "postinstall": "tsx tools/scripts/postinstall.mts",
    "pre-commit": "lint-staged",
    "release": "tsx tools/release/release.mts",
    "start": "nx run website:start",
    "test": "nx run-many -t test --exclude integration-tests website website-eslint",
    "test-integration": "nx run integration-tests:test",
    "typecheck": "nx run-many -t typecheck"
  },
  "engines": {
    "node": "^18.18.0 || ^20.9.0 || >=21.1.0"
  },
  "devDependencies": {
<<<<<<< HEAD
    "@actions/core": "^1.10.1",
    "@actions/github": "^6.0.0",
    "@babel/parser": "^7.27.5",
=======
>>>>>>> ccd07914
    "@eslint-community/eslint-plugin-eslint-comments": "^4.4.1",
    "@eslint/compat": "^1.2.4",
    "@eslint/eslintrc": "^3.2.0",
    "@eslint/js": "^9.26.0",
    "@nx/devkit": "21.0.3",
    "@nx/eslint": "21.0.3",
    "@nx/js": "21.0.3",
    "@nx/vite": "21.0.3",
    "@nx/workspace": "21.0.3",
    "@swc/core": "^1.4.12",
    "@types/debug": "^4.1.12",
    "@types/eslint": "^9.6.1",
    "@types/eslint-plugin-jsx-a11y": "^6.10.0",
    "@types/natural-compare": "^1.4.3",
    "@types/node": "^22.0.0",
    "@types/semver": "^7.5.8",
    "@types/yargs": "^17.0.32",
    "@typescript-eslint/eslint-plugin": "workspace:^",
    "@typescript-eslint/eslint-plugin-internal": "workspace:^",
    "@typescript-eslint/parser": "workspace:^",
    "@typescript-eslint/scope-manager": "workspace:^",
    "@typescript-eslint/types": "workspace:^",
    "@typescript-eslint/typescript-estree": "workspace:^",
    "@typescript-eslint/utils": "workspace:^",
    "@vitest/coverage-v8": "^3.1.3",
    "@vitest/eslint-plugin": "^1.1.44",
    "console-fail-test": "^0.5.0",
    "cross-fetch": "^4.0.0",
    "cspell": "^9.0.0",
    "eslint": "^9.26.0",
    "eslint-plugin-eslint-plugin": "^6.3.1",
    "eslint-plugin-import": "^2.31.0",
    "eslint-plugin-jsdoc": "^50.5.0",
    "eslint-plugin-jsx-a11y": "^6.10.2",
    "eslint-plugin-perfectionist": "^4.12.3",
    "eslint-plugin-react": "^7.37.3",
    "eslint-plugin-react-hooks": "^5.0.0",
    "eslint-plugin-regexp": "^2.7.0",
    "eslint-plugin-unicorn": "^59.0.0",
    "execa": "7.2.0",
    "globals": "^16.0.0",
    "husky": "^9.1.4",
    "knip": "^5.41.1",
    "lint-staged": "^15.2.2",
    "markdownlint-cli": "^0.44.0",
    "nx": "21.0.3",
    "prettier": "3.5.0",
    "rimraf": "^5.0.5",
    "semver": "7.7.0",
    "tsx": "*",
    "typescript": ">=4.8.4 <5.9.0",
    "typescript-eslint": "workspace:^",
    "vite": "^6.3.5",
    "vitest": "^3.1.3",
    "yargs": "17.7.2"
  },
  "packageManager": "pnpm@10.12.1+sha512.f0dda8580f0ee9481c5c79a1d927b9164f2c478e90992ad268bbb2465a736984391d6333d2c327913578b2804af33474ca554ba29c04a8b13060a717675ae3ac",
  "nx": {
    "name": "repo",
    "includedScripts": [
      "generate-configs",
      "generate-contributors",
      "generate-lib",
      "generate-sponsors"
    ],
    "targets": {
      "generate-configs": {
        "dependsOn": [
          "eslint-plugin:build"
        ]
      },
      "generate-lib": {
        "dependsOn": [
          "typescript-eslint:build",
          "eslint-plugin-internal:build"
        ]
      },
      "// These targets are used for repo level utils and checking repo files which do not belong to specific published packages": {},
      "typecheck": {
        "command": "tsc -b tsconfig.repo-config-files.json",
        "dependsOn": [
          "types:copy-ast-spec"
        ],
        "outputs": [
          "{workspaceRoot}/dist"
        ],
        "cache": true
      },
      "lint": {
        "command": "eslint . --ignore-pattern=packages --cache",
        "dependsOn": [
          "typescript-eslint:build",
          "eslint-plugin-internal:build"
        ],
        "cache": false
      },
      "clean": {
        "command": "rimraf dist/ coverage/ .eslintcache"
      }
    }
  }
}<|MERGE_RESOLUTION|>--- conflicted
+++ resolved
@@ -51,12 +51,6 @@
     "node": "^18.18.0 || ^20.9.0 || >=21.1.0"
   },
   "devDependencies": {
-<<<<<<< HEAD
-    "@actions/core": "^1.10.1",
-    "@actions/github": "^6.0.0",
-    "@babel/parser": "^7.27.5",
-=======
->>>>>>> ccd07914
     "@eslint-community/eslint-plugin-eslint-comments": "^4.4.1",
     "@eslint/compat": "^1.2.4",
     "@eslint/eslintrc": "^3.2.0",
