{
  "name": "@typescript-eslint/typescript-eslint",
  "private": true,
  "workspaces": [
    "packages/*"
  ],
  "contributors": [
    "James Henry <typescript-eslint@jameshenry.blog>",
    "Nicholas C. Zakas",
    "Brad Zacher <brad.zacher@gmail.com>",
    "armano2",
    "Jed Fox"
  ],
  "license": "BSD-2-Clause",
  "repository": "typescript-eslint/typescript-eslint",
  "bugs": {
    "url": "https://github.com/typescript-eslint/typescript-eslint/issues"
  },
  "scripts": {
    "build": "lerna run build",
    "clean": "lerna clean && lerna run clean",
    "cz": "git-cz",
    "check:docs": "lerna run check:docs",
    "check:configs": "lerna run check:configs",
    "check:spelling": "cspell --config=.cspell.json \"**/*.{md,ts,js}\"",
    "generate-contributors": "yarn ts-node --transpile-only ./tools/generate-contributors.ts && yarn all-contributors generate",
    "format": "prettier --write \"./**/*.{ts,js,json,md}\"",
    "format-check": "prettier --list-different \"./**/*.{ts,js,json,md}\"",
    "integration-tests": "./tests/integration/run-all-tests.sh",
    "kill-integration-test-containers": "docker-compose -f tests/integration/docker-compose.yml down -v --rmi local",
    "lint": "eslint . --ext .js,.ts",
    "lint-fix": "eslint . --ext .js,.ts --fix",
    "pre-commit": "yarn lint-staged",
    "pre-push": "yarn format-check",
    "postinstall": "lerna bootstrap && yarn build && lerna link",
    "check-clean-workspace-after-install": "git diff --quiet --exit-code",
    "test": "lerna run test --concurrency 1",
    "typecheck": "lerna run typecheck"
  },
  "config": {
    "commitizen": {
      "path": "./node_modules/cz-conventional-changelog"
    }
  },
  "commitlint": {
    "extends": [
      "@commitlint/config-conventional",
      "@commitlint/config-lerna-scopes"
    ]
  },
  "engines": {
    "node": "^8.10.0 || ^10.13.0 || >=11.10.1"
  },
  "devDependencies": {
    "@commitlint/cli": "^8.3.5",
    "@commitlint/config-conventional": "^8.3.4",
    "@commitlint/config-lerna-scopes": "^8.3.4",
    "@types/jest": "^25.1.0",
    "@types/node": "^12.12.7",
    "all-contributors-cli": "^6.11.0",
    "cspell": "^4.0.43",
    "cz-conventional-changelog": "^3.0.2",
    "eslint": "^6.7.0",
    "eslint-plugin-eslint-comments": "^3.1.2",
    "eslint-plugin-eslint-plugin": "^2.1.0",
    "eslint-plugin-import": "^2.18.2",
    "eslint-plugin-jest": "^23.0.4",
    "husky": "^3.0.9",
    "isomorphic-fetch": "^2.2.1",
    "jest": "^25.1.0",
    "lerna": "^3.20.2",
    "lint-staged": "^9.4.3",
    "prettier": "^1.19.1",
<<<<<<< HEAD
    "ts-jest": "^24.0.0",
    "ts-node": "^8.6.2",
=======
    "ts-jest": "^25.0.0",
    "ts-node": "^8.5.0",
>>>>>>> ae2754ec
    "tslint": "^5.20.1",
    "typescript": "3.8.0-dev.20200124"
  },
  "resolutions": {
    "typescript": "3.8.0-dev.20200124"
  }
}<|MERGE_RESOLUTION|>--- conflicted
+++ resolved
@@ -71,13 +71,8 @@
     "lerna": "^3.20.2",
     "lint-staged": "^9.4.3",
     "prettier": "^1.19.1",
-<<<<<<< HEAD
-    "ts-jest": "^24.0.0",
+    "ts-jest": "^25.0.0",
     "ts-node": "^8.6.2",
-=======
-    "ts-jest": "^25.0.0",
-    "ts-node": "^8.5.0",
->>>>>>> ae2754ec
     "tslint": "^5.20.1",
     "typescript": "3.8.0-dev.20200124"
   },
