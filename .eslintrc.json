{
  "root": true,
  "plugins": ["eslint-plugin", "@typescript-eslint", "jest"],
  "env": {
    "es6": true,
    "node": true
  },
  "extends": ["eslint:recommended", "plugin:@typescript-eslint/recommended"],
  "rules": {
    "comma-dangle": ["error", "always-multiline"],
<<<<<<< HEAD
    "no-dupe-class-members": "off",
=======
    "curly": ["error", "all"],
>>>>>>> 4e193cab
    "no-mixed-operators": "error",
    "no-console": "off",
    "no-undef": "off",
    "@typescript-eslint/indent": "off",
    "@typescript-eslint/no-explicit-any": "off",
    "@typescript-eslint/no-non-null-assertion": "off",
    "@typescript-eslint/explicit-function-return-type": "off",
    "@typescript-eslint/explicit-member-accessibility": "off",
    "@typescript-eslint/no-var-requires": "off",
    "@typescript-eslint/no-use-before-define": "off",
    "@typescript-eslint/no-object-literal-type-assertion": "off",
    "@typescript-eslint/no-parameter-properties": "off"
  },
  "parserOptions": {
    "sourceType": "module",
    "ecmaFeatures": {
      "jsx": false
    },
    "project": "./tsconfig.base.json"
  },
  "overrides": [
    {
      "files": [
        "packages/eslint-plugin-tslint/tests/**/*.ts",
        "packages/eslint-plugin/tests/**/*.test.ts",
        "packages/parser/tests/**/*.ts",
        "packages/typescript-estree/tests/**/*.ts"
      ],
      "env": {
        "jest/globals": true
      },
      "rules": {
        "jest/no-disabled-tests": "warn",
        "jest/no-focused-tests": "error",
        "jest/no-alias-methods": "error",
        "jest/no-identical-title": "error",
        "jest/no-jasmine-globals": "error",
        "jest/no-jest-import": "error",
        "jest/no-test-prefixes": "error",
        "jest/no-test-callback": "error",
        "jest/no-test-return-statement": "error",
        "jest/prefer-to-have-length": "warn",
        "jest/prefer-spy-on": "error",
        "jest/valid-expect": "error"
      }
    },
    {
      "files": [
        "packages/eslint-plugin/test/**/*.ts",
        "packages/eslint-plugin-tslint/tests/**/*.spec.ts"
      ],
      "rules": {
        "eslint-plugin/no-identical-tests": "error"
      }
    }
  ]
}<|MERGE_RESOLUTION|>--- conflicted
+++ resolved
@@ -8,11 +8,8 @@
   "extends": ["eslint:recommended", "plugin:@typescript-eslint/recommended"],
   "rules": {
     "comma-dangle": ["error", "always-multiline"],
-<<<<<<< HEAD
+    "curly": ["error", "all"],
     "no-dupe-class-members": "off",
-=======
-    "curly": ["error", "all"],
->>>>>>> 4e193cab
     "no-mixed-operators": "error",
     "no-console": "off",
     "no-undef": "off",
