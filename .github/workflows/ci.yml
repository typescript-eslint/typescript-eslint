name: CI

on:
  push:
    branches:
      - main
  pull_request:
    branches:
      - '**'
  merge_group:

concurrency:
  group: '${{ github.workflow }} - ${{ github.head_ref || github.ref }}'
  cancel-in-progress: ${{ github.ref != 'refs/heads/main' }}

env:
  PRIMARY_NODE_VERSION: 20
  # Only set the read-write token if we are on the main branch
  NX_CLOUD_ACCESS_TOKEN: ${{ (github.event_name == 'push' && github.ref == 'refs/heads/main') && secrets.NX_CLOUD_ACCESS_TOKEN || '' }}
  # This increases the verbosity of the logs for everything, including Nx Cloud, but will hopefully surface more info about recent lint failures
  NX_VERBOSE_LOGGING: false

defaults:
  run:
    shell: bash

#
# Workflow for how the CI spawns jobs:
# 1) Run the install and cache the install artefacts
# 2) Run the build and cache the output
#    - In parallel we also any steps that don't need the build (like prettier)
# 3) Run the steps that depend on the build
#

permissions:
  contents: read # to fetch code (actions/checkout)

jobs:
  install:
    name: Checkout and Install
    runs-on: ubuntu-latest
    steps:
      - name: Checkout
        uses: actions/checkout@v4
      - name: Install
        uses: ./.github/actions/prepare-install
        with:
          node-version: ${{ env.PRIMARY_NODE_VERSION }}

  build:
    name: Build All Packages
    needs: [install]
    runs-on: ubuntu-latest
    steps:
      - name: Checkout
        uses: actions/checkout@v4
      - name: Install
        uses: ./.github/actions/prepare-install
        with:
          node-version: ${{ env.PRIMARY_NODE_VERSION }}
      - name: Build
        uses: ./.github/actions/prepare-build

  generate_configs:
    name: Generate Configs
    needs: [build]
    runs-on: ubuntu-latest
    steps:
      - name: Checkout
        uses: actions/checkout@v4
      - name: Install
        uses: ./.github/actions/prepare-install
        with:
          node-version: ${{ env.PRIMARY_NODE_VERSION }}
      - run: yarn generate-configs
      - run: git status --porcelain
      - if: failure()
        run: echo "Outdated result detected from yarn generate-configs. Please check in any file changes."

  lint_without_build:
    name: Lint without build
    needs: [install]
    runs-on: ubuntu-latest
    strategy:
      matrix:
        lint-task: ['check-spelling', 'check-format', 'lint-markdown']
    steps:
      - name: Checkout
        uses: actions/checkout@v4
      - name: Install
        uses: ./.github/actions/prepare-install
        with:
          node-version: ${{ env.PRIMARY_NODE_VERSION }}

      - name: Run Check
        run: yarn ${{ matrix.lint-task }}

  lint_with_build:
    name: Lint with build
    # because we lint with our own tooling, we need to build
    needs: [build]
    runs-on: ubuntu-latest
    strategy:
      matrix:
        lint-task: ['lint', 'typecheck', 'knip']
    steps:
      - name: Checkout
        uses: actions/checkout@v4
      - name: Install
        uses: ./.github/actions/prepare-install
        with:
          node-version: ${{ env.PRIMARY_NODE_VERSION }}
      - name: Build
        uses: ./.github/actions/prepare-build

      - name: Run Check
        run: yarn ${{ matrix.lint-task }}
        env:
          ESLINT_USE_FLAT_CONFIG: true

  stylelint:
    name: Stylelint
    needs: [install]
    runs-on: ubuntu-latest
    steps:
      - name: Checkout
        uses: actions/checkout@v4
      - name: Install
        uses: ./.github/actions/prepare-install
        with:
          node-version: ${{ env.PRIMARY_NODE_VERSION }}
      - name: Run stylelint check
        run: yarn stylelint
        working-directory: packages/website

  integration_tests:
    name: Run integration tests on primary Node.js version
    needs: [build]
    runs-on: ubuntu-latest
    steps:
      - name: Checkout
        uses: actions/checkout@v4
      - name: Install
        uses: ./.github/actions/prepare-install
        with:
          node-version: ${{ env.PRIMARY_NODE_VERSION }}
      - name: Build
        uses: ./.github/actions/prepare-build

      - name: Run integration tests
        run: yarn test-integration
        env:
          CI: true

  unit_tests:
    name: Run Unit Tests
    needs: [build]
    runs-on: ${{ matrix.os }}
    strategy:
      matrix:
        exclude:
          - os: windows-latest
            node-version: 18
        os: [ubuntu-latest, windows-latest]
        # just run on the oldest and latest supported versions and assume the intermediate versions are good
        node-version: [18, 20]
        package:
          [
            'ast-spec',
            'eslint-plugin',
            'eslint-plugin-internal',
            'parser',
            'rule-tester',
            'scope-manager',
            'type-utils',
            'typescript-eslint',
            'typescript-estree',
            'utils',
            'visitor-keys',
          ]
    env:
      # Added the - at the end to function as a separator to improve readability in the PR comment from the Nx cloud app
      NX_CLOUD_ENV_NAME: 'Node ${{ matrix.node-version }} -'
      COLLECT_COVERAGE: false
    steps:
      - name: Checkout
        uses: actions/checkout@v4
        with:
          fetch-depth: 2
      - name: Install
        uses: ./.github/actions/prepare-install
        with:
          node-version: ${{ matrix.node-version }}
      - name: Build
        uses: ./.github/actions/prepare-build

      # collect coverage on the primary node version
      # we don't collect coverage on other node versions so they run faster
<<<<<<< HEAD
      # note that not all packages will collect coverage in their
      # test-coverage script on purpose
      - name: Run unit tests with coverage for ${{ matrix.package }}
        if: env.PRIMARY_NODE_VERSION == matrix.node-version && matrix.os == 'ubuntu-latest'
        run: npx nx run ${{ matrix.package }}:test-coverage
=======
      - name: Run unit tests with coverage for ${{ matrix.package }}
        if: env.PRIMARY_NODE_VERSION == matrix.node-version && matrix.os == 'ubuntu-latest'
        run: npx nx run ${{ matrix.package }}:test -- --coverage
>>>>>>> 83da0b83
        env:
          CI: true
      - name: Run unit tests for ${{ matrix.package }}
        if: env.PRIMARY_NODE_VERSION != matrix.node-version || matrix.os != 'ubuntu-latest'
        run: npx nx test ${{ matrix.package }}
        env:
          CI: true

      - name: Store coverage for uploading
        if: env.PRIMARY_NODE_VERSION == matrix.node-version && matrix.os == 'ubuntu-latest'
        uses: actions/upload-artifact@v4
        with:
          name: ${{ matrix.package }}-coverage
          path: packages/${{ matrix.package }}/coverage/lcov.info
          # Sadly 1 day is the minimum
          retention-days: 1

  unit_tests_project_service:
    name: Run Unit Tests with Project Service
    needs: [build]
    runs-on: ubuntu-latest
    strategy:
      matrix:
        package:
          ['eslint-plugin', 'eslint-plugin-internal', 'typescript-estree']
    env:
      COLLECT_COVERAGE: false
    steps:
      - name: Checkout
        uses: actions/checkout@v4
        with:
          fetch-depth: 2
      - name: Install
        uses: ./.github/actions/prepare-install
        with:
          node-version: 18
      - name: Build
        uses: ./.github/actions/prepare-build
      - name: Run unit tests for ${{ matrix.package }}
        run: npx nx test ${{ matrix.package }} --coverage=false
        env:
          CI: true
          TYPESCRIPT_ESLINT_PROJECT_SERVICE: true

  upload_coverage:
    name: Upload Codecov Coverage
    needs: [unit_tests]
    runs-on: ubuntu-latest
    steps:
      - name: Checkout
        uses: actions/checkout@v4

      - name: Download coverage reports
        uses: actions/download-artifact@v4
        with:
          path: coverage

      - name: Publish code coverage report
        uses: codecov/codecov-action@v4.6.0
        with:
          token: ${{ secrets.CODECOV_TOKEN }}
          files: coverage/**/lcov.info
          flags: unittest
          name: codecov

  publish_canary_version:
    name: Publish the latest code as a canary version
    runs-on: ubuntu-latest
    permissions:
      id-token: write
    needs: [integration_tests, lint_with_build, lint_without_build, unit_tests]
    if: github.repository == 'typescript-eslint/typescript-eslint' && github.ref == 'refs/heads/main'
    steps:
      - name: Checkout
        uses: actions/checkout@v4
        with:
          fetch-depth: 0 # we need the tags to be available

      - name: Install
        uses: ./.github/actions/prepare-install
        with:
          node-version: ${{ env.PRIMARY_NODE_VERSION }}
          registry-url: 'https://registry.npmjs.org'

      - name: Build
        uses: ./.github/actions/prepare-build

      - name: Figure out and apply the next canary version
        run: npx tsx tools/release/apply-canary-version.mts

      - name: Publish all packages to npm with the canary tag
        # NOTE: this needs to be npx, rather than yarn, to make sure the authenticated npm registry is used
        run: npx nx release publish --tag canary --verbose
        env:
          NX_CLOUD_DISTRIBUTED_EXECUTION: false
          NODE_AUTH_TOKEN: ${{ secrets.NPM_TOKEN }}
          NPM_CONFIG_PROVENANCE: true<|MERGE_RESOLUTION|>--- conflicted
+++ resolved
@@ -196,17 +196,9 @@
 
       # collect coverage on the primary node version
       # we don't collect coverage on other node versions so they run faster
-<<<<<<< HEAD
-      # note that not all packages will collect coverage in their
-      # test-coverage script on purpose
-      - name: Run unit tests with coverage for ${{ matrix.package }}
-        if: env.PRIMARY_NODE_VERSION == matrix.node-version && matrix.os == 'ubuntu-latest'
-        run: npx nx run ${{ matrix.package }}:test-coverage
-=======
       - name: Run unit tests with coverage for ${{ matrix.package }}
         if: env.PRIMARY_NODE_VERSION == matrix.node-version && matrix.os == 'ubuntu-latest'
         run: npx nx run ${{ matrix.package }}:test -- --coverage
->>>>>>> 83da0b83
         env:
           CI: true
       - name: Run unit tests for ${{ matrix.package }}
