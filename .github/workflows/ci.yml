--- conflicted
+++ resolved
@@ -290,43 +290,4 @@
           token: ${{ secrets.CODECOV_TOKEN }}
           files: coverage/**/lcov.info
           flags: unittest
-<<<<<<< HEAD
-          name: codecov
-
-  publish_canary_version:
-    name: Publish the latest code as a canary version
-    environment: ${{ (github.repository == 'typescript-eslint/typescript-eslint' && github.ref == 'refs/heads/main') && 'main' || '' }} # Have to specify per job
-    runs-on: ubuntu-latest
-    permissions:
-      id-token: write
-    needs: [integration_tests, lint_with_build, lint_without_build, unit_tests]
-    if: github.repository == 'typescript-eslint/typescript-eslint' && github.ref == 'refs/heads/main'
-    steps:
-      - name: Checkout
-        uses: actions/checkout@v4
-        with:
-          fetch-depth: 0 # we need the tags to be available
-
-      - name: Install
-        uses: ./.github/actions/prepare-install
-        with:
-          node-version: ${{ env.PRIMARY_NODE_VERSION }}
-          registry-url: 'https://registry.npmjs.org'
-
-      - name: Build
-        uses: ./.github/actions/prepare-build
-
-      - name: Figure out and apply the next canary version
-        run: npx tsx tools/release/apply-canary-version.mts
-
-      - name: Publish all packages to npm with the canary tag
-        # NOTE: this needs to be npx, rather than pnpm, to make sure the authenticated npm registry is used
-        run: npx nx release publish --tag canary --verbose
-        env:
-          NX_CLOUD_DISTRIBUTED_EXECUTION: false
-          # This secret is only accessible on the GitHub environment "main"
-          NODE_AUTH_TOKEN: ${{ secrets.NPM_TOKEN }}
-          NPM_CONFIG_PROVENANCE: true
-=======
-          name: codecov
->>>>>>> c1f891d4
+          name: codecov