--- conflicted
+++ resolved
@@ -20,20 +20,6 @@
     '@nrwl/nx-cloud',
     'nx-cloud',
     '@nrwl/tao',
-<<<<<<< HEAD
-=======
-    '@nx/tao',
-    // TODO - once we bump pass the major, we can remove these. Currently renovate is creating broken, immortal PRs
-    '@rollup/plugin-babel',
-    '@rollup/plugin-commonjs',
-    '@rollup/plugin-json',
-    '@rollup/plugin-node-resolve',
-    '@rollup/plugin-replace',
-    '@rollup/plugin-terser',
-    '@rollup/pluginutils',
-    'rollup-plugin-terser',
-    'rollup',
->>>>>>> def09f88
   ],
   ignorePaths: [
     // integration test package.json's should never be updated as they're purposely fixed tests
