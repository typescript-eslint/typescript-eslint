trigger:
  - master

jobs:
  - job: primary_code_validation_and_tests
    displayName: Primary code validation and tests
    pool:
      vmImage: 'Ubuntu-18.04'
    steps:
      - task: NodeTool@0
        inputs:
          versionSpec: 12
        displayName: 'Install Node.js 12'

      - script: |
          # This also runs a build as part of the postinstall
          # bootstrap
          yarn --ignore-engines --frozen-lockfile
          yarn check-clean-workspace-after-install

      - script: |
          # Note that this command *also* typechecks tests/tools,
          # whereas the build only checks src files
          yarn typecheck
        displayName: 'Typecheck all packages'

      - script: |
          yarn format-check
        displayName: 'Check code formatting'

      - script: |
          yarn lint
        displayName: 'Run linting'

      - script: |
          yarn check:spelling
        displayName: 'Validate documentation spelling'

      - script: |
          yarn test
        displayName: 'Run unit tests'

      - script: |
<<<<<<< HEAD
          bash <(curl -s https://codecov.io/bash) -t $(CODECOV_TOKEN)
=======
          yarn integration-tests
        displayName: 'Run integrations tests'

      - bash: bash <(curl -s https://codecov.io/bash) -P "$SYSTEM_PULLREQUEST_PULLREQUESTNUMBER"
        env:
          CODECOV_TOKEN: $(CODECOV_TOKEN)
>>>>>>> 54201aba
        displayName: 'Publish code coverage report'

  - job: unit_tests_on_other_node_versions
    displayName: Run unit tests on other Node.js versions
    pool:
      vmImage: 'Ubuntu-18.04'
    strategy:
      maxParallel: 3
      matrix:
        node_10_x:
          node_version: 10.x
        node_8_x:
          node_version: 8.x
    steps:
      - task: NodeTool@0
        inputs:
          versionSpec: $(node_version)
        displayName: 'Install Node.js $(node_version)'

      - script: |
          # This also runs a build as part of the postinstall
          # bootstrap
          yarn --ignore-engines --frozen-lockfile
          yarn check-clean-workspace-after-install

      - script: |
          yarn test
        displayName: 'Run unit tests'

  - job: publish_canary_version
    displayName: Publish the latest code as a canary version
    dependsOn:
      - primary_code_validation_and_tests
      - unit_tests_on_other_node_versions
    condition: and(succeeded(), eq(variables['Build.SourceBranchName'], 'master'), ne(variables['Build.Reason'], 'PullRequest'))
    pool:
      vmImage: 'Ubuntu-18.04'
    steps:
      - task: NodeTool@0
        inputs:
          versionSpec: 12
        displayName: 'Install Node.js 12'

      - script: |
          # This also runs a build as part of the postinstall
          # bootstrap
          yarn --ignore-engines --frozen-lockfile
          yarn check-clean-workspace-after-install

      - script: |
          npm config set //registry.npmjs.org/:_authToken=$(NPM_TOKEN)

      - script: |
          npx lerna publish --canary --exact --force-publish --yes
        displayName: 'Publish all packages to npm'<|MERGE_RESOLUTION|>--- conflicted
+++ resolved
@@ -40,17 +40,9 @@
           yarn test
         displayName: 'Run unit tests'
 
-      - script: |
-<<<<<<< HEAD
-          bash <(curl -s https://codecov.io/bash) -t $(CODECOV_TOKEN)
-=======
-          yarn integration-tests
-        displayName: 'Run integrations tests'
-
       - bash: bash <(curl -s https://codecov.io/bash) -P "$SYSTEM_PULLREQUEST_PULLREQUESTNUMBER"
         env:
           CODECOV_TOKEN: $(CODECOV_TOKEN)
->>>>>>> 54201aba
         displayName: 'Publish code coverage report'
 
   - job: unit_tests_on_other_node_versions
