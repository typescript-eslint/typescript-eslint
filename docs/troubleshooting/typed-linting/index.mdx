--- conflicted
+++ resolved
@@ -7,9 +7,6 @@
 import Tabs from '@theme/Tabs';
 import TabItem from '@theme/TabItem';
 
-<<<<<<< HEAD
-<HiddenHeading id="allowdefaultproject-glob-too-wide" />
-=======
 ## Editor ESLint reports become out-of-date after file changes
 
 There is a known issue in at least VS Code with typed linting that files might have out-of-date lint errors after multiple updates to files on disk.
@@ -23,8 +20,8 @@
 
 See [ESLint does not re-compute cross-file information on file changes (microsoft/vscode-eslint#1774)](https://github.com/microsoft/vscode-eslint/issues/1774) for more information.
 
+<HiddenHeading id="allowdefaultproject-glob-too-wide" />
 <HiddenHeading id="allowdefaultprojectforfiles-glob-too-wide" />
->>>>>>> 02a02b4b
 
 ## I get errors telling me "Having many files run with the default project is known to cause performance issues and slow down linting."
 
