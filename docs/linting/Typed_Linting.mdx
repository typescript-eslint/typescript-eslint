---
id: typed-linting
title: Linting with Type Information
---

Some typescript-eslint rules utilize the awesome power of TypeScript's type checking APIs to provide much deeper insights into your code.
To tap into TypeScript's additional powers, there are two small changes you need to make to your config file:

<<<<<<< HEAD
```js title=".eslintrc.cjs"
=======
```js title=".eslintrc.js"
/* eslint-env node */
>>>>>>> 1944d42e
module.exports = {
  extends: [
    'eslint:recommended',
    'plugin:@typescript-eslint/recommended',
    // Add this line
    'plugin:@typescript-eslint/recommended-requiring-type-checking',
  ],
  plugins: ['@typescript-eslint'],
  parser: '@typescript-eslint/parser',
  // Added lines start
  parserOptions: {
    project: true,
    tsconfigRootDir: __dirname,
  },
  // Added lines end
  root: true,
};
```

:::caution
Your `.eslintrc.cjs` file may start receiving a parsing error about type information.
See [our TSConfig inclusion FAQ](./Troubleshooting.mdx#i-get-errors-telling-me-eslint-was-configured-to-run--however-that-tsconfig-does-not--none-of-those-tsconfigs-include-this-file).
:::

In more detail:

- `plugin:@typescript-eslint/recommended-requiring-type-checking` is another [recommended configuration](./CONFIGURATIONS.mdx) we provide. This one contains recommended rules that additionally require type information.
- `parserOptions.project` tells our parser how to find the TSConfig for each source file (`true` indicates to find the closest `tsconfig.json` for each source file)
  - If your project is a multi-package monorepo, see [our docs on configuring a monorepo](./typed-linting/Monorepos.mdx).
- `parserOptions.tsconfigRootDir` tells our parser the absolute path of your project's root directory (see [Parser#tsconfigRootDir](../architecture/Parser.mdx#tsconfigRootDir)).

With that done, run the same lint command you ran before.
You may see new rules reporting errors based on type information!

## Specifying TSConfigs

The `parserOptions.project` option can be turned on with either:

- `true`: to always use `tsconfig.json`s nearest to source files
- `string | string[]`: any number of glob paths to match TSConfig files relative to the

For example, if you use a specific `tsconfig.eslint.json` for linting, you'd specify:

```js title=".eslintrc.js"
module.exports = {
  // ...
  parserOptions: {
    project: './tsconfig.eslint.json',
  },
  // ...
};
```

See [the `@typescript-eslint/parser` docs for more details](https://github.com/typescript-eslint/typescript-eslint/blob/main/packages/parser/README.md#parseroptionsproject).

:::note
If your project is a multi-package monorepo, see [our docs on configuring a monorepo](./typed-linting/Monorepos.mdx).
:::

## FAQs

### How is performance?

Typed rules come with a catch.
By including `parserOptions.project` in your config, you incur the performance penalty of asking TypeScript to do a build of your project before ESLint can do its linting.
For small projects this takes a negligible amount of time (a few seconds or less); for large projects, it can take longer.

Most of our users do not mind this cost as the power and safety of type-aware static analysis rules is worth the tradeoff.
Additionally, most users primarily consume lint errors via IDE plugins which, through caching, do not suffer the same penalties.
This means that generally they usually only run a complete lint before a push, or via their CI, where the extra time often doesn't matter.

**We strongly recommend you do use type-aware linting**, but the above information is included so that you can make your own, informed decision.

### I get errors telling me "The file must be included in at least one of the projects provided"

You're using an outdated version of `@typescript-eslint/parser`.
Update to the latest version to see a more informative version of this error message, explained in our [Troubleshooting and FAQs page](./Troubleshooting.mdx#i-get-errors-telling-me-eslint-was-configured-to-run--however-that-tsconfig-does-not--none-of-those-tsconfigs-include-this-file).

## Troubleshooting

If you're having problems getting this working, please have a look at our [Troubleshooting and FAQs page](./Troubleshooting.mdx).<|MERGE_RESOLUTION|>--- conflicted
+++ resolved
@@ -6,12 +6,8 @@
 Some typescript-eslint rules utilize the awesome power of TypeScript's type checking APIs to provide much deeper insights into your code.
 To tap into TypeScript's additional powers, there are two small changes you need to make to your config file:
 
-<<<<<<< HEAD
 ```js title=".eslintrc.cjs"
-=======
-```js title=".eslintrc.js"
 /* eslint-env node */
->>>>>>> 1944d42e
 module.exports = {
   extends: [
     'eslint:recommended',
