---
id: typed-linting
title: Linting with Type Information
---

Some typescript-eslint rules tap utilize the awesome power of TypeScript's type checking APIs to provide much deeper insights into your code.
To tap into TypeScript's additional powers, there are two small changes you need to make to your config file:

```js title=".eslintrc.js"
module.exports = {
  root: true,
  parser: '@typescript-eslint/parser',
  // Added lines start
  parserOptions: {
    tsconfigRootDir: __dirname,
    project: ['./tsconfig.json'],
  },
  // Added lines end
  plugins: ['@typescript-eslint'],
  extends: [
    'eslint:recommended',
    'plugin:@typescript-eslint/recommended',
    // Add this line
    'plugin:@typescript-eslint/recommended-requiring-type-checking',
  ],
};
```

In more detail:

- `parserOptions.tsconfigRootDir` tells our parser the absolute path of your project's root directory.
- `parserOptions.project` tells our parser the relative path where your project's `tsconfig.json` is.
  - If your project is a multi-package monorepo, see [our docs on configuring a monorepo](./typed-linting/MONOREPOS.md).
- `plugin:@typescript-eslint/recommended-requiring-type-checking` is another recommended configuration we provide. This one contains rules that specifically require type information.

With that done, run the same lint command you ran before.
You may see new rules reporting errors based on type information!

## FAQs

### How is performance?

Typed rules come with a catch.
By including `parserOptions.project` in your config, you incur the performance penalty of asking TypeScript to do a build of your project before ESLint can do its linting.
For small projects this takes a negligible amount of time (a few seconds or less); for large projects, it can take longer.

<<<<<<< HEAD
Most of our users do not mind this cost, as it is negligibly small, or failing that worth the power of the more powerful type-aware static analysis rules.
=======
Most of our users do not mind this cost as the power and safety of type-aware static analysis rules is worth the tradeoff.
>>>>>>> 7ea14aee
Additionally, most users primarily consume lint errors via IDE plugins which, through caching, do not suffer the same penalties.
This means that generally they usually only run a complete lint before a push, or via their CI, where the extra time often doesn't matter.

**We strongly recommend you do use type-aware linting**, but the above information is included so that you can make your own, informed decision.

### I get errors telling me "The file must be included in at least one of the projects provided"

This error means that the file that's being linted is not included in any of the tsconfig files you provided us.
A lot of the time this happens when users have test files or similar that are not included in their normal tsconfigs.

Depending on what you want to achieve:

- If you **do not** want to lint the file:
  - Use [one of the options ESLint offers](https://eslint.org/docs/user-guide/configuring#ignoring-files-and-directories) to ignore files, like a `.eslintignore` file, or `ignorePatterns` config.
- If you **do** want to lint the file:
  - If you **do not** want to lint the file with [type-aware linting](./TYPED_LINTING.md):
    - Use [ESLint's `overrides` configuration](https://eslint.org/docs/user-guide/configuring#configuration-based-on-glob-patterns) to configure the file to not be parsed with type information.
      - A popular setup is to omit the above additions from top-level configuration and only apply them to TypeScript files via an override.
      - Alternatively, you can add `parserOptions: { project: null }` to an override for the files you wish to exclude. Note that `{ project: undefined }` will not work.
  - If you **do** want to lint the file with [type-aware linting](./TYPED_LINTING.md):
    - Check the `include` option of each of the tsconfigs that you provide to `parserOptions.project` - you must ensure that all files match an `include` glob, or else our tooling will not be able to find it.
    - If your file shouldn't be a part of one of your existing tsconfigs (for example, it is a script/tool local to the repo), then consider creating a new tsconfig (we advise calling it `tsconfig.eslint.json`) in your project root which lists this file in its `include`. For an example of this, you can check out the configuration we use in this repo:
      - [`tsconfig.eslint.json`](https://github.com/typescript-eslint/typescript-eslint/blob/main/tsconfig.eslint.json)
      - [`.eslintrc.js`](https://github.com/typescript-eslint/typescript-eslint/blob/main/.eslintrc.js)

## Troubleshooting

If you're having problems getting this working, please have a look at our [Troubleshooting FAQ](./TROUBLESHOOTING.md).<|MERGE_RESOLUTION|>--- conflicted
+++ resolved
@@ -44,11 +44,7 @@
 By including `parserOptions.project` in your config, you incur the performance penalty of asking TypeScript to do a build of your project before ESLint can do its linting.
 For small projects this takes a negligible amount of time (a few seconds or less); for large projects, it can take longer.
 
-<<<<<<< HEAD
-Most of our users do not mind this cost, as it is negligibly small, or failing that worth the power of the more powerful type-aware static analysis rules.
-=======
 Most of our users do not mind this cost as the power and safety of type-aware static analysis rules is worth the tradeoff.
->>>>>>> 7ea14aee
 Additionally, most users primarily consume lint errors via IDE plugins which, through caching, do not suffer the same penalties.
 This means that generally they usually only run a complete lint before a push, or via their CI, where the extra time often doesn't matter.
 
