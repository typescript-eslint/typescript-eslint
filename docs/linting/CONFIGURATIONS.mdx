--- conflicted
+++ resolved
@@ -29,7 +29,7 @@
 
 ### Projects With Type Checking
 
-If your project enables [typed linting](./Typed_Linting.md), we suggest:
+If your project enables [typed linting](./Typed_Linting.md), we suggest enabling the [`recommended-type-checked`](#recommended-type-checked) and [`stylistic-type-checked`](#stylistic-type-checked) configurations to start:
 
 ```json
 {
@@ -52,17 +52,11 @@
 - [`strict`](#strict): Additional strict rules that can also catch bugs but are more opinionated than recommended rules.
 - [`strict-type-checked`](#strict-type-checked): Additional strict rules require type information.
 
-<<<<<<< HEAD
 Additionally, we provide a [`stylistic`](#stylistic) config that enforces concise and consistent code.
 We recommend that most projects should extend from either:
 
 - [`stylistic`](#stylistic): Stylistic rules you can drop in without additional configuration.
 - [`stylistic-type-checked`](#stylistic-type-checked): Additional stylistic rules that require type information.
-=======
-:::tip
-We recommend most projects use [`recommended-requiring-type-checking`](#recommended-requiring-type-checking) (which requires [typed linting](./Typed_Linting.mdx)).
-:::
->>>>>>> 9c17395d
 
 :::note
 These configurations are our recommended starting points, but **you don't need to use them as-is**.
@@ -110,6 +104,10 @@
 
 See [`configs/strict.ts`](https://github.com/typescript-eslint/typescript-eslint/blob/main/packages/eslint-plugin/src/configs/strict.ts) for the exact contents of this config.
 
+:::caution
+We recommend a TypeScript project extend from `plugin:@typescript-eslint/strict` only if a nontrivial percentage of its developers are highly proficient in TypeScript.
+:::
+
 ### `strict-type-checked`
 
 Contains all of `recommended`, `recommended-type-checked`, and `strict`, along with additional strict rules that require type information.
@@ -122,6 +120,10 @@
 ```
 
 See [`configs/strict-type-checked.ts`](https://github.com/typescript-eslint/typescript-eslint/blob/main/packages/eslint-plugin/src/configs/strict-type-checked.ts) for the exact contents of this config.
+
+:::caution
+We recommend a TypeScript project extend from `plugin:@typescript-eslint/strict-type-checked` only if a nontrivial percentage of its developers are highly proficient in TypeScript.
+:::
 
 ### `stylistic`
 
