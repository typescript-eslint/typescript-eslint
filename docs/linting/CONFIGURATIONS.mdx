--- conflicted
+++ resolved
@@ -24,7 +24,7 @@
 }
 ```
 
-> If a majority of developers working on your project are comfortable with TypeScript and TypeScript-ESLint, consider replacing `recommended` with `strict`.
+> If a majority of developers working on your project are comfortable with TypeScript and typescript-eslint, consider replacing `recommended` with `strict`.
 
 ### Projects With Type Checking
 
@@ -39,7 +39,7 @@
 }
 ```
 
-> If a majority of developers working on your project are comfortable with TypeScript and TypeScript-ESLint, consider replacing `recommended-type-checked` with `strict-type-checked`.
+> If a majority of developers working on your project are comfortable with TypeScript and typescript-eslint, consider replacing `recommended-type-checked` with `strict-type-checked`.
 
 ## Recommended Configurations
 
@@ -50,17 +50,11 @@
 - [`strict`](#strict): Additional strict rules that can also catch bugs but are more opinionated than recommended rules.
 - [`strict-type-checked`](#strict-type-checked): Additional strict rules require type information.
 
-<<<<<<< HEAD
 Additionally, we provide a [`stylistic`](#stylistic) config that enforces concise and consistent code.
 We recommend that most projects should extend from either:
 
 - [`stylistic`](#stylistic): Stylistic rules you can drop in without additional configuration.
 - [`stylistic-type-checked`](#stylistic-type-checked): Additional stylistic rules that require type information.
-=======
-:::tip
-We recommend most projects use [`recommended-requiring-type-checking`](#recommended-requiring-type-checking) (which requires [typed linting](./Typed_Linting.md)).
-:::
->>>>>>> 4c28ef74
 
 :::note
 These configurations are our recommended starting points, but **you don't need to use them as-is**.
@@ -72,7 +66,7 @@
 
 Recommended rules for code correctness that you can drop in without additional configuration.
 These rules are those whose reports are almost always for a bad practice and/or likely bug.
-`recommended` also disables core ESLint rules known to conflict with TypeScript-ESLint rules or cause issues in TypeScript codebases.
+`recommended` also disables core ESLint rules known to conflict with typescript-eslint rules or cause issues in TypeScript codebases.
 
 ```json
 {
@@ -93,16 +87,12 @@
 }
 ```
 
-<<<<<<< HEAD
-See [`configs/recommended-type-checked.ts`](https://github.com/typescript-eslint/typescript-eslint/blob/main/packages/eslint-plugin/src/configs/recommended-type-checked.ts) for the exact contents of this config.
-=======
 See [`configs/recommended-requiring-type-checking.ts`](https://github.com/typescript-eslint/typescript-eslint/blob/main/packages/eslint-plugin/src/configs/recommended-requiring-type-checking.ts) for the exact contents of this config.
 
 :::tip
 We recommend all TypeScript projects extend from `plugin:@typescript-eslint/recommended-requiring-type-checking`, with the caveat that rules using type information take longer to run.
 See [Linting with Type Information](/linting/typed-linting) for more details.
 :::
->>>>>>> 4c28ef74
 
 ### `strict`
 
@@ -175,14 +165,9 @@
 
 ### `base`
 
-<<<<<<< HEAD
-A minimal ruleset that sets only the required parser and plugin options needed to run TypeScript ESLint.
-It doesn't enable any rules.
-=======
 A minimal ruleset that sets only the required parser and plugin options needed to run typescript-eslint.
 
 <configuration-contents expanded name="base" />
->>>>>>> 4c28ef74
 
 This config is automatically included if you use any of the recommended configurations.
 
