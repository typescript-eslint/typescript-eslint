--- conflicted
+++ resolved
@@ -26,22 +26,14 @@
 1. Create two new branches off `main` in the project repository (not a personal fork):
    - `v${major}`
    - `v${major}-canary-auto-release`
-<<<<<<< HEAD
 1. Raise a PR from `v${major}-canary-auto-release` to `main` modifying [`ci.yml` workflow](https://github.com/typescript-eslint/typescript-eslint/blob/main/.github/workflows/ci.yml) and README.md [example: [chore: add auto-canary release for v6](https://github.com/typescript-eslint/typescript-eslint/pull/5883)]:
    - `ci.yml`:
-     - Under `pushes:` at the beginning of the file, add an `- v${major}` list item.
+     - Under `push:` > `branches:` at the beginning of the file, add a `- v${major}` list item.
      - Add a `publish_canary_version_v${major}` step the same as `publish_canary_version` except:
-       - Add the condition: `if: github.ref == 'refs/heads/v${major}'`.
-       - Its publish command should be `npx nx release publish premajor --loglevel=verbose --canary --exact --force-publish --yes --dist-tag rc-v${major}`.
+       - Change the `if` condition's branch check to: `if: github.ref == 'refs/heads/v${major}'`.
+       - Its publish command should be `npx nx release publish --tag rc-v${major} --verbose`.
    - `README.md`:
      - Add a link to a `v${major}--typescript-eslint.netlify.app` preview deploy environment on Netlify that you create for the branch.
-=======
-1. Raise a PR from `v${major}-canary-auto-release` to `main` modifying the [`ci.yml` workflow](https://github.com/typescript-eslint/typescript-eslint/blob/main/.github/workflows/ci.yml) [example: [chore: add auto-canary release for v6](https://github.com/typescript-eslint/typescript-eslint/pull/5883)]:
-   - Under `push:` > `branches:` at the beginning of the file, add an `- v${major}` list item.
-   - Add a `publish_canary_version_v${major}` step the same as `publish_canary_version` except:
-     - Change the `if` condition's branch check to: `if: github.ref == 'refs/heads/v${major}'`.
-     - Its publish command should be `npx nx release publish --tag rc-v${major} --verbose`.
->>>>>>> 323daaea
    - Merge this into `main` once reviewed and rebase the `v${major}` branch.
 
 #### 1a. Shared Config Changes
@@ -80,13 +72,9 @@
 1. Send a PR from `v${major}` to `main` [example: [v6.0.0](https://github.com/typescript-eslint/typescript-eslint/pull/5886)].
 1. Change all [breaking change PRs](https://github.com/typescript-eslint/typescript-eslint/issues?q=is%3Aissue+is%3Aopen+label%3A%22breaking+change%22) to target the `v${major}` branch.
    - To signify these changes as breaking, the first line of the PR description must read as `BREAKING CHANGE:`, and second line should briefly summarize the changes.
-<<<<<<< HEAD
    - It is important to note that when merged the commit message must also include `BREAKING CHANGE:` as the first line in order for `nx release` to recognize it as a breaking change in the release notes. If you miss this it just means more manual work when writing the release documentation.
 1. Write and share out a blog post announcing the new beta [example: [Docs: Blog post describing changes & migration strategy for v5->v6](https://github.com/typescript-eslint/typescript-eslint/issues/6466)].
    - Keep this post up-to-date as changes land in the `v${major}` branch.
-=======
-   - It is important to note that when merged the commit message must also include `BREAKING CHANGE:` as the first line in order for nx to recognize it as a breaking change in the release notes. If you miss this it just means more manual work when writing the release documentation.
->>>>>>> 323daaea
 1. Wait until all required PRs have been merged
 1. Write a blog post announcing the new release [example: [Docs: Release blog post for v6](https://github.com/typescript-eslint/typescript-eslint/issues/7153)], and land it in the `v${major}` branch.
 1. Let the release wait for **at least 1 week** to allow time for early adopters to help test it and discuss the changes.
@@ -101,13 +89,8 @@
 ### 3. Releasing the Version
 
 1. Discuss with the maintainers to be ready for an [out-of-band](#out-of-band-releases) release. Doing this manually helps ensure someone is on-hand to action any issues that might arise from the major release.
-<<<<<<< HEAD
 1. Prepare the release notes. `nx release` will automatically generate the release notes on GitHub, however this will be disorganized and unhelpful for users. We need to reorganize the release notes so that breaking changes are placed at the top to make them most visible. If any migrations are required, we must list the steps to make it easy for users.
    - Example release notes: [`v6.0.0`](https://github.com/typescript-eslint/typescript-eslint/releases/tag/v6.0.0), [`v5.0.0`](https://github.com/typescript-eslint/typescript-eslint/releases/tag/v5.0.0)
-=======
-1. Prepare the release notes. nx will automatically generate the release notes on GitHub, however this will be disorganized and unhelpful for users. We need to reorganize the release notes so that breaking changes are placed at the top to make them most visible. If any migrations are required, we must list the steps to make it easy for users.
-   - Example release notes: [`v5.0.0`](https://github.com/typescript-eslint/typescript-eslint/releases/tag/v5.0.0), [`v4.0.0`](https://github.com/typescript-eslint/typescript-eslint/releases/tag/v4.0.0), [`v3.0.0`](https://github.com/typescript-eslint/typescript-eslint/releases/tag/v3.0.0)
->>>>>>> 323daaea
 1. Finally, tweet the release on the `@tseslint` twitter with a link to the GitHub release. Make sure you include additional information about the highlights of the release!
 
 ## Out-of-Band Releases
