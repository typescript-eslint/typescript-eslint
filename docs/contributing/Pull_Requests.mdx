--- conflicted
+++ resolved
@@ -48,19 +48,6 @@
 
 AST tests belong in the `ast-spec` package, within `fixtures/` subfolders alongside the AST declarations. Each test has its own `<test-name>/` folder, containing a `fixture.ts` file defining the test, and a `snapshots/` subfolder. Happy-path test folders are stored directly under `fixtures/`; error-path test folders go under `fixtures/_errors/`. You can check out the [`ClassDeclaration` fixtures folder](https://github.com/typescript-eslint/typescript-eslint/tree/main/packages/ast-spec/src/declaration/ClassDeclaration/fixtures) for an example of both happy-path and unhappy-path test folders.
 
-<<<<<<< HEAD
-### Updating Snapshots
-
-[Jest snapshots](https://jestjs.io/docs/snapshot-testing) are generated for use in some tests, e.g. for [rule schemas](https://github.com/typescript-eslint/typescript-eslint/tree/main/packages/eslint-plugin/tests/schema-snapshots) and [code examples in rule docs](https://github.com/typescript-eslint/typescript-eslint/tree/main/packages/eslint-plugin/tests/docs-eslint-output-snapshots). You may need to re-generate these snapshots after adjusting a rule and/or its documentation, by running the relevant test suite(s) with the `-u` flag:
-
-```bash
-cd packages/eslint-plugin
-pnpm run test docs -u
-pnpm run test schemas -u
-```
-
-=======
->>>>>>> fee2bc6a
 ## Raising the PR
 
 Once your changes are ready, you can raise a PR! 🙌
