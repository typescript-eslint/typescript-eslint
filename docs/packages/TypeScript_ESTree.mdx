---
id: typescript-estree
sidebar_label: typescript-estree
---

# `@typescript-eslint/typescript-estree`

> The underlying code used by [`@typescript-eslint/parser`](./Parser.mdx) that converts TypeScript source code into an <a href="https://github.com/estree/estree">ESTree</a>-compatible form. ✨

This parser is designed to be generic and robust.
It can be used to power any use-case which requires taking TypeScript source code and producing an ESTree-compatible AST.

It is most known for use within these hyper-popular open-source projects to power their TypeScript support:

- [ESLint](https://eslint.org), the pluggable linting utility for JavaScript and JSX
- [Prettier](https://prettier.io), an opinionated code formatter

It works by:

1. Invoking the TypeScript compiler on the given source code in order to
   produce a TypeScript AST
2. Converting that TypeScript AST into an ESTree AST

## API

### Parsing

#### `parse(code, options)`

Parses the given string of code with the options provided and returns an ESTree-compatible AST.

```ts
interface ParseOptions {
  /**
   * Prevents the parser from throwing an error if it receives an invalid AST from TypeScript.
   * This case only usually occurs when attempting to lint invalid code.
   */
  allowInvalidAST?: boolean;

  /**
   * create a top-level comments array containing all comments
   */
  comment?: boolean;

  /**
   * Whether deprecated AST properties should skip calling console.warn on accesses.
   */
  suppressDeprecatedPropertyWarnings?: boolean;

  /**
   * An array of modules to turn explicit debugging on for.
   * - 'typescript-eslint' is the same as setting the env var `DEBUG=typescript-eslint:*`
   * - 'eslint' is the same as setting the env var `DEBUG=eslint:*`
   * - 'typescript' is the same as setting `extendedDiagnostics: true` in your tsconfig compilerOptions
   *
   * For convenience, also supports a boolean:
   * - true === ['typescript-eslint']
   * - false === []
   */
  debugLevel?: boolean | ('typescript-eslint' | 'eslint' | 'typescript')[];

  /**
   * Cause the parser to error if it encounters an unknown AST node type (useful for testing).
   * This case only usually occurs when TypeScript releases new features.
   */
  errorOnUnknownASTType?: boolean;

  /**
   * Absolute (or relative to `cwd`) path to the file being parsed.
   */
  filePath?: string;

  /**
   * If you are using TypeScript version >=5.3 then this option can be used as a performance optimization.
   *
   * The valid values for this rule are:
   * - `'all'` - parse all JSDoc comments, always.
   * - `'none'` - parse no JSDoc comments, ever.
   * - `'type-info'` - parse just JSDoc comments that are required to provide correct type-info. TS will always parse JSDoc in non-TS files, but never in TS files.
   *
   * If you do not rely on JSDoc tags from the TypeScript AST, then you can safely set this to `'none'` to improve performance.
   */
  jsDocParsingMode?: JSDocParsingMode;

  /**
   * Enable parsing of JSX.
   * For more details, see https://www.typescriptlang.org/docs/handbook/jsx.html
   *
   * NOTE: this setting does not effect known file types (.js, .cjs, .mjs, .jsx, .ts, .mts, .cts, .tsx, .json) because the
   * TypeScript compiler has its own internal handling for known file extensions.
   *
   * For the exact behavior, see https://github.com/typescript-eslint/typescript-eslint/tree/main/packages/parser#parseroptionsecmafeaturesjsx
   */
  jsx?: boolean;

  /**
   * Controls whether the `loc` information to each node.
   * The `loc` property is an object which contains the exact line/column the node starts/ends on.
   * This is similar to the `range` property, except it is line/column relative.
   */
  loc?: boolean;

  /*
   * Allows overriding of function used for logging.
   * When value is `false`, no logging will occur.
   * When value is not provided, `console.log()` will be used.
   */
  loggerFn?: Function | false;

  /**
   * Controls whether the `range` property is included on AST nodes.
   * The `range` property is a [number, number] which indicates the start/end index of the node in the file contents.
   * This is similar to the `loc` property, except this is the absolute index.
   */
  range?: boolean;

  /**
   * Set to true to create a top-level array containing all tokens from the file.
   */
  tokens?: boolean;
}

const PARSE_DEFAULT_OPTIONS: ParseOptions = {
  comment: false,
  filePath: 'estree.ts', // or 'estree.tsx', if you pass jsx: true
  jsDocParsingMode: 'all',
  jsx: false,
  loc: false,
  loggerFn: undefined,
  range: false,
  tokens: false,
};

declare function parse(
  code: string,
  options: ParseOptions = PARSE_DEFAULT_OPTIONS,
): TSESTree.Program;
```

Example usage:

```js
import { parse } from '@typescript-eslint/typescript-estree';

const code = `const hello: string = 'world';`;
const ast = parse(code, {
  loc: true,
  range: true,
});
```

#### `parseAndGenerateServices(code, options)`

Parses the given string of code with the options provided and returns an ESTree-compatible AST. Accepts additional options which can be used to generate type information along with the AST.

```ts
interface ParseAndGenerateServicesOptions extends ParseOptions {
  /**
   * Granular control of the expiry lifetime of our internal caches.
   * You can specify the number of seconds as an integer number, or the string
   * 'Infinity' if you never want the cache to expire.
   *
   * By default cache entries will be evicted after 30 seconds, or will persist
   * indefinitely if `disallowAutomaticSingleRunInference = false` AND the parser
   * infers that it is a single run.
   */
  cacheLifetime?: {
    /**
     * Glob resolution for `parserOptions.project` values.
     */
    glob?: number | 'Infinity';
  };

  /**
   * ESLint (and therefore typescript-eslint) is used in both "single run"/one-time contexts,
   * such as an ESLint CLI invocation, and long-running sessions (such as continuous feedback
   * on a file in an IDE).
   *
   * When typescript-eslint handles TypeScript Program management behind the scenes, this distinction
   * is important because there is significant overhead to managing the so called Watch Programs
   * needed for the long-running use-case.
   *
   * By default, we will use common heuristics to infer whether ESLint is being
   * used as part of a single run. This option disables those heuristics, and
   * therefore the performance optimizations gained by them.
   *
   * In other words, typescript-eslint is faster by default, and this option
   * disables an automatic performance optimization.
   *
   * This setting's default value can be specified by setting a `TSESTREE_SINGLE_RUN`
   * environment variable to `"false"` or `"true"`.
   * Otherwise, the default value is `false`.
   */
  disallowAutomaticSingleRunInference?: boolean;

  /**
   * Causes the parser to error if the TypeScript compiler returns any unexpected syntax/semantic errors.
   */
  errorOnTypeScriptSyntacticAndSemanticIssues?: boolean;

  /**
   * ***EXPERIMENTAL FLAG*** - Use this at your own risk.
   *
   * Whether to create a shared TypeScript server to power program creation.
   *
   * @see https://github.com/typescript-eslint/typescript-eslint/issues/6575
   */
  EXPERIMENTAL_useProjectService?: boolean | ProjectServiceOptions;

  /**
   * ***EXPERIMENTAL FLAG*** - Use this at your own risk.
   *
   * Causes TS to use the source files for referenced projects instead of the compiled .d.ts files.
   * This feature is not yet optimized, and is likely to cause OOMs for medium to large projects.
   *
   * This flag REQUIRES at least TS v3.9, otherwise it does nothing.
   *
   * @see https://github.com/typescript-eslint/typescript-eslint/issues/2094
   */
  EXPERIMENTAL_useSourceOfProjectReferenceRedirect?: boolean;

  /**
   * When `project` is provided, this controls the non-standard file extensions which will be parsed.
   * It accepts an array of file extensions, each preceded by a `.`.
   */
  extraFileExtensions?: string[];

  /**
   * Absolute (or relative to `tsconfigRootDir`) path to the file being parsed.
   * When `project` is provided, this is required, as it is used to fetch the file from the TypeScript compiler's cache.
   */
  filePath?: string;

  /**
   * Allows the user to control whether or not two-way AST node maps are preserved
   * during the AST conversion process.
   *
   * By default: the AST node maps are NOT preserved, unless `project` has been specified,
   * in which case the maps are made available on the returned `parserServices`.
   *
   * NOTE: If `preserveNodeMaps` is explicitly set by the user, it will be respected,
   * regardless of whether or not `project` is in use.
   */
  preserveNodeMaps?: boolean;

  /**
   * Absolute (or relative to `tsconfigRootDir`) paths to the tsconfig(s),
   * or `true` to find the nearest tsconfig.json to the file.
   * If this is provided, type information will be returned.
   *
   * If set to `false`, `null`, or `undefined`, type information will not be returned.
   */
  project?: string[] | string | boolean | null;

  /**
   * If you provide a glob (or globs) to the project option, you can use this option to ignore certain folders from
   * being matched by the globs.
   * This accepts an array of globs to ignore.
   *
   * By default, this is set to ["/node_modules/"]
   */
  projectFolderIgnoreList?: string[];

  /**
   * The absolute path to the root directory for all provided `project`s.
   */
  tsconfigRootDir?: string;

  /**
   * An array of one or more instances of TypeScript Program objects to be used for type information.
   * This overrides any program or programs that would have been computed from the `project` option.
   * All linted files must be part of the provided program(s).
   */
  programs?: Program[];
<<<<<<< HEAD

  /**
   * ESLint (and therefore typescript-eslint) is used in both "single run"/one-time contexts,
   * such as an ESLint CLI invocation, and long-running sessions (such as continuous feedback
   * on a file in an IDE).
   *
   * When typescript-eslint handles TypeScript Program management behind the scenes, this distinction
   * is important because there is significant overhead to managing the so called Watch Programs
   * needed for the long-running use-case.
   *
   * When allowAutomaticSingleRunInference is enabled, we will use common heuristics to infer
   * whether or not ESLint is being used as part of a single run.
   *
   * This setting's default value can be specified by setting a `TSESTREE_SINGLE_RUN`
   * environment variable to `"false"` or `"true"`.
   */
  allowAutomaticSingleRunInference?: boolean;

  /**
   * Granular control of the expiry lifetime of our internal caches.
   * You can specify the number of seconds as an integer number, or the string
   * 'Infinity' if you never want the cache to expire.
   *
   * By default cache entries will be evicted after 30 seconds, or will persist
   * indefinitely if `allowAutomaticSingleRunInference = true` AND the parser
   * infers that it is a single run.
   */
  cacheLifetime?: {
    /**
     * Glob resolution for `parserOptions.project` values.
     */
    glob?: number | 'Infinity';
  };
=======
>>>>>>> 87a0a484
}

/**
 * Granular options to configure the project service.
 */
interface ProjectServiceOptions {
  /**
   * Globs of files to allow running with the default project compiler options.
   */
  allowDefaultProjectForFiles?: string[];

  /**
   * Path to a TSConfig to use instead of TypeScript's default project configuration.
   */
  defaultProject?: string;

  /**
   * The maximum number of files {@link allowDefaultProjectForFiles} may match.
   * Each file match slows down linting, so if you do need to use this, please
   * file an informative issue on typescript-eslint explaining why - so we can
   * help you avoid using it!
   * @default 8
   */
  maximumDefaultProjectFileMatchCount_THIS_WILL_SLOW_DOWN_LINTING?: number;
}

interface ParserServices {
  program: ts.Program;
  esTreeNodeToTSNodeMap: WeakMap<TSESTree.Node, ts.Node | ts.Token>;
  tsNodeToESTreeNodeMap: WeakMap<ts.Node | ts.Token, TSESTree.Node>;
}

interface ParseAndGenerateServicesResult<T extends TSESTreeOptions> {
  ast: TSESTree.Program;
  services: ParserServices;
}

const PARSE_AND_GENERATE_SERVICES_DEFAULT_OPTIONS: ParseOptions = {
  ...PARSE_DEFAULT_OPTIONS,
  errorOnTypeScriptSyntacticAndSemanticIssues: false,
  extraFileExtensions: [],
  preserveNodeMaps: false, // or true, if you do not set this, but pass `project`
  project: undefined,
  projectFolderIgnoreList: ['/node_modules/'],
  tsconfigRootDir: process.cwd(),
};

declare function parseAndGenerateServices(
  code: string,
  options: ParseOptions = PARSE_DEFAULT_OPTIONS,
): ParseAndGenerateServicesResult;
```

Example usage:

```js
import { parseAndGenerateServices } from '@typescript-eslint/typescript-estree';

const code = `const hello: string = 'world';`;
const { ast, services } = parseAndGenerateServices(code, {
  filePath: '/some/path/to/file/foo.ts',
  loc: true,
  project: './tsconfig.json',
  range: true,
});
```

### `TSESTree`, `AST_NODE_TYPES` and `AST_TOKEN_TYPES`

Types for the AST produced by the parse functions.

- `TSESTree` is a namespace which contains object types representing all of the AST Nodes produced by the parser.
- `AST_NODE_TYPES` is an enum which provides the values for every single AST node's `type` property.
- `AST_TOKEN_TYPES` is an enum which provides the values for every single AST token's `type` property.

### Utilities

#### `createProgram(configFile, projectDirectory)`

This serves as a utility method for users of the `ParseOptions.programs` feature to create a TypeScript program instance from a config file.

```ts
declare function createProgram(
  configFile: string,
  projectDirectory: string = process.cwd(),
): import('typescript').Program;
```

Example usage:

```js
const tsESTree = require('@typescript-eslint/typescript-estree');

const program = tsESTree.createProgram('tsconfig.json');
const code = `const hello: string = 'world';`;
const { ast, services } = parseAndGenerateServices(code, {
  filePath: '/some/path/to/file/foo.ts',
  loc: true,
  program,
  range: true,
});
```

## Debugging

If you encounter a bug with the parser that you want to investigate, you can turn on the debug logging via setting the environment variable: `DEBUG=typescript-eslint:*`.
I.e. in this repo you can run: `DEBUG=typescript-eslint:* yarn lint`.<|MERGE_RESOLUTION|>--- conflicted
+++ resolved
@@ -272,42 +272,6 @@
    * All linted files must be part of the provided program(s).
    */
   programs?: Program[];
-<<<<<<< HEAD
-
-  /**
-   * ESLint (and therefore typescript-eslint) is used in both "single run"/one-time contexts,
-   * such as an ESLint CLI invocation, and long-running sessions (such as continuous feedback
-   * on a file in an IDE).
-   *
-   * When typescript-eslint handles TypeScript Program management behind the scenes, this distinction
-   * is important because there is significant overhead to managing the so called Watch Programs
-   * needed for the long-running use-case.
-   *
-   * When allowAutomaticSingleRunInference is enabled, we will use common heuristics to infer
-   * whether or not ESLint is being used as part of a single run.
-   *
-   * This setting's default value can be specified by setting a `TSESTREE_SINGLE_RUN`
-   * environment variable to `"false"` or `"true"`.
-   */
-  allowAutomaticSingleRunInference?: boolean;
-
-  /**
-   * Granular control of the expiry lifetime of our internal caches.
-   * You can specify the number of seconds as an integer number, or the string
-   * 'Infinity' if you never want the cache to expire.
-   *
-   * By default cache entries will be evicted after 30 seconds, or will persist
-   * indefinitely if `allowAutomaticSingleRunInference = true` AND the parser
-   * infers that it is a single run.
-   */
-  cacheLifetime?: {
-    /**
-     * Glob resolution for `parserOptions.project` values.
-     */
-    glob?: number | 'Infinity';
-  };
-=======
->>>>>>> 87a0a484
 }
 
 /**
