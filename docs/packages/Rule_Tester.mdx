--- conflicted
+++ resolved
@@ -130,23 +130,17 @@
 
 ```ts
 const ruleTester = new RuleTester({
-  // Added lines start
-<<<<<<< HEAD
-  parserOptions: {
-    projectServices: {
-      allowDefaultProject: ['*.ts*'],
-      defaultProject: 'tsconfig.json',
-    },
-    tsconfigRootDir: './path/to/your/folder/fixture',
-=======
   languageOptions: {
+    // Added lines start
     parserOptions: {
+      projectServices: {
+        allowDefaultProject: ['*.ts*'],
+        defaultProject: 'tsconfig.json',
+      },
       tsconfigRootDir: './path/to/your/folder/fixture',
-      project: './tsconfig.json',
-    },
->>>>>>> b640e882
+    },
+    // Added lines end
   },
-  // Added lines end
 });
 ```
 
