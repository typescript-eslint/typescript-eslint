# Troubleshooting / FAQ

## Table of Contents

- [My linting feels really slow](#my-linting-feels-really-slow)
- [I get errors telling me "The file must be included in at least one of the projects provided"](#i-get-errors-telling-me-the-file-must-be-included-in-at-least-one-of-the-projects-provided)
- [I use a framework (like Vue) that requires custom file extensions, and I get errors like "You should add `parserOptions.extraFileExtensions` to your config"](#i-use-a-framework-like-vue-that-requires-custom-file-extensions-and-i-get-errors-like-you-should-add-parseroptionsextrafileextensions-to-your-config)
- [I am using a rule from ESLint core, and it doesn't work correctly with TypeScript code](#i-am-using-a-rule-from-eslint-core-and-it-doesnt-work-correctly-with-typescript-code)
- [One of my lint rules isn't working correctly on a pure JavaScript file](#one-of-my-lint-rules-isnt-working-correctly-on-a-pure-javascript-file)
- [TypeScript should be installed locally](#typescript-should-be-installed-locally)
- [How can I ban `<specific language feature>`?](#how-can-i-ban-specific-language-feature)
<<<<<<< HEAD
- [I get errors from the `no-undef` rule about global variables not being defined, even though there are no TypeScript errors.](#i-get-errors-from-the-no-undef-rule-about-global-variables-not-being-defined-even-though-there-are-no-typescript-errors)
=======
- [Why don't I see TypeScript errors in my ESLint output?](#why-dont-i-see-typescript-errors-in-my-eslint-output)
>>>>>>> c35a66ad

---

<br />
<br />
<br />

## My linting feels really slow

As mentioned in the [type-aware linting doc](./TYPED_LINTING.md), if you're using type-aware linting, your lint times should be roughly the same as your build times.

If you're experiencing times much slower than that, then there are a few common culprits.

### Wide includes in your `tsconfig`

When using type-aware linting, you provide us with one or more tsconfigs. We then will pre-parse all files so that full and complete type information is available.

If you provide very wide globs in your `include` (like `**/*`), it can cause many more files than you expect to be included in this pre-parse. Additionally, if you provide no `include` in your tsconfig, then it is the same as providing the widest glob.

Wide globs can cause TypeScript to parse things like build artifacts, which can heavily impact performance. Always ensure you provide globs targeted at the folders you are specifically wanting to lint.

### `eslint-plugin-prettier`

This plugin surfaces prettier formatting problems at lint time, helping to ensure your code is always formatted. However this comes at a quite a large cost - in order to figure out if there is a difference, it has to do a prettier format on every file being linted. This means that each file will be parsed twice - once by ESLint, and once by Prettier. This can add up for large codebases.

Instead of using this plugin, we recommend using prettier's `--list-different` flag to detect if a file has not been correctly formatted. For example, our CI is setup to run the following command automatically, which blocks diffs that have not been formatted:

```bash
$ yarn prettier --list-different \"./**/*.{ts,js,json,md}\"
```

### `eslint-plugin-import`

This is another great plugin that we use ourselves in this project. However there are a few rules which can cause your lints to be really slow, because they cause the plugin to do its own parsing, and file tracking. This double parsing adds up for large codebases.

There are many rules that do single file static analysis, but we provide the following recommendations.

We recommend you do not use the following rules, as TypeScript provides the same checks as part of standard type checking:

- `import/named`
- `import/namespace`
- `import/default`
- `import/no-named-as-default-member`

The following rules do not have equivalent checks in TypeScript, so we recommend that you only run them at CI/push time, to lessen the local performance burden.

- `import/no-named-as-default`
- `import/no-cycle`
- `import/no-unused-modules`
- `import/no-deprecated`

### The `indent` / `@typescript-eslint/indent` rules

This rule helps ensure your codebase follows a consistent indentation pattern. However this involves a _lot_ of computations across every single token in a file. Across a large codebase, these can add up, and severely impact performance.

We recommend not using this rule, and instead using a tool like [`prettier`](https://www.npmjs.com/package/) to enforce a standardized formatting.

<br />
<br />
<br />

---

<br />
<br />
<br />

## I get errors telling me "The file must be included in at least one of the projects provided"

This error means that the file that's being linted is not included in any of the tsconfig files you provided us. A lot of the time this happens when users have test files or similar that are not included.

There are a couple of solutions to this, depending on what you want to achieve.

See our docs on [type aware linting](./TYPED_LINTING.md#i-get-errors-telling-me-the-file-must-be-included-in-at-least-one-of-the-projects-provided) for solutions to this.

<br />
<br />
<br />

---

<br />
<br />
<br />

## I use a framework (like Vue) that requires custom file extensions, and I get errors like "You should add `parserOptions.extraFileExtensions` to your config"

You can use `parserOptions.extraFileExtensions` to specify an array of non-TypeScript extensions to allow, for example:

```diff
 parserOptions: {
   tsconfigRootDir: __dirname,
   project: ['./tsconfig.json'],
+  extraFileExtensions: ['.vue'],
 },
```

<br />
<br />
<br />

---

<br />
<br />
<br />

## I am using a rule from ESLint core, and it doesn't work correctly with TypeScript code

This is a pretty common thing because TypeScript adds new features that ESLint doesn't know about.

The first step is to [check our list of "extension" rules here](../../../packages/eslint-plugin/README.md#extension-rules). An extension rule is simply a rule which extends the base ESLint rules to support TypeScript syntax. If you find it in there, give it a go to see if it works for you. You can configure it by disabling the base rule, and turning on the extension rule. Here's an example with the `semi` rule:

```json
{
  "rules": {
    "semi": "off",
    "@typescript-eslint/semi": "error"
  }
}
```

If you don't find an existing extension rule, or the extension rule doesn't work for your case, then you can go ahead and check our issues. [The contributing guide outlines the best way to raise an issue](../../../CONTRIBUTING.md#raising-issues).

<br />
<br />
<br />

---

<br />
<br />
<br />

## One of my lint rules isn't working correctly on a pure JavaScript file

This is to be expected - ESLint rules do not check file extensions on purpose, as it causes issues in environments that use non-standard extensions (for example, a `.vue` and a `.md` file can both contain TypeScript code to be linted).

If you have some pure JavaScript code that you do not want to apply certain lint rules to, then you can use [ESLint's `overrides` configuration](https://eslint.org/docs/user-guide/configuring#configuration-based-on-glob-patterns) to turn off certain rules, or even change the parser based on glob patterns.

<br />
<br />
<br />

---

<br />
<br />
<br />

## TypeScript should be installed locally

Make sure that you have installed TypeScript locally i.e. by using `npm install typescript`, not `npm install -g typescript`,
or by using `yarn add typescript`, not `yarn global add typescript`. See https://github.com/typescript-eslint/typescript-eslint/issues/2041 for more information.

<br />
<br />
<br />

---

<br />
<br />
<br />

## How can I ban `<specific language feature>`?

ESLint core contains the rule [`no-restricted-syntax`](https://eslint.org/docs/rules/no-restricted-syntax). This generic rule allows you to specify a [selector](https://eslint.org/docs/developer-guide/selectors) for the code you want to ban, along with a custom error message.

You can use a tool like [AST Explorer](https://astexplorer.net/) to help in figuring out the structure of the AST that you want to ban.

For example, you can ban enums (or some variation of) using one of the following configs:

```jsonc
{
  "rules": {
    "no-restricted-syntax": [
      "error",
      // ban all enums
      {
        "selector": "TSEnumDeclaration",
        "message": "My reason for not using any enums at all"
      },

      // ban just const enums
      {
        "selector": "TSEnumDeclaration[const=true]",
        "message": "My reason for not using const enums"
      },

      // ban just non-const enums
      {
        "selector": "TSEnumDeclaration:not([const=true])",
        "message": "My reason for not using non-const enums"
      }
    ]
  }
}
```

<br />
<br />
<br />

---

<br />
<br />
<br />

<<<<<<< HEAD
## I get errors from the `no-undef` rule about global variables not being defined, even though there are no TypeScript errors.

The `no-undef` lint rule does not use TypeScript to determine the global variables that exist - instead, it relies upon ESLint's configuration.

You can [manually define the set of allowed `globals` in your ESLint config](https://eslint.org/docs/user-guide/configuring#specifying-globals), and/or you can use one of the [pre-defined environment (`env`) configurations](https://eslint.org/docs/user-guide/configuring#specifying-environments).
=======
## Why don't I see TypeScript errors in my ESLint output?

TypeScript's compiler (or whatever your build chain may be) is specifically designed and built to validate the correctness of your codebase.
Our tooling does not reproduce the errors that TypeScript provides, because doing so would slow down the lint run [1], and duplicate the errors that TypeScript already outputs for you.

Instead, our tooling exists to **_augment_** TypeScript's built in checks with lint rules that consume the type information in new ways beyond just verifying the runtime correctness of your code.

[1] - TypeScript computes type information lazily, so us asking for the errors it would produce from the compiler would take an _additional_ ~100ms per file. This doesn't sound like a lot, but depending on the size of your codebase, it can easily add up to between several seconds to several minutes to a lint run.
>>>>>>> c35a66ad
<|MERGE_RESOLUTION|>--- conflicted
+++ resolved
@@ -9,11 +9,8 @@
 - [One of my lint rules isn't working correctly on a pure JavaScript file](#one-of-my-lint-rules-isnt-working-correctly-on-a-pure-javascript-file)
 - [TypeScript should be installed locally](#typescript-should-be-installed-locally)
 - [How can I ban `<specific language feature>`?](#how-can-i-ban-specific-language-feature)
-<<<<<<< HEAD
+- [Why don't I see TypeScript errors in my ESLint output?](#why-dont-i-see-typescript-errors-in-my-eslint-output)
 - [I get errors from the `no-undef` rule about global variables not being defined, even though there are no TypeScript errors.](#i-get-errors-from-the-no-undef-rule-about-global-variables-not-being-defined-even-though-there-are-no-typescript-errors)
-=======
-- [Why don't I see TypeScript errors in my ESLint output?](#why-dont-i-see-typescript-errors-in-my-eslint-output)
->>>>>>> c35a66ad
 
 ---
 
@@ -224,13 +221,7 @@
 <br />
 <br />
 
-<<<<<<< HEAD
-## I get errors from the `no-undef` rule about global variables not being defined, even though there are no TypeScript errors.
-
-The `no-undef` lint rule does not use TypeScript to determine the global variables that exist - instead, it relies upon ESLint's configuration.
-
-You can [manually define the set of allowed `globals` in your ESLint config](https://eslint.org/docs/user-guide/configuring#specifying-globals), and/or you can use one of the [pre-defined environment (`env`) configurations](https://eslint.org/docs/user-guide/configuring#specifying-environments).
-=======
+
 ## Why don't I see TypeScript errors in my ESLint output?
 
 TypeScript's compiler (or whatever your build chain may be) is specifically designed and built to validate the correctness of your codebase.
@@ -239,4 +230,19 @@
 Instead, our tooling exists to **_augment_** TypeScript's built in checks with lint rules that consume the type information in new ways beyond just verifying the runtime correctness of your code.
 
 [1] - TypeScript computes type information lazily, so us asking for the errors it would produce from the compiler would take an _additional_ ~100ms per file. This doesn't sound like a lot, but depending on the size of your codebase, it can easily add up to between several seconds to several minutes to a lint run.
->>>>>>> c35a66ad
+
+<br />
+<br />
+<br />
+
+---
+
+<br />
+<br />
+<br />
+
+## I get errors from the `no-undef` rule about global variables not being defined, even though there are no TypeScript errors.
+
+The `no-undef` lint rule does not use TypeScript to determine the global variables that exist - instead, it relies upon ESLint's configuration.
+
+You can [manually define the set of allowed `globals` in your ESLint config](https://eslint.org/docs/user-guide/configuring#specifying-globals), and/or you can use one of the [pre-defined environment (`env`) configurations](https://eslint.org/docs/user-guide/configuring#specifying-environments).