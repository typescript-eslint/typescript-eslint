--- conflicted
+++ resolved
@@ -12,12 +12,8 @@
           "program": "${workspaceFolder}/node_modules/jest/bin/jest.js",
           "args": [
               "--runInBand",
-<<<<<<< HEAD
-              "'tests/(.+?/)?${fileBasenameNoExtension}'"
-=======
               // needs the '' around it so that the () are properly handled
               "'tests/(.+/)?${fileBasenameNoExtension}'"
->>>>>>> 4e193cab
           ],
           "sourceMaps": true,
           "console": "integratedTerminal",
