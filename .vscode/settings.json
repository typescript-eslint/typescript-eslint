{
  // This matches the value configured on the autoformatter
  "editor.rulers": [80],

  // An array of language ids which should be validated by ESLint
  "eslint.validate": [
      "javascript",
      "javascriptreact",
      "typescript",
      "typescriptreact"
  ],

  // When enabled, will trim trailing whitespace when saving a file.
  "files.trimTrailingWhitespace": true,

  // typescript auto-format settings
  "typescript.tsdk": "node_modules/typescript/lib",
  "javascript.preferences.importModuleSpecifier": "project-relative",
  "typescript.preferences.importModuleSpecifier": "project-relative",
  "javascript.preferences.quoteStyle": "single",
  "typescript.preferences.quoteStyle": "single",
  "editor.defaultFormatter": "esbenp.prettier-vscode",
<<<<<<< HEAD
=======

  // make the .shot files from jest-specific-snapshot act like normal snapshots
  "files.associations": {
    "*.shot": "jest-snapshot"
  },
  "vsicons.associations.files": [
    {
        "icon": "jest_snapshot",
        "extensions": [
            ".shot",
        ],
        "extends": "jest_snapshot"
    },
  ],
  "nxConsole.generateAiAgentRules": true,
>>>>>>> d11e79e9
}<|MERGE_RESOLUTION|>--- conflicted
+++ resolved
@@ -20,22 +20,5 @@
   "javascript.preferences.quoteStyle": "single",
   "typescript.preferences.quoteStyle": "single",
   "editor.defaultFormatter": "esbenp.prettier-vscode",
-<<<<<<< HEAD
-=======
-
-  // make the .shot files from jest-specific-snapshot act like normal snapshots
-  "files.associations": {
-    "*.shot": "jest-snapshot"
-  },
-  "vsicons.associations.files": [
-    {
-        "icon": "jest_snapshot",
-        "extensions": [
-            ".shot",
-        ],
-        "extends": "jest_snapshot"
-    },
-  ],
   "nxConsole.generateAiAgentRules": true,
->>>>>>> d11e79e9
 }