import type { KnipConfig } from 'knip' with { 'resolution-mode': 'import' };

export default {
  rules: {
    classMembers: 'off',
    duplicates: 'off',
    enumMembers: 'off',
    exports: 'off',
    nsExports: 'off',
    nsTypes: 'off',
    types: 'off',
    unresolved: 'off',
  },

  vite: false,

  vitest: {
    config: ['vitest.config.mts'],
    entry: ['tests/**/*.{bench,test,test-d}.?(c|m)ts?(x)'],
  },

  workspaces: {
    '.': {
      entry: ['tools/release/changelog-renderer.js', 'tools/scripts/**/*.mts'],
      ignoreDependencies: [
        '@nx/workspace',
<<<<<<< HEAD
=======
        'make-dir',
>>>>>>> e7f5e36e
        // imported for type purposes only
        'website',
      ],

      project: [
        'tools/scripts/**/*.mts',
        '!tools/scripts/typings/typescript.d.ts',
        '!typings/*.d.ts',
      ],
    },
    'packages/ast-spec': {
      ignore: [
        // @typescript-eslint/typescript-estree is not listed in dependencies to avoid circular dependency errors
        // You can check a more detailed explanation in this file
        'tests/util/parsers/typescript-estree-import.ts',
        'typings/global.d.ts',
      ],

      project: ['src/**/*.ts', 'tests/util/**/*.ts', '!src/**/fixtures/**'],

      vitest: {
        config: ['vitest.config.mts'],
        entry: [
          'tests/**/*.{bench,test,test-d}.?(c|m)ts?(x)',
          'tests/util/setupVitest.mts',
        ],
      },
    },
    'packages/eslint-plugin': {
      ignore: [
        'tests/fixtures/**',
        'typings/eslint-rules.d.ts',
        'typings/typescript.d.ts',
      ],
    },
    'packages/eslint-plugin-internal': {
      ignore: ['tests/fixtures/**'],
    },
    'packages/integration-tests': {
      ignore: ['fixtures/**'],
    },
    'packages/parser': {
      ignore: ['tests/fixtures/**'],

      vitest: {
        config: ['vitest.config.mts'],
        entry: ['tests/lib/**/*.{bench,test,test-d}.?(c|m)ts?(x)'],
      },
    },
    'packages/rule-tester': {
      ignore: ['typings/eslint.d.ts'],

      mocha: {
        entry: ['tests/eslint-base/eslint-base.test.js'],
      },
    },
    'packages/scope-manager': {
      ignore: ['tests/fixtures/**'],

      vitest: {
        config: ['vitest.config.mts'],
        entry: [
          'tests/**/*.{bench,test,test-d}.?(c|m)ts?(x)',
          'tests/test-utils/serializers/index.ts',
          'tests/test-utils/custom-matchers/custom-matchers.ts',
          'tests/test-utils/custom-matchers/vitest-custom-matchers.d.ts',
        ],
      },
    },
    'packages/type-utils': {
      ignore: ['tests/fixtures/**', 'typings/typescript.d.ts'],

      vitest: {
        config: ['vitest.config.mts'],
        entry: [
          'tests/**/*.{bench,test,test-d}.?(c|m)ts?(x)',
          'tests/test-utils/custom-matchers/custom-matchers.ts',
          'tests/test-utils/custom-matchers/vitest-custom-matchers.d.ts',
        ],
      },
    },
    'packages/typescript-estree': {
      entry: ['src/use-at-your-own-risk.ts'],
      ignore: ['tests/fixtures/**', 'typings/typescript.d.ts'],

      vitest: {
        config: ['vitest.config.mts'],
        entry: [
          'tests/lib/**/*.{bench,test,test-d}.?(c|m)ts?(x)',
          'tests/test-utils/custom-matchers/custom-matchers.ts',
          'tests/test-utils/custom-matchers/vitest-custom-matchers.d.ts',
        ],
      },
    },
    'packages/utils': {
      ignore: [
        'typings/eslint.d.ts',
        'typings/eslint-community-eslint-utils.d.ts',
      ],
    },
    'packages/website': {
      entry: [
        'docusaurus.config.mts',
        'src/pages/**/*.tsx',

        // imported in MDX docs
        'src/components/**/*.tsx',

        // used by Docusaurus
        'src/theme/**/*.tsx',
        'src/theme/prism-include-languages.js',
      ],
      ignore: [
        'src/globals.d.ts',
        'src/hooks/*',
        'src/types.d.ts',
        'typings/*',
      ],
      ignoreDependencies: [
        // used in MDX docs
        'raw-loader',

        // it's imported only as type (esquery types are forked and defined in packages/website/typings/esquery.d.ts)
        'esquery',

        '@docusaurus/mdx-loader',
        '@docusaurus/types',
        '@docusaurus/plugin-content-docs',
        '@docusaurus/plugin-content-blog',
        '@docusaurus/theme-search-algolia',
        '@docusaurus/ExecutionEnvironment',
        '@docusaurus/Link',
        '@docusaurus/router',
        '@docusaurus/useDocusaurusContext',
        '@docusaurus/useBaseUrl',
        '@docusaurus/BrowserOnly',
        '@docusaurus/module-type-aliases',
        '@generated/docusaurus.config',
        '^@site/.*',
        '^@theme/.*',
        '^@theme-original/.*',
        'docusaurus-plugin-typedoc',
        'typedoc-plugin-markdown',
      ],
    },
    'packages/website-eslint': {
      entry: [
        'src/index.js',
        'src/mock/assert.js',
        'src/mock/empty.js',
        'src/mock/eslint-rules.js',
        'src/mock/eslint.js',
        'src/mock/lru-cache.js',
        'src/mock/parser.js',
        'src/mock/path.js',
        'src/mock/typescript.js',
        'src/mock/util.js',
      ],
      ignoreDependencies: [
        // virtual module
        'vt',
      ],
    },
    'tools/dummypkg': {},
  },
} satisfies KnipConfig;<|MERGE_RESOLUTION|>--- conflicted
+++ resolved
@@ -24,10 +24,6 @@
       entry: ['tools/release/changelog-renderer.js', 'tools/scripts/**/*.mts'],
       ignoreDependencies: [
         '@nx/workspace',
-<<<<<<< HEAD
-=======
-        'make-dir',
->>>>>>> e7f5e36e
         // imported for type purposes only
         'website',
       ],
