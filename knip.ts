import type { KnipConfig } from 'knip' with { 'resolution-mode': 'import' };

export default {
  rules: {
    classMembers: 'off',
    duplicates: 'off',
    enumMembers: 'off',
    exports: 'off',
    nsExports: 'off',
    nsTypes: 'off',
    types: 'off',
    unresolved: 'off',
  },
  workspaces: {
    '.': {
      entry: ['tools/release/changelog-renderer.js', 'tools/scripts/**/*.mts'],
      ignore: ['tools/scripts/typings/typescript.d.ts', 'typings/*.d.ts'],
      ignoreDependencies: [
        '@babel/code-frame',
        '@babel/core',
        '@babel/eslint-parser',
        '@babel/parser',
        '@babel/types',
        '@nx/js',
        '@nx/workspace',
        'glob',
        'husky',
        'jest-specific-snapshot',
        'make-dir',
        'ncp',
        'tmp',
        // imported for type purposes only
        'website',
      ],
    },
    'packages/ast-spec': {
      ignore: [
        'src/**/fixtures/**',
        'tests/*.type-test.ts',
        // @typescript-eslint/typescript-estree is not listed in dependencies to avoid circular dependency errors
        // You can check a more detailed explanation in this file
        'tests/util/parsers/typescript-estree-import.ts',
        'typings/global.d.ts',
      ],
    },
    'packages/eslint-plugin': {
<<<<<<< HEAD
      ignore: ['tests/fixtures/**'],
      ignoreDependencies: ['vite'],
=======
      ignore: [
        'tests/fixtures/**',
        'typings/eslint-rules.d.ts',
        'typings/typescript.d.ts',
      ],
>>>>>>> 83da0b83
    },
    'packages/eslint-plugin-internal': {
      ignore: ['tests/fixtures/**'],
    },
    'packages/integration-tests': {
      ignore: ['fixtures/**', 'typings/global.d.ts'],
    },
    'packages/parser': {
      ignore: ['tests/fixtures/**'],
    },
    'packages/rule-tester': {
      ignore: ['typings/eslint.d.ts'],
    },
    'packages/scope-manager': {
      ignore: ['tests/fixtures/**'],
    },
    'packages/type-utils': {
      ignore: ['tests/fixtures/**', 'typings/typescript.d.ts'],
    },
    'packages/typescript-estree': {
      entry: ['src/use-at-your-own-risk.ts'],
      ignore: ['tests/fixtures/**', 'typings/typescript.d.ts'],
    },
    'packages/utils': {
      ignore: [
        'tests/**/*.type-test.ts',
        'typings/eslint.d.ts',
        'typings/eslint-community-eslint-utils.d.ts',
      ],
    },
    'packages/website': {
      entry: [
        'docusaurus.config.mts',
        'src/pages/**/*.tsx',

        // imported in MDX docs
        'src/components/**/*.tsx',

        // used by Docusaurus
        'src/theme/**/*.tsx',
        'src/theme/prism-include-languages.js',
      ],
      ignore: [
        'src/globals.d.ts',
        'src/hooks/*',
        'src/types.d.ts',
        'typings/*',
      ],
      ignoreDependencies: [
        // used in MDX docs
        'raw-loader',

        // it's imported only as type (esquery types are forked and defined in packages/website/typings/esquery.d.ts)
        'esquery',

        // Referenced in webpack via the CopyPlugin
        '@typescript-eslint/website-eslint',

        '@docusaurus/mdx-loader',
        '@docusaurus/types',
        '@docusaurus/plugin-content-docs',
        '@docusaurus/plugin-content-blog',
        '@docusaurus/theme-search-algolia',
        '@docusaurus/ExecutionEnvironment',
        '@docusaurus/Link',
        '@docusaurus/router',
        '@docusaurus/useDocusaurusContext',
        '@docusaurus/useBaseUrl',
        '@docusaurus/BrowserOnly',
        '@docusaurus/module-type-aliases',
        '@generated/docusaurus.config',
        '^@site/.*',
        '^@theme/.*',
        '^@theme-original/.*',
        'docusaurus-plugin-typedoc',
        'typedoc-plugin-markdown',
      ],
    },
    'packages/website-eslint': {
      entry: [
        'src/index.js',
        'src/mock/assert.js',
        'src/mock/empty.js',
        'src/mock/eslint-rules.js',
        'src/mock/eslint.js',
        'src/mock/lru-cache.js',
        'src/mock/path.js',
        'src/mock/typescript.js',
        'src/mock/util.js',
      ],
      ignoreDependencies: [
        // virtual module
        'vt',
      ],
    },
    'tools/dummypkg': {},
  },
} satisfies KnipConfig;<|MERGE_RESOLUTION|>--- conflicted
+++ resolved
@@ -44,16 +44,12 @@
       ],
     },
     'packages/eslint-plugin': {
-<<<<<<< HEAD
-      ignore: ['tests/fixtures/**'],
       ignoreDependencies: ['vite'],
-=======
       ignore: [
         'tests/fixtures/**',
         'typings/eslint-rules.d.ts',
         'typings/typescript.d.ts',
       ],
->>>>>>> 83da0b83
     },
     'packages/eslint-plugin-internal': {
       ignore: ['tests/fixtures/**'],
