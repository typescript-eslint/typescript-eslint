--- conflicted
+++ resolved
@@ -201,14 +201,10 @@
       ],
       ignoreDependencies: [
         // virtual module
-<<<<<<< HEAD
         'vt',
         '@typescript-eslint/tsconfig-utils',
         '@typescript-eslint/type-utils',
         '@typescript-eslint/tsconfig-utils',
-=======
-        'vt:*',
->>>>>>> f7e672eb
       ],
     },
     'tools/dummypkg': {},
