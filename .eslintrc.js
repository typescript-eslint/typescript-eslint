// @ts-check
/** @type {import('./packages/utils/src/ts-eslint/Linter').Linter.Config} */
module.exports = {
  root: true,
  plugins: [
    '@typescript-eslint',
    '@typescript-eslint/internal',
    'deprecation',
    'eslint-comments',
    'eslint-plugin',
    'import',
    'jest',
    'simple-import-sort',
    'unicorn',
  ],
  env: {
    es2020: true,
    node: true,
  },
  extends: [
    'eslint:recommended',
    'plugin:eslint-plugin/recommended',
    'plugin:@typescript-eslint/strict-type-checked',
    'plugin:@typescript-eslint/stylistic-type-checked',
  ],
  parserOptions: {
    sourceType: 'module',
    project: [
      './tsconfig.eslint.json',
      './packages/*/tsconfig.json',
      /**
       * We are currently in the process of transitioning to nx's out of the box structure and
       * so need to manually specify converted packages' tsconfig.build.json and tsconfig.spec.json
       * files here for now in addition to the tsconfig.json glob pattern.
       *
       * TODO(#4665): Clean this up once all packages have been transitioned.
       */
      './packages/scope-manager/tsconfig.build.json',
      './packages/scope-manager/tsconfig.spec.json',
    ],
    allowAutomaticSingleRunInference: true,
    tsconfigRootDir: __dirname,
    warnOnUnsupportedTypeScriptVersion: false,
    EXPERIMENTAL_useSourceOfProjectReferenceRedirect: false,
    cacheLifetime: {
      // we pretty well never create/change tsconfig structure - so need to ever evict the cache
      // in the rare case that we do - just need to manually restart their IDE.
      glob: 'Infinity',
    },
  },
  rules: {
    // make sure we're not leveraging any deprecated APIs
    'deprecation/deprecation': 'error',

<<<<<<< HEAD
    // TODO(#7338): Investigate enabling these soon ✨
    '@typescript-eslint/consistent-indexed-object-style': 'off',
    '@typescript-eslint/no-unnecessary-condition': 'off',
    '@typescript-eslint/no-dynamic-delete': 'off',
=======
    // TODO(#7138): Investigate enabling these soon ✨
>>>>>>> 03b875de
    '@typescript-eslint/prefer-nullish-coalescing': 'off',

    // TODO(#7130): Investigate changing these in or removing these from presets
    '@typescript-eslint/no-confusing-void-expression': 'off',
    '@typescript-eslint/prefer-string-starts-ends-with': 'off',

    //
    // our plugin :D
    //

    '@typescript-eslint/ban-ts-comment': [
      'error',
      {
        'ts-expect-error': 'allow-with-description',
        'ts-ignore': true,
        'ts-nocheck': true,
        'ts-check': false,
        minimumDescriptionLength: 5,
      },
    ],
    '@typescript-eslint/consistent-type-imports': [
      'error',
      { prefer: 'type-imports', disallowTypeAnnotations: true },
    ],
    '@typescript-eslint/explicit-function-return-type': [
      'error',
      { allowIIFEs: true },
    ],
    '@typescript-eslint/no-explicit-any': 'error',
    '@typescript-eslint/no-non-null-assertion': 'off',
    '@typescript-eslint/no-var-requires': 'off',
    '@typescript-eslint/prefer-literal-enum-member': [
      'error',
      {
        allowBitwiseExpressions: true,
      },
    ],
    '@typescript-eslint/unbound-method': 'off',
    '@typescript-eslint/restrict-template-expressions': [
      'error',
      {
        allowNumber: true,
        allowBoolean: true,
        allowAny: true,
        allowNullish: true,
        allowRegExp: true,
      },
    ],
    '@typescript-eslint/no-unused-vars': [
      'error',
      { varsIgnorePattern: '^_', argsIgnorePattern: '^_' },
    ],

    //
    // Internal repo rules
    //

    '@typescript-eslint/internal/no-poorly-typed-ts-props': 'error',
    '@typescript-eslint/internal/no-typescript-default-import': 'error',
    '@typescript-eslint/internal/prefer-ast-types-enum': 'error',

    //
    // eslint-base
    //

    curly: ['error', 'all'],
    eqeqeq: [
      'error',
      'always',
      {
        null: 'never',
      },
    ],
    'logical-assignment-operators': 'error',
    'no-else-return': 'error',
    'no-mixed-operators': 'error',
    'no-console': 'error',
    'no-process-exit': 'error',
    'no-fallthrough': [
      'error',
      { commentPattern: '.*intentional fallthrough.*' },
    ],

    //
    // eslint-plugin-eslint-comment
    //

    // require a eslint-enable comment for every eslint-disable comment
    'eslint-comments/disable-enable-pair': [
      'error',
      {
        allowWholeFile: true,
      },
    ],
    // disallow a eslint-enable comment for multiple eslint-disable comments
    'eslint-comments/no-aggregating-enable': 'error',
    // disallow duplicate eslint-disable comments
    'eslint-comments/no-duplicate-disable': 'error',
    // disallow eslint-disable comments without rule names
    'eslint-comments/no-unlimited-disable': 'error',
    // disallow unused eslint-disable comments
    'eslint-comments/no-unused-disable': 'error',
    // disallow unused eslint-enable comments
    'eslint-comments/no-unused-enable': 'error',
    // disallow ESLint directive-comments
    'eslint-comments/no-use': [
      'error',
      {
        allow: [
          'eslint-disable',
          'eslint-disable-line',
          'eslint-disable-next-line',
          'eslint-enable',
          'global',
        ],
      },
    ],

    //
    // eslint-plugin-import
    //

    // disallow non-import statements appearing before import statements
    'import/first': 'error',
    // Require a newline after the last import/require in a group
    'import/newline-after-import': 'error',
    // Forbid import of modules using absolute paths
    'import/no-absolute-path': 'error',
    // disallow AMD require/define
    'import/no-amd': 'error',
    // forbid default exports - we want to standardize on named exports so that imported names are consistent
    'import/no-default-export': 'error',
    // disallow imports from duplicate paths
    'import/no-duplicates': 'error',
    // Forbid the use of extraneous packages
    'import/no-extraneous-dependencies': [
      'error',
      {
        devDependencies: true,
        peerDependencies: true,
        optionalDependencies: false,
      },
    ],
    // Forbid mutable exports
    'import/no-mutable-exports': 'error',
    // Prevent importing the default as if it were named
    'import/no-named-default': 'error',
    // Prohibit named exports
    'import/no-named-export': 'off', // we want everything to be a named export
    // Forbid a module from importing itself
    'import/no-self-import': 'error',
    // Require modules with a single export to use a default export
    'import/prefer-default-export': 'off', // we want everything to be named

    // enforce a sort order across the codebase
    'simple-import-sort/imports': 'error',

    'one-var': ['error', 'never'],

    'unicorn/no-typeof-undefined': 'error',
  },
  overrides: [
    {
      files: ['*.js'],
      extends: ['plugin:@typescript-eslint/disable-type-checked'],
      rules: {
        // turn off other type-aware rules
        'deprecation/deprecation': 'off',
        '@typescript-eslint/internal/no-poorly-typed-ts-props': 'off',

        // turn off rules that don't apply to JS code
        '@typescript-eslint/explicit-function-return-type': 'off',
      },
    },
    // all test files
    {
      files: [
        './packages/*/tests/**/*.spec.ts',
        './packages/*/tests/**/*.test.ts',
        './packages/*/tests/**/spec.ts',
        './packages/*/tests/**/test.ts',
        './packages/parser/tests/**/*.ts',
        './packages/integration-tests/tools/integration-test-base.ts',
        './packages/integration-tests/tools/pack-packages.ts',
      ],
      env: {
        'jest/globals': true,
      },
      rules: {
        '@typescript-eslint/no-empty-function': [
          'error',
          { allow: ['arrowFunctions'] },
        ],
        '@typescript-eslint/no-unsafe-assignment': 'off',
        '@typescript-eslint/no-unsafe-call': 'off',
        '@typescript-eslint/no-unsafe-member-access': 'off',
        '@typescript-eslint/no-unsafe-return': 'off',
        'eslint-plugin/consistent-output': 'off', // Might eventually be removed from `eslint-plugin/recommended`: https://github.com/not-an-aardvark/eslint-plugin-eslint-plugin/issues/284
        'jest/no-disabled-tests': 'error',
        'jest/no-focused-tests': 'error',
        'jest/no-alias-methods': 'error',
        'jest/no-identical-title': 'error',
        'jest/no-jasmine-globals': 'error',
        'jest/no-test-prefixes': 'error',
        'jest/no-done-callback': 'error',
        'jest/no-test-return-statement': 'error',
        'jest/prefer-to-be': 'error',
        'jest/prefer-to-contain': 'error',
        'jest/prefer-to-have-length': 'error',
        'jest/prefer-spy-on': 'error',
        'jest/valid-expect': 'error',
        'jest/no-deprecated-functions': 'error',
      },
    },
    // test utility scripts and website js files
    {
      files: ['tests/**/*.js'],
      rules: {
        '@typescript-eslint/explicit-function-return-type': 'off',
        '@typescript-eslint/no-unsafe-call': 'off',
        '@typescript-eslint/no-unsafe-member-access': 'off',
        '@typescript-eslint/no-unsafe-return': 'off',
        '@typescript-eslint/restrict-plus-operands': 'off',
      },
    },
    // plugin source files
    {
      files: [
        './packages/eslint-plugin-internal/**/*.ts',
        './packages/eslint-plugin-tslint/**/*.ts',
        './packages/eslint-plugin/**/*.ts',
      ],
      rules: {
        '@typescript-eslint/internal/no-typescript-estree-import': 'error',
      },
    },
    // plugin rule source files
    {
      files: [
        './packages/eslint-plugin-internal/src/rules/**/*.ts',
        './packages/eslint-plugin-tslint/src/rules/**/*.ts',
        './packages/eslint-plugin/src/configs/**/*.ts',
        './packages/eslint-plugin/src/rules/**/*.ts',
      ],
      rules: {
        'eslint-plugin/require-meta-docs-description': [
          'error',
          { pattern: '^(Enforce|Require|Disallow) .+[^. ]$' },
        ],

        // specifically for rules - default exports makes the tooling easier
        'import/no-default-export': 'off',

        'no-restricted-syntax': [
          'error',
          {
            selector:
              'ExportDefaultDeclaration Property[key.name="create"] MemberExpression[object.name="context"][property.name="options"]',
            message:
              "Retrieve options from create's second parameter so that defaultOptions are applied.",
          },
        ],
      },
    },
    // plugin rule tests
    {
      files: [
        './packages/eslint-plugin-internal/tests/rules/**/*.test.ts',
        './packages/eslint-plugin-tslint/tests/rules/**/*.test.ts',
        './packages/eslint-plugin/tests/rules/**/*.test.ts',
        './packages/eslint-plugin/tests/eslint-rules/**/*.test.ts',
      ],
      rules: {
        '@typescript-eslint/internal/plugin-test-formatting': 'error',
      },
    },
    // files which list all the things
    {
      files: ['./packages/eslint-plugin/src/rules/index.ts'],
      rules: {
        // enforce alphabetical ordering
        'sort-keys': 'error',
        'import/order': ['error', { alphabetize: { order: 'asc' } }],
      },
    },
    // tools and tests
    {
      files: [
        '**/tools/**/*.*t*',
        '**/tests/**/*.ts',
        './packages/repo-tools/**/*.*t*',
        './packages/integration-tests/**/*.*t*',
      ],
      rules: {
        // allow console logs in tools and tests
        'no-console': 'off',
      },
    },
    // generated files
    {
      files: [
        './packages/scope-manager/src/lib/*.ts',
        './packages/eslint-plugin/src/configs/*.ts',
      ],
      rules: {
        '@typescript-eslint/internal/no-poorly-typed-ts-props': 'off',
        '@typescript-eslint/internal/no-typescript-default-import': 'off',
        '@typescript-eslint/internal/prefer-ast-types-enum': 'off',
      },
    },
    // ast spec specific standardization
    {
      files: ['./packages/ast-spec/src/**/*.ts'],
      rules: {
        // disallow ALL unused vars
        '@typescript-eslint/no-unused-vars': 'error',
        '@typescript-eslint/sort-type-constituents': 'error',
      },
    },
    {
      files: ['./packages/ast-spec/**/*.ts'],
      rules: {
        'no-restricted-imports': [
          'error',
          {
            name: '@typescript-eslint/typescript-estree',
            message:
              'To prevent nx build errors, all `typescript-estree` imports should be done via `packages/ast-spec/tests/util/parsers/typescript-estree-import.ts`.',
          },
        ],
      },
    },
    {
      files: ['rollup.config.ts'],
      rules: {
        'import/no-default-export': 'off',
      },
    },
    {
      files: ['./packages/website/**/*.{ts,tsx,mts,cts,js,jsx}'],
      extends: [
        'plugin:jsx-a11y/recommended',
        'plugin:react/recommended',
        'plugin:react-hooks/recommended',
      ],
      plugins: ['jsx-a11y', 'react', 'react-hooks'],
      rules: {
        '@typescript-eslint/internal/prefer-ast-types-enum': 'off',
        'import/no-default-export': 'off',
        'react/jsx-no-target-blank': 'off',
        'react/no-unescaped-entities': 'off',
        'react-hooks/exhaustive-deps': 'warn', // TODO: enable it later
      },
      settings: {
        react: {
          version: 'detect',
        },
      },
    },
    {
      files: ['./packages/website/src/**/*.{ts,tsx}'],
      rules: {
        'import/no-default-export': 'off',
        // allow console logs in the website to help with debugging things in production
        'no-console': 'off',
      },
    },
    {
      files: ['./packages/website-eslint/src/mock/**/*.js', '*.d.ts'],
      rules: {
        // mocks and declaration files have to mirror their original package
        'import/no-default-export': 'off',
      },
    },
  ],
};<|MERGE_RESOLUTION|>--- conflicted
+++ resolved
@@ -52,14 +52,10 @@
     // make sure we're not leveraging any deprecated APIs
     'deprecation/deprecation': 'error',
 
-<<<<<<< HEAD
     // TODO(#7338): Investigate enabling these soon ✨
     '@typescript-eslint/consistent-indexed-object-style': 'off',
     '@typescript-eslint/no-unnecessary-condition': 'off',
     '@typescript-eslint/no-dynamic-delete': 'off',
-=======
-    // TODO(#7138): Investigate enabling these soon ✨
->>>>>>> 03b875de
     '@typescript-eslint/prefer-nullish-coalescing': 'off',
 
     // TODO(#7130): Investigate changing these in or removing these from presets
