--- conflicted
+++ resolved
@@ -1,9 +1,5 @@
 {
-<<<<<<< HEAD
-  "version": "5.59.8",
-=======
   "version": "5.59.9",
->>>>>>> a2b6b2e0
   "npmClient": "yarn",
   "stream": true
 }